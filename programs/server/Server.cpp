--- conflicted
+++ resolved
@@ -288,6 +288,12 @@
     extern const ServerSettingsBool use_legacy_mongodb_integration;
     extern const ServerSettingsBool dictionaries_lazy_load;
     extern const ServerSettingsBool wait_dictionaries_load_at_startup;
+    extern const ServerSettingsUInt64 page_cache_block_size;
+    extern const ServerSettingsString page_cache_policy;
+    extern const ServerSettingsDouble page_cache_size_ratio;
+    extern const ServerSettingsUInt64 page_cache_min_size;
+    extern const ServerSettingsUInt64 page_cache_max_size;
+    extern const ServerSettingsDouble page_cache_free_memory_ratio;
 }
 
 }
@@ -1076,18 +1082,14 @@
         LOG_INFO(log, "Background threads finished in {} ms", watch.elapsedMilliseconds());
     });
 
-<<<<<<< HEAD
-    if (server_settings.page_cache_max_size != 0)
+    if (server_settings[ServerSetting::page_cache_max_size] != 0)
     {
         global_context->setPageCache(
-            server_settings.page_cache_block_size, server_settings.page_cache_policy, server_settings.page_cache_size_ratio, server_settings.page_cache_min_size, server_settings.page_cache_max_size, server_settings.page_cache_free_memory_ratio);
+            server_settings[ServerSetting::page_cache_block_size], server_settings[ServerSetting::page_cache_policy] server_settings[ServerSetting::page_cache_size_ratio], server_settings[ServerSetting::page_cache_min_size], server_settings[ServerSetting::page_cache_max_size], server_settings[ServerSetting::page_cache_free_memory_ratio]);
         total_memory_tracker.setPageCache(global_context->getPageCache().get());
     }
 
-    MemoryWorker memory_worker(global_context->getServerSettings().memory_worker_period_ms, global_context->getServerSettings().memory_worker_use_cgroup, global_context->getPageCache());
-=======
     MemoryWorker memory_worker(global_context->getServerSettings()[ServerSetting::memory_worker_period_ms]);
->>>>>>> 11a1a6d9
 
     /// This object will periodically calculate some metrics.
     ServerAsynchronousMetrics async_metrics(
@@ -1612,11 +1614,6 @@
     }
     global_context->setMarkCache(mark_cache_policy, mark_cache_size, mark_cache_size_ratio);
 
-<<<<<<< HEAD
-    String index_uncompressed_cache_policy = server_settings.index_uncompressed_cache_policy;
-    size_t index_uncompressed_cache_size = server_settings.index_uncompressed_cache_size;
-    double index_uncompressed_cache_size_ratio = server_settings.index_uncompressed_cache_size_ratio;
-=======
     String primary_index_cache_policy = server_settings[ServerSetting::primary_index_cache_policy];
     size_t primary_index_cache_size = server_settings[ServerSetting::primary_index_cache_size];
     double primary_index_cache_size_ratio = server_settings[ServerSetting::primary_index_cache_size_ratio];
@@ -1627,17 +1624,9 @@
     }
     global_context->setPrimaryIndexCache(primary_index_cache_policy, primary_index_cache_size, primary_index_cache_size_ratio);
 
-    size_t page_cache_size = server_settings[ServerSetting::page_cache_size];
-    if (page_cache_size != 0)
-        global_context->setPageCache(
-            server_settings[ServerSetting::page_cache_chunk_size], server_settings[ServerSetting::page_cache_mmap_size],
-            page_cache_size, server_settings[ServerSetting::page_cache_use_madv_free],
-            server_settings[ServerSetting::page_cache_use_transparent_huge_pages]);
-
     String index_uncompressed_cache_policy = server_settings[ServerSetting::index_uncompressed_cache_policy];
     size_t index_uncompressed_cache_size = server_settings[ServerSetting::index_uncompressed_cache_size];
     double index_uncompressed_cache_size_ratio = server_settings[ServerSetting::index_uncompressed_cache_size_ratio];
->>>>>>> 11a1a6d9
     if (index_uncompressed_cache_size > max_cache_size)
     {
         index_uncompressed_cache_size = max_cache_size;
