#include <functional>
#include <iostream>
#include <string_view>
#include <Client/ClientBaseHelpers.h>
#include <boost/program_options.hpp>

#include <Core/Settings.h>
#include <IO/ReadBufferFromFileDescriptor.h>
#include <IO/ReadHelpers.h>
#include <IO/WriteBufferFromFileDescriptor.h>
#include <IO/WriteBufferFromOStream.h>
#include <IO/copyData.h>
#include <Interpreters/registerInterpreters.h>
#include <Parsers/ASTAlterQuery.h>
#include <Parsers/ASTInsertQuery.h>
#include <Parsers/ParserQuery.h>
#include <Parsers/obfuscateQueries.h>
#include <Parsers/parseQuery.h>
#include <Common/ErrorCodes.h>
#include <Common/StringUtils.h>
#include <Common/TerminalSize.h>

#include <Interpreters/Context.h>
#include <Functions/FunctionFactory.h>
#include <Databases/registerDatabases.h>
#include <Functions/registerFunctions.h>
#include <AggregateFunctions/AggregateFunctionFactory.h>
#include <AggregateFunctions/registerAggregateFunctions.h>
#include <TableFunctions/TableFunctionFactory.h>
#include <TableFunctions/registerTableFunctions.h>
#include <Storages/StorageFactory.h>
#include <Storages/registerStorages.h>
#include <Storages/MergeTree/MergeTreeSettings.h>
#include <DataTypes/DataTypeFactory.h>
#include <Formats/FormatFactory.h>
#include <Formats/registerFormats.h>
#include <Processors/Transforms/getSourceFromASTInsertQuery.h>

#include <boost/algorithm/string/split.hpp>

namespace DB
{
namespace Setting
{
    extern const SettingsUInt64 max_parser_backtracks;
    extern const SettingsUInt64 max_parser_depth;
    extern const SettingsUInt64 max_query_size;
}
}

namespace DB::ErrorCodes
{
    extern const int NOT_IMPLEMENTED;
}

namespace
{
}

#pragma clang diagnostic ignored "-Wunused-function"
#pragma clang diagnostic ignored "-Wmissing-declarations"

extern const char * auto_time_zones[];

int mainEntryClickHouseFormat(int argc, char ** argv)
{
    using namespace DB;

    try
    {
        boost::program_options::options_description desc = createOptionsDescription("Allowed options", getTerminalWidth());
        desc.add_options()
            ("query", po::value<std::string>(), "query to format")
            ("help,h", "produce help message")
            ("comments", "keep comments in the output")
            ("hilite", "add syntax highlight with ANSI terminal escape sequences")
            ("oneline", "format in single line")
            ("max_line_length", po::value<size_t>()->default_value(0), "format in single line queries with length less than specified")
            ("quiet,q", "just check syntax, no output on success")
            ("multiquery,n", "allow multiple queries in the same file")
            ("obfuscate", "obfuscate instead of formatting")
            ("backslash", "add a backslash at the end of each line of the formatted query")
            ("allow_settings_after_format_in_insert", "allow SETTINGS after FORMAT, but note, that this is not always safe")
            ("seed", po::value<std::string>(), "seed (arbitrary string) that determines the result of obfuscation")
            ("show_secrets", po::bool_switch()->default_value(false), "show secret values like passwords, API keys, etc.")
        ;

        Settings cmd_settings;
        cmd_settings.addToProgramOptions("max_parser_depth", desc);
        cmd_settings.addToProgramOptions("max_query_size", desc);

        boost::program_options::variables_map options;
        boost::program_options::store(boost::program_options::parse_command_line(argc, argv, desc), options);
        po::notify(options);

        if (options.count("help"))
        {
            std::cout << "Usage: " << argv[0] << " [options] < query" << std::endl;
            std::cout << desc << std::endl;
            return 1;
        }

        bool hilite = options.count("hilite");
        bool oneline = options.count("oneline");
        bool quiet = options.count("quiet");
        bool multiple = options.count("multiquery");
        size_t max_line_length = options["max_line_length"].as<size_t>();
        bool obfuscate = options.count("obfuscate");
        bool backslash = options.count("backslash");
        bool allow_settings_after_format_in_insert = options.count("allow_settings_after_format_in_insert");
        bool show_secrets = options["show_secrets"].as<bool>();

        std::function<void(std::string_view)> comments_callback;
        if (options.count("comments"))
            comments_callback = [](const std::string_view comment) { std::cout << comment << '\n'; };

        SharedContextHolder shared_context = Context::createShared();
        auto context = Context::createGlobal(shared_context.get());
        auto context_const = WithContext(context).getContext();
        context->makeGlobalContext();

#if !USE_REPLXX
        if (hilite)
        {
            std::cerr << "Option 'hilite' is only available if ClickHouse is built with replxx library." << std::endl;
            return 2;
        }
#endif

        if (quiet && (hilite || oneline || obfuscate))
        {
            std::cerr << "Options 'hilite' or 'oneline' or 'obfuscate' have no sense in 'quiet' mode." << std::endl;
            return 2;
        }

        if (obfuscate && (hilite || oneline || quiet))
        {
            std::cerr << "Options 'hilite' or 'oneline' or 'quiet' have no sense in 'obfuscate' mode." << std::endl;
            return 2;
        }

        if (oneline && max_line_length)
        {
            std::cerr << "Options 'oneline' and 'max_line_length' are mutually exclusive." << std::endl;
            return 2;
        }

        if (max_line_length > 255)
        {
            std::cerr << "Option 'max_line_length' must be less than 256." << std::endl;
            return 2;
        }

        String query;

        if (options.count("query"))
        {
            query = options["query"].as<std::string>();
        }
        else
        {
            ReadBufferFromFileDescriptor in(STDIN_FILENO);
            readStringUntilEOF(query, in);
        }

        if (obfuscate)
        {
            WordMap obfuscated_words_map;
            WordSet used_nouns;
            SipHash hash_func;

            if (options.count("seed"))
            {
                hash_func.update(options["seed"].as<std::string>());
            }

            registerInterpreters();
            registerFunctions();
            registerAggregateFunctions();
            registerTableFunctions();
            registerDatabases();
            registerStorages();
            registerFormats();

            std::unordered_set<std::string> additional_names;

            auto all_known_storage_names = StorageFactory::instance().getAllRegisteredNames();
            auto all_known_data_type_names = DataTypeFactory::instance().getAllRegisteredNames();
            auto all_known_settings = Settings().getAllRegisteredNames();
            auto all_known_merge_tree_settings = MergeTreeSettings().getAllRegisteredNames();

            additional_names.insert(all_known_storage_names.begin(), all_known_storage_names.end());
            additional_names.insert(all_known_data_type_names.begin(), all_known_data_type_names.end());
            additional_names.insert(all_known_settings.begin(), all_known_settings.end());
            additional_names.insert(all_known_merge_tree_settings.begin(), all_known_merge_tree_settings.end());

            for (auto * it = auto_time_zones; *it; ++it)
            {
                String time_zone_name = *it;

                /// Example: Europe/Amsterdam
                Strings split;
                boost::split(split, time_zone_name, [](char c){ return c == '/'; });
                for (const auto & word : split)
                    if (!word.empty())
                        additional_names.insert(word);
            }

            KnownIdentifierFunc is_known_identifier = [&](std::string_view name)
            {
                std::string what(name);

                return FunctionFactory::instance().has(what)
                    || AggregateFunctionFactory::instance().isAggregateFunctionName(what)
                    || TableFunctionFactory::instance().isTableFunctionName(what)
                    || FormatFactory::instance().isOutputFormat(what)
                    || FormatFactory::instance().isInputFormat(what)
                    || additional_names.contains(what);
            };

            WriteBufferFromFileDescriptor out(STDOUT_FILENO);
            obfuscateQueries(query, out, obfuscated_words_map, used_nouns, hash_func, is_known_identifier);
            out.finalize();
        }
        else
        {
            const char * pos = query.data();
            const char * end = pos + query.size();
            skipSpacesAndComments(pos, end, comments_callback);

            ParserQuery parser(end, allow_settings_after_format_in_insert);
            while (pos != end)
            {
                size_t approx_query_length = multiple ? find_first_symbols<';'>(pos, end) - pos : end - pos;

                ASTPtr res = parseQueryAndMovePosition(
                    parser,
                    pos,
                    end,
                    "query",
                    multiple,
                    cmd_settings[Setting::max_query_size],
                    cmd_settings[Setting::max_parser_depth],
                    cmd_settings[Setting::max_parser_backtracks]);

                std::unique_ptr<ReadBuffer> insert_query_payload;
                /// If the query is INSERT ... VALUES, then we will try to parse the data.
                if (auto * insert_query = res->as<ASTInsertQuery>(); insert_query && insert_query->data)
                {
                    if ("Values" != insert_query->format)
                        throw Exception(DB::ErrorCodes::NOT_IMPLEMENTED, "Can't format INSERT query with data format '{}'", insert_query->format);

                    /// Reset format to default to have `INSERT INTO table VALUES` instead of `INSERT INTO table VALUES FORMAT Values`
                    insert_query->format = {};

                    /// We assume that data ends with a newline character (same as client does)
                    const char * this_query_end = find_first_symbols<'\n'>(insert_query->data, end);
                    insert_query->end = this_query_end;
                    pos = this_query_end;
                    insert_query_payload = getReadBufferFromASTInsertQuery(res);
                }

                if (!quiet)
                {
                    if (!backslash)
                    {
                        WriteBufferFromOwnString str_buf;

                        WriteBufferFromOwnString query_buf;
                        bool oneline_current_query = oneline || approx_query_length < max_line_length;
<<<<<<< HEAD
                        IAST::FormatSettings settings(oneline_current_query, hilite);
                        settings.show_secrets = show_secrets;
=======
                        IAST::FormatSettings settings(oneline_current_query);
                        settings.show_secrets = true;
>>>>>>> a229b282
                        settings.print_pretty_type_names = !oneline_current_query;
                        res->format(query_buf, settings);
                        String formatted_query = query_buf.str();
#if USE_REPLXX
                        if (hilite)
                            formatted_query = highlighted(formatted_query, *context);
#endif
                        str_buf.write(formatted_query.data(), formatted_query.size());

                        if (insert_query_payload)
                        {
                            str_buf.write(' ');
                            copyData(*insert_query_payload, str_buf);
                        }

                        String res_string = str_buf.str();
                        const char * s_pos = res_string.data();
                        const char * s_end = s_pos + res_string.size();
                        /// remove trailing spaces
                        while (s_end > s_pos && isWhitespaceASCIIOneLine(*(s_end - 1)))
                            --s_end;
                        WriteBufferFromOStream res_cout(std::cout, 4096);
                        /// For multiline queries we print ';' at new line,
                        /// but for single line queries we print ';' at the same line
                        bool has_multiple_lines = false;
                        while (s_pos != s_end)
                        {
                            if (*s_pos == '\n')
                                has_multiple_lines = true;
                            res_cout.write(*s_pos++);
                        }
                        res_cout.finalize();

                        if (multiple && !insert_query_payload)
                        {
                            if (oneline || !has_multiple_lines)
                                std::cout << ";\n";
                            else
                                std::cout << "\n;\n";
                        }
                        else if (multiple && insert_query_payload)
                            /// Do not need to add ; because it's already in the insert_query_payload
                            std::cout << "\n";

                        std::cout << std::endl;
                    }
                    /// add additional '\' at the end of each line;
                    else
                    {
                        WriteBufferFromOwnString str_buf;
                        bool oneline_current_query = oneline || approx_query_length < max_line_length;
<<<<<<< HEAD
                        IAST::FormatSettings settings(oneline_current_query, hilite);
                        settings.show_secrets = show_secrets;
=======
                        IAST::FormatSettings settings(oneline_current_query);
                        settings.show_secrets = true;
>>>>>>> a229b282
                        settings.print_pretty_type_names = !oneline_current_query;
                        res->format(str_buf, settings);

                        String formatted_query = str_buf.str();
#if USE_REPLXX
                        if (hilite)
                            formatted_query = highlighted(formatted_query, *context);
#endif
                        WriteBufferFromOStream res_cout(std::cout, 4096);

                        const char * s_pos = formatted_query.data();
                        const char * s_end = s_pos + formatted_query.size();

                        while (s_pos != s_end)
                        {
                            if (*s_pos == '\n')
                                res_cout.write(" \\", 2);
                            res_cout.write(*s_pos++);
                        }

                        res_cout.finalize();
                        if (multiple)
                            std::cout << " \\\n;\n";
                        std::cout << std::endl;
                    }
                }
                skipSpacesAndComments(pos, end, comments_callback);
                if (!multiple)
                    break;
            }
        }
    }
    catch (...)
    {
        std::cerr << getCurrentExceptionMessage(true) << '\n';
        return getCurrentExceptionCode();
    }
    return 0;
}<|MERGE_RESOLUTION|>--- conflicted
+++ resolved
@@ -268,13 +268,8 @@
 
                         WriteBufferFromOwnString query_buf;
                         bool oneline_current_query = oneline || approx_query_length < max_line_length;
-<<<<<<< HEAD
-                        IAST::FormatSettings settings(oneline_current_query, hilite);
+                        IAST::FormatSettings settings(oneline_current_query);
                         settings.show_secrets = show_secrets;
-=======
-                        IAST::FormatSettings settings(oneline_current_query);
-                        settings.show_secrets = true;
->>>>>>> a229b282
                         settings.print_pretty_type_names = !oneline_current_query;
                         res->format(query_buf, settings);
                         String formatted_query = query_buf.str();
@@ -326,13 +321,8 @@
                     {
                         WriteBufferFromOwnString str_buf;
                         bool oneline_current_query = oneline || approx_query_length < max_line_length;
-<<<<<<< HEAD
-                        IAST::FormatSettings settings(oneline_current_query, hilite);
+                        IAST::FormatSettings settings(oneline_current_query);
                         settings.show_secrets = show_secrets;
-=======
-                        IAST::FormatSettings settings(oneline_current_query);
-                        settings.show_secrets = true;
->>>>>>> a229b282
                         settings.print_pretty_type_names = !oneline_current_query;
                         res->format(str_buf, settings);
 
