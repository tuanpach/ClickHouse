--- conflicted
+++ resolved
@@ -466,16 +466,13 @@
     extern const int INCORRECT_DICTIONARY_DEFINITION = 489;
     extern const int CANNOT_FORMAT_DATETIME = 490;
     extern const int UNACCEPTABLE_URL = 491;
-<<<<<<< HEAD
-    extern const int LIMIT_BY_WITH_TIES_IS_NOT_SUPPORTED = 492;
-=======
     extern const int ACCESS_ENTITY_NOT_FOUND = 492;
     extern const int ACCESS_ENTITY_ALREADY_EXISTS = 493;
     extern const int ACCESS_ENTITY_FOUND_DUPLICATES = 494;
     extern const int ACCESS_ENTITY_STORAGE_READONLY = 495;
     extern const int QUOTA_REQUIRES_CLIENT_KEY = 496;
     extern const int NOT_ENOUGH_PRIVILEGES = 497;
->>>>>>> de6cd490
+    extern const int LIMIT_BY_WITH_TIES_IS_NOT_SUPPORTED = 498;
 
     extern const int KEEPER_EXCEPTION = 999;
     extern const int POCO_EXCEPTION = 1000;
