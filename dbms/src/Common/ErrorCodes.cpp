namespace DB
{

namespace ErrorCodes
{
    /** Previously, these constants were located in one enum.
      * But in this case there is a problem: when you add a new constant, you need to recompile
      *  all translation units that use at least one constant (almost the whole project).
      * Therefore it is made so that definitions of constants are located here, in one file,
      *  and their declaration are in different files, at the place of use.
      */

    extern const int UNSUPPORTED_METHOD = 1;
    extern const int UNSUPPORTED_PARAMETER = 2;
    extern const int UNEXPECTED_END_OF_FILE = 3;
    extern const int EXPECTED_END_OF_FILE = 4;
    extern const int CANNOT_PARSE_TEXT = 6;
    extern const int INCORRECT_NUMBER_OF_COLUMNS = 7;
    extern const int THERE_IS_NO_COLUMN = 8;
    extern const int SIZES_OF_COLUMNS_DOESNT_MATCH = 9;
    extern const int NOT_FOUND_COLUMN_IN_BLOCK = 10;
    extern const int POSITION_OUT_OF_BOUND = 11;
    extern const int PARAMETER_OUT_OF_BOUND = 12;
    extern const int SIZES_OF_COLUMNS_IN_TUPLE_DOESNT_MATCH = 13;
    extern const int DUPLICATE_COLUMN = 15;
    extern const int NO_SUCH_COLUMN_IN_TABLE = 16;
    extern const int DELIMITER_IN_STRING_LITERAL_DOESNT_MATCH = 17;
    extern const int CANNOT_INSERT_ELEMENT_INTO_CONSTANT_COLUMN = 18;
    extern const int SIZE_OF_FIXED_STRING_DOESNT_MATCH = 19;
    extern const int NUMBER_OF_COLUMNS_DOESNT_MATCH = 20;
    extern const int CANNOT_READ_ALL_DATA_FROM_TAB_SEPARATED_INPUT = 21;
    extern const int CANNOT_PARSE_ALL_VALUE_FROM_TAB_SEPARATED_INPUT = 22;
    extern const int CANNOT_READ_FROM_ISTREAM = 23;
    extern const int CANNOT_WRITE_TO_OSTREAM = 24;
    extern const int CANNOT_PARSE_ESCAPE_SEQUENCE = 25;
    extern const int CANNOT_PARSE_QUOTED_STRING = 26;
    extern const int CANNOT_PARSE_INPUT_ASSERTION_FAILED = 27;
    extern const int CANNOT_PRINT_FLOAT_OR_DOUBLE_NUMBER = 28;
    extern const int CANNOT_PRINT_INTEGER = 29;
    extern const int CANNOT_READ_SIZE_OF_COMPRESSED_CHUNK = 30;
    extern const int CANNOT_READ_COMPRESSED_CHUNK = 31;
    extern const int ATTEMPT_TO_READ_AFTER_EOF = 32;
    extern const int CANNOT_READ_ALL_DATA = 33;
    extern const int TOO_MANY_ARGUMENTS_FOR_FUNCTION = 34;
    extern const int TOO_LESS_ARGUMENTS_FOR_FUNCTION = 35;
    extern const int BAD_ARGUMENTS = 36;
    extern const int UNKNOWN_ELEMENT_IN_AST = 37;
    extern const int CANNOT_PARSE_DATE = 38;
    extern const int TOO_LARGE_SIZE_COMPRESSED = 39;
    extern const int CHECKSUM_DOESNT_MATCH = 40;
    extern const int CANNOT_PARSE_DATETIME = 41;
    extern const int NUMBER_OF_ARGUMENTS_DOESNT_MATCH = 42;
    extern const int ILLEGAL_TYPE_OF_ARGUMENT = 43;
    extern const int ILLEGAL_COLUMN = 44;
    extern const int ILLEGAL_NUMBER_OF_RESULT_COLUMNS = 45;
    extern const int UNKNOWN_FUNCTION = 46;
    extern const int UNKNOWN_IDENTIFIER = 47;
    extern const int NOT_IMPLEMENTED = 48;
    extern const int LOGICAL_ERROR = 49;
    extern const int UNKNOWN_TYPE = 50;
    extern const int EMPTY_LIST_OF_COLUMNS_QUERIED = 51;
    extern const int COLUMN_QUERIED_MORE_THAN_ONCE = 52;
    extern const int TYPE_MISMATCH = 53;
    extern const int STORAGE_DOESNT_ALLOW_PARAMETERS = 54;
    extern const int STORAGE_REQUIRES_PARAMETER = 55;
    extern const int UNKNOWN_STORAGE = 56;
    extern const int TABLE_ALREADY_EXISTS = 57;
    extern const int TABLE_METADATA_ALREADY_EXISTS = 58;
    extern const int ILLEGAL_TYPE_OF_COLUMN_FOR_FILTER = 59;
    extern const int UNKNOWN_TABLE = 60;
    extern const int ONLY_FILTER_COLUMN_IN_BLOCK = 61;
    extern const int SYNTAX_ERROR = 62;
    extern const int UNKNOWN_AGGREGATE_FUNCTION = 63;
    extern const int CANNOT_READ_AGGREGATE_FUNCTION_FROM_TEXT = 64;
    extern const int CANNOT_WRITE_AGGREGATE_FUNCTION_AS_TEXT = 65;
    extern const int NOT_A_COLUMN = 66;
    extern const int ILLEGAL_KEY_OF_AGGREGATION = 67;
    extern const int CANNOT_GET_SIZE_OF_FIELD = 68;
    extern const int ARGUMENT_OUT_OF_BOUND = 69;
    extern const int CANNOT_CONVERT_TYPE = 70;
    extern const int CANNOT_WRITE_AFTER_END_OF_BUFFER = 71;
    extern const int CANNOT_PARSE_NUMBER = 72;
    extern const int UNKNOWN_FORMAT = 73;
    extern const int CANNOT_READ_FROM_FILE_DESCRIPTOR = 74;
    extern const int CANNOT_WRITE_TO_FILE_DESCRIPTOR = 75;
    extern const int CANNOT_OPEN_FILE = 76;
    extern const int CANNOT_CLOSE_FILE = 77;
    extern const int UNKNOWN_TYPE_OF_QUERY = 78;
    extern const int INCORRECT_FILE_NAME = 79;
    extern const int INCORRECT_QUERY = 80;
    extern const int UNKNOWN_DATABASE = 81;
    extern const int DATABASE_ALREADY_EXISTS = 82;
    extern const int DIRECTORY_DOESNT_EXIST = 83;
    extern const int DIRECTORY_ALREADY_EXISTS = 84;
    extern const int FORMAT_IS_NOT_SUITABLE_FOR_INPUT = 85;
    extern const int RECEIVED_ERROR_FROM_REMOTE_IO_SERVER = 86;
    extern const int CANNOT_SEEK_THROUGH_FILE = 87;
    extern const int CANNOT_TRUNCATE_FILE = 88;
    extern const int UNKNOWN_COMPRESSION_METHOD = 89;
    extern const int EMPTY_LIST_OF_COLUMNS_PASSED = 90;
    extern const int SIZES_OF_MARKS_FILES_ARE_INCONSISTENT = 91;
    extern const int EMPTY_DATA_PASSED = 92;
    extern const int UNKNOWN_AGGREGATED_DATA_VARIANT = 93;
    extern const int CANNOT_MERGE_DIFFERENT_AGGREGATED_DATA_VARIANTS = 94;
    extern const int CANNOT_READ_FROM_SOCKET = 95;
    extern const int CANNOT_WRITE_TO_SOCKET = 96;
    extern const int CANNOT_READ_ALL_DATA_FROM_CHUNKED_INPUT = 97;
    extern const int CANNOT_WRITE_TO_EMPTY_BLOCK_OUTPUT_STREAM = 98;
    extern const int UNKNOWN_PACKET_FROM_CLIENT = 99;
    extern const int UNKNOWN_PACKET_FROM_SERVER = 100;
    extern const int UNEXPECTED_PACKET_FROM_CLIENT = 101;
    extern const int UNEXPECTED_PACKET_FROM_SERVER = 102;
    extern const int RECEIVED_DATA_FOR_WRONG_QUERY_ID = 103;
    extern const int TOO_SMALL_BUFFER_SIZE = 104;
    extern const int CANNOT_READ_HISTORY = 105;
    extern const int CANNOT_APPEND_HISTORY = 106;
    extern const int FILE_DOESNT_EXIST = 107;
    extern const int NO_DATA_TO_INSERT = 108;
    extern const int CANNOT_BLOCK_SIGNAL = 109;
    extern const int CANNOT_UNBLOCK_SIGNAL = 110;
    extern const int CANNOT_MANIPULATE_SIGSET = 111;
    extern const int CANNOT_WAIT_FOR_SIGNAL = 112;
    extern const int THERE_IS_NO_SESSION = 113;
    extern const int CANNOT_CLOCK_GETTIME = 114;
    extern const int UNKNOWN_SETTING = 115;
    extern const int THERE_IS_NO_DEFAULT_VALUE = 116;
    extern const int INCORRECT_DATA = 117;
    extern const int ENGINE_REQUIRED = 119;
    extern const int CANNOT_INSERT_VALUE_OF_DIFFERENT_SIZE_INTO_TUPLE = 120;
    extern const int UNKNOWN_SET_DATA_VARIANT = 121;
    extern const int INCOMPATIBLE_COLUMNS = 122;
    extern const int UNKNOWN_TYPE_OF_AST_NODE = 123;
    extern const int INCORRECT_ELEMENT_OF_SET = 124;
    extern const int INCORRECT_RESULT_OF_SCALAR_SUBQUERY = 125;
    extern const int CANNOT_GET_RETURN_TYPE = 126;
    extern const int ILLEGAL_INDEX = 127;
    extern const int TOO_LARGE_ARRAY_SIZE = 128;
    extern const int FUNCTION_IS_SPECIAL = 129;
    extern const int CANNOT_READ_ARRAY_FROM_TEXT = 130;
    extern const int TOO_LARGE_STRING_SIZE = 131;
    extern const int CANNOT_CREATE_TABLE_FROM_METADATA = 132;
    extern const int AGGREGATE_FUNCTION_DOESNT_ALLOW_PARAMETERS = 133;
    extern const int PARAMETERS_TO_AGGREGATE_FUNCTIONS_MUST_BE_LITERALS = 134;
    extern const int ZERO_ARRAY_OR_TUPLE_INDEX = 135;
    extern const int UNKNOWN_ELEMENT_IN_CONFIG = 137;
    extern const int EXCESSIVE_ELEMENT_IN_CONFIG = 138;
    extern const int NO_ELEMENTS_IN_CONFIG = 139;
    extern const int ALL_REQUESTED_COLUMNS_ARE_MISSING = 140;
    extern const int SAMPLING_NOT_SUPPORTED = 141;
    extern const int NOT_FOUND_NODE = 142;
    extern const int FOUND_MORE_THAN_ONE_NODE = 143;
    extern const int FIRST_DATE_IS_BIGGER_THAN_LAST_DATE = 144;
    extern const int UNKNOWN_OVERFLOW_MODE = 145;
    extern const int QUERY_SECTION_DOESNT_MAKE_SENSE = 146;
    extern const int NOT_FOUND_FUNCTION_ELEMENT_FOR_AGGREGATE = 147;
    extern const int NOT_FOUND_RELATION_ELEMENT_FOR_CONDITION = 148;
    extern const int NOT_FOUND_RHS_ELEMENT_FOR_CONDITION = 149;
    extern const int NO_ATTRIBUTES_LISTED = 150;
    extern const int INDEX_OF_COLUMN_IN_SORT_CLAUSE_IS_OUT_OF_RANGE = 151;
    extern const int UNKNOWN_DIRECTION_OF_SORTING = 152;
    extern const int ILLEGAL_DIVISION = 153;
    extern const int AGGREGATE_FUNCTION_NOT_APPLICABLE = 154;
    extern const int UNKNOWN_RELATION = 155;
    extern const int DICTIONARIES_WAS_NOT_LOADED = 156;
    extern const int ILLEGAL_OVERFLOW_MODE = 157;
    extern const int TOO_MANY_ROWS = 158;
    extern const int TIMEOUT_EXCEEDED = 159;
    extern const int TOO_SLOW = 160;
    extern const int TOO_MANY_COLUMNS = 161;
    extern const int TOO_DEEP_SUBQUERIES = 162;
    extern const int TOO_DEEP_PIPELINE = 163;
    extern const int READONLY = 164;
    extern const int TOO_MANY_TEMPORARY_COLUMNS = 165;
    extern const int TOO_MANY_TEMPORARY_NON_CONST_COLUMNS = 166;
    extern const int TOO_DEEP_AST = 167;
    extern const int TOO_BIG_AST = 168;
    extern const int BAD_TYPE_OF_FIELD = 169;
    extern const int BAD_GET = 170;
    extern const int BLOCKS_HAVE_DIFFERENT_STRUCTURE = 171;
    extern const int CANNOT_CREATE_DIRECTORY = 172;
    extern const int CANNOT_ALLOCATE_MEMORY = 173;
    extern const int CYCLIC_ALIASES = 174;
    extern const int CHUNK_NOT_FOUND = 176;
    extern const int DUPLICATE_CHUNK_NAME = 177;
    extern const int MULTIPLE_ALIASES_FOR_EXPRESSION = 178;
    extern const int MULTIPLE_EXPRESSIONS_FOR_ALIAS = 179;
    extern const int THERE_IS_NO_PROFILE = 180;
    extern const int ILLEGAL_FINAL = 181;
    extern const int ILLEGAL_PREWHERE = 182;
    extern const int UNEXPECTED_EXPRESSION = 183;
    extern const int ILLEGAL_AGGREGATION = 184;
    extern const int UNSUPPORTED_MYISAM_BLOCK_TYPE = 185;
    extern const int UNSUPPORTED_COLLATION_LOCALE = 186;
    extern const int COLLATION_COMPARISON_FAILED = 187;
    extern const int UNKNOWN_ACTION = 188;
    extern const int TABLE_MUST_NOT_BE_CREATED_MANUALLY = 189;
    extern const int SIZES_OF_ARRAYS_DOESNT_MATCH = 190;
    extern const int SET_SIZE_LIMIT_EXCEEDED = 191;
    extern const int UNKNOWN_USER = 192;
    extern const int WRONG_PASSWORD = 193;
    extern const int REQUIRED_PASSWORD = 194;
    extern const int IP_ADDRESS_NOT_ALLOWED = 195;
    extern const int UNKNOWN_ADDRESS_PATTERN_TYPE = 196;
    extern const int SERVER_REVISION_IS_TOO_OLD = 197;
    extern const int DNS_ERROR = 198;
    extern const int UNKNOWN_QUOTA = 199;
    extern const int QUOTA_DOESNT_ALLOW_KEYS = 200;
    extern const int QUOTA_EXPIRED = 201;
    extern const int TOO_MANY_SIMULTANEOUS_QUERIES = 202;
    extern const int NO_FREE_CONNECTION = 203;
    extern const int CANNOT_FSYNC = 204;
    extern const int NESTED_TYPE_TOO_DEEP = 205;
    extern const int ALIAS_REQUIRED = 206;
    extern const int AMBIGUOUS_IDENTIFIER = 207;
    extern const int EMPTY_NESTED_TABLE = 208;
    extern const int SOCKET_TIMEOUT = 209;
    extern const int NETWORK_ERROR = 210;
    extern const int EMPTY_QUERY = 211;
    extern const int UNKNOWN_LOAD_BALANCING = 212;
    extern const int UNKNOWN_TOTALS_MODE = 213;
    extern const int CANNOT_STATVFS = 214;
    extern const int NOT_AN_AGGREGATE = 215;
    extern const int QUERY_WITH_SAME_ID_IS_ALREADY_RUNNING = 216;
    extern const int CLIENT_HAS_CONNECTED_TO_WRONG_PORT = 217;
    extern const int TABLE_IS_DROPPED = 218;
    extern const int DATABASE_NOT_EMPTY = 219;
    extern const int DUPLICATE_INTERSERVER_IO_ENDPOINT = 220;
    extern const int NO_SUCH_INTERSERVER_IO_ENDPOINT = 221;
    extern const int ADDING_REPLICA_TO_NON_EMPTY_TABLE = 222;
    extern const int UNEXPECTED_AST_STRUCTURE = 223;
    extern const int REPLICA_IS_ALREADY_ACTIVE = 224;
    extern const int NO_ZOOKEEPER = 225;
    extern const int NO_FILE_IN_DATA_PART = 226;
    extern const int UNEXPECTED_FILE_IN_DATA_PART = 227;
    extern const int BAD_SIZE_OF_FILE_IN_DATA_PART = 228;
    extern const int QUERY_IS_TOO_LARGE = 229;
    extern const int NOT_FOUND_EXPECTED_DATA_PART = 230;
    extern const int TOO_MANY_UNEXPECTED_DATA_PARTS = 231;
    extern const int NO_SUCH_DATA_PART = 232;
    extern const int BAD_DATA_PART_NAME = 233;
    extern const int NO_REPLICA_HAS_PART = 234;
    extern const int DUPLICATE_DATA_PART = 235;
    extern const int ABORTED = 236;
    extern const int NO_REPLICA_NAME_GIVEN = 237;
    extern const int FORMAT_VERSION_TOO_OLD = 238;
    extern const int CANNOT_MUNMAP = 239;
    extern const int CANNOT_MREMAP = 240;
    extern const int MEMORY_LIMIT_EXCEEDED = 241;
    extern const int TABLE_IS_READ_ONLY = 242;
    extern const int NOT_ENOUGH_SPACE = 243;
    extern const int UNEXPECTED_ZOOKEEPER_ERROR = 244;
    extern const int CORRUPTED_DATA = 246;
    extern const int INCORRECT_MARK = 247;
    extern const int INVALID_PARTITION_VALUE = 248;
    extern const int NOT_ENOUGH_BLOCK_NUMBERS = 250;
    extern const int NO_SUCH_REPLICA = 251;
    extern const int TOO_MANY_PARTS = 252;
    extern const int REPLICA_IS_ALREADY_EXIST = 253;
    extern const int NO_ACTIVE_REPLICAS = 254;
    extern const int TOO_MANY_RETRIES_TO_FETCH_PARTS = 255;
    extern const int PARTITION_ALREADY_EXISTS = 256;
    extern const int PARTITION_DOESNT_EXIST = 257;
    extern const int UNION_ALL_RESULT_STRUCTURES_MISMATCH = 258;
    extern const int CLIENT_OUTPUT_FORMAT_SPECIFIED = 260;
    extern const int UNKNOWN_BLOCK_INFO_FIELD = 261;
    extern const int BAD_COLLATION = 262;
    extern const int CANNOT_COMPILE_CODE = 263;
    extern const int INCOMPATIBLE_TYPE_OF_JOIN = 264;
    extern const int NO_AVAILABLE_REPLICA = 265;
    extern const int MISMATCH_REPLICAS_DATA_SOURCES = 266;
    extern const int STORAGE_DOESNT_SUPPORT_PARALLEL_REPLICAS = 267;
    extern const int CPUID_ERROR = 268;
    extern const int INFINITE_LOOP = 269;
    extern const int CANNOT_COMPRESS = 270;
    extern const int CANNOT_DECOMPRESS = 271;
    extern const int CANNOT_IO_SUBMIT = 272;
    extern const int CANNOT_IO_GETEVENTS = 273;
    extern const int AIO_READ_ERROR = 274;
    extern const int AIO_WRITE_ERROR = 275;
    extern const int INDEX_NOT_USED = 277;
    extern const int LEADERSHIP_LOST = 278;
    extern const int ALL_CONNECTION_TRIES_FAILED = 279;
    extern const int NO_AVAILABLE_DATA = 280;
    extern const int DICTIONARY_IS_EMPTY = 281;
    extern const int INCORRECT_INDEX = 282;
    extern const int UNKNOWN_DISTRIBUTED_PRODUCT_MODE = 283;
    extern const int UNKNOWN_GLOBAL_SUBQUERIES_METHOD = 284;
    extern const int TOO_LESS_LIVE_REPLICAS = 285;
    extern const int UNSATISFIED_QUORUM_FOR_PREVIOUS_WRITE = 286;
    extern const int UNKNOWN_FORMAT_VERSION = 287;
    extern const int DISTRIBUTED_IN_JOIN_SUBQUERY_DENIED = 288;
    extern const int REPLICA_IS_NOT_IN_QUORUM = 289;
    extern const int LIMIT_EXCEEDED = 290;
    extern const int DATABASE_ACCESS_DENIED = 291;
    extern const int LEADERSHIP_CHANGED = 292;
    extern const int MONGODB_CANNOT_AUTHENTICATE = 293;
    extern const int INVALID_BLOCK_EXTRA_INFO = 294;
    extern const int RECEIVED_EMPTY_DATA = 295;
    extern const int NO_REMOTE_SHARD_FOUND = 296;
    extern const int SHARD_HAS_NO_CONNECTIONS = 297;
    extern const int CANNOT_PIPE = 298;
    extern const int CANNOT_FORK = 299;
    extern const int CANNOT_DLSYM = 300;
    extern const int CANNOT_CREATE_CHILD_PROCESS = 301;
    extern const int CHILD_WAS_NOT_EXITED_NORMALLY = 302;
    extern const int CANNOT_SELECT = 303;
    extern const int CANNOT_WAITPID = 304;
    extern const int TABLE_WAS_NOT_DROPPED = 305;
    extern const int TOO_DEEP_RECURSION = 306;
    extern const int TOO_MANY_BYTES = 307;
    extern const int UNEXPECTED_NODE_IN_ZOOKEEPER = 308;
    extern const int FUNCTION_CANNOT_HAVE_PARAMETERS = 309;
    extern const int INVALID_SHARD_WEIGHT = 317;
    extern const int INVALID_CONFIG_PARAMETER = 318;
    extern const int UNKNOWN_STATUS_OF_INSERT = 319;
    extern const int VALUE_IS_OUT_OF_RANGE_OF_DATA_TYPE = 321;
    extern const int BARRIER_TIMEOUT = 335;
    extern const int UNKNOWN_DATABASE_ENGINE = 336;
    extern const int DDL_GUARD_IS_ACTIVE = 337;
    extern const int UNFINISHED = 341;
    extern const int METADATA_MISMATCH = 342;
    extern const int SUPPORT_IS_DISABLED = 344;
    extern const int TABLE_DIFFERS_TOO_MUCH = 345;
    extern const int CANNOT_CONVERT_CHARSET = 346;
    extern const int CANNOT_LOAD_CONFIG = 347;
    extern const int CANNOT_INSERT_NULL_IN_ORDINARY_COLUMN = 349;
    extern const int INCOMPATIBLE_SOURCE_TABLES = 350;
    extern const int AMBIGUOUS_TABLE_NAME = 351;
    extern const int AMBIGUOUS_COLUMN_NAME = 352;
    extern const int INDEX_OF_POSITIONAL_ARGUMENT_IS_OUT_OF_RANGE = 353;
    extern const int ZLIB_INFLATE_FAILED = 354;
    extern const int ZLIB_DEFLATE_FAILED = 355;
    extern const int BAD_LAMBDA = 356;
    extern const int RESERVED_IDENTIFIER_NAME = 357;
    extern const int INTO_OUTFILE_NOT_ALLOWED = 358;
    extern const int TABLE_SIZE_EXCEEDS_MAX_DROP_SIZE_LIMIT = 359;
    extern const int CANNOT_CREATE_CHARSET_CONVERTER = 360;
    extern const int SEEK_POSITION_OUT_OF_BOUND = 361;
    extern const int CURRENT_WRITE_BUFFER_IS_EXHAUSTED = 362;
    extern const int CANNOT_CREATE_IO_BUFFER = 363;
    extern const int RECEIVED_ERROR_TOO_MANY_REQUESTS = 364;
    extern const int OUTPUT_IS_NOT_SORTED = 365;
    extern const int SIZES_OF_NESTED_COLUMNS_ARE_INCONSISTENT = 366;
    extern const int TOO_MANY_FETCHES = 367;
    extern const int BAD_CAST = 368;
    extern const int ALL_REPLICAS_ARE_STALE = 369;
    extern const int DATA_TYPE_CANNOT_BE_USED_IN_TABLES = 370;
    extern const int INCONSISTENT_CLUSTER_DEFINITION = 371;
    extern const int SESSION_NOT_FOUND = 372;
    extern const int SESSION_IS_LOCKED = 373;
    extern const int INVALID_SESSION_TIMEOUT = 374;
    extern const int CANNOT_DLOPEN = 375;
    extern const int CANNOT_PARSE_UUID = 376;
    extern const int ILLEGAL_SYNTAX_FOR_DATA_TYPE = 377;
    extern const int DATA_TYPE_CANNOT_HAVE_ARGUMENTS = 378;
    extern const int UNKNOWN_STATUS_OF_DISTRIBUTED_DDL_TASK = 379;
    extern const int CANNOT_KILL = 380;
    extern const int HTTP_LENGTH_REQUIRED = 381;
    extern const int CANNOT_LOAD_CATBOOST_MODEL = 382;
    extern const int CANNOT_APPLY_CATBOOST_MODEL = 383;
    extern const int PART_IS_TEMPORARILY_LOCKED = 384;
    extern const int MULTIPLE_STREAMS_REQUIRED = 385;
    extern const int NO_COMMON_TYPE = 386;
    extern const int EXTERNAL_LOADABLE_ALREADY_EXISTS = 387;
    extern const int CANNOT_ASSIGN_OPTIMIZE = 388;
    extern const int INSERT_WAS_DEDUPLICATED = 389;
    extern const int CANNOT_GET_CREATE_TABLE_QUERY = 390;
    extern const int EXTERNAL_LIBRARY_ERROR = 391;
    extern const int QUERY_IS_PROHIBITED = 392;
    extern const int THERE_IS_NO_QUERY = 393;
    extern const int QUERY_WAS_CANCELLED = 394;
    extern const int FUNCTION_THROW_IF_VALUE_IS_NON_ZERO = 395;
    extern const int TOO_MANY_ROWS_OR_BYTES = 396;
    extern const int QUERY_IS_NOT_SUPPORTED_IN_MATERIALIZED_VIEW = 397;
    extern const int UNKNOWN_MUTATION_COMMAND = 398;
    extern const int FORMAT_IS_NOT_SUITABLE_FOR_OUTPUT = 399;
    extern const int CANNOT_STAT = 400;
    extern const int FEATURE_IS_NOT_ENABLED_AT_BUILD_TIME = 401;
    extern const int CANNOT_IOSETUP = 402;
    extern const int INVALID_JOIN_ON_EXPRESSION = 403;
    extern const int BAD_ODBC_CONNECTION_STRING = 404;
    extern const int PARTITION_SIZE_EXCEEDS_MAX_DROP_SIZE_LIMIT = 405;
    extern const int TOP_AND_LIMIT_TOGETHER = 406;
    extern const int DECIMAL_OVERFLOW = 407;
    extern const int BAD_REQUEST_PARAMETER = 408;
    extern const int EXTERNAL_EXECUTABLE_NOT_FOUND = 409;
    extern const int EXTERNAL_SERVER_IS_NOT_RESPONDING = 410;
<<<<<<< HEAD
=======
    extern const int PTHREAD_ERROR = 411;
    extern const int NETLINK_ERROR = 412;
    extern const int CANNOT_SET_SIGNAL_HANDLER = 413;
    extern const int CANNOT_READLINE = 414;
>>>>>>> 969225b3

    extern const int KEEPER_EXCEPTION = 999;
    extern const int POCO_EXCEPTION = 1000;
    extern const int STD_EXCEPTION = 1001;
    extern const int UNKNOWN_EXCEPTION = 1002;

    extern const int CONDITIONAL_TREE_PARENT_NOT_FOUND = 2001;
    extern const int ILLEGAL_PROJECTION_MANIPULATOR = 2002;
}

}<|MERGE_RESOLUTION|>--- conflicted
+++ resolved
@@ -385,13 +385,10 @@
     extern const int BAD_REQUEST_PARAMETER = 408;
     extern const int EXTERNAL_EXECUTABLE_NOT_FOUND = 409;
     extern const int EXTERNAL_SERVER_IS_NOT_RESPONDING = 410;
-<<<<<<< HEAD
-=======
     extern const int PTHREAD_ERROR = 411;
     extern const int NETLINK_ERROR = 412;
     extern const int CANNOT_SET_SIGNAL_HANDLER = 413;
     extern const int CANNOT_READLINE = 414;
->>>>>>> 969225b3
 
     extern const int KEEPER_EXCEPTION = 999;
     extern const int POCO_EXCEPTION = 1000;
