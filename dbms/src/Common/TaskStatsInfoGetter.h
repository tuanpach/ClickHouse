#pragma once

#include <Core/Types.h>

struct taskstats;


namespace DB
{

class Exception;


/// Get taskstat info from OS kernel via Netlink protocol.
class TaskStatsInfoGetter
{
public:
    TaskStatsInfoGetter();
    TaskStatsInfoGetter(const TaskStatsInfoGetter &) = delete;

#if defined(__linux__)
    void getStat(::taskstats & stat, int tid = -1);
<<<<<<< HEAD
    bool tryGetStat(::taskstats & stat, int tid = -1);
#endif
=======
>>>>>>> 509b4332

    ~TaskStatsInfoGetter();

    /// Make a syscall and returns Linux thread id
    static int getCurrentTID();

    /// Whether the current process has permissions (sudo or cap_net_admin capabilties) to get taskstats info
    static bool checkPermissions();

private:
    /// Caches current thread tid to avoid extra sys calls
    int getDefaultTID();
    int default_tid = -1;

<<<<<<< HEAD
#if defined(__linux__)
    bool getStatImpl(int tid, ::taskstats & out_stats, bool throw_on_error = false);
#endif

=======
    void getStatImpl(int tid, ::taskstats & out_stats);
>>>>>>> 509b4332
    void init();

    int netlink_socket_fd = -1;
    UInt16 netlink_family_id = 0;
};

}<|MERGE_RESOLUTION|>--- conflicted
+++ resolved
@@ -20,11 +20,7 @@
 
 #if defined(__linux__)
     void getStat(::taskstats & stat, int tid = -1);
-<<<<<<< HEAD
-    bool tryGetStat(::taskstats & stat, int tid = -1);
 #endif
-=======
->>>>>>> 509b4332
 
     ~TaskStatsInfoGetter();
 
@@ -39,14 +35,9 @@
     int getDefaultTID();
     int default_tid = -1;
 
-<<<<<<< HEAD
 #if defined(__linux__)
-    bool getStatImpl(int tid, ::taskstats & out_stats, bool throw_on_error = false);
+    void getStatImpl(int tid, ::taskstats & out_stats);
 #endif
-
-=======
-    void getStatImpl(int tid, ::taskstats & out_stats);
->>>>>>> 509b4332
     void init();
 
     int netlink_socket_fd = -1;
