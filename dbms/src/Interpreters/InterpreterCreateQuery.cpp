--- conflicted
+++ resolved
@@ -457,13 +457,6 @@
 
         create.set(create.storage, as_create.storage->ptr());
     }
-<<<<<<< HEAD
-    else
-        throw Exception("Incorrect CREATE query: required ENGINE.", ErrorCodes::ENGINE_REQUIRED);
-
-    return storage_name;
-=======
->>>>>>> c44e3e76
 }
 
 
