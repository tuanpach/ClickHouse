--- conflicted
+++ resolved
@@ -24,11 +24,7 @@
 
 - `name` - a function name.
 - `command` - script name to execute or command if `execute_direct` is false.
-<<<<<<< HEAD
-- `argument` - argument description with the `type`, and optional `name` of an argument. Each argument is described in a separate setting. Specifying name is necessary if argument names are part of serialization for user defined function format like [Native](/interfaces/formats/Native) or [JSONEachRow](/interfaces/formats/JSONEachRow). Default argument name value is `c` + argument_number.
-=======
 - `argument` - argument description with the `type`, and optional `name` of an argument. Each argument is described in a separate setting. Specifying name is necessary if argument names are part of serialization for user defined function format like [Native](/docs/interfaces/formats/Native) or [JSONEachRow](/interfaces/formats/JSONEachRow). Default argument name value is `c` + argument_number.
->>>>>>> daf4490f
 - `format` - a [format](../../interfaces/formats.md) in which arguments are passed to the command.
 - `return_type` - the type of a returned value.
 - `return_name` - name of returned value. Specifying return name is necessary if return name is part of serialization for user defined function format like [Native](../../interfaces/formats.md#native) or [JSONEachRow](/interfaces/formats.md/JSONEachRow). Optional. Default value is `result`.
