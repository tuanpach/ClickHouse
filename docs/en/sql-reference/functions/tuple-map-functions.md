--- conflicted
+++ resolved
@@ -248,11 +248,7 @@
 
 **Arguments**
 
-<<<<<<< HEAD
-Arguments are [maps](../data-types/map.md) or [tuples](../data-types/tuple.md#tuplet1-t2) of two [arrays](../data-types/array.md#data-type-array), where items in the first array represent keys, and the second array contains values for the each key. All key arrays should have same type, and all value arrays should contain items which are promoted to the one type ([Int64](../data-types/int-uint.md#int-ranges), [UInt64](/sql-reference/data-types/int-uint#integer-ranges) or [Float64](/sql-reference/data-types/float)). The common promoted type is used as a type for the result array.
-=======
 Arguments are [maps](../data-types/map.md) or [tuples](/sql-reference/data-types/tuple) of two [arrays](/sql-reference/data-types/array), where items in the first array represent keys, and the second array contains values for the each key. All key arrays should have same type, and all value arrays should contain items which are promoted to the one type ([Int64](/sql-reference/data-types/int-uint#integer-ranges), [UInt64](/sql-reference/data-types/int-uint#integer-ranges) or [Float64](/sql-reference/data-types/float)). The common promoted type is used as a type for the result array.
->>>>>>> 350ea05d
 
 **Returned value**
 
@@ -300,11 +296,7 @@
 
 **Arguments**
 
-<<<<<<< HEAD
-Arguments are [maps](../data-types/map.md) or [tuples](../data-types/tuple.md#tuplet1-t2) of two [arrays](../data-types/array.md#data-type-array), where items in the first array represent keys, and the second array contains values for the each key. All key arrays should have same type, and all value arrays should contain items which are promote to the one type ([Int64](../data-types/int-uint.md#int-ranges), [UInt64](/sql-reference/data-types/int-uint#integer-ranges) or [Float64](/sql-reference/data-types/float)). The common promoted type is used as a type for the result array.
-=======
 Arguments are [maps](../data-types/map.md) or [tuples](/sql-reference/data-types/tuple) of two [arrays](/sql-reference/data-types/array), where items in the first array represent keys, and the second array contains values for the each key. All key arrays should have same type, and all value arrays should contain items which are promote to the one type ([Int64](/sql-reference/data-types/int-uint#integer-ranges), [UInt64](/sql-reference/data-types/int-uint#integer-ranges) or [Float64](../data-types/float.md#float32-float64)). The common promoted type is used as a type for the result array.
->>>>>>> 350ea05d
 
 **Returned value**
 
