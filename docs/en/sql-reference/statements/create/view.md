---
slug: /en/sql-reference/statements/create/view
sidebar_position: 37
sidebar_label: VIEW
---

# CREATE VIEW

Creates a new view. Views can be [normal](#normal-view), [materialized](#materialized-view), [refreshable materialized](#refreshable-materialized-view), and [window](#window-view-experimental) (refreshable materialized view and window view are experimental features).

## Normal View

Syntax:

``` sql
CREATE [OR REPLACE] VIEW [IF NOT EXISTS] [db.]table_name [ON CLUSTER cluster_name]
[DEFINER = { user | CURRENT_USER }] [SQL SECURITY { DEFINER | INVOKER | NONE }]
AS SELECT ...
[COMMENT 'comment']
```

Normal views do not store any data. They just perform a read from another table on each access. In other words, a normal view is nothing more than a saved query. When reading from a view, this saved query is used as a subquery in the [FROM](../../../sql-reference/statements/select/from.md) clause.

As an example, assume you’ve created a view:

``` sql
CREATE VIEW view AS SELECT ...
```

and written a query:

``` sql
SELECT a, b, c FROM view
```

This query is fully equivalent to using the subquery:

``` sql
SELECT a, b, c FROM (SELECT ...)
```

## Parameterized View

Parametrized views are similar to normal views, but can be created with parameters which are not resolved immediately. These views can be used with table functions, which specify the name of the view as function name and the parameter values as its arguments.

``` sql
CREATE VIEW view AS SELECT * FROM TABLE WHERE Column1={column1:datatype1} and Column2={column2:datatype2} ...
```
The above creates a view for table which can be used as table function by substituting parameters as shown below.

``` sql
SELECT * FROM view(column1=value1, column2=value2 ...)
```

## Materialized View

``` sql
<<<<<<< HEAD
CREATE MATERIALIZED VIEW [IF NOT EXISTS] [db.]table_name [ON CLUSTER] [TO[db.]name] [ENGINE = engine] [POPULATE]
[DEFINER = { user | CURRENT_USER }] [SQL SECURITY { DEFINER | NONE }]
=======
CREATE MATERIALIZED VIEW [IF NOT EXISTS] [db.]table_name [ON CLUSTER cluster_name] [TO[db.]name] [ENGINE = engine] [POPULATE]
[DEFINER = { user | CURRENT_USER }] [SQL SECURITY { DEFINER | INVOKER | NONE }]
>>>>>>> 617af1d3
AS SELECT ...
[COMMENT 'comment']
```

:::tip
Here is a step by step guide on using [Materialized views](docs/en/guides/developer/cascading-materialized-views.md).
:::

Materialized views store data transformed by the corresponding [SELECT](../../../sql-reference/statements/select/index.md) query.

When creating a materialized view without `TO [db].[table]`, you must specify `ENGINE` – the table engine for storing data.

When creating a materialized view with `TO [db].[table]`, you can't also use `POPULATE`.

A materialized view is implemented as follows: when inserting data to the table specified in `SELECT`, part of the inserted data is converted by this `SELECT` query, and the result is inserted in the view.

:::note
Materialized views in ClickHouse use **column names** instead of column order during insertion into destination table. If some column names are not present in the `SELECT` query result, ClickHouse uses a default value, even if the column is not [Nullable](../../data-types/nullable.md). A safe practice would be to add aliases for every column when using Materialized views.

Materialized views in ClickHouse are implemented more like insert triggers. If there’s some aggregation in the view query, it’s applied only to the batch of freshly inserted data. Any changes to existing data of source table (like update, delete, drop partition, etc.) does not change the materialized view.

Materialized views in ClickHouse do not have deterministic behaviour in case of errors. This means that blocks that had been already written will be preserved in the destination table, but all blocks after error will not.

By default if pushing to one of views fails, then the INSERT query will fail too, and some blocks may not be written to the destination table. This can be changed using `materialized_views_ignore_errors` setting (you should set it for `INSERT` query), if you will set `materialized_views_ignore_errors=true`, then any errors while pushing to views will be ignored and all blocks will be written to the destination table.

Also note, that `materialized_views_ignore_errors` set to `true` by default for `system.*_log` tables.
:::

If you specify `POPULATE`, the existing table data is inserted into the view when creating it, as if making a `CREATE TABLE ... AS SELECT ...` . Otherwise, the query contains only the data inserted in the table after creating the view. We **do not recommend** using `POPULATE`, since data inserted in the table during the view creation will not be inserted in it.

:::note
Given that `POPULATE` works like `CREATE TABLE ... AS SELECT ...` it has limitations:
- It is not supported with Replicated database
- It is not supported in ClickHouse cloud

Instead a separate `INSERT ... SELECT` can be used.
:::

A `SELECT` query can contain `DISTINCT`, `GROUP BY`, `ORDER BY`, `LIMIT`. Note that the corresponding conversions are performed independently on each block of inserted data. For example, if `GROUP BY` is set, data is aggregated during insertion, but only within a single packet of inserted data. The data won’t be further aggregated. The exception is when using an `ENGINE` that independently performs data aggregation, such as `SummingMergeTree`.

The execution of [ALTER](/docs/en/sql-reference/statements/alter/view.md) queries on materialized views has limitations, for example, you can not update the `SELECT` query, so this might be inconvenient. If the materialized view uses the construction `TO [db.]name`, you can `DETACH` the view, run `ALTER` for the target table, and then `ATTACH` the previously detached (`DETACH`) view.

Note that materialized view is influenced by [optimize_on_insert](../../../operations/settings/settings.md#optimize-on-insert) setting. The data is merged before the insertion into a view.

Views look the same as normal tables. For example, they are listed in the result of the `SHOW TABLES` query.

To delete a view, use [DROP VIEW](../../../sql-reference/statements/drop.md#drop-view). Although `DROP TABLE` works for VIEWs as well.

## SQL security {#sql_security}

`DEFINER` and `SQL SECURITY` allow you to specify which ClickHouse user to use when executing the view's underlying query.
`SQL SECURITY` has three legal values: `DEFINER`, `INVOKER`, or `NONE`. You can specify any existing user or `CURRENT_USER` in the `DEFINER` clause.

The following table will explain which rights are required for which user in order to select from view.
Note that regardless of the SQL security option, in every case it is still required to have `GRANT SELECT ON <view>` in order to read from it.

| SQL security option | View                                                            | Materialized View                                                                                                 |
|---------------------|-----------------------------------------------------------------|-------------------------------------------------------------------------------------------------------------------|
| `DEFINER alice`     | `alice` must have a `SELECT` grant for the view's source table. | `alice` must have a `SELECT` grant for the view's source table and an `INSERT` grant for the view's target table. |
| `INVOKER`           | User must have a `SELECT` grant for the view's source table.    | `SQL SECURITY INVOKER` can't be specified for materialized views.                                                 |
| `NONE`              | -                                                               | -                                                                                                                 |

:::note
`SQL SECURITY NONE` is a deprecated option. Any user with the rights to create views with `SQL SECURITY NONE` will be able to execute any arbitrary query.
Thus, it is required to have `GRANT ALLOW SQL SECURITY NONE TO <user>` in order to create a view with this option.
:::

If `DEFINER`/`SQL SECURITY` aren't specified, the default values are used:
- `SQL SECURITY`: `INVOKER` for normal views and `DEFINER` for materialized views ([configurable by settings](../../../operations/settings/settings.md#default_normal_view_sql_security))
- `DEFINER`: `CURRENT_USER` ([configurable by settings](../../../operations/settings/settings.md#default_view_definer))

If a view is attached without `DEFINER`/`SQL SECURITY` specified, the default value is `SQL SECURITY NONE` for the materialized view and `SQL SECURITY INVOKER` for the normal view.

To change SQL security for an existing view, use
```sql
ALTER TABLE MODIFY SQL SECURITY { DEFINER | INVOKER | NONE } [DEFINER = { user | CURRENT_USER }]
```

### Examples
```sql
CREATE VIEW test_view
DEFINER = alice SQL SECURITY DEFINER
AS SELECT ...
```

```sql
CREATE VIEW test_view
SQL SECURITY INVOKER
AS SELECT ...
```

## Live View [Deprecated]

This feature is deprecated and will be removed in the future.

For your convenience, the old documentation is located [here](https://pastila.nl/?00f32652/fdf07272a7b54bda7e13b919264e449f.md)

## Refreshable Materialized View {#refreshable-materialized-view}

```sql
CREATE MATERIALIZED VIEW [IF NOT EXISTS] [db.]table_name
REFRESH EVERY|AFTER interval [OFFSET interval]
RANDOMIZE FOR interval
DEPENDS ON [db.]name [, [db.]name [, ...]]
SETTINGS name = value [, name = value [, ...]]
[APPEND]
[TO[db.]name] [(columns)] [ENGINE = engine] [EMPTY]
[DEFINER = { user | CURRENT_USER }] [SQL SECURITY { DEFINER | NONE }]
AS SELECT ...
[COMMENT 'comment']
```
where `interval` is a sequence of simple intervals:
```sql
number SECOND|MINUTE|HOUR|DAY|WEEK|MONTH|YEAR
```

Periodically runs the corresponding query and stores its result in a table.
 * If the query says `APPEND`, each refresh inserts rows into the table without deleting existing rows. The insert is not atomic, just like a regular INSERT SELECT.
 * Otherwise each refresh atomically replaces the table's previous contents.

Differences from regular non-refreshable materialized views:
 * No insert trigger. I.e. when new data is inserted into the table specified in SELECT, it's *not* automatically pushed to the refreshable materialized view. The periodic refresh runs the entire query.
 * No restrictions on the SELECT query. Table functions (e.g. `url()`), views, UNION, JOIN, are all allowed.

:::note
The settings in the `REFRESH ... SETTINGS` part of the query are refresh settings (e.g. `refresh_retries`), distinct from regular settings (e.g. `max_threads`). Regular settings can be specified using `SETTINGS` at the end of the query.
:::

### Refresh Schedule

Example refresh schedules:
```sql
REFRESH EVERY 1 DAY -- every day, at midnight (UTC)
REFRESH EVERY 1 MONTH -- on 1st day of every month, at midnight
REFRESH EVERY 1 MONTH OFFSET 5 DAY 2 HOUR -- on 6th day of every month, at 2:00 am
REFRESH EVERY 2 WEEK OFFSET 5 DAY 15 HOUR 10 MINUTE -- every other Saturday, at 3:10 pm
REFRESH EVERY 30 MINUTE -- at 00:00, 00:30, 01:00, 01:30, etc
REFRESH AFTER 30 MINUTE -- 30 minutes after the previous refresh completes, no alignment with time of day
-- REFRESH AFTER 1 HOUR OFFSET 1 MINUTE -- syntax error, OFFSET is not allowed with AFTER
REFRESH EVERY 1 WEEK 2 DAYS -- every 9 days, not on any particular day of the week or month;
                            -- specifically, when day number (since 1969-12-29) is divisible by 9
REFRESH EVERY 5 MONTHS -- every 5 months, different months each year (as 12 is not divisible by 5);
                       -- specifically, when month number (since 1970-01) is divisible by 5
```

`RANDOMIZE FOR` randomly adjusts the time of each refresh, e.g.:
```sql
REFRESH EVERY 1 DAY OFFSET 2 HOUR RANDOMIZE FOR 1 HOUR -- every day at random time between 01:30 and 02:30
```

At most one refresh may be running at a time, for a given view. E.g. if a view with `REFRESH EVERY 1 MINUTE` takes 2 minutes to refresh, it'll just be refreshing every 2 minutes. If it then becomes faster and starts refreshing in 10 seconds, it'll go back to refreshing every minute. (In particular, it won't refresh every 10 seconds to catch up with a backlog of missed refreshes - there's no such backlog.)

Additionally, a refresh is started immediately after the materialized view is created, unless `EMPTY` is specified in the `CREATE` query. If `EMPTY` is specified, the first refresh happens according to schedule.

### In Replicated DB

If the refreshable materialized view is in a [Replicated database](../../../engines/database-engines/replicated.md), the replicas coordinate with each other such that only one replica performs the refresh at each scheduled time. [ReplicatedMergeTree](../../../engines/table-engines/mergetree-family/replication.md) table engine is required, so that all replicas see the data produced by the refresh.

In `APPEND` mode, coordination can be disabled using `SETTINGS all_replicas = 1`. This makes replicas do refreshes independently of each other. In this case ReplicatedMergeTree is not required.

In non-`APPEND` mode, only coordinated refreshing is supported. For uncoordinated, use `Atomic` database and `CREATE ... ON CLUSTER` query to create refreshable materialized views on all replicas.

The coordination is done through Keeper. The znode path is determined by [default_replica_path](../../../operations/server-configuration-parameters/settings.md#default_replica_path) server setting.

### Dependencies {#refresh-dependencies}

`DEPENDS ON` synchronizes refreshes of different tables. By way of example, suppose there's a chain of two refreshable materialized views:
```sql
CREATE MATERIALIZED VIEW source REFRESH EVERY 1 DAY AS SELECT * FROM url(...)
CREATE MATERIALIZED VIEW destination REFRESH EVERY 1 DAY AS SELECT ... FROM source
```
Without `DEPENDS ON`, both views will start a refresh at midnight, and `destination` typically will see yesterday's data in `source`. If we add dependency:
```
CREATE MATERIALIZED VIEW destination REFRESH EVERY 1 DAY DEPENDS ON source AS SELECT ... FROM source
```
then `destination`'s refresh will start only after `source`'s refresh finished for that day, so `destination` will be based on fresh data.

Alternatively, the same result can be achieved with:
```
CREATE MATERIALIZED VIEW destination REFRESH AFTER 1 HOUR DEPENDS ON source AS SELECT ... FROM source
```
where `1 HOUR` can be any duration less than `source`'s refresh period. The dependent table won't be refreshed more frequently than any of its dependencies. This is a valid way to set up a chain of refreshable views without specifying the real refresh period more than once.

A few more examples:
 * `REFRESH EVERY 1 DAY OFFSET 10 MINUTE` (`destination`) depends on `REFRESH EVERY 1 DAY` (`source`)<br/>
   If `source` refresh takes more than 10 minutes, `destination` will wait for it.
 * `REFRESH EVERY 1 DAY OFFSET 1 HOUR` depends on `REFRESH EVERY 1 DAY OFFSET 23 HOUR`<br/>
   Similar to the above, even though the corresponding refreshes happen on different calendar days.
   `destination`'s refresh on day X+1 will wait for `source`'s refresh on day X (if it takes more than 2 hours).
 * `REFRESH EVERY 2 HOUR` depends on `REFRESH EVERY 1 HOUR`<br/>
   The 2 HOUR refresh happens after the 1 HOUR refresh for every other hour, e.g. after the midnight
   refresh, then after the 2am refresh, etc.
 * `REFRESH EVERY 1 MINUTE` depends on `REFRESH EVERY 2 HOUR`<br/>
   `REFRESH AFTER 1 MINUTE` depends on `REFRESH EVERY 2 HOUR`<br/>
   `REFRESH AFTER 1 MINUTE` depends on `REFRESH AFTER 2 HOUR`<br/>
   `destination` is refreshed once after every `source` refresh, i.e. every 2 hours. The `1 MINUTE` is effectively ignored.
 * `REFRESH AFTER 1 HOUR` depends on `REFRESH AFTER 1 HOUR`<br/>
   Currently this is not recommended.

:::note
`DEPENDS ON` only works between refreshable materialized views. Listing a regular table in the `DEPENDS ON` list will prevent the view from ever refreshing (dependencies can be removed with `ALTER`, see below).
:::

### Settings

Available refresh settings:
 * `refresh_retries` - How many times to retry if refresh query fails with an exception. If all retries fail, skip to the next scheduled refresh time. 0 means no retries, -1 means infinite retries. Default: 0.
 * `refresh_retry_initial_backoff_ms` - Delay before the first retry, if `refresh_retries` is not zero. Each subsequent retry doubles the delay, up to `refresh_retry_max_backoff_ms`. Default: 100 ms.
 * `refresh_retry_max_backoff_ms` - Limit on the exponential growth of delay between refresh attempts. Default: 60000 ms (1 minute).

### Changing Refresh Parameters {#changing-refresh-parameters}

To change refresh parameters:
```
ALTER TABLE [db.]name MODIFY REFRESH EVERY|AFTER ... [RANDOMIZE FOR ...] [DEPENDS ON ...] [SETTINGS ...]
```

:::note
This replaces *all* refresh parameters at once: schedule, dependencies, settings, and APPEND-ness. E.g. if the table had a `DEPENDS ON`, doing a `MODIFY REFRESH` without `DEPENDS ON` will remove the dependencies.
:::

### Other operations

The status of all refreshable materialized views is available in table [`system.view_refreshes`](../../../operations/system-tables/view_refreshes.md). In particular, it contains refresh progress (if running), last and next refresh time, exception message if a refresh failed.

To manually stop, start, trigger, or cancel refreshes use [`SYSTEM STOP|START|REFRESH|CANCEL VIEW`](../system.md#refreshable-materialized-views).

To wait for a refresh to complete, use [`SYSTEM WAIT VIEW`](../system.md#refreshable-materialized-views). In particular, useful for waiting for initial refresh after creating a view.

:::note
Fun fact: the refresh query is allowed to read from the view that's being refreshed, seeing pre-refresh version of the data. This means you can implement Conway's game of life: https://pastila.nl/?00021a4b/d6156ff819c83d490ad2dcec05676865#O0LGWTO7maUQIA4AcGUtlA==
:::

## Window View [Experimental]

:::info
This is an experimental feature that may change in backwards-incompatible ways in the future releases. Enable usage of window views and `WATCH` query using [allow_experimental_window_view](../../../operations/settings/settings.md#allow-experimental-window-view) setting. Input the command `set allow_experimental_window_view = 1`.
:::

``` sql
CREATE WINDOW VIEW [IF NOT EXISTS] [db.]table_name [TO [db.]table_name] [INNER ENGINE engine] [ENGINE engine] [WATERMARK strategy] [ALLOWED_LATENESS interval_function] [POPULATE]
AS SELECT ...
GROUP BY time_window_function
[COMMENT 'comment']
```

Window view can aggregate data by time window and output the results when the window is ready to fire. It stores the partial aggregation results in an inner(or specified) table to reduce latency and can push the processing result to a specified table or push notifications using the WATCH query.

Creating a window view is similar to creating `MATERIALIZED VIEW`. Window view needs an inner storage engine to store intermediate data. The inner storage can be specified by using `INNER ENGINE` clause, the window view will use `AggregatingMergeTree` as the default inner engine.

When creating a window view without `TO [db].[table]`, you must specify `ENGINE` – the table engine for storing data.

### Time Window Functions

[Time window functions](../../functions/time-window-functions.md) are used to get the lower and upper window bound of records. The window view needs to be used with a time window function.

### TIME ATTRIBUTES

Window view supports **processing time** and **event time** process.

**Processing time** allows window view to produce results based on the local machine's time and is used by default. It is the most straightforward notion of time but does not provide determinism. The processing time attribute can be defined by setting the `time_attr` of the time window function to a table column or using the function `now()`. The following query creates a window view with processing time.

``` sql
CREATE WINDOW VIEW wv AS SELECT count(number), tumbleStart(w_id) as w_start from date GROUP BY tumble(now(), INTERVAL '5' SECOND) as w_id
```

**Event time** is the time that each individual event occurred on its producing device. This time is typically embedded within the records when it is generated. Event time processing allows for consistent results even in case of out-of-order events or late events. Window view supports event time processing by using `WATERMARK` syntax.

Window view provides three watermark strategies:

* `STRICTLY_ASCENDING`: Emits a watermark of the maximum observed timestamp so far. Rows that have a timestamp smaller to the max timestamp are not late.
* `ASCENDING`: Emits a watermark of the maximum observed timestamp so far minus 1. Rows that have a timestamp equal and smaller to the max timestamp are not late.
* `BOUNDED`: WATERMARK=INTERVAL. Emits watermarks, which are the maximum observed timestamp minus the specified delay.

The following queries are examples of creating a window view with `WATERMARK`:

``` sql
CREATE WINDOW VIEW wv WATERMARK=STRICTLY_ASCENDING AS SELECT count(number) FROM date GROUP BY tumble(timestamp, INTERVAL '5' SECOND);
CREATE WINDOW VIEW wv WATERMARK=ASCENDING AS SELECT count(number) FROM date GROUP BY tumble(timestamp, INTERVAL '5' SECOND);
CREATE WINDOW VIEW wv WATERMARK=INTERVAL '3' SECOND AS SELECT count(number) FROM date GROUP BY tumble(timestamp, INTERVAL '5' SECOND);
```

By default, the window will be fired when the watermark comes, and elements that arrived behind the watermark will be dropped. Window view supports late event processing by setting `ALLOWED_LATENESS=INTERVAL`. An example of lateness handling is:

``` sql
CREATE WINDOW VIEW test.wv TO test.dst WATERMARK=ASCENDING ALLOWED_LATENESS=INTERVAL '2' SECOND AS SELECT count(a) AS count, tumbleEnd(wid) AS w_end FROM test.mt GROUP BY tumble(timestamp, INTERVAL '5' SECOND) AS wid;
```

Note that elements emitted by a late firing should be treated as updated results of a previous computation. Instead of firing at the end of windows, the window view will fire immediately when the late event arrives. Thus, it will result in multiple outputs for the same window. Users need to take these duplicated results into account or deduplicate them.

You can modify `SELECT` query that was specified in the window view by using `ALTER TABLE ... MODIFY QUERY` statement. The data structure resulting in a new `SELECT` query should be the same as the original `SELECT` query when with or without `TO [db.]name` clause. Note that the data in the current window will be lost because the intermediate state cannot be reused.

### Monitoring New Windows

Window view supports the [WATCH](../../../sql-reference/statements/watch.md) query to monitoring changes, or use `TO` syntax to output the results to a table.

``` sql
WATCH [db.]window_view
[EVENTS]
[LIMIT n]
[FORMAT format]
```

`WATCH` query acts similar as in `LIVE VIEW`. A `LIMIT` can be specified to set the number of updates to receive before terminating the query. The `EVENTS` clause can be used to obtain a short form of the `WATCH` query where instead of the query result you will just get the latest query watermark.

### Settings

- `window_view_clean_interval`: The clean interval of window view in seconds to free outdated data. The system will retain the windows that have not been fully triggered according to the system time or `WATERMARK` configuration, and the other data will be deleted.
- `window_view_heartbeat_interval`: The heartbeat interval in seconds to indicate the watch query is alive.
- `wait_for_window_view_fire_signal_timeout`: Timeout for waiting for window view fire signal in event time processing.

### Example

Suppose we need to count the number of click logs per 10 seconds in a log table called `data`, and its table structure is:

``` sql
CREATE TABLE data ( `id` UInt64, `timestamp` DateTime) ENGINE = Memory;
```

First, we create a window view with tumble window of 10 seconds interval:

``` sql
CREATE WINDOW VIEW wv as select count(id), tumbleStart(w_id) as window_start from data group by tumble(timestamp, INTERVAL '10' SECOND) as w_id
```

Then, we use the `WATCH` query to get the results.

``` sql
WATCH wv
```

When logs are inserted into table `data`,

``` sql
INSERT INTO data VALUES(1,now())
```

The `WATCH` query should print the results as follows:

``` text
┌─count(id)─┬────────window_start─┐
│         1 │ 2020-01-14 16:56:40 │
└───────────┴─────────────────────┘
```

Alternatively, we can attach the output to another table using `TO` syntax.

``` sql
CREATE WINDOW VIEW wv TO dst AS SELECT count(id), tumbleStart(w_id) as window_start FROM data GROUP BY tumble(timestamp, INTERVAL '10' SECOND) as w_id
```

Additional examples can be found among stateful tests of ClickHouse (they are named `*window_view*` there).

### Window View Usage

The window view is useful in the following scenarios:

* **Monitoring**: Aggregate and calculate the metrics logs by time, and output the results to a target table. The dashboard can use the target table as a source table.
* **Analyzing**: Automatically aggregate and preprocess data in the time window. This can be useful when analyzing a large number of logs. The preprocessing eliminates repeated calculations in multiple queries and reduces query latency.

## Related Content

- Blog: [Working with time series data in ClickHouse](https://clickhouse.com/blog/working-with-time-series-data-and-functions-ClickHouse)
- Blog: [Building an Observability Solution with ClickHouse - Part 2 - Traces](https://clickhouse.com/blog/storing-traces-and-spans-open-telemetry-in-clickhouse)<|MERGE_RESOLUTION|>--- conflicted
+++ resolved
@@ -55,13 +55,8 @@
 ## Materialized View
 
 ``` sql
-<<<<<<< HEAD
-CREATE MATERIALIZED VIEW [IF NOT EXISTS] [db.]table_name [ON CLUSTER] [TO[db.]name] [ENGINE = engine] [POPULATE]
+CREATE MATERIALIZED VIEW [IF NOT EXISTS] [db.]table_name [ON CLUSTER cluster_name] [TO[db.]name] [ENGINE = engine] [POPULATE]
 [DEFINER = { user | CURRENT_USER }] [SQL SECURITY { DEFINER | NONE }]
-=======
-CREATE MATERIALIZED VIEW [IF NOT EXISTS] [db.]table_name [ON CLUSTER cluster_name] [TO[db.]name] [ENGINE = engine] [POPULATE]
-[DEFINER = { user | CURRENT_USER }] [SQL SECURITY { DEFINER | INVOKER | NONE }]
->>>>>>> 617af1d3
 AS SELECT ...
 [COMMENT 'comment']
 ```
