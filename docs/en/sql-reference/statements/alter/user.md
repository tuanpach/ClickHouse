--- conflicted
+++ resolved
@@ -10,15 +10,9 @@
 Syntax:
 
 ``` sql
-<<<<<<< HEAD
 ALTER USER [IF EXISTS] name1 [RENAME TO new_name |, name2 [,...]] 
     [ON CLUSTER cluster_name]
-    [NOT IDENTIFIED | IDENTIFIED {[WITH {no_password | plaintext_password | sha256_password | sha256_hash | double_sha1_password | double_sha1_hash}] BY {'password' | 'hash'}} | {WITH ldap SERVER 'server_name'} | {WITH kerberos [REALM 'realm']} | {WITH ssl_certificate CN 'common_name' | SAN 'TYPE:subject_alt_name'}]
-=======
-ALTER USER [IF EXISTS] name1 [ON CLUSTER cluster_name1] [RENAME TO new_name1]
-        [, name2 [ON CLUSTER cluster_name2] [RENAME TO new_name2] ...]
     [NOT IDENTIFIED | IDENTIFIED | ADD IDENTIFIED {[WITH {no_password | plaintext_password | sha256_password | sha256_hash | double_sha1_password | double_sha1_hash}] BY {'password' | 'hash'}} | {WITH ldap SERVER 'server_name'} | {WITH kerberos [REALM 'realm']} | {WITH ssl_certificate CN 'common_name' | SAN 'TYPE:subject_alt_name'}]
->>>>>>> f01e08ef
     [[ADD | DROP] HOST {LOCAL | NAME 'name' | REGEXP 'name_regexp' | IP 'address' | LIKE 'pattern'} [,...] | ANY | NONE]
     [VALID UNTIL datetime]
     [RESET AUTHENTICATION METHODS TO NEW]
