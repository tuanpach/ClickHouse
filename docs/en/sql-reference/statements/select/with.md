---
slug: /en/sql-reference/statements/select/with
sidebar_label: WITH
---

# WITH Clause

ClickHouse supports Common Table Expressions ([CTE](https://en.wikipedia.org/wiki/Hierarchical_and_recursive_queries_in_SQL)) and substitutes the code defined in the `WITH` clause in all places of use for the rest of `SELECT` query. Named subqueries can be included to the current and child query context in places where table objects are allowed. Recursion is prevented by hiding the current level CTEs from the WITH expression.

Please note that CTEs do not guarantee the same results in all places they are called because the query will be re-executed for each use case.

An example of such behavior is below
``` sql
with cte_numbers as
(
    select
        num
    from generateRandom('num UInt64', NULL)
    limit 1000000
)
select
    count()
from cte_numbers
where num in (select num from cte_numbers)
```
If CTEs were to pass exactly the results and not just a piece of code, you would always see `1000000`

However, due to the fact that we are referring `cte_numbers` twice, random numbers are generated each time and, accordingly, we see different random results, `280501, 392454, 261636, 196227` and so on...

## Syntax

``` sql
WITH <expression> AS <identifier>
```
or
``` sql
WITH <identifier> AS <subquery expression>
```

## Examples

**Example 1:** Using constant expression as “variable”

``` sql
WITH '2019-08-01 15:23:00' as ts_upper_bound
SELECT *
FROM hits
WHERE
    EventDate = toDate(ts_upper_bound) AND
    EventTime <= ts_upper_bound;
```

**Example 2:** Evicting a sum(bytes) expression result from the SELECT clause column list

``` sql
WITH sum(bytes) as s
SELECT
    formatReadableSize(s),
    table
FROM system.parts
GROUP BY table
ORDER BY s;
```

**Example 3:** Using results of a scalar subquery

``` sql
/* this example would return TOP 10 of most huge tables */
WITH
    (
        SELECT sum(bytes)
        FROM system.parts
        WHERE active
    ) AS total_disk_usage
SELECT
    (sum(bytes) / total_disk_usage) * 100 AS table_disk_usage,
    table
FROM system.parts
GROUP BY table
ORDER BY table_disk_usage DESC
LIMIT 10;
```

**Example 4:** Reusing expression in a subquery

``` sql
WITH test1 AS (SELECT i + 1, j + 1 FROM test1)
SELECT * FROM test1;
```

## Recursive Queries

The optional RECURSIVE modifier allows for a WITH query to refer to its own output. Example:

**Example:** Sum integers from 1 through 100

```sql
WITH RECURSIVE test_table AS (
    SELECT 1 AS number
UNION ALL
    SELECT number + 1 FROM test_table WHERE number < 100
)
SELECT sum(number) FROM test_table;
```

``` text
┌─sum(number)─┐
│        5050 │
└─────────────┘
```
<<<<<<< HEAD
> [!TIP]
> Recursive CTEs rely on the [new query analyzer](https://clickhouse.com/docs/en/operations/analyzer) introduced in version **`24.3`**. If you're using version **`24.3+`** and encounter a **`(UNKNOWN_TABLE)`** or **`(UNSUPPORTED_METHOD)`** exception, it suggests that the new analyzer is disabled on your instance, role, or profile. To activate the analyzer, enable the **`enable_analyzer`** setting or update the **`compatibility`** setting.
=======
:::note
Recursive CTEs rely on the [new query analyzer](https://clickhouse.com/docs/en/operations/analyzer) introduced in version **`24.3`**. If you're using version **`24.3+`** and encounter a **`Code: 60. DB::Exception … (UNKNOWN_TABLE)`** exception, it suggests that the new analyzer is disabled on your instance, role, or profile. To activate the analyzer, enable the **`enable_analyzer`** setting.
:::
>>>>>>> 7c122cab

The general form of a recursive `WITH` query is always a non-recursive term, then `UNION ALL`, then a recursive term, where only the recursive term can contain a reference to the query's own output. Recursive CTE query is executed as follows:

1. Evaluate the non-recursive term. Place result of non-recursive term query in a temporary working table.
2. As long as the working table is not empty, repeat these steps:
    1. Evaluate the recursive term, substituting the current contents of the working table for the recursive self-reference. Place result of recursive term query in a temporary intermediate table.
    2. Replace the contents of the working table with the contents of the intermediate table, then empty the intermediate table.

Recursive queries are typically used to work with hierarchical or tree-structured data. For example, we can write a query that performs tree traversal:

**Example:** Tree traversal

First let's create tree table:

```sql
DROP TABLE IF EXISTS tree;
CREATE TABLE tree
(
    id UInt64,
    parent_id Nullable(UInt64),
    data String
) ENGINE = MergeTree ORDER BY id;

INSERT INTO tree VALUES (0, NULL, 'ROOT'), (1, 0, 'Child_1'), (2, 0, 'Child_2'), (3, 1, 'Child_1_1');
```

We can traverse those tree with such query:

**Example:** Tree traversal
```sql
WITH RECURSIVE search_tree AS (
    SELECT id, parent_id, data
    FROM tree t
    WHERE t.id = 0
UNION ALL
    SELECT t.id, t.parent_id, t.data
    FROM tree t, search_tree st
    WHERE t.parent_id = st.id
)
SELECT * FROM search_tree;
```

```text
┌─id─┬─parent_id─┬─data──────┐
│  0 │      ᴺᵁᴸᴸ │ ROOT      │
│  1 │         0 │ Child_1   │
│  2 │         0 │ Child_2   │
│  3 │         1 │ Child_1_1 │
└────┴───────────┴───────────┘
```

### Search order

To create a depth-first order, we compute for each result row an array of rows that we have already visited:

**Example:** Tree traversal depth-first order
```sql
WITH RECURSIVE search_tree AS (
    SELECT id, parent_id, data, [t.id] AS path
    FROM tree t
    WHERE t.id = 0
UNION ALL
    SELECT t.id, t.parent_id, t.data, arrayConcat(path, [t.id])
    FROM tree t, search_tree st
    WHERE t.parent_id = st.id
)
SELECT * FROM search_tree ORDER BY path;
```

```text
┌─id─┬─parent_id─┬─data──────┬─path────┐
│  0 │      ᴺᵁᴸᴸ │ ROOT      │ [0]     │
│  1 │         0 │ Child_1   │ [0,1]   │
│  3 │         1 │ Child_1_1 │ [0,1,3] │
│  2 │         0 │ Child_2   │ [0,2]   │
└────┴───────────┴───────────┴─────────┘
```

To create a breadth-first order, standard approach is to add column that tracks the depth of the search:

**Example:** Tree traversal breadth-first order
```sql
WITH RECURSIVE search_tree AS (
    SELECT id, parent_id, data, [t.id] AS path, toUInt64(0) AS depth
    FROM tree t
    WHERE t.id = 0
UNION ALL
    SELECT t.id, t.parent_id, t.data, arrayConcat(path, [t.id]), depth + 1
    FROM tree t, search_tree st
    WHERE t.parent_id = st.id
)
SELECT * FROM search_tree ORDER BY depth;
```

```text
┌─id─┬─link─┬─data──────┬─path────┬─depth─┐
│  0 │ ᴺᵁᴸᴸ │ ROOT      │ [0]     │     0 │
│  1 │    0 │ Child_1   │ [0,1]   │     1 │
│  2 │    0 │ Child_2   │ [0,2]   │     1 │
│  3 │    1 │ Child_1_1 │ [0,1,3] │     2 │
└────┴──────┴───────────┴─────────┴───────┘
```

### Cycle detection

First let's create graph table:

```sql
DROP TABLE IF EXISTS graph;
CREATE TABLE graph
(
    from UInt64,
    to UInt64,
    label String
) ENGINE = MergeTree ORDER BY (from, to);

INSERT INTO graph VALUES (1, 2, '1 -> 2'), (1, 3, '1 -> 3'), (2, 3, '2 -> 3'), (1, 4, '1 -> 4'), (4, 5, '4 -> 5');
```

We can traverse that graph with such query:

**Example:** Graph traversal without cycle detection
```sql
WITH RECURSIVE search_graph AS (
    SELECT from, to, label FROM graph g
    UNION ALL
    SELECT g.from, g.to, g.label
    FROM graph g, search_graph sg
    WHERE g.from = sg.to
)
SELECT DISTINCT * FROM search_graph ORDER BY from;
```
```text
┌─from─┬─to─┬─label──┐
│    1 │  4 │ 1 -> 4 │
│    1 │  2 │ 1 -> 2 │
│    1 │  3 │ 1 -> 3 │
│    2 │  3 │ 2 -> 3 │
│    4 │  5 │ 4 -> 5 │
└──────┴────┴────────┘
```

But if we add cycle in that graph, previous query will fail with `Maximum recursive CTE evaluation depth` error:

```sql
INSERT INTO graph VALUES (5, 1, '5 -> 1');

WITH RECURSIVE search_graph AS (
    SELECT from, to, label FROM graph g
UNION ALL
    SELECT g.from, g.to, g.label
    FROM graph g, search_graph sg
    WHERE g.from = sg.to
)
SELECT DISTINCT * FROM search_graph ORDER BY from;
```

```text
Code: 306. DB::Exception: Received from localhost:9000. DB::Exception: Maximum recursive CTE evaluation depth (1000) exceeded, during evaluation of search_graph AS (SELECT from, to, label FROM graph AS g UNION ALL SELECT g.from, g.to, g.label FROM graph AS g, search_graph AS sg WHERE g.from = sg.to). Consider raising max_recursive_cte_evaluation_depth setting.: While executing RecursiveCTESource. (TOO_DEEP_RECURSION)
```

The standard method for handling cycles is to compute an array of the already visited nodes:

**Example:** Graph traversal with cycle detection
```sql
WITH RECURSIVE search_graph AS (
    SELECT from, to, label, false AS is_cycle, [tuple(g.from, g.to)] AS path FROM graph g
UNION ALL
    SELECT g.from, g.to, g.label, has(path, tuple(g.from, g.to)), arrayConcat(sg.path, [tuple(g.from, g.to)])
    FROM graph g, search_graph sg
    WHERE g.from = sg.to AND NOT is_cycle
)
SELECT * FROM search_graph WHERE is_cycle ORDER BY from;
```

```text
┌─from─┬─to─┬─label──┬─is_cycle─┬─path──────────────────────┐
│    1 │  4 │ 1 -> 4 │ true     │ [(1,4),(4,5),(5,1),(1,4)] │
│    4 │  5 │ 4 -> 5 │ true     │ [(4,5),(5,1),(1,4),(4,5)] │
│    5 │  1 │ 5 -> 1 │ true     │ [(5,1),(1,4),(4,5),(5,1)] │
└──────┴────┴────────┴──────────┴───────────────────────────┘
```

### Infinite queries

It is also possible to use infinite recursive CTE queries if `LIMIT` is used in outer query:

**Example:** Infinite recursive CTE query
```sql
WITH RECURSIVE test_table AS (
    SELECT 1 AS number
UNION ALL
    SELECT number + 1 FROM test_table
)
SELECT sum(number) FROM (SELECT number FROM test_table LIMIT 100);
```

```text
┌─sum(number)─┐
│        5050 │
└─────────────┘
```<|MERGE_RESOLUTION|>--- conflicted
+++ resolved
@@ -108,14 +108,10 @@
 │        5050 │
 └─────────────┘
 ```
-<<<<<<< HEAD
-> [!TIP]
-> Recursive CTEs rely on the [new query analyzer](https://clickhouse.com/docs/en/operations/analyzer) introduced in version **`24.3`**. If you're using version **`24.3+`** and encounter a **`(UNKNOWN_TABLE)`** or **`(UNSUPPORTED_METHOD)`** exception, it suggests that the new analyzer is disabled on your instance, role, or profile. To activate the analyzer, enable the **`enable_analyzer`** setting or update the **`compatibility`** setting.
-=======
+
 :::note
-Recursive CTEs rely on the [new query analyzer](https://clickhouse.com/docs/en/operations/analyzer) introduced in version **`24.3`**. If you're using version **`24.3+`** and encounter a **`Code: 60. DB::Exception … (UNKNOWN_TABLE)`** exception, it suggests that the new analyzer is disabled on your instance, role, or profile. To activate the analyzer, enable the **`enable_analyzer`** setting.
+Recursive CTEs rely on the [new query analyzer](https://clickhouse.com/docs/en/operations/analyzer) introduced in version **`24.3`**. If you're using version **`24.3+`** and encounter a **`(UNKNOWN_TABLE)`** or **`(UNSUPPORTED_METHOD)`** exception, it suggests that the new analyzer is disabled on your instance, role, or profile. To activate the analyzer, enable the **`enable_analyzer`** setting or update the **`compatibility`** setting to a more recent version.
 :::
->>>>>>> 7c122cab
 
 The general form of a recursive `WITH` query is always a non-recursive term, then `UNION ALL`, then a recursive term, where only the recursive term can contain a reference to the query's own output. Recursive CTE query is executed as follows:
 
