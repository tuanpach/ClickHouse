--- conflicted
+++ resolved
@@ -19,20 +19,12 @@
 
 ## Arguments {#arguments}
 
-<<<<<<< HEAD
-| Argument     | Description                                       |
-|--------------|---------------------------------------------------|
-| `database`   | The database name to read index and marks from.   |
-| `table`      | The table name to read index and marks from.      |
-| `with_marks` | Whether include columns with marks to the result. |
-=======
 | Argument      | Description                                       |
 |---------------|---------------------------------------------------|
 | `database`    | The database name to read index and marks from.   |
 | `table`       | The table name to read index and marks from.      |
 | `with_marks`  | Whether include columns with marks to the result. |
 | `with_minmax` | Whether include min-max index to the result.      |
->>>>>>> bdae49ab
 
 ## Returned value {#returned_value}
 
