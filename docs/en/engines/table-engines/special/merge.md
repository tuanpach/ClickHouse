---
description: 'The `Merge` engine (not to be confused with `MergeTree`) does not store
  data itself, but allows reading from any number of other tables simultaneously.'
sidebar_label: 'Merge'
sidebar_position: 30
slug: /engines/table-engines/special/merge
title: 'Merge Table Engine'
---

# Merge table engine

The `Merge` engine (not to be confused with `MergeTree`) does not store data itself, but allows reading from any number of other tables simultaneously.

Reading is automatically parallelized. Writing to a table is not supported. When reading, the indexes of tables that are actually being read are used, if they exist.

## Creating a table {#creating-a-table}

```sql
CREATE TABLE ... Engine=Merge(db_name, tables_regexp [, table_to_write])
```

## Engine parameters {#engine-parameters}

### `db_name` {#db_name}

`db_name` — Possible values:
    - database name,
    - constant expression that returns a string with a database name, for example, `currentDatabase()`,
    - `REGEXP(expression)`, where `expression` is a regular expression to match the DB names.

### `tables_regexp` {#tables_regexp}

`tables_regexp` — A regular expression to match the table names in the specified DB or DBs.

Regular expressions — [re2](https://github.com/google/re2) (supports a subset of PCRE), case-sensitive.
See the notes about escaping symbols in regular expressions in the "match" section.

### table_to_write {#table_to_write}

`table_to_write` - Table name to write during inserts into `Merge` table.
Possible values:
    - `'db_name.table_name'` - insert into the specific table in the specific database.
    - `'table_name'` - insert into table `db_name.table_name`. Allowed only when the first parameter `db_name` is not a regular expression.
    - `auto` - insert into the last table passed to `tables_regexp` in lexicographical order. Allowed only when the first parameter `db_name` is not a regular expression.

## Usage {#usage}

When selecting tables to read, the `Merge` table itself is not selected, even if it matches the regex. This is to avoid loops.
It is possible to create two `Merge` tables that will endlessly try to read each others' data, but this is not a good idea.

The typical way to use the `Merge` engine is for working with a large number of `TinyLog` tables as if with a single table.

## Examples {#examples}

**Example 1**

Consider two databases `ABC_corporate_site` and `ABC_store`. The `all_visitors` table will contain IDs from the tables `visitors` in both databases.

```sql
CREATE TABLE all_visitors (id UInt32) ENGINE=Merge(REGEXP('ABC_*'), 'visitors');
```

**Example 2**

Let's say you have an old table `WatchLog_old` and decided to change partitioning without moving data to a new table `WatchLog_new`, and you need to see data from both tables.

```sql
CREATE TABLE WatchLog_old(date Date, UserId Int64, EventType String, Cnt UInt64)
    ENGINE=MergeTree(date, (UserId, EventType), 8192);
INSERT INTO WatchLog_old VALUES ('2018-01-01', 1, 'hit', 3);

CREATE TABLE WatchLog_new(date Date, UserId Int64, EventType String, Cnt UInt64)
    ENGINE=MergeTree PARTITION BY date ORDER BY (UserId, EventType) SETTINGS index_granularity=8192;
INSERT INTO WatchLog_new VALUES ('2018-01-02', 2, 'hit', 3);

<<<<<<< HEAD
CREATE TABLE WatchLog as WatchLog_old ENGINE=Merge(currentDatabase(), '^WatchLog', 'WatchLog_new');
=======
CREATE TABLE WatchLog AS WatchLog_old ENGINE=Merge(currentDatabase(), '^WatchLog');
>>>>>>> bdae49ab

SELECT * FROM WatchLog;
```

```text
┌───────date─┬─UserId─┬─EventType─┬─Cnt─┐
│ 2018-01-01 │      1 │ hit       │   3 │
└────────────┴────────┴───────────┴─────┘
┌───────date─┬─UserId─┬─EventType─┬─Cnt─┐
│ 2018-01-02 │      2 │ hit       │   3 │
└────────────┴────────┴───────────┴─────┘
```

<<<<<<< HEAD
Insert to table `WatchLog` is going into table `WatchLog_new`
```sql
INSERT INTO WatchLog VALUES ('2018-01-03', 3, 'hit', 3);

SELECT * FROM WatchLog_New;
```

```text
┌───────date─┬─UserId─┬─EventType─┬─Cnt─┐
│ 2018-01-02 │      2 │ hit       │   3 │
└────────────┴────────┴───────────┴─────┘
┌───────date─┬─UserId─┬─EventType─┬─Cnt─┐
│ 2018-01-03 │      3 │ hit       │   3 │
└────────────┴────────┴───────────┴─────┘
```

## Virtual Columns {#virtual-columns}
=======
## Virtual columns {#virtual-columns}
>>>>>>> bdae49ab

- `_table` — Contains the name of the table from which data was read. Type: [String](../../../sql-reference/data-types/string.md).

    You can set the constant conditions on `_table` in the `WHERE/PREWHERE` clause (for example, `WHERE _table='xyz'`). In this case the read operation is performed only for that tables where the condition on `_table` is satisfied, so the `_table` column acts as an index.

**See Also**

- [Virtual columns](../../../engines/table-engines/index.md#table_engines-virtual_columns)
- [merge](../../../sql-reference/table-functions/merge.md) table function<|MERGE_RESOLUTION|>--- conflicted
+++ resolved
@@ -16,7 +16,7 @@
 ## Creating a table {#creating-a-table}
 
 ```sql
-CREATE TABLE ... Engine=Merge(db_name, tables_regexp [, table_to_write])
+CREATE TABLE ... Engine=Merge(db_name, tables_regexp)
 ```
 
 ## Engine parameters {#engine-parameters}
@@ -34,14 +34,6 @@
 
 Regular expressions — [re2](https://github.com/google/re2) (supports a subset of PCRE), case-sensitive.
 See the notes about escaping symbols in regular expressions in the "match" section.
-
-### table_to_write {#table_to_write}
-
-`table_to_write` - Table name to write during inserts into `Merge` table.
-Possible values:
-    - `'db_name.table_name'` - insert into the specific table in the specific database.
-    - `'table_name'` - insert into table `db_name.table_name`. Allowed only when the first parameter `db_name` is not a regular expression.
-    - `auto` - insert into the last table passed to `tables_regexp` in lexicographical order. Allowed only when the first parameter `db_name` is not a regular expression.
 
 ## Usage {#usage}
 
@@ -73,11 +65,7 @@
     ENGINE=MergeTree PARTITION BY date ORDER BY (UserId, EventType) SETTINGS index_granularity=8192;
 INSERT INTO WatchLog_new VALUES ('2018-01-02', 2, 'hit', 3);
 
-<<<<<<< HEAD
-CREATE TABLE WatchLog as WatchLog_old ENGINE=Merge(currentDatabase(), '^WatchLog', 'WatchLog_new');
-=======
 CREATE TABLE WatchLog AS WatchLog_old ENGINE=Merge(currentDatabase(), '^WatchLog');
->>>>>>> bdae49ab
 
 SELECT * FROM WatchLog;
 ```
@@ -91,27 +79,7 @@
 └────────────┴────────┴───────────┴─────┘
 ```
 
-<<<<<<< HEAD
-Insert to table `WatchLog` is going into table `WatchLog_new`
-```sql
-INSERT INTO WatchLog VALUES ('2018-01-03', 3, 'hit', 3);
-
-SELECT * FROM WatchLog_New;
-```
-
-```text
-┌───────date─┬─UserId─┬─EventType─┬─Cnt─┐
-│ 2018-01-02 │      2 │ hit       │   3 │
-└────────────┴────────┴───────────┴─────┘
-┌───────date─┬─UserId─┬─EventType─┬─Cnt─┐
-│ 2018-01-03 │      3 │ hit       │   3 │
-└────────────┴────────┴───────────┴─────┘
-```
-
-## Virtual Columns {#virtual-columns}
-=======
 ## Virtual columns {#virtual-columns}
->>>>>>> bdae49ab
 
 - `_table` — Contains the name of the table from which data was read. Type: [String](../../../sql-reference/data-types/string.md).
 
