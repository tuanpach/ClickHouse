# Approximate Nearest Neighbor Search with Vector Similarity Indexes [experimental]

Nearest neighborhood search is the problem of finding the M closest vectors to a given vector in an N-dimensional vector space. The most
straightforward approach to solve this problem is an exhaustive (brute-force) search which computes the distance between the reference
vector and all other points in the vector space. While method guarantees a perfectly accurate result, but it is usually too slow for
practical applications. As an alternative, [approximative algorithms](https://github.com/erikbern/ann-benchmarks) use greedy heuristics to
find the M closest vectors much faster. This allows to semantic search of picture, song, text
[embeddings](https://cloud.google.com/architecture/overview-extracting-and-serving-feature-embeddings-for-machine-learning) in milliseconds.

Blogs:
- [Vector Search with ClickHouse - Part 1](https://clickhouse.com/blog/vector-search-clickhouse-p1)
- [Vector Search with ClickHouse - Part 2](https://clickhouse.com/blog/vector-search-clickhouse-p2)


In terms of SQL, a nearest neighborhood search can be expressed as follows:

``` sql
SELECT [...]
FROM table, [...]
ORDER BY DistanceFunction(vectors, reference_vector)
LIMIT N
```

where
- `DistanceFunction` computes a distance between two vectors (e.g. the
  [L2Distance](../../../sql-reference/functions/distance-functions.md#L2Distance) or
  [cosineDistance](../../../sql-reference/functions/distance-functions.md#cosineDistance)),
- `vectors` is a column of type [Array(Float64)](../../../sql-reference/data-types/array.md) or
  [Array(Float32)](../../../sql-reference/data-types/array.md), or [Array(BFloat16)](../../../sql-reference/data-types/array.md), typically
  storing embeddings,
- `reference_vector` is a literal of type [Array(Float64)](../../../sql-reference/data-types/array.md) or
  [Array(Float32)](../../../sql-reference/data-types/array.md), or [Array(BFloat16)](../../../sql-reference/data-types/array.md), and
- `N` is a constant integer restricting the number of returned results.

The query returns the `N` closest points in `vectors` to `reference_vector`.

Exhaustive search computes the distance between `reference_vector` and all vectors in `vectors`. As such, its runtime is linear in the
number of stored vectors. Approximate search relies on special data structures (e.g. graphs, random forests, etc.) which allow to find the
closest vectors to a given reference vector quickly (i.e. in sub-linear time). ClickHouse provides such a data structure in the form of
"vector similarity indexes", a type of [skipping index](mergetree.md#table_engine-mergetree-data_skipping-indexes).

# Creating and Using Vector Similarity Indexes

Syntax to create a vector similarity index

```sql
CREATE TABLE table
(
  id Int64,
  vectors Array(Float32),
  INDEX index_name vectors TYPE vector_similarity(method, distance_function[, quantization, hnsw_max_connections_per_layer, hnsw_candidate_list_size_for_construction]) [GRANULARITY N]
)
ENGINE = MergeTree
ORDER BY id;
```

:::note
USearch indexes are currently experimental, to use them you first need to `SET allow_experimental_vector_similarity_index = 1`.
:::

The index can be build on a column of type [Array(Float64)](../../../sql-reference/data-types/array.md),
[Array(Float32)](../../../sql-reference/data-types/array.md), or [Array(BFloat16)](../../../sql-reference/data-types/array.md).

Index parameters:
- `method`: Currently only `hnsw` is supported.
- `distance_function`: either `L2Distance` (the [Euclidean distance](https://en.wikipedia.org/wiki/Euclidean_distance): the length of a line
  between two points in Euclidean space), or `cosineDistance` (the [cosine
  distance](https://en.wikipedia.org/wiki/Cosine_similarity#Cosine_distance): the angle between two non-zero vectors).
- `quantization`: either `f64`, `f32`, `f16`, `bf16`, or `i8` for storing vectors with reduced precision (optional, default: `bf16`)
- `hnsw_max_connections_per_layer`: the number of neighbors per HNSW graph node, also known as `M` in the [HNSW
  paper](https://doi.org/10.1109/TPAMI.2018.2889473). Optional, default: `32`. Value `0` means using the default value.
- `hnsw_candidate_list_size_for_construction`: the size of the dynamic candidate list when constructing the HNSW graph, also known as
  `ef_construction` in the original [HNSW paper](https://doi.org/10.1109/TPAMI.2018.2889473). Optional, default: `128`. Value 0 means using
  the default value.

For normalized data, `L2Distance` is usually the best choice, otherwise `cosineDistance` is recommended to compensate for scale.

Example:

```sql
CREATE TABLE table
(
  id Int64,
  vectors Array(Float32),
  INDEX idx vectors TYPE vector_similarity('hnsw', 'L2Distance') -- Alternative syntax: TYPE vector_similarity(hnsw, L2Distance)
)
ENGINE = MergeTree
ORDER BY id;
```

<<<<<<< HEAD
Vector similarity indexes are based on the [USearch library](https://github.com/unum-cloud/usearch), which implements the [HNSW
algorithm](https://arxiv.org/abs/1603.09320), i.e., a hierarchical graph where each point represents a vector and the edges represent
similarity. Such hierarchical structures can be very efficient on large collections. They may often fetch 0.05% or less data from the
overall dataset, while still providing 99% recall. This is especially useful when working with high-dimensional vectors, that are expensive
to load and compare. The library also has several hardware-specific SIMD optimizations to accelerate further distance computations on modern
Arm (NEON and SVE) and x86 (AVX2 and AVX-512) CPUs and OS-specific optimizations to allow efficient navigation around immutable persistent
files, without loading them into RAM.

Vector similarity indexes currently support two distance functions:
- `L2Distance`, also called Euclidean distance, is the length of a line segment between two points in Euclidean space
  ([Wikipedia](https://en.wikipedia.org/wiki/Euclidean_distance)).
- `cosineDistance`, also called cosine similarity, is the cosine of the angle between two (non-zero) vectors
  ([Wikipedia](https://en.wikipedia.org/wiki/Cosine_similarity)).

Vector similarity indexes allows storing the vectors in reduced precision formats. Supported scalar kinds are `f64`, `f32`, `f16`, `bf16`,
and `i8`. If no scalar kind was specified during index creation, `bf16` is used as default.

For normalized data, `L2Distance` is usually a better choice, otherwise `cosineDistance` is recommended to compensate for scale. If no
distance function was specified during index creation, `L2Distance` is used as default.

:::note
=======
>>>>>>> b0cd9332
All arrays must have same length. To avoid errors, you can use a
[CONSTRAINT](/docs/en/sql-reference/statements/create/table.md#constraints), for example, `CONSTRAINT constraint_name_1 CHECK
length(vectors) = 256`. Empty `Arrays` and unspecified `Array` values in INSERT statements (i.e. default values) are not supported as well.

Vector similarity indexes are based on the [USearch library](https://github.com/unum-cloud/usearch), which implements the [HNSW
algorithm](https://arxiv.org/abs/1603.09320), i.e., a hierarchical graph where each node represents a vector and the edges between nodes
represent similarity. Such hierarchical structures can be very efficient on large collections. They may often fetch 0.05% or less data from
the overall dataset, while still providing 99% recall. This is especially useful when working with high-dimensional vectors which are
expensive to load and compare. USearch also utilizes SIMD to accelerate distance computations on modern x86 (AVX2 and AVX-512) and ARM (NEON
and SVE) CPUs.

Vector similarity indexes are built during column insertion and merge. The HNSW algorithm is known to provide slow inserts. As a result,
`INSERT` and `OPTIMIZE` statements on tables with vector similarity index will be slower than for ordinary tables. Vector similarity indexes
are ideally used only with immutable or rarely changed data, respectively when are far more read requests than write requests. Three
additional techniques are recommended to speed up index creation:
- Index creation can be parallelized. The maximum number of threads can be configured using server setting
  [max_build_vector_similarity_index_thread_pool_size](../../../operations/server-configuration-parameters/settings.md#server_configuration_parameters_max_build_vector_similarity_index_thread_pool_size).
- Index creation on newly inserted parts may be disabled using setting `materialize_skip_indexes_on_insert`. Search on such parts will fall
  back to exact search but as inserted parts are typically small compared to the total table size, the performance impact is negligible.
- As parts are incrementally merged into bigger parts, and these new parts are merged into even bigger parts ("write amplification"),
  vector similarity indexes are possibly build multiple times for the same vectors. To avoid that, you may suppress merges during insert
  using statement [`SYSTEM STOP MERGES`](../../../sql-reference/statements/system.md), respectively start merges once all data has been
  inserted using `SYSTEM START MERGES`.

Vector similarity indexes support this type of query:

``` sql
WITH [...] AS reference_vector
SELECT *
FROM table
WHERE ...                       -- WHERE clause is optional
ORDER BY Distance(vectors, reference_vector)
LIMIT N
SETTINGS enable_analyzer = 0;   -- Temporary limitation, will be lifted
```

To search using a different value of HNSW parameter `hnsw_candidate_list_size_for_search` (default: 256), also known as `ef_search` in the
original [HNSW paper](https://doi.org/10.1109/TPAMI.2018.2889473), run the `SELECT` query with `SETTINGS hnsw_candidate_list_size_for_search
= <value>`.

**Restrictions**: Approximate vector search algorithms require a limit, hence queries without `LIMIT` clause cannot utilize vector
similarity indexes. The limit must also be smaller than setting `max_limit_for_ann_queries` (default: 100).

**Differences to Regular Skip Indexes** Similar to regular [skip indexes](https://clickhouse.com/docs/en/optimize/skipping-indexes), vector
similarity indexes are constructed over granules and each indexed block consists of `GRANULARITY = [N]`-many granules (`[N]` = 1 by default
for normal skip indexes). For example, if the primary index granularity of the table is 8192 (setting `index_granularity = 8192`) and
`GRANULARITY = 2`, then each indexed block will contain 16384 rows. However, data structures and algorithms for approximate neighborhood
search are inherently row-oriented. They store a compact representation of a set of rows and also return rows for vector search queries.
This causes some rather unintuitive differences in the way vector vector similarity indexes behave compared to normal skip indexes.

When a user defines an vector similarity index on a column, ClickHouse internally creates an vector similarity "sub-index" for each index
block. The sub-index is "local" in the sense that it only knows about the rows of its containing index block. In the previous example and
assuming that a column has 65536 rows, we obtain four index blocks (spanning eight granules) and an vector similarity sub-index for each
index block. A sub-index is theoretically able to return the rows with the N closest points within its index block directly. However, since
ClickHouse loads data from disk to memory at the granularity of granules, sub-indexes extrapolate matching rows to granule granularity. This
is different from regular skip indexes which skip data at the granularity of index blocks.

The `GRANULARITY` parameter determines how many vector similarity sub-indexes are created. Bigger `GRANULARITY` values mean fewer but larger
vector similarity sub-indexes, up to the point where a column (or a column's data part) has only a single sub-index. In that case, the
sub-index has a "global" view of all column rows and can directly return all granules of the column (part) with relevant rows (there are at
most `LIMIT [N]`-many such granules). In a second step, ClickHouse will load these granules and identify the actually best rows by
performing a brute-force distance calculation over all rows of the granules. With a small `GRANULARITY` value, each of the sub-indexes
returns up to `LIMIT N`-many granules. As a result, more granules need to be loaded and post-filtered. Note that the search accuracy is with
both cases equally good, only the processing performance differs. It is generally recommended to use a large `GRANULARITY` for vector
similarity indexes and fall back to a smaller `GRANULARITY` values only in case of problems like excessive memory consumption of the vector
similarity structures. If no `GRANULARITY` was specified for vector similarity indexes, the default value is 100 million.<|MERGE_RESOLUTION|>--- conflicted
+++ resolved
@@ -88,30 +88,6 @@
 ORDER BY id;
 ```
 
-<<<<<<< HEAD
-Vector similarity indexes are based on the [USearch library](https://github.com/unum-cloud/usearch), which implements the [HNSW
-algorithm](https://arxiv.org/abs/1603.09320), i.e., a hierarchical graph where each point represents a vector and the edges represent
-similarity. Such hierarchical structures can be very efficient on large collections. They may often fetch 0.05% or less data from the
-overall dataset, while still providing 99% recall. This is especially useful when working with high-dimensional vectors, that are expensive
-to load and compare. The library also has several hardware-specific SIMD optimizations to accelerate further distance computations on modern
-Arm (NEON and SVE) and x86 (AVX2 and AVX-512) CPUs and OS-specific optimizations to allow efficient navigation around immutable persistent
-files, without loading them into RAM.
-
-Vector similarity indexes currently support two distance functions:
-- `L2Distance`, also called Euclidean distance, is the length of a line segment between two points in Euclidean space
-  ([Wikipedia](https://en.wikipedia.org/wiki/Euclidean_distance)).
-- `cosineDistance`, also called cosine similarity, is the cosine of the angle between two (non-zero) vectors
-  ([Wikipedia](https://en.wikipedia.org/wiki/Cosine_similarity)).
-
-Vector similarity indexes allows storing the vectors in reduced precision formats. Supported scalar kinds are `f64`, `f32`, `f16`, `bf16`,
-and `i8`. If no scalar kind was specified during index creation, `bf16` is used as default.
-
-For normalized data, `L2Distance` is usually a better choice, otherwise `cosineDistance` is recommended to compensate for scale. If no
-distance function was specified during index creation, `L2Distance` is used as default.
-
-:::note
-=======
->>>>>>> b0cd9332
 All arrays must have same length. To avoid errors, you can use a
 [CONSTRAINT](/docs/en/sql-reference/statements/create/table.md#constraints), for example, `CONSTRAINT constraint_name_1 CHECK
 length(vectors) = 256`. Empty `Arrays` and unspecified `Array` values in INSERT statements (i.e. default values) are not supported as well.
@@ -145,8 +121,9 @@
 WHERE ...                       -- WHERE clause is optional
 ORDER BY Distance(vectors, reference_vector)
 LIMIT N
-SETTINGS enable_analyzer = 0;   -- Temporary limitation, will be lifted
 ```
+
+Vector similarity search cannot be used if the analyzer is disabled (`SET enable_analyzer = 0`).
 
 To search using a different value of HNSW parameter `hnsw_candidate_list_size_for_search` (default: 256), also known as `ef_search` in the
 original [HNSW paper](https://doi.org/10.1109/TPAMI.2018.2889473), run the `SELECT` query with `SETTINGS hnsw_candidate_list_size_for_search
