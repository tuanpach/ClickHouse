--- conflicted
+++ resolved
@@ -5609,7 +5609,6 @@
 
 Default value: `1GiB`.
 
-<<<<<<< HEAD
 ## use_json_alias_for_old_object_type
 
 When enabled, `JSON` data type alias will be used to create an old [Object('json')](../../sql-reference/data-types/json.md) type instead of the new [JSON](../../sql-reference/data-types/newjson.md) type.
@@ -5622,7 +5621,7 @@
 When enabled, ClickHouse will skip duplicated paths during parsing of [JSON](../../sql-reference/data-types/newjson.md) object. Only the value of the first occurrence of each path will be inserted.
 
 Default value: `false`
-=======
+
 ## restore_replace_external_engines_to_null
 
 For testing purposes. Replaces all external engines to Null to not initiate external connections.
@@ -5650,5 +5649,4 @@
 - 0 — the [TimeSeries](../../engines/table-engines/integrations/time-series.md) table engine is disabled.
 - 1 — the [TimeSeries](../../engines/table-engines/integrations/time-series.md) table engine is enabled.
 
-Default value: `0`.
->>>>>>> 0aa30b10
+Default value: `0`.