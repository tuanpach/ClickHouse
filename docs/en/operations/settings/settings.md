---
sidebar_label: Core Settings
sidebar_position: 2
slug: /en/operations/settings/settings
toc_max_heading_level: 2
---

# Core Settings

All below settings are also available in table [system.settings](/docs/en/operations/system-tables/settings).

## additional_table_filters

An additional filter expression that is applied after reading
from the specified table.

Default value: 0.

**Example**

``` sql
INSERT INTO table_1 VALUES (1, 'a'), (2, 'bb'), (3, 'ccc'), (4, 'dddd');
SELECT * FROM table_1;
```
```response
┌─x─┬─y────┐
│ 1 │ a    │
│ 2 │ bb   │
│ 3 │ ccc  │
│ 4 │ dddd │
└───┴──────┘
```
```sql
SELECT *
FROM table_1
SETTINGS additional_table_filters = {'table_1': 'x != 2'}
```
```response
┌─x─┬─y────┐
│ 1 │ a    │
│ 3 │ ccc  │
│ 4 │ dddd │
└───┴──────┘
```

## additional_result_filter

An additional filter expression to apply to the result of `SELECT` query.
This setting is not applied to any subquery.

Default value: `''`.

**Example**

``` sql
INSERT INTO table_1 VALUES (1, 'a'), (2, 'bb'), (3, 'ccc'), (4, 'dddd');
SElECT * FROM table_1;
```
```response
┌─x─┬─y────┐
│ 1 │ a    │
│ 2 │ bb   │
│ 3 │ ccc  │
│ 4 │ dddd │
└───┴──────┘
```
```sql
SELECT *
FROM table_1
SETTINGS additional_result_filter = 'x != 2'
```
```response
┌─x─┬─y────┐
│ 1 │ a    │
│ 3 │ ccc  │
│ 4 │ dddd │
└───┴──────┘
```

## allow_nondeterministic_mutations {#allow_nondeterministic_mutations}

User-level setting that allows mutations on replicated tables to make use of non-deterministic functions such as `dictGet`.

Given that, for example, dictionaries, can be out of sync across nodes, mutations that pull values from them are disallowed on replicated tables by default. Enabling this setting allows this behavior, making it the user's responsibility to ensure that the data used is in sync across all nodes.

Default value: 0.

**Example**

``` xml
<profiles>
    <default>
        <allow_nondeterministic_mutations>1</allow_nondeterministic_mutations>

        <!-- ... -->
    </default>

    <!-- ... -->

</profiles>
```

## mutations_execute_nondeterministic_on_initiator {#mutations_execute_nondeterministic_on_initiator}

If true constant nondeterministic functions (e.g. function `now()`) are executed on initiator and replaced to literals in `UPDATE` and `DELETE` queries. It helps to keep data in sync on replicas while executing mutations with constant nondeterministic functions. Default value: `false`.

## mutations_execute_subqueries_on_initiator {#mutations_execute_subqueries_on_initiator}

If true scalar subqueries are executed on initiator and replaced to literals in `UPDATE` and `DELETE` queries. Default value: `false`.

## mutations_max_literal_size_to_replace {#mutations_max_literal_size_to_replace}

The maximum size of serialized literal in bytes to replace in `UPDATE` and `DELETE` queries. Takes effect only if at least one the two settings above is enabled. Default value: 16384 (16 KiB).

## distributed_product_mode {#distributed-product-mode}

Changes the behaviour of [distributed subqueries](../../sql-reference/operators/in.md).

ClickHouse applies this setting when the query contains the product of distributed tables, i.e. when the query for a distributed table contains a non-GLOBAL subquery for the distributed table.

Restrictions:

- Only applied for IN and JOIN subqueries.
- Only if the FROM section uses a distributed table containing more than one shard.
- If the subquery concerns a distributed table containing more than one shard.
- Not used for a table-valued [remote](../../sql-reference/table-functions/remote.md) function.

Possible values:

- `deny` — Default value. Prohibits using these types of subqueries (returns the “Double-distributed in/JOIN subqueries is denied” exception).
- `local` — Replaces the database and table in the subquery with local ones for the destination server (shard), leaving the normal `IN`/`JOIN.`
- `global` — Replaces the `IN`/`JOIN` query with `GLOBAL IN`/`GLOBAL JOIN.`
- `allow` — Allows the use of these types of subqueries.

## prefer_global_in_and_join {#prefer-global-in-and-join}

Enables the replacement of `IN`/`JOIN` operators with `GLOBAL IN`/`GLOBAL JOIN`.

Possible values:

- 0 — Disabled. `IN`/`JOIN` operators are not replaced with `GLOBAL IN`/`GLOBAL JOIN`.
- 1 — Enabled. `IN`/`JOIN` operators are replaced with `GLOBAL IN`/`GLOBAL JOIN`.

Default value: `0`.

**Usage**

Although `SET distributed_product_mode=global` can change the queries behavior for the distributed tables, it's not suitable for local tables or tables from external resources. Here is when the `prefer_global_in_and_join` setting comes into play.

For example, we have query serving nodes that contain local tables, which are not suitable for distribution. We need to scatter their data on the fly during distributed processing with the `GLOBAL` keyword — `GLOBAL IN`/`GLOBAL JOIN`.

Another use case of `prefer_global_in_and_join` is accessing tables created by external engines. This setting helps to reduce the number of calls to external sources while joining such tables: only one call per query.

**See also:**

- [Distributed subqueries](../../sql-reference/operators/in.md/#select-distributed-subqueries) for more information on how to use `GLOBAL IN`/`GLOBAL JOIN`

## enable_optimize_predicate_expression {#enable-optimize-predicate-expression}

Turns on predicate pushdown in `SELECT` queries.

Predicate pushdown may significantly reduce network traffic for distributed queries.

Possible values:

- 0 — Disabled.
- 1 — Enabled.

Default value: 1.

Usage

Consider the following queries:

1.  `SELECT count() FROM test_table WHERE date = '2018-10-10'`
2.  `SELECT count() FROM (SELECT * FROM test_table) WHERE date = '2018-10-10'`

If `enable_optimize_predicate_expression = 1`, then the execution time of these queries is equal because ClickHouse applies `WHERE` to the subquery when processing it.

If `enable_optimize_predicate_expression = 0`, then the execution time of the second query is much longer because the `WHERE` clause applies to all the data after the subquery finishes.

## fallback_to_stale_replicas_for_distributed_queries {#fallback_to_stale_replicas_for_distributed_queries}

Forces a query to an out-of-date replica if updated data is not available. See [Replication](../../engines/table-engines/mergetree-family/replication.md).

ClickHouse selects the most relevant from the outdated replicas of the table.

Used when performing `SELECT` from a distributed table that points to replicated tables.

By default, 1 (enabled).

## force_index_by_date {#force_index_by_date}

Disables query execution if the index can’t be used by date.

Works with tables in the MergeTree family.

If `force_index_by_date=1`, ClickHouse checks whether the query has a date key condition that can be used for restricting data ranges. If there is no suitable condition, it throws an exception. However, it does not check whether the condition reduces the amount of data to read. For example, the condition `Date != ' 2000-01-01 '` is acceptable even when it matches all the data in the table (i.e., running the query requires a full scan). For more information about ranges of data in MergeTree tables, see [MergeTree](../../engines/table-engines/mergetree-family/mergetree.md).

## force_primary_key {#force-primary-key}

Disables query execution if indexing by the primary key is not possible.

Works with tables in the MergeTree family.

If `force_primary_key=1`, ClickHouse checks to see if the query has a primary key condition that can be used for restricting data ranges. If there is no suitable condition, it throws an exception. However, it does not check whether the condition reduces the amount of data to read. For more information about data ranges in MergeTree tables, see [MergeTree](../../engines/table-engines/mergetree-family/mergetree.md).

## use_skip_indexes {#use_skip_indexes}

Use data skipping indexes during query execution.

Possible values:

- 0 — Disabled.
- 1 — Enabled.

Default value: 1.

## force_data_skipping_indices {#force_data_skipping_indices}

Disables query execution if passed data skipping indices wasn't used.

Consider the following example:

```sql
CREATE TABLE data
(
    key Int,
    d1 Int,
    d1_null Nullable(Int),
    INDEX d1_idx d1 TYPE minmax GRANULARITY 1,
    INDEX d1_null_idx assumeNotNull(d1_null) TYPE minmax GRANULARITY 1
)
Engine=MergeTree()
ORDER BY key;

SELECT * FROM data_01515;
SELECT * FROM data_01515 SETTINGS force_data_skipping_indices=''; -- query will produce CANNOT_PARSE_TEXT error.
SELECT * FROM data_01515 SETTINGS force_data_skipping_indices='d1_idx'; -- query will produce INDEX_NOT_USED error.
SELECT * FROM data_01515 WHERE d1 = 0 SETTINGS force_data_skipping_indices='d1_idx'; -- Ok.
SELECT * FROM data_01515 WHERE d1 = 0 SETTINGS force_data_skipping_indices='`d1_idx`'; -- Ok (example of full featured parser).
SELECT * FROM data_01515 WHERE d1 = 0 SETTINGS force_data_skipping_indices='`d1_idx`, d1_null_idx'; -- query will produce INDEX_NOT_USED error, since d1_null_idx is not used.
SELECT * FROM data_01515 WHERE d1 = 0 AND assumeNotNull(d1_null) = 0 SETTINGS force_data_skipping_indices='`d1_idx`, d1_null_idx'; -- Ok.
```

## ignore_data_skipping_indices {#ignore_data_skipping_indices}

Ignores the skipping indexes specified if used by the query.

Consider the following example:

```sql
CREATE TABLE data
(
    key Int,
    x Int,
    y Int,
    INDEX x_idx x TYPE minmax GRANULARITY 1,
    INDEX y_idx y TYPE minmax GRANULARITY 1,
    INDEX xy_idx (x,y) TYPE minmax GRANULARITY 1
)
Engine=MergeTree()
ORDER BY key;

INSERT INTO data VALUES (1, 2, 3);

SELECT * FROM data;
SELECT * FROM data SETTINGS ignore_data_skipping_indices=''; -- query will produce CANNOT_PARSE_TEXT error.
SELECT * FROM data SETTINGS ignore_data_skipping_indices='x_idx'; -- Ok.
SELECT * FROM data SETTINGS ignore_data_skipping_indices='na_idx'; -- Ok.

SELECT * FROM data WHERE x = 1 AND y = 1 SETTINGS ignore_data_skipping_indices='xy_idx',force_data_skipping_indices='xy_idx' ; -- query will produce INDEX_NOT_USED error, since xy_idx is explictly ignored.
SELECT * FROM data WHERE x = 1 AND y = 2 SETTINGS ignore_data_skipping_indices='xy_idx';
```

The query without ignoring any indexes:
```sql
EXPLAIN indexes = 1 SELECT * FROM data WHERE x = 1 AND y = 2;

Expression ((Projection + Before ORDER BY))
  Filter (WHERE)
    ReadFromMergeTree (default.data)
    Indexes:
      PrimaryKey
        Condition: true
        Parts: 1/1
        Granules: 1/1
      Skip
        Name: x_idx
        Description: minmax GRANULARITY 1
        Parts: 0/1
        Granules: 0/1
      Skip
        Name: y_idx
        Description: minmax GRANULARITY 1
        Parts: 0/0
        Granules: 0/0
      Skip
        Name: xy_idx
        Description: minmax GRANULARITY 1
        Parts: 0/0
        Granules: 0/0
```

Ignoring the `xy_idx` index:
```sql
EXPLAIN indexes = 1 SELECT * FROM data WHERE x = 1 AND y = 2 SETTINGS ignore_data_skipping_indices='xy_idx';

Expression ((Projection + Before ORDER BY))
  Filter (WHERE)
    ReadFromMergeTree (default.data)
    Indexes:
      PrimaryKey
        Condition: true
        Parts: 1/1
        Granules: 1/1
      Skip
        Name: x_idx
        Description: minmax GRANULARITY 1
        Parts: 0/1
        Granules: 0/1
      Skip
        Name: y_idx
        Description: minmax GRANULARITY 1
        Parts: 0/0
        Granules: 0/0
```

Works with tables in the MergeTree family.

## convert_query_to_cnf {#convert_query_to_cnf}

When set to `true`, a `SELECT` query will be converted to conjuctive normal form (CNF). There are scenarios where rewriting a query in CNF may execute faster (view this [Github issue](https://github.com/ClickHouse/ClickHouse/issues/11749) for an explanation).

For example, notice how the following `SELECT` query is not modified (the default behavior):

```sql
EXPLAIN SYNTAX
SELECT *
FROM
(
    SELECT number AS x
    FROM numbers(20)
) AS a
WHERE ((x >= 1) AND (x <= 5)) OR ((x >= 10) AND (x <= 15))
SETTINGS convert_query_to_cnf = false;
```

The result is:

```response
┌─explain────────────────────────────────────────────────────────┐
│ SELECT x                                                       │
│ FROM                                                           │
│ (                                                              │
│     SELECT number AS x                                         │
│     FROM numbers(20)                                           │
│     WHERE ((x >= 1) AND (x <= 5)) OR ((x >= 10) AND (x <= 15)) │
│ ) AS a                                                         │
│ WHERE ((x >= 1) AND (x <= 5)) OR ((x >= 10) AND (x <= 15))     │
│ SETTINGS convert_query_to_cnf = 0                              │
└────────────────────────────────────────────────────────────────┘
```

Let's set `convert_query_to_cnf` to `true` and see what changes:

```sql
EXPLAIN SYNTAX
SELECT *
FROM
(
    SELECT number AS x
    FROM numbers(20)
) AS a
WHERE ((x >= 1) AND (x <= 5)) OR ((x >= 10) AND (x <= 15))
SETTINGS convert_query_to_cnf = true;
```

Notice the `WHERE` clause is rewritten in CNF, but the result set is the identical - the Boolean logic is unchanged:

```response
┌─explain───────────────────────────────────────────────────────────────────────────────────────────────────────────────┐
│ SELECT x                                                                                                              │
│ FROM                                                                                                                  │
│ (                                                                                                                     │
│     SELECT number AS x                                                                                                │
│     FROM numbers(20)                                                                                                  │
│     WHERE ((x <= 15) OR (x <= 5)) AND ((x <= 15) OR (x >= 1)) AND ((x >= 10) OR (x <= 5)) AND ((x >= 10) OR (x >= 1)) │
│ ) AS a                                                                                                                │
│ WHERE ((x >= 10) OR (x >= 1)) AND ((x >= 10) OR (x <= 5)) AND ((x <= 15) OR (x >= 1)) AND ((x <= 15) OR (x <= 5))     │
│ SETTINGS convert_query_to_cnf = 1                                                                                     │
└───────────────────────────────────────────────────────────────────────────────────────────────────────────────────────┘
```

Possible values: true, false

Default value: false


## fsync_metadata {#fsync-metadata}

Enables or disables [fsync](http://pubs.opengroup.org/onlinepubs/9699919799/functions/fsync.html) when writing `.sql` files. Enabled by default.

It makes sense to disable it if the server has millions of tiny tables that are constantly being created and destroyed.

## function_range_max_elements_in_block {#function_range_max_elements_in_block}

Sets the safety threshold for data volume generated by function [range](../../sql-reference/functions/array-functions.md/#range). Defines the maximum number of values generated by function per block of data (sum of array sizes for every row in a block).

Possible values:

- Positive integer.

Default value: `500,000,000`.

**See Also**

- [max_block_size](#setting-max_block_size)
- [min_insert_block_size_rows](#min-insert-block-size-rows)

## enable_http_compression {#enable_http_compression}

Enables or disables data compression in the response to an HTTP request.

For more information, read the [HTTP interface description](../../interfaces/http.md).

Possible values:

- 0 — Disabled.
- 1 — Enabled.

Default value: 0.

## http_zlib_compression_level {#http_zlib_compression_level}

Sets the level of data compression in the response to an HTTP request if [enable_http_compression = 1](#enable_http_compression).

Possible values: Numbers from 1 to 9.

Default value: 3.

## http_native_compression_disable_checksumming_on_decompress {#http_native_compression_disable_checksumming_on_decompress}

Enables or disables checksum verification when decompressing the HTTP POST data from the client. Used only for ClickHouse native compression format (not used with `gzip` or `deflate`).

For more information, read the [HTTP interface description](../../interfaces/http.md).

Possible values:

- 0 — Disabled.
- 1 — Enabled.

Default value: 0.

## http_max_uri_size {#http-max-uri-size}

Sets the maximum URI length of an HTTP request.

Possible values:

- Positive integer.

Default value: 1048576.

## http_make_head_request {#http-make-head-request}

The `http_make_head_request` setting allows the execution of a `HEAD` request while reading data from HTTP to retrieve information about the file to be read, such as its size. Since it's enabled by default, it may be desirable to disable this setting in cases where the server does not support `HEAD` requests.

Default value: `true`.

## table_function_remote_max_addresses {#table_function_remote_max_addresses}

Sets the maximum number of addresses generated from patterns for the [remote](../../sql-reference/table-functions/remote.md) function.

Possible values:

- Positive integer.

Default value: `1000`.

##  glob_expansion_max_elements  {#glob_expansion_max_elements}

Sets the maximum number of addresses generated from patterns for external storages and table functions (like [url](../../sql-reference/table-functions/url.md)) except the `remote` function.

Possible values:

- Positive integer.

Default value: `1000`.

## send_progress_in_http_headers {#send_progress_in_http_headers}

Enables or disables `X-ClickHouse-Progress` HTTP response headers in `clickhouse-server` responses.

For more information, read the [HTTP interface description](../../interfaces/http.md).

Possible values:

- 0 — Disabled.
- 1 — Enabled.

Default value: 0.

## max_http_get_redirects {#setting-max_http_get_redirects}

Limits the maximum number of HTTP GET redirect hops for [URL](../../engines/table-engines/special/url.md)-engine tables. The setting applies to both types of tables: those created by the [CREATE TABLE](../../sql-reference/statements/create/table.md) query and by the [url](../../sql-reference/table-functions/url.md) table function.

Possible values:

- Any positive integer number of hops.
- 0 — No hops allowed.

Default value: `0`.

Cloud default value: `10`.

## insert_null_as_default {#insert_null_as_default}

Enables or disables the insertion of [default values](../../sql-reference/statements/create/table.md/#create-default-values) instead of [NULL](../../sql-reference/syntax.md/#null-literal) into columns with not [nullable](../../sql-reference/data-types/nullable.md/#data_type-nullable) data type.
If column type is not nullable and this setting is disabled, then inserting `NULL` causes an exception. If column type is nullable, then `NULL` values are inserted as is, regardless of this setting.

This setting is applicable to [INSERT ... SELECT](../../sql-reference/statements/insert-into.md/#inserting-the-results-of-select) queries. Note that `SELECT` subqueries may be concatenated with `UNION ALL` clause.

Possible values:

- 0 — Inserting `NULL` into a not nullable column causes an exception.
- 1 — Default column value is inserted instead of `NULL`.

Default value: `1`.

## join_default_strictness {#join_default_strictness}

Sets default strictness for [JOIN clauses](../../sql-reference/statements/select/join.md/#select-join).

Possible values:

- `ALL` — If the right table has several matching rows, ClickHouse creates a [Cartesian product](https://en.wikipedia.org/wiki/Cartesian_product) from matching rows. This is the normal `JOIN` behaviour from standard SQL.
- `ANY` — If the right table has several matching rows, only the first one found is joined. If the right table has only one matching row, the results of `ANY` and `ALL` are the same.
- `ASOF` — For joining sequences with an uncertain match.
- `Empty string` — If `ALL` or `ANY` is not specified in the query, ClickHouse throws an exception.

Default value: `ALL`.

## join_algorithm {#join_algorithm}

Specifies which [JOIN](../../sql-reference/statements/select/join.md) algorithm is used.

Several algorithms can be specified, and an available one would be chosen for a particular query based on kind/strictness and table engine.

Possible values:

- default

 This is the equivalent of `hash` or `direct`, if possible (same as `direct,hash`)

- grace_hash

 [Grace hash join](https://en.wikipedia.org/wiki/Hash_join#Grace_hash_join) is used.  Grace hash provides an algorithm option that provides performant complex joins while limiting memory use.

 The first phase of a grace join reads the right table and splits it into N buckets depending on the hash value of key columns (initially, N is `grace_hash_join_initial_buckets`). This is done in a way to ensure that each bucket can be processed independently. Rows from the first bucket are added to an in-memory hash table while the others are saved to disk. If the hash table grows beyond the memory limit (e.g., as set by [`max_bytes_in_join`](/docs/en/operations/settings/query-complexity.md/#max_bytes_in_join)), the number of buckets is increased and the assigned bucket for each row. Any rows which don’t belong to the current bucket are flushed and reassigned.

 Supports `INNER/LEFT/RIGHT/FULL ALL/ANY JOIN`.

- hash

 [Hash join algorithm](https://en.wikipedia.org/wiki/Hash_join) is used. The most generic implementation that supports all combinations of kind and strictness and multiple join keys that are combined with `OR` in the `JOIN ON` section.

- parallel_hash

 A variation of `hash` join that splits the data into buckets and builds several hashtables instead of one concurrently to speed up this process.

 When using the `hash` algorithm, the right part of `JOIN` is uploaded into RAM.

- partial_merge

 A variation of the [sort-merge algorithm](https://en.wikipedia.org/wiki/Sort-merge_join), where only the right table is fully sorted.

 The `RIGHT JOIN` and `FULL JOIN` are supported only with `ALL` strictness (`SEMI`, `ANTI`, `ANY`, and `ASOF` are not supported).

 When using the `partial_merge` algorithm, ClickHouse sorts the data and dumps it to the disk. The `partial_merge` algorithm in ClickHouse differs slightly from the classic realization. First, ClickHouse sorts the right table by joining keys in blocks and creates a min-max index for sorted blocks. Then it sorts parts of the left table by the `join key` and joins them over the right table. The min-max index is also used to skip unneeded right table blocks.

- direct

 This algorithm can be applied when the storage for the right table supports key-value requests.

 The `direct` algorithm performs a lookup in the right table using rows from the left table as keys. It's supported only by special storage such as [Dictionary](../../engines/table-engines/special/dictionary.md/#dictionary) or [EmbeddedRocksDB](../../engines/table-engines/integrations/embedded-rocksdb.md) and only the `LEFT` and `INNER` JOINs.

- auto

 When set to `auto`, `hash` join is tried first, and the algorithm is switched on the fly to another algorithm if the memory limit is violated.

- full_sorting_merge

 [Sort-merge algorithm](https://en.wikipedia.org/wiki/Sort-merge_join) with full sorting joined tables before joining.

- prefer_partial_merge

 ClickHouse always tries to use `partial_merge` join if possible, otherwise, it uses `hash`. *Deprecated*, same as `partial_merge,hash`.


## join_any_take_last_row {#join_any_take_last_row}

Changes the behaviour of join operations with `ANY` strictness.

:::note
This setting applies only for `JOIN` operations with [Join](../../engines/table-engines/special/join.md) engine tables.
:::

Possible values:

- 0 — If the right table has more than one matching row, only the first one found is joined.
- 1 — If the right table has more than one matching row, only the last one found is joined.

Default value: 0.

See also:

- [JOIN clause](../../sql-reference/statements/select/join.md/#select-join)
- [Join table engine](../../engines/table-engines/special/join.md)
- [join_default_strictness](#join_default_strictness)

## join_use_nulls {#join_use_nulls}

Sets the type of [JOIN](../../sql-reference/statements/select/join.md) behaviour. When merging tables, empty cells may appear. ClickHouse fills them differently based on this setting.

Possible values:

- 0 — The empty cells are filled with the default value of the corresponding field type.
- 1 — `JOIN` behaves the same way as in standard SQL. The type of the corresponding field is converted to [Nullable](../../sql-reference/data-types/nullable.md/#data_type-nullable), and empty cells are filled with [NULL](../../sql-reference/syntax.md).

Default value: 0.

## group_by_use_nulls {#group_by_use_nulls}

Changes the way the [GROUP BY clause](/docs/en/sql-reference/statements/select/group-by.md) treats the types of aggregation keys.
When the `ROLLUP`, `CUBE`, or `GROUPING SETS` specifiers are used, some aggregation keys may not be used to produce some result rows.
Columns for these keys are filled with either default value or `NULL` in corresponding rows depending on this setting.

Possible values:

- 0 — The default value for the aggregation key type is used to produce missing values.
- 1 — ClickHouse executes `GROUP BY` the same way as the SQL standard says. The types of aggregation keys are converted to [Nullable](/docs/en/sql-reference/data-types/nullable.md/#data_type-nullable). Columns for corresponding aggregation keys are filled with [NULL](/docs/en/sql-reference/syntax.md) for rows that didn't use it.

Default value: 0.

See also:

- [GROUP BY clause](/docs/en/sql-reference/statements/select/group-by.md)

## partial_merge_join_optimizations {#partial_merge_join_optimizations}

Disables optimizations in partial merge join algorithm for [JOIN](../../sql-reference/statements/select/join.md) queries.

By default, this setting enables improvements that could lead to wrong results. If you see suspicious results in your queries, disable optimizations by this setting. Optimizations can be different in different versions of the ClickHouse server.

Possible values:

- 0 — Optimizations disabled.
- 1 — Optimizations enabled.

Default value: 1.

## partial_merge_join_rows_in_right_blocks {#partial_merge_join_rows_in_right_blocks}

Limits sizes of right-hand join data blocks in partial merge join algorithm for [JOIN](../../sql-reference/statements/select/join.md) queries.

ClickHouse server:

1.  Splits right-hand join data into blocks with up to the specified number of rows.
2.  Indexes each block with its minimum and maximum values.
3.  Unloads prepared blocks to disk if it is possible.

Possible values:

- Any positive integer. Recommended range of values: \[1000, 100000\].

Default value: 65536.

## join_on_disk_max_files_to_merge {#join_on_disk_max_files_to_merge}

Limits the number of files allowed for parallel sorting in MergeJoin operations when they are executed on disk.

The bigger the value of the setting, the more RAM is used and the less disk I/O is needed.

Possible values:

- Any positive integer, starting from 2.

Default value: 64.

## any_join_distinct_right_table_keys {#any_join_distinct_right_table_keys}

Enables legacy ClickHouse server behaviour in `ANY INNER|LEFT JOIN` operations.

:::note
Use this setting only for backward compatibility if your use cases depend on legacy `JOIN` behaviour.
:::

When the legacy behaviour is enabled:

- Results of `t1 ANY LEFT JOIN t2` and `t2 ANY RIGHT JOIN t1` operations are not equal because ClickHouse uses the logic with many-to-one left-to-right table keys mapping.
- Results of `ANY INNER JOIN` operations contain all rows from the left table like the `SEMI LEFT JOIN` operations do.

When the legacy behaviour is disabled:

- Results of `t1 ANY LEFT JOIN t2` and `t2 ANY RIGHT JOIN t1` operations are equal because ClickHouse uses the logic which provides one-to-many keys mapping in `ANY RIGHT JOIN` operations.
- Results of `ANY INNER JOIN` operations contain one row per key from both the left and right tables.

Possible values:

- 0 — Legacy behaviour is disabled.
- 1 — Legacy behaviour is enabled.

Default value: 0.

See also:

- [JOIN strictness](../../sql-reference/statements/select/join.md/#join-settings)

## max_rows_in_set_to_optimize_join

Maximal size of the set to filter joined tables by each other's row sets before joining.

Possible values:

- 0 — Disable.
- Any positive integer.

Default value: 100000.

## temporary_files_codec {#temporary_files_codec}

Sets compression codec for temporary files used in sorting and joining operations on disk.

Possible values:

- LZ4 — [LZ4](https://en.wikipedia.org/wiki/LZ4_(compression_algorithm)) compression is applied.
- NONE — No compression is applied.

Default value: LZ4.

## max_block_size {#setting-max_block_size}

In ClickHouse, data is processed by blocks, which are sets of column parts. The internal processing cycles for a single block are efficient but there are noticeable costs when processing each block.

The `max_block_size` setting indicates the recommended maximum number of rows to include in a single block when loading data from tables. Blocks the size of `max_block_size` are not always loaded from the table: if ClickHouse determines that less data needs to be retrieved, a smaller block is processed.

The block size should not be too small to avoid noticeable costs when processing each block. It should also not be too large to ensure that queries with a LIMIT clause execute quickly after processing the first block. When setting `max_block_size`, the goal should be to avoid consuming too much memory when extracting a large number of columns in multiple threads and to preserve at least some cache locality.

Default value: `65,409`

## preferred_block_size_bytes {#preferred-block-size-bytes}

Used for the same purpose as `max_block_size`, but it sets the recommended block size in bytes by adapting it to the number of rows in the block.
However, the block size cannot be more than `max_block_size` rows.
By default: 1,000,000. It only works when reading from MergeTree engines.

## max_concurrent_queries_for_user {#max-concurrent-queries-for-user}

The maximum number of simultaneously processed queries per user.

Possible values:

- Positive integer.
- 0 — No limit.

Default value: `0`.

**Example**

``` xml
<max_concurrent_queries_for_user>5</max_concurrent_queries_for_user>
```

## max_concurrent_queries_for_all_users {#max-concurrent-queries-for-all-users}

Throw exception if the value of this setting is less or equal than the current number of simultaneously processed queries.

Example: `max_concurrent_queries_for_all_users` can be set to 99 for all users and database administrator can set it to 100 for itself to run queries for investigation even when the server is overloaded.

Modifying the setting for one query or user does not affect other queries.

Possible values:

- Positive integer.
- 0 — No limit.

Default value: `0`.

**Example**

``` xml
<max_concurrent_queries_for_all_users>99</max_concurrent_queries_for_all_users>
```

**See Also**

- [max_concurrent_queries](/docs/en/operations/server-configuration-parameters/settings.md/#max_concurrent_queries)

## merge_tree_min_rows_for_concurrent_read {#setting-merge-tree-min-rows-for-concurrent-read}

If the number of rows to be read from a file of a [MergeTree](../../engines/table-engines/mergetree-family/mergetree.md) table exceeds `merge_tree_min_rows_for_concurrent_read` then ClickHouse tries to perform a concurrent reading from this file on several threads.

Possible values:

- Positive integer.

Default value: `163840`.

## merge_tree_min_rows_for_concurrent_read_for_remote_filesystem {#merge-tree-min-rows-for-concurrent-read-for-remote-filesystem}

The minimum number of lines to read from one file before the [MergeTree](../../engines/table-engines/mergetree-family/mergetree.md) engine can parallelize reading, when reading from remote filesystem.

Possible values:

- Positive integer.

Default value: `163840`.

## merge_tree_min_bytes_for_concurrent_read {#setting-merge-tree-min-bytes-for-concurrent-read}

If the number of bytes to read from one file of a [MergeTree](../../engines/table-engines/mergetree-family/mergetree.md)-engine table exceeds `merge_tree_min_bytes_for_concurrent_read`, then ClickHouse tries to concurrently read from this file in several threads.

Possible value:

- Positive integer.

Default value: `251658240`.

## merge_tree_min_bytes_for_concurrent_read_for_remote_filesystem {#merge-tree-min-bytes-for-concurrent-read-for-remote-filesystem}

The minimum number of bytes to read from one file before [MergeTree](../../engines/table-engines/mergetree-family/mergetree.md) engine can parallelize reading, when reading from remote filesystem.

Possible values:

- Positive integer.

Default value: `251658240`.

## merge_tree_min_rows_for_seek {#setting-merge-tree-min-rows-for-seek}

If the distance between two data blocks to be read in one file is less than `merge_tree_min_rows_for_seek` rows, then ClickHouse does not seek through the file but reads the data sequentially.

Possible values:

- Any positive integer.

Default value: 0.

## merge_tree_min_bytes_for_seek {#setting-merge-tree-min-bytes-for-seek}

If the distance between two data blocks to be read in one file is less than `merge_tree_min_bytes_for_seek` bytes, then ClickHouse sequentially reads a range of file that contains both blocks, thus avoiding extra seek.

Possible values:

- Any positive integer.

Default value: 0.

## merge_tree_coarse_index_granularity {#setting-merge-tree-coarse-index-granularity}

When searching for data, ClickHouse checks the data marks in the index file. If ClickHouse finds that required keys are in some range, it divides this range into `merge_tree_coarse_index_granularity` subranges and searches the required keys there recursively.

Possible values:

- Any positive even integer.

Default value: 8.

## merge_tree_max_rows_to_use_cache {#setting-merge-tree-max-rows-to-use-cache}

If ClickHouse should read more than `merge_tree_max_rows_to_use_cache` rows in one query, it does not use the cache of uncompressed blocks.

The cache of uncompressed blocks stores data extracted for queries. ClickHouse uses this cache to speed up responses to repeated small queries. This setting protects the cache from trashing by queries that read a large amount of data. The [uncompressed_cache_size](../../operations/server-configuration-parameters/settings.md/#server-settings-uncompressed_cache_size) server setting defines the size of the cache of uncompressed blocks.

Possible values:

- Any positive integer.

Default value: 128 ✕ 8192.

## merge_tree_max_bytes_to_use_cache {#setting-merge-tree-max-bytes-to-use-cache}

If ClickHouse should read more than `merge_tree_max_bytes_to_use_cache` bytes in one query, it does not use the cache of uncompressed blocks.

The cache of uncompressed blocks stores data extracted for queries. ClickHouse uses this cache to speed up responses to repeated small queries. This setting protects the cache from trashing by queries that read a large amount of data. The [uncompressed_cache_size](../../operations/server-configuration-parameters/settings.md/#server-settings-uncompressed_cache_size) server setting defines the size of the cache of uncompressed blocks.

Possible values:

- Any positive integer.

Default value: 2013265920.

## min_bytes_to_use_direct_io {#min-bytes-to-use-direct-io}

The minimum data volume required for using direct I/O access to the storage disk.

ClickHouse uses this setting when reading data from tables. If the total storage volume of all the data to be read exceeds `min_bytes_to_use_direct_io` bytes, then ClickHouse reads the data from the storage disk with the `O_DIRECT` option.

Possible values:

- 0 — Direct I/O is disabled.
- Positive integer.

Default value: 0.

## network_compression_method {#network_compression_method}

Sets the method of data compression that is used for communication between servers and between server and [clickhouse-client](../../interfaces/cli.md).

Possible values:

- `LZ4` — sets LZ4 compression method.
- `ZSTD` — sets ZSTD compression method.

Default value: `LZ4`.

**See Also**

- [network_zstd_compression_level](#network_zstd_compression_level)

## network_zstd_compression_level {#network_zstd_compression_level}

Adjusts the level of ZSTD compression. Used only when [network_compression_method](#network_compression_method) is set to `ZSTD`.

Possible values:

- Positive integer from 1 to 15.

Default value: `1`.

## log_queries {#log-queries}

Setting up query logging.

Queries sent to ClickHouse with this setup are logged according to the rules in the [query_log](../../operations/server-configuration-parameters/settings.md/#server_configuration_parameters-query-log) server configuration parameter.

Example:

``` text
log_queries=1
```

## log_queries_min_query_duration_ms {#log-queries-min-query-duration-ms}

If enabled (non-zero), queries faster than the value of this setting will not be logged (you can think about this as a `long_query_time` for [MySQL Slow Query Log](https://dev.mysql.com/doc/refman/5.7/en/slow-query-log.html)), and this basically means that you will not find them in the following tables:

- `system.query_log`
- `system.query_thread_log`

Only the queries with the following type will get to the log:

- `QUERY_FINISH`
- `EXCEPTION_WHILE_PROCESSING`

- Type: milliseconds
- Default value: 0 (any query)

## log_queries_min_type {#log-queries-min-type}

`query_log` minimal type to log.

Possible values:
- `QUERY_START` (`=1`)
- `QUERY_FINISH` (`=2`)
- `EXCEPTION_BEFORE_START` (`=3`)
- `EXCEPTION_WHILE_PROCESSING` (`=4`)

Default value: `QUERY_START`.

Can be used to limit which entities will go to `query_log`, say you are interested only in errors, then you can use `EXCEPTION_WHILE_PROCESSING`:

``` text
log_queries_min_type='EXCEPTION_WHILE_PROCESSING'
```

## log_query_threads {#log-query-threads}

Setting up query threads logging.

Query threads log into the [system.query_thread_log](../../operations/system-tables/query_thread_log.md) table. This setting has effect only when [log_queries](#log-queries) is true. Queries’ threads run by ClickHouse with this setup are logged according to the rules in the [query_thread_log](../../operations/server-configuration-parameters/settings.md/#server_configuration_parameters-query_thread_log) server configuration parameter.

Possible values:

- 0 — Disabled.
- 1 — Enabled.

Default value: `1`.

**Example**

``` text
log_query_threads=1
```

## log_query_views {#log-query-views}

Setting up query views logging.

When a query run by ClickHouse with this setting enabled has associated views (materialized or live views), they are logged in the [query_views_log](../../operations/server-configuration-parameters/settings.md/#server_configuration_parameters-query_views_log) server configuration parameter.

Example:

``` text
log_query_views=1
```

## log_formatted_queries {#log-formatted-queries}

Allows to log formatted queries to the [system.query_log](../../operations/system-tables/query_log.md) system table (populates `formatted_query` column in the [system.query_log](../../operations/system-tables/query_log.md)).

Possible values:

- 0 — Formatted queries are not logged in the system table.
- 1 — Formatted queries are logged in the system table.

Default value: `0`.

## log_comment {#log-comment}

Specifies the value for the `log_comment` field of the [system.query_log](../system-tables/query_log.md) table and comment text for the server log.

It can be used to improve the readability of server logs. Additionally, it helps to select queries related to the test from the `system.query_log` after running [clickhouse-test](../../development/tests.md).

Possible values:

- Any string no longer than [max_query_size](#max_query_size). If the max_query_size is exceeded, the server throws an exception.

Default value: empty string.

**Example**

Query:

``` sql
SET log_comment = 'log_comment test', log_queries = 1;
SELECT 1;
SYSTEM FLUSH LOGS;
SELECT type, query FROM system.query_log WHERE log_comment = 'log_comment test' AND event_date >= yesterday() ORDER BY event_time DESC LIMIT 2;
```

Result:

``` text
┌─type────────┬─query─────┐
│ QueryStart  │ SELECT 1; │
│ QueryFinish │ SELECT 1; │
└─────────────┴───────────┘
```

## log_processors_profiles {#log_processors_profiles}

Write time that processor spent during execution/waiting for data to `system.processors_profile_log` table.

See also:

- [`system.processors_profile_log`](../../operations/system-tables/processors_profile_log.md)
- [`EXPLAIN PIPELINE`](../../sql-reference/statements/explain.md#explain-pipeline)

## max_insert_block_size {#max_insert_block_size}

The size of blocks (in a count of rows) to form for insertion into a table.
This setting only applies in cases when the server forms the blocks.
For example, for an INSERT via the HTTP interface, the server parses the data format and forms blocks of the specified size.
But when using clickhouse-client, the client parses the data itself, and the ‘max_insert_block_size’ setting on the server does not affect the size of the inserted blocks.
The setting also does not have a purpose when using INSERT SELECT, since data is inserted using the same blocks that are formed after SELECT.

Default value: 1,048,576.

The default is slightly more than `max_block_size`. The reason for this is that certain table engines (`*MergeTree`) form a data part on the disk for each inserted block, which is a fairly large entity. Similarly, `*MergeTree` tables sort data during insertion, and a large enough block size allow sorting more data in RAM.

## min_insert_block_size_rows {#min-insert-block-size-rows}

Sets the minimum number of rows in the block that can be inserted into a table by an `INSERT` query. Smaller-sized blocks are squashed into bigger ones.

Possible values:

- Positive integer.
- 0 — Squashing disabled.

Default value: 1048576.

## min_insert_block_size_bytes {#min-insert-block-size-bytes}

Sets the minimum number of bytes in the block which can be inserted into a table by an `INSERT` query. Smaller-sized blocks are squashed into bigger ones.

Possible values:

- Positive integer.
- 0 — Squashing disabled.

Default value: 268435456.

## max_replica_delay_for_distributed_queries {#max_replica_delay_for_distributed_queries}

Disables lagging replicas for distributed queries. See [Replication](../../engines/table-engines/mergetree-family/replication.md).

Sets the time in seconds. If a replica's lag is greater than or equal to the set value, this replica is not used.

Possible values:

- Positive integer.
- 0 — Replica lags are not checked.

To prevent the use of any replica with a non-zero lag, set this parameter to 1.

Default value: 300.

Used when performing `SELECT` from a distributed table that points to replicated tables.

## max_threads {#max_threads}

The maximum number of query processing threads, excluding threads for retrieving data from remote servers (see the ‘max_distributed_connections’ parameter).

This parameter applies to threads that perform the same stages of the query processing pipeline in parallel.
For example, when reading from a table, if it is possible to evaluate expressions with functions, filter with WHERE and pre-aggregate for GROUP BY in parallel using at least ‘max_threads’ number of threads, then ‘max_threads’ are used.

Default value: the number of physical CPU cores.

For queries that are completed quickly because of a LIMIT, you can set a lower ‘max_threads’. For example, if the necessary number of entries are located in every block and max_threads = 8, then 8 blocks are retrieved, although it would have been enough to read just one.

The smaller the `max_threads` value, the less memory is consumed.

## max_insert_threads {#max-insert-threads}

The maximum number of threads to execute the `INSERT SELECT` query.

Possible values:

- 0 (or 1) — `INSERT SELECT` no parallel execution.
- Positive integer. Bigger than 1.

Default value: `0`.

Cloud default value: from `2` to `4`, depending on the service size.

Parallel `INSERT SELECT` has effect only if the `SELECT` part is executed in parallel, see [max_threads](#max_threads) setting.
Higher values will lead to higher memory usage.

## max_compress_block_size {#max-compress-block-size}

The maximum size of blocks of uncompressed data before compressing for writing to a table. By default, 1,048,576 (1 MiB). Specifying a smaller block size generally leads to slightly reduced compression ratio, the compression and decompression speed increases slightly due to cache locality, and memory consumption is reduced.

:::note
This is an expert-level setting, and you shouldn't change it if you're just getting started with ClickHouse.
:::

Don’t confuse blocks for compression (a chunk of memory consisting of bytes) with blocks for query processing (a set of rows from a table).

## min_compress_block_size {#min-compress-block-size}

For [MergeTree](../../engines/table-engines/mergetree-family/mergetree.md) tables. In order to reduce latency when processing queries, a block is compressed when writing the next mark if its size is at least `min_compress_block_size`. By default, 65,536.

The actual size of the block, if the uncompressed data is less than `max_compress_block_size`, is no less than this value and no less than the volume of data for one mark.

Let’s look at an example. Assume that `index_granularity` was set to 8192 during table creation.

We are writing a UInt32-type column (4 bytes per value). When writing 8192 rows, the total will be 32 KB of data. Since min_compress_block_size = 65,536, a compressed block will be formed for every two marks.

We are writing a URL column with the String type (average size of 60 bytes per value). When writing 8192 rows, the average will be slightly less than 500 KB of data. Since this is more than 65,536, a compressed block will be formed for each mark. In this case, when reading data from the disk in the range of a single mark, extra data won’t be decompressed.

:::note
This is an expert-level setting, and you shouldn't change it if you're just getting started with ClickHouse.
:::

## max_query_size {#max_query_size}

The maximum number of bytes of a query string parsed by the SQL parser.
Data in the VALUES clause of INSERT queries is processed by a separate stream parser (that consumes O(1) RAM) and not affected by this restriction.

Default value: 262144 (= 256 KiB).

:::note
`max_query_size` cannot be set within an SQL query (e.g., `SELECT now() SETTINGS max_query_size=10000`) because ClickHouse needs to allocate a buffer to parse the query, and this buffer size is determined by the `max_query_size` setting, which must be configured before the query is executed.
:::

## max_parser_depth {#max_parser_depth}

Limits maximum recursion depth in the recursive descent parser. Allows controlling the stack size.

Possible values:

- Positive integer.
- 0 — Recursion depth is unlimited.

Default value: 1000.

## interactive_delay {#interactive-delay}

The interval in microseconds for checking whether request execution has been canceled and sending the progress.

Default value: 100,000 (checks for cancelling and sends the progress ten times per second).

## idle_connection_timeout {#idle_connection_timeout}

Timeout to close idle TCP connections after specified number of seconds.

Possible values:

- Positive integer (0 - close immediately, after 0 seconds).

Default value: 3600.

## connect_timeout, receive_timeout, send_timeout {#connect-timeout-receive-timeout-send-timeout}

Timeouts in seconds on the socket used for communicating with the client.

Default value: 10, 300, 300.

## handshake_timeout_ms {#handshake-timeout-ms}

Timeout in milliseconds for receiving Hello packet from replicas during handshake.

Default value: 10000.

## cancel_http_readonly_queries_on_client_close {#cancel-http-readonly-queries-on-client-close}

Cancels HTTP read-only queries (e.g. SELECT) when a client closes the connection without waiting for the response.

Default value: `0`.

Cloud default value: `1`.

## poll_interval {#poll-interval}

Lock in a wait loop for the specified number of seconds.

Default value: 10.

## max_distributed_connections {#max-distributed-connections}

The maximum number of simultaneous connections with remote servers for distributed processing of a single query to a single Distributed table. We recommend setting a value no less than the number of servers in the cluster.

Default value: 1024.

The following parameters are only used when creating Distributed tables (and when launching a server), so there is no reason to change them at runtime.

## distributed_connections_pool_size {#distributed-connections-pool-size}

The maximum number of simultaneous connections with remote servers for distributed processing of all queries to a single Distributed table. We recommend setting a value no less than the number of servers in the cluster.

Default value: 1024.

## max_distributed_depth {#max-distributed-depth}

Limits the maximum depth of recursive queries for [Distributed](../../engines/table-engines/special/distributed.md) tables.

If the value is exceeded, the server throws an exception.

Possible values:

- Positive integer.
- 0 — Unlimited depth.

Default value: `5`.

## max_replicated_fetches_network_bandwidth_for_server {#max_replicated_fetches_network_bandwidth_for_server}

Limits the maximum speed of data exchange over the network in bytes per second for [replicated](../../engines/table-engines/mergetree-family/replication.md) fetches for the server. Only has meaning at server startup. You can also limit the speed for a particular table with [max_replicated_fetches_network_bandwidth](../../operations/settings/merge-tree-settings.md/#max_replicated_fetches_network_bandwidth) setting.

The setting isn't followed perfectly accurately.

Possible values:

- Positive integer.
- 0 — Unlimited.

Default value: `0`.

**Usage**

Could be used for throttling speed when replicating the data to add or replace new nodes.

:::note
60000000 bytes/s approximately corresponds to 457 Mbps (60000000 / 1024 / 1024 * 8).
:::

## max_replicated_sends_network_bandwidth_for_server {#max_replicated_sends_network_bandwidth_for_server}

Limits the maximum speed of data exchange over the network in bytes per second for [replicated](../../engines/table-engines/mergetree-family/replication.md) sends for the server. Only has meaning at server startup.  You can also limit the speed for a particular table with [max_replicated_sends_network_bandwidth](../../operations/settings/merge-tree-settings.md/#max_replicated_sends_network_bandwidth) setting.

The setting isn't followed perfectly accurately.

Possible values:

- Positive integer.
- 0 — Unlimited.

Default value: `0`.

**Usage**

Could be used for throttling speed when replicating the data to add or replace new nodes.

:::note
60000000 bytes/s approximately corresponds to 457 Mbps (60000000 / 1024 / 1024 * 8).
:::

## connect_timeout_with_failover_ms {#connect-timeout-with-failover-ms}

The timeout in milliseconds for connecting to a remote server for a Distributed table engine, if the ‘shard’ and ‘replica’ sections are used in the cluster definition.
If unsuccessful, several attempts are made to connect to various replicas.

Default value: 1000.

## connect_timeout_with_failover_secure_ms

Connection timeout for selecting first healthy replica (for secure connections)

Default value: 1000.

## connection_pool_max_wait_ms {#connection-pool-max-wait-ms}

The wait time in milliseconds for a connection when the connection pool is full.

Possible values:

- Positive integer.
- 0 — Infinite timeout.

Default value: 0.

## connections_with_failover_max_tries {#connections-with-failover-max-tries}

The maximum number of connection attempts with each replica for the Distributed table engine.

Default value: 3.

## extremes {#extremes}

Whether to count extreme values (the minimums and maximums in columns of a query result). Accepts 0 or 1. By default, 0 (disabled).
For more information, see the section “Extreme values”.

## kafka_max_wait_ms {#kafka-max-wait-ms}

The wait time in milliseconds for reading messages from [Kafka](../../engines/table-engines/integrations/kafka.md/#kafka) before retry.

Possible values:

- Positive integer.
- 0 — Infinite timeout.

Default value: 5000.

See also:

- [Apache Kafka](https://kafka.apache.org/)

## kafka_disable_num_consumers_limit {#kafka-disable-num-consumers-limit}

Disable limit on kafka_num_consumers that depends on the number of available CPU cores.

Default value: false.

## postgresql_connection_pool_size {#postgresql-connection-pool-size}

Connection pool size for PostgreSQL table engine and database engine.

Default value: 16

## postgresql_connection_attempt_timeout {#postgresql-connection-attempt-timeout}

Connection timeout in seconds of a single attempt to connect PostgreSQL end-point.
The value is passed as a `connect_timeout` parameter of the connection URL.

Default value: `2`.

## postgresql_connection_pool_wait_timeout {#postgresql-connection-pool-wait-timeout}

Connection pool push/pop timeout on empty pool for PostgreSQL table engine and database engine. By default it will block on empty pool.

Default value: 5000

## postgresql_connection_pool_retries {#postgresql-connection-pool-retries}

The maximum number of retries to establish a connection with the PostgreSQL end-point.

Default value: `2`.

## postgresql_connection_pool_auto_close_connection {#postgresql-connection-pool-auto-close-connection}

Close connection before returning connection to the pool.

Default value: true.

## odbc_bridge_connection_pool_size {#odbc-bridge-connection-pool-size}

Connection pool size for each connection settings string in ODBC bridge.

Default value: 16

## odbc_bridge_use_connection_pooling {#odbc-bridge-use-connection-pooling}

Use connection pooling in ODBC bridge. If set to false, a new connection is created every time.

Default value: true

## use_uncompressed_cache {#setting-use_uncompressed_cache}

Whether to use a cache of uncompressed blocks. Accepts 0 or 1. By default, 0 (disabled).
Using the uncompressed cache (only for tables in the MergeTree family) can significantly reduce latency and increase throughput when working with a large number of short queries. Enable this setting for users who send frequent short requests. Also pay attention to the [uncompressed_cache_size](../../operations/server-configuration-parameters/settings.md/#server-settings-uncompressed_cache_size) configuration parameter (only set in the config file) – the size of uncompressed cache blocks. By default, it is 8 GiB. The uncompressed cache is filled in as needed and the least-used data is automatically deleted.

For queries that read at least a somewhat large volume of data (one million rows or more), the uncompressed cache is disabled automatically to save space for truly small queries. This means that you can keep the ‘use_uncompressed_cache’ setting always set to 1.

## replace_running_query {#replace-running-query}

When using the HTTP interface, the ‘query_id’ parameter can be passed. This is any string that serves as the query identifier.
If a query from the same user with the same ‘query_id’ already exists at this time, the behaviour depends on the ‘replace_running_query’ parameter.

`0` (default) – Throw an exception (do not allow the query to run if a query with the same ‘query_id’ is already running).

`1` – Cancel the old query and start running the new one.

Set this parameter to 1 for implementing suggestions for segmentation conditions. After entering the next character, if the old query hasn’t finished yet, it should be cancelled.

## replace_running_query_max_wait_ms {#replace-running-query-max-wait-ms}

The wait time for running the query with the same `query_id` to finish, when the [replace_running_query](#replace-running-query) setting is active.

Possible values:

- Positive integer.
- 0 — Throwing an exception that does not allow to run a new query if the server already executes a query with the same `query_id`.

Default value: 5000.

## stream_flush_interval_ms {#stream-flush-interval-ms}

Works for tables with streaming in the case of a timeout, or when a thread generates [max_insert_block_size](#max_insert_block_size) rows.

The default value is 7500.

The smaller the value, the more often data is flushed into the table. Setting the value too low leads to poor performance.

## stream_poll_timeout_ms {#stream_poll_timeout_ms}

Timeout for polling data from/to streaming storages.

Default value: 500.

## load_balancing {#load_balancing}

Specifies the algorithm of replicas selection that is used for distributed query processing.

ClickHouse supports the following algorithms of choosing replicas:

- [Random](#load_balancing-random) (by default)
- [Nearest hostname](#load_balancing-nearest_hostname)
- [Hostname levenshtein distance](#load_balancing-hostname_levenshtein_distance)
- [In order](#load_balancing-in_order)
- [First or random](#load_balancing-first_or_random)
- [Round robin](#load_balancing-round_robin)

See also:

- [distributed_replica_max_ignored_errors](#distributed_replica_max_ignored_errors)

### Random (by Default) {#load_balancing-random}

``` sql
load_balancing = random
```

The number of errors is counted for each replica. The query is sent to the replica with the fewest errors, and if there are several of these, to anyone of them.
Disadvantages: Server proximity is not accounted for; if the replicas have different data, you will also get different data.

### Nearest Hostname {#load_balancing-nearest_hostname}

``` sql
load_balancing = nearest_hostname
```

The number of errors is counted for each replica. Every 5 minutes, the number of errors is integrally divided by 2. Thus, the number of errors is calculated for a recent time with exponential smoothing. If there is one replica with a minimal number of errors (i.e. errors occurred recently on the other replicas), the query is sent to it. If there are multiple replicas with the same minimal number of errors, the query is sent to the replica with a hostname that is most similar to the server’s hostname in the config file (for the number of different characters in identical positions, up to the minimum length of both hostnames).

For instance, example01-01-1 and example01-01-2 are different in one position, while example01-01-1 and example01-02-2 differ in two places.
This method might seem primitive, but it does not require external data about network topology, and it does not compare IP addresses, which would be complicated for our IPv6 addresses.

Thus, if there are equivalent replicas, the closest one by name is preferred.
We can also assume that when sending a query to the same server, in the absence of failures, a distributed query will also go to the same servers. So even if different data is placed on the replicas, the query will return mostly the same results.

### Hostname levenshtein distance {#load_balancing-hostname_levenshtein_distance}

``` sql
load_balancing = hostname_levenshtein_distance
```

Just like `nearest_hostname`, but it compares hostname in a [levenshtein distance](https://en.wikipedia.org/wiki/Levenshtein_distance) manner. For example:

``` text
example-clickhouse-0-0 ample-clickhouse-0-0
1

example-clickhouse-0-0 example-clickhouse-1-10
2

example-clickhouse-0-0 example-clickhouse-12-0
3
```

### In Order {#load_balancing-in_order}

``` sql
load_balancing = in_order
```

Replicas with the same number of errors are accessed in the same order as they are specified in the configuration.
This method is appropriate when you know exactly which replica is preferable.

### First or Random {#load_balancing-first_or_random}

``` sql
load_balancing = first_or_random
```

This algorithm chooses the first replica in the set or a random replica if the first is unavailable. It’s effective in cross-replication topology setups, but useless in other configurations.

The `first_or_random` algorithm solves the problem of the `in_order` algorithm. With `in_order`, if one replica goes down, the next one gets a double load while the remaining replicas handle the usual amount of traffic. When using the `first_or_random` algorithm, the load is evenly distributed among replicas that are still available.

It's possible to explicitly define what the first replica is by using the setting `load_balancing_first_offset`. This gives more control to rebalance query workloads among replicas.

### Round Robin {#load_balancing-round_robin}

``` sql
load_balancing = round_robin
```

This algorithm uses a round-robin policy across replicas with the same number of errors (only the queries with `round_robin` policy is accounted).

## prefer_localhost_replica {#prefer-localhost-replica}

Enables/disables preferable using the localhost replica when processing distributed queries.

Possible values:

- 1 — ClickHouse always sends a query to the localhost replica if it exists.
- 0 — ClickHouse uses the balancing strategy specified by the [load_balancing](#load_balancing) setting.

Default value: 1.

:::note
Disable this setting if you use [max_parallel_replicas](#max_parallel_replicas) without [parallel_replicas_custom_key](#parallel_replicas_custom_key).
If [parallel_replicas_custom_key](#parallel_replicas_custom_key) is set, disable this setting only if it's used on a cluster with multiple shards containing multiple replicas.
If it's used on a cluster with a single shard and multiple replicas, disabling this setting will have negative effects.
:::

## totals_mode {#totals-mode}

How to calculate TOTALS when HAVING is present, as well as when max_rows_to_group_by and group_by_overflow_mode = ‘any’ are present.
See the section “WITH TOTALS modifier”.

## totals_auto_threshold {#totals-auto-threshold}

The threshold for `totals_mode = 'auto'`.
See the section “WITH TOTALS modifier”.

## max_parallel_replicas {#max_parallel_replicas}

The maximum number of replicas for each shard when executing a query.

Possible values:

- Positive integer.

Default value: `1`.

**Additional Info**

This options will produce different results depending on the settings used.

:::note
This setting will produce incorrect results when joins or subqueries are involved, and all tables don't meet certain requirements. See [Distributed Subqueries and max_parallel_replicas](../../sql-reference/operators/in.md/#max_parallel_replica-subqueries) for more details.
:::

### Parallel processing using `SAMPLE` key

A query may be processed faster if it is executed on several servers in parallel. But the query performance may degrade in the following cases:

- The position of the sampling key in the partitioning key does not allow efficient range scans.
- Adding a sampling key to the table makes filtering by other columns less efficient.
- The sampling key is an expression that is expensive to calculate.
- The cluster latency distribution has a long tail, so that querying more servers increases the query overall latency.

### Parallel processing using [parallel_replicas_custom_key](#parallel_replicas_custom_key)

This setting is useful for any replicated table.

## parallel_replicas_custom_key {#parallel_replicas_custom_key}

An arbitrary integer expression that can be used to split work between replicas for a specific table.
The value can be any integer expression.
A query may be processed faster if it is executed on several servers in parallel but it depends on the used [parallel_replicas_custom_key](#parallel_replicas_custom_key)
and [parallel_replicas_custom_key_filter_type](#parallel_replicas_custom_key_filter_type).

Simple expressions using primary keys are preferred.

If the setting is used on a cluster that consists of a single shard with multiple replicas, those replicas will be converted into virtual shards.
Otherwise, it will behave same as for `SAMPLE` key, it will use multiple replicas of each shard.

## parallel_replicas_custom_key_filter_type {#parallel_replicas_custom_key_filter_type}

How to use `parallel_replicas_custom_key` expression for splitting work between replicas.

Possible values:

- `default` — Use the default implementation using modulo operation on the `parallel_replicas_custom_key`.
- `range` — Split the entire value space of the expression in the ranges. This type of filtering is useful if values of `parallel_replicas_custom_key` are uniformly spread across the entire integer space, e.g. hash values.

Default value: `default`.

## parallel_replicas_custom_key_range_lower {#parallel_replicas_custom_key_range_lower}

Allows the filter type `range` to split the work evenly between replicas based on the custom range `[parallel_replicas_custom_key_range_lower, INT_MAX]`.

When used in conjuction with [parallel_replicas_custom_key_range_upper](#parallel_replicas_custom_key_range_upper), it lets the filter evenly split the work over replicas for the range `[parallel_replicas_custom_key_range_lower, parallel_replicas_custom_key_range_upper]`.

Note: This setting will not cause any additional data to be filtered during query processing, rather it changes the points at which the range filter breaks up the range `[0, INT_MAX]` for parallel processing.

## parallel_replicas_custom_key_range_upper {#parallel_replicas_custom_key_range_upper}

Allows the filter type `range` to split the work evenly between replicas based on the custom range `[0, parallel_replicas_custom_key_range_upper]`. A value of 0 disables the upper bound, setting it the max value of the custom key expression.

When used in conjuction with [parallel_replicas_custom_key_range_lower](#parallel_replicas_custom_key_range_lower), it lets the filter evenly split the work over replicas for the range `[parallel_replicas_custom_key_range_lower, parallel_replicas_custom_key_range_upper]`.

Note: This setting will not cause any additional data to be filtered during query processing, rather it changes the points at which the range filter breaks up the range `[0, INT_MAX]` for parallel processing.

## allow_experimental_parallel_reading_from_replicas

Enables or disables sending SELECT queries to all replicas of a table (up to `max_parallel_replicas`). Reading is parallelized and coordinated dynamically. It will work for any kind of MergeTree table.

Possible values:

- 0 - Disabled.
- 1 - Enabled, silently disabled in case of failure.
- 2 - Enabled, throws an exception in case of failure.

Default value: `0`.

## compile_expressions {#compile-expressions}

Enables or disables compilation of frequently used simple functions and operators to native code with LLVM at runtime.

Possible values:

- 0 — Disabled.
- 1 — Enabled.

Default value: `1`.

## min_count_to_compile_expression {#min-count-to-compile-expression}

Minimum count of executing same expression before it is get compiled.

Default value: `3`.

## compile_aggregate_expressions {#compile_aggregate_expressions}

Enables or disables JIT-compilation of aggregate functions to native code. Enabling this setting can improve the performance.

Possible values:

- 0 — Aggregation is done without JIT compilation.
- 1 — Aggregation is done using JIT compilation.

Default value: `1`.

**See Also**

- [min_count_to_compile_aggregate_expression](#min_count_to_compile_aggregate_expression)

## min_count_to_compile_aggregate_expression {#min_count_to_compile_aggregate_expression}

The minimum number of identical aggregate expressions to start JIT-compilation. Works only if the [compile_aggregate_expressions](#compile_aggregate_expressions) setting is enabled.

Possible values:

- Positive integer.
- 0 — Identical aggregate expressions are always JIT-compiled.

Default value: `3`.

## use_query_cache {#use-query-cache}

If turned on, `SELECT` queries may utilize the [query cache](../query-cache.md). Parameters [enable_reads_from_query_cache](#enable-reads-from-query-cache)
and [enable_writes_to_query_cache](#enable-writes-to-query-cache) control in more detail how the cache is used.

Possible values:

- 0 - Disabled
- 1 - Enabled

Default value: `0`.

## enable_reads_from_query_cache {#enable-reads-from-query-cache}

If turned on, results of `SELECT` queries are retrieved from the [query cache](../query-cache.md).

Possible values:

- 0 - Disabled
- 1 - Enabled

Default value: `1`.

## enable_writes_to_query_cache {#enable-writes-to-query-cache}

If turned on, results of `SELECT` queries are stored in the [query cache](../query-cache.md).

Possible values:

- 0 - Disabled
- 1 - Enabled

Default value: `1`.

## query_cache_nondeterministic_function_handling {#query-cache-nondeterministic-function-handling}

Controls how the [query cache](../query-cache.md) handles `SELECT` queries with non-deterministic functions like `rand()` or `now()`.

Possible values:

- `'throw'` - Throw an exception and don't cache the query result.
- `'save'` - Cache the query result.
- `'ignore'` - Don't cache the query result and don't throw an exception.

Default value: `throw`.

## query_cache_system_table_handling {#query-cache-system-table-handling}

Controls how the [query cache](../query-cache.md) handles `SELECT` queries against system tables, i.e. tables in databases `system.*` and `information_schema.*`.

Possible values:

- `'throw'` - Throw an exception and don't cache the query result.
- `'save'` - Cache the query result.
- `'ignore'` - Don't cache the query result and don't throw an exception.

Default value: `throw`.

## query_cache_min_query_runs {#query-cache-min-query-runs}

Minimum number of times a `SELECT` query must run before its result is stored in the [query cache](../query-cache.md).

Possible values:

- Positive integer >= 0.

Default value: `0`

## query_cache_min_query_duration {#query-cache-min-query-duration}

Minimum duration in milliseconds a query needs to run for its result to be stored in the [query cache](../query-cache.md).

Possible values:

- Positive integer >= 0.

Default value: `0`

## query_cache_compress_entries {#query-cache-compress-entries}

Compress entries in the [query cache](../query-cache.md). Lessens the memory consumption of the query cache at the cost of slower inserts into / reads from it.

Possible values:

- 0 - Disabled
- 1 - Enabled

Default value: `1`

## query_cache_squash_partial_results {#query-cache-squash-partial-results}

Squash partial result blocks to blocks of size [max_block_size](#setting-max_block_size). Reduces performance of inserts into the [query cache](../query-cache.md) but improves the compressability of cache entries (see [query_cache_compress-entries](#query-cache-compress-entries)).

Possible values:

- 0 - Disabled
- 1 - Enabled

Default value: `1`

## query_cache_ttl {#query-cache-ttl}

After this time in seconds entries in the [query cache](../query-cache.md) become stale.

Possible values:

- Positive integer >= 0.

Default value: `60`

## query_cache_share_between_users {#query-cache-share-between-users}

If turned on, the result of `SELECT` queries cached in the [query cache](../query-cache.md) can be read by other users.
It is not recommended to enable this setting due to security reasons.

Possible values:

- 0 - Disabled
- 1 - Enabled

Default value: `0`.

## query_cache_max_size_in_bytes {#query-cache-max-size-in-bytes}

The maximum amount of memory (in bytes) the current user may allocate in the [query cache](../query-cache.md). 0 means unlimited.

Possible values:

- Positive integer >= 0.

Default value: 0 (no restriction).

## query_cache_max_entries {#query-cache-max-entries}

The maximum number of query results the current user may store in the [query cache](../query-cache.md). 0 means unlimited.

Possible values:

- Positive integer >= 0.

Default value: 0 (no restriction).

## insert_quorum {#insert_quorum}

:::note
This setting is not applicable to SharedMergeTree, see [SharedMergeTree consistency](/docs/en/cloud/reference/shared-merge-tree/#consistency) for more information.
:::

Enables the quorum writes.

- If `insert_quorum < 2`, the quorum writes are disabled.
- If `insert_quorum >= 2`, the quorum writes are enabled.
- If `insert_quorum = 'auto'`, use majority number (`number_of_replicas / 2 + 1`) as quorum number.

Default value: 0 - disabled.

Quorum writes

`INSERT` succeeds only when ClickHouse manages to correctly write data to the `insert_quorum` of replicas during the `insert_quorum_timeout`. If for any reason the number of replicas with successful writes does not reach the `insert_quorum`, the write is considered failed and ClickHouse will delete the inserted block from all the replicas where data has already been written.

When `insert_quorum_parallel` is disabled, all replicas in the quorum are consistent, i.e. they contain data from all previous `INSERT` queries (the `INSERT` sequence is linearized). When reading data written using `insert_quorum` and `insert_quorum_parallel` is disabled, you can turn on sequential consistency for `SELECT` queries using [select_sequential_consistency](#select_sequential_consistency).

ClickHouse generates an exception:

- If the number of available replicas at the time of the query is less than the `insert_quorum`.
- When `insert_quorum_parallel` is disabled and an attempt to write data is made when the previous block has not yet been inserted in `insert_quorum` of replicas. This situation may occur if the user tries to perform another `INSERT` query to the same table before the previous one with `insert_quorum` is completed.

See also:

- [insert_quorum_timeout](#insert_quorum_timeout)
- [insert_quorum_parallel](#insert_quorum_parallel)
- [select_sequential_consistency](#select_sequential_consistency)

## insert_quorum_timeout {#insert_quorum_timeout}

Write to a quorum timeout in milliseconds. If the timeout has passed and no write has taken place yet, ClickHouse will generate an exception and the client must repeat the query to write the same block to the same or any other replica.

Default value: 600 000 milliseconds (ten minutes).

See also:

- [insert_quorum](#insert_quorum)
- [insert_quorum_parallel](#insert_quorum_parallel)
- [select_sequential_consistency](#select_sequential_consistency)

## insert_quorum_parallel {#insert_quorum_parallel}

:::note
This setting is not applicable to SharedMergeTree, see [SharedMergeTree consistency](/docs/en/cloud/reference/shared-merge-tree/#consistency) for more information.
:::

Enables or disables parallelism for quorum `INSERT` queries. If enabled, additional `INSERT` queries can be sent while previous queries have not yet finished. If disabled, additional writes to the same table will be rejected.

Possible values:

- 0 — Disabled.
- 1 — Enabled.

Default value: 1.

See also:

- [insert_quorum](#insert_quorum)
- [insert_quorum_timeout](#insert_quorum_timeout)
- [select_sequential_consistency](#select_sequential_consistency)

## select_sequential_consistency {#select_sequential_consistency}

:::note
This setting differ in behavior between SharedMergeTree and ReplicatedMergeTree, see [SharedMergeTree consistency](/docs/en/cloud/reference/shared-merge-tree/#consistency) for more information about the behavior of `select_sequential_consistency` in SharedMergeTree.
:::

Enables or disables sequential consistency for `SELECT` queries. Requires `insert_quorum_parallel` to be disabled (enabled by default).

Possible values:

- 0 — Disabled.
- 1 — Enabled.

Default value: 0.

Usage

When sequential consistency is enabled, ClickHouse allows the client to execute the `SELECT` query only for those replicas that contain data from all previous `INSERT` queries executed with `insert_quorum`. If the client refers to a partial replica, ClickHouse will generate an exception. The SELECT query will not include data that has not yet been written to the quorum of replicas.

When `insert_quorum_parallel` is enabled (the default), then `select_sequential_consistency` does not work. This is because parallel `INSERT` queries can be written to different sets of quorum replicas so there is no guarantee a single replica will have received all writes.

See also:

- [insert_quorum](#insert_quorum)
- [insert_quorum_timeout](#insert_quorum_timeout)
- [insert_quorum_parallel](#insert_quorum_parallel)

## insert_deduplicate {#insert-deduplicate}

Enables or disables block deduplication of `INSERT` (for Replicated\* tables).

Possible values:

- 0 — Disabled.
- 1 — Enabled.

Default value: 1.

By default, blocks inserted into replicated tables by the `INSERT` statement are deduplicated (see [Data Replication](../../engines/table-engines/mergetree-family/replication.md)).
For the replicated tables by default the only 100 of the most recent blocks for each partition are deduplicated (see [replicated_deduplication_window](merge-tree-settings.md/#replicated-deduplication-window), [replicated_deduplication_window_seconds](merge-tree-settings.md/#replicated-deduplication-window-seconds)).
For not replicated tables see [non_replicated_deduplication_window](merge-tree-settings.md/#non-replicated-deduplication-window).

## Asynchronous Insert settings

### async_insert {#async-insert}

Enables or disables asynchronous inserts. Note that deduplication is disabled by default, see [async_insert_deduplicate](#async-insert-deduplicate).

If enabled, the data is combined into batches before the insertion into tables, so it is possible to do small and frequent insertions into ClickHouse (up to 15000 queries per second) without buffer tables.

The data is inserted either after the [async_insert_max_data_size](#async-insert-max-data-size) is exceeded or after [async_insert_busy_timeout_ms](#async-insert-busy-timeout-ms) milliseconds since the first `INSERT` query. If the [async_insert_stale_timeout_ms](#async-insert-stale-timeout-ms) is set to a non-zero value, the data is inserted after `async_insert_stale_timeout_ms` milliseconds since the last query. Also the buffer will be flushed to disk if at least [async_insert_max_query_number](#async-insert-max-query-number) async insert queries per block were received. This last setting takes effect only if [async_insert_deduplicate](#async-insert-deduplicate) is enabled.

If [wait_for_async_insert](#wait-for-async-insert) is enabled, every client will wait for the data to be processed and flushed to the table. Otherwise, the query would be processed almost instantly, even if the data is not inserted.

Possible values:

- 0 — Insertions are made synchronously, one after another.
- 1 — Multiple asynchronous insertions enabled.

Default value: `0`.

### async_insert_threads {#async-insert-threads}

The maximum number of threads for background data parsing and insertion.

Possible values:

- Positive integer.
- 0 — Asynchronous insertions are disabled.

Default value: `16`.

### wait_for_async_insert {#wait-for-async-insert}

Enables or disables waiting for processing of asynchronous insertion. If enabled, server will return `OK` only after the data is inserted. Otherwise, it will return `OK` as soon it has received the data, but it might still fail to parse or insert it later (You can check in system.asynchronous_insert_log)

If you want to use asynchronous inserts, we need to also enable [`async_insert`](#async-insert).

Possible values:

- 0 — Server returns `OK` even if the data is not yet inserted.
- 1 — Server returns `OK` only after the data is inserted.

Default value: `1`.

### wait_for_async_insert_timeout {#wait-for-async-insert-timeout}

The timeout in seconds for waiting for processing of asynchronous insertion.

Possible values:

- Positive integer.
- 0 — Disabled.

Default value: [lock_acquire_timeout](#lock_acquire_timeout).

### async_insert_max_data_size {#async-insert-max-data-size}

The maximum size of the unparsed data in bytes collected per query before being inserted.

Possible values:

- Positive integer.
- 0 — Asynchronous insertions are disabled.

Default value: `10485760`.

### async_insert_max_query_number {#async-insert-max-query-number}

The maximum number of insert queries per block before being inserted. This setting takes effect only if [async_insert_deduplicate](#async-insert-deduplicate) is enabled.

Possible values:

- Positive integer.
- 0 — Asynchronous insertions are disabled.

Default value: `450`.

### async_insert_busy_timeout_max_ms {#async-insert-busy-timeout-max-ms}

The maximum timeout in milliseconds since the first `INSERT` query before inserting collected data.

Possible values:

- Positive integer.
- 0 — Timeout disabled.

Default value: `200`.

Cloud default value: `1000`.

### async_insert_poll_timeout_ms {#async-insert-poll-timeout-ms}

Timeout in milliseconds for polling data from asynchronous insert queue.

Possible values:

- Positive integer.

Default value: `10`.

### async_insert_use_adaptive_busy_timeout {#allow-experimental-async-insert-adaptive-busy-timeout}

Use adaptive asynchronous insert timeout.

Possible values:

- 0 - Disabled.
- 1 - Enabled.

Default value: `0`.

### async_insert_busy_timeout_min_ms {#async-insert-busy-timeout-min-ms}

If adaptive asynchronous insert timeout is allowed through [async_insert_use_adaptive_busy_timeout](#allow-experimental-async-insert-adaptive-busy-timeout), the setting specifies the minimum value of the asynchronous insert timeout in milliseconds. It also serves as the initial value, which may be increased later by the adaptive algorithm, up to the [async_insert_busy_timeout_ms](#async_insert_busy_timeout_ms).

Possible values:

- Positive integer.

Default value: `50`.

### async_insert_busy_timeout_ms {#async-insert-busy-timeout-ms}

Alias for [`async_insert_busy_timeout_max_ms`](#async_insert_busy_timeout_max_ms).

### async_insert_busy_timeout_increase_rate {#async-insert-busy-timeout-increase-rate}

If adaptive asynchronous insert timeout is allowed through [async_insert_use_adaptive_busy_timeout](#allow-experimental-async-insert-adaptive-busy-timeout), the setting specifies the exponential growth rate at which the adaptive asynchronous insert timeout increases.

Possible values:

- A positive floating-point number.

Default value: `0.2`.

### async_insert_busy_timeout_decrease_rate {#async-insert-busy-timeout-decrease-rate}

If adaptive asynchronous insert timeout is allowed through [async_insert_use_adaptive_busy_timeout](#allow-experimental-async-insert-adaptive-busy-timeout), the setting specifies the exponential growth rate at which the adaptive asynchronous insert timeout decreases.

Possible values:

- A positive floating-point number.

Default value: `0.2`.

### async_insert_stale_timeout_ms {#async-insert-stale-timeout-ms}

The maximum timeout in milliseconds since the last `INSERT` query before dumping collected data. If enabled, the settings prolongs the [async_insert_busy_timeout_ms](#async-insert-busy-timeout-ms) with every `INSERT` query as long as [async_insert_max_data_size](#async-insert-max-data-size) is not exceeded.

Possible values:

- Positive integer.
- 0 — Timeout disabled.

Default value: `0`.

### async_insert_deduplicate {#async-insert-deduplicate}

Enables or disables insert deduplication of `ASYNC INSERT` (for Replicated\* tables).

Possible values:

- 0 — Disabled.
- 1 — Enabled.

Default value: 0.

By default, async inserts are inserted into replicated tables by the `INSERT` statement enabling [async_insert](#async-insert) are deduplicated (see [Data Replication](../../engines/table-engines/mergetree-family/replication.md)).
For the replicated tables, by default, only 10000 of the most recent inserts for each partition are deduplicated (see [replicated_deduplication_window_for_async_inserts](merge-tree-settings.md/#replicated-deduplication-window-async-inserts), [replicated_deduplication_window_seconds_for_async_inserts](merge-tree-settings.md/#replicated-deduplication-window-seconds-async-inserts)).
We recommend enabling the [async_block_ids_cache](merge-tree-settings.md/#use-async-block-ids-cache) to increase the efficiency of deduplication.
This function does not work for non-replicated tables.

## deduplicate_blocks_in_dependent_materialized_views {#deduplicate-blocks-in-dependent-materialized-views}

Enables or disables the deduplication check for materialized views that receive data from Replicated\* tables.

Possible values:

      0 — Disabled.
      1 — Enabled.

Default value: 0.

Usage

By default, deduplication is not performed for materialized views but is done upstream, in the source table.
If an INSERTed block is skipped due to deduplication in the source table, there will be no insertion into attached materialized views. This behaviour exists to enable the insertion of highly aggregated data into materialized views, for cases where inserted blocks are the same after materialized view aggregation but derived from different INSERTs into the source table.
At the same time, this behaviour “breaks” `INSERT` idempotency. If an `INSERT` into the main table was successful and `INSERT` into a materialized view failed (e.g. because of communication failure with ClickHouse Keeper) a client will get an error and can retry the operation. However, the materialized view won’t receive the second insert because it will be discarded by deduplication in the main (source) table. The setting `deduplicate_blocks_in_dependent_materialized_views` allows for changing this behaviour. On retry, a materialized view will receive the repeat insert and will perform a deduplication check by itself,
ignoring check result for the source table, and will insert rows lost because of the first failure.

## insert_deduplication_token {#insert_deduplication_token}

The setting allows a user to provide own deduplication semantic in MergeTree/ReplicatedMergeTree
For example, by providing a unique value for the setting in each INSERT statement,
user can avoid the same inserted data being deduplicated.

Possible values:

- Any string

Default value: empty string (disabled)

`insert_deduplication_token` is used for deduplication _only_ when not empty.

For the replicated tables by default the only 100 of the most recent inserts for each partition are deduplicated (see [replicated_deduplication_window](merge-tree-settings.md/#replicated-deduplication-window), [replicated_deduplication_window_seconds](merge-tree-settings.md/#replicated-deduplication-window-seconds)).
For not replicated tables see [non_replicated_deduplication_window](merge-tree-settings.md/#non-replicated-deduplication-window).

:::note
`insert_deduplication_token` works on a partition level (the same as `insert_deduplication` checksum). Multiple partitions can have the same `insert_deduplication_token`.
:::

Example:

```sql
CREATE TABLE test_table
( A Int64 )
ENGINE = MergeTree
ORDER BY A
SETTINGS non_replicated_deduplication_window = 100;

INSERT INTO test_table SETTINGS insert_deduplication_token = 'test' VALUES (1);

-- the next insert won't be deduplicated because insert_deduplication_token is different
INSERT INTO test_table SETTINGS insert_deduplication_token = 'test1' VALUES (1);

-- the next insert will be deduplicated because insert_deduplication_token
-- is the same as one of the previous
INSERT INTO test_table SETTINGS insert_deduplication_token = 'test' VALUES (2);

SELECT * FROM test_table

┌─A─┐
│ 1 │
└───┘
┌─A─┐
│ 1 │
└───┘
```

## update_insert_deduplication_token_in_dependent_materialized_views {#update-insert-deduplication-token-in-dependent-materialized-views}

Allows to update `insert_deduplication_token` with view identifier during insert in dependent materialized views, if setting `deduplicate_blocks_in_dependent_materialized_views` is enabled and `insert_deduplication_token` is set.

Possible values:

      0 — Disabled.
      1 — Enabled.

Default value: 0.

Usage:

If setting `deduplicate_blocks_in_dependent_materialized_views` is enabled, `insert_deduplication_token` is passed to dependent materialized views. But in complex INSERT flows it is possible that we want to avoid deduplication for dependent materialized views.

Example:
```
landing -┬--> mv_1_1 ---> ds_1_1 ---> mv_2_1 --┬-> ds_2_1 ---> mv_3_1 ---> ds_3_1
         |                                     |
         └--> mv_1_2 ---> ds_1_2 ---> mv_2_2 --┘
```

In this example we want to avoid deduplication for two different blocks generated from `mv_2_1` and `mv_2_2` that will be inserted into `ds_2_1`. Without `update_insert_deduplication_token_in_dependent_materialized_views` setting enabled, those two different blocks will be deduplicated, because different blocks from `mv_2_1` and `mv_2_2` will have the same `insert_deduplication_token`.

If setting `update_insert_deduplication_token_in_dependent_materialized_views` is enabled, during each insert into dependent materialized views `insert_deduplication_token` is updated with table identifier, so block from `mv_2_1` and block from `mv_2_2` will have different `insert_deduplication_token` and will not be deduplicated.

## insert_keeper_max_retries

The setting sets the maximum number of retries for ClickHouse Keeper (or ZooKeeper) requests during insert into replicated MergeTree. Only Keeper requests which failed due to network error, Keeper session timeout, or request timeout are considered for retries.

Possible values:

- Positive integer.
- 0 — Retries are disabled

Default value: 20

Cloud default value: `20`.

Keeper request retries are done after some timeout. The timeout is controlled by the following settings: `insert_keeper_retry_initial_backoff_ms`, `insert_keeper_retry_max_backoff_ms`.
The first retry is done after `insert_keeper_retry_initial_backoff_ms` timeout. The consequent timeouts will be calculated as follows:
```
timeout = min(insert_keeper_retry_max_backoff_ms, latest_timeout * 2)
```

For example, if `insert_keeper_retry_initial_backoff_ms=100`, `insert_keeper_retry_max_backoff_ms=10000` and `insert_keeper_max_retries=8` then timeouts will be `100, 200, 400, 800, 1600, 3200, 6400, 10000`.

Apart from fault tolerance, the retries aim to provide a better user experience - they allow to avoid returning an error during INSERT execution if Keeper is restarted, for example, due to an upgrade.

## insert_keeper_retry_initial_backoff_ms {#insert_keeper_retry_initial_backoff_ms}

Initial timeout(in milliseconds) to retry a failed Keeper request during INSERT query execution

Possible values:

- Positive integer.
- 0 — No timeout

Default value: 100

## insert_keeper_retry_max_backoff_ms {#insert_keeper_retry_max_backoff_ms}

Maximum timeout (in milliseconds) to retry a failed Keeper request during INSERT query execution

Possible values:

- Positive integer.
- 0 — Maximum timeout is not limited

Default value: 10000

## max_network_bytes {#max-network-bytes}

Limits the data volume (in bytes) that is received or transmitted over the network when executing a query. This setting applies to every individual query.

Possible values:

- Positive integer.
- 0 — Data volume control is disabled.

Default value: 0.

## max_network_bandwidth {#max-network-bandwidth}

Limits the speed of the data exchange over the network in bytes per second. This setting applies to every query.

Possible values:

- Positive integer.
- 0 — Bandwidth control is disabled.

Default value: 0.

## max_network_bandwidth_for_user {#max-network-bandwidth-for-user}

Limits the speed of the data exchange over the network in bytes per second. This setting applies to all concurrently running queries performed by a single user.

Possible values:

- Positive integer.
- 0 — Control of the data speed is disabled.

Default value: 0.

## max_network_bandwidth_for_all_users {#max-network-bandwidth-for-all-users}

Limits the speed that data is exchanged at over the network in bytes per second. This setting applies to all concurrently running queries on the server.

Possible values:

- Positive integer.
- 0 — Control of the data speed is disabled.

Default value: 0.

## count_distinct_implementation {#count_distinct_implementation}

Specifies which of the `uniq*` functions should be used to perform the [COUNT(DISTINCT ...)](../../sql-reference/aggregate-functions/reference/count.md/#agg_function-count) construction.

Possible values:

- [uniq](../../sql-reference/aggregate-functions/reference/uniq.md/#agg_function-uniq)
- [uniqCombined](../../sql-reference/aggregate-functions/reference/uniqcombined.md/#agg_function-uniqcombined)
- [uniqCombined64](../../sql-reference/aggregate-functions/reference/uniqcombined64.md/#agg_function-uniqcombined64)
- [uniqHLL12](../../sql-reference/aggregate-functions/reference/uniqhll12.md/#agg_function-uniqhll12)
- [uniqExact](../../sql-reference/aggregate-functions/reference/uniqexact.md/#agg_function-uniqexact)

Default value: `uniqExact`.

## skip_unavailable_shards {#skip_unavailable_shards}

Enables or disables silently skipping of unavailable shards.

Shard is considered unavailable if all its replicas are unavailable. A replica is unavailable in the following cases:

- ClickHouse can’t connect to replica for any reason.

    When connecting to a replica, ClickHouse performs several attempts. If all these attempts fail, the replica is considered unavailable.

- Replica can’t be resolved through DNS.

    If replica’s hostname can’t be resolved through DNS, it can indicate the following situations:

    - Replica’s host has no DNS record. It can occur in systems with dynamic DNS, for example, [Kubernetes](https://kubernetes.io), where nodes can be unresolvable during downtime, and this is not an error.

    - Configuration error. ClickHouse configuration file contains a wrong hostname.

Possible values:

- 1 — skipping enabled.

    If a shard is unavailable, ClickHouse returns a result based on partial data and does not report node availability issues.

- 0 — skipping disabled.

    If a shard is unavailable, ClickHouse throws an exception.

Default value: 0.

## distributed_group_by_no_merge {#distributed-group-by-no-merge}

Do not merge aggregation states from different servers for distributed query processing, you can use this in case it is for certain that there are different keys on different shards

Possible values:

- `0` — Disabled (final query processing is done on the initiator node).
- `1` - Do not merge aggregation states from different servers for distributed query processing (query completely processed on the shard, initiator only proxy the data), can be used in case it is for certain that there are different keys on different shards.
- `2` - Same as `1` but applies `ORDER BY` and `LIMIT` (it is not possible when the query processed completely on the remote node, like for `distributed_group_by_no_merge=1`) on the initiator (can be used for queries with `ORDER BY` and/or `LIMIT`).

Default value: `0`

**Example**

```sql
SELECT *
FROM remote('127.0.0.{2,3}', system.one)
GROUP BY dummy
LIMIT 1
SETTINGS distributed_group_by_no_merge = 1
FORMAT PrettyCompactMonoBlock

┌─dummy─┐
│     0 │
│     0 │
└───────┘
```

```sql
SELECT *
FROM remote('127.0.0.{2,3}', system.one)
GROUP BY dummy
LIMIT 1
SETTINGS distributed_group_by_no_merge = 2
FORMAT PrettyCompactMonoBlock

┌─dummy─┐
│     0 │
└───────┘
```

## distributed_push_down_limit {#distributed-push-down-limit}

Enables or disables [LIMIT](#limit) applying on each shard separately.

This will allow to avoid:
- Sending extra rows over network;
- Processing rows behind the limit on the initiator.

Starting from 21.9 version you cannot get inaccurate results anymore, since `distributed_push_down_limit` changes query execution only if at least one of the conditions met:
- [distributed_group_by_no_merge](#distributed-group-by-no-merge) > 0.
- Query **does not have** `GROUP BY`/`DISTINCT`/`LIMIT BY`, but it has `ORDER BY`/`LIMIT`.
- Query **has** `GROUP BY`/`DISTINCT`/`LIMIT BY` with `ORDER BY`/`LIMIT` and:
    - [optimize_skip_unused_shards](#optimize-skip-unused-shards) is enabled.
    - [optimize_distributed_group_by_sharding_key](#optimize-distributed-group-by-sharding-key) is enabled.

Possible values:

- 0 — Disabled.
- 1 — Enabled.

Default value: `1`.

See also:

- [distributed_group_by_no_merge](#distributed-group-by-no-merge)
- [optimize_skip_unused_shards](#optimize-skip-unused-shards)
- [optimize_distributed_group_by_sharding_key](#optimize-distributed-group-by-sharding-key)

## optimize_skip_unused_shards_limit {#optimize-skip-unused-shards-limit}

Limit for number of sharding key values, turns off `optimize_skip_unused_shards` if the limit is reached.

Too many values may require significant amount for processing, while the benefit is doubtful, since if you have huge number of values in `IN (...)`, then most likely the query will be sent to all shards anyway.

Default value: 1000

## optimize_skip_unused_shards {#optimize-skip-unused-shards}

Enables or disables skipping of unused shards for [SELECT](../../sql-reference/statements/select/index.md) queries that have sharding key condition in `WHERE/PREWHERE` (assuming that the data is distributed by sharding key, otherwise a query yields incorrect result).

Possible values:

- 0 — Disabled.
- 1 — Enabled.

Default value: 0

## optimize_skip_unused_shards_rewrite_in {#optimize-skip-unused-shards-rewrite-in}

Rewrite IN in query for remote shards to exclude values that does not belong to the shard (requires optimize_skip_unused_shards).

Possible values:

- 0 — Disabled.
- 1 — Enabled.

Default value: 1 (since it requires `optimize_skip_unused_shards` anyway, which `0` by default)

## allow_nondeterministic_optimize_skip_unused_shards {#allow-nondeterministic-optimize-skip-unused-shards}

Allow nondeterministic (like `rand` or `dictGet`, since later has some caveats with updates) functions in sharding key.

Possible values:

- 0 — Disallowed.
- 1 — Allowed.

Default value: 0

## optimize_skip_unused_shards_nesting {#optimize-skip-unused-shards-nesting}

Controls [`optimize_skip_unused_shards`](#optimize-skip-unused-shards) (hence still requires [`optimize_skip_unused_shards`](#optimize-skip-unused-shards)) depends on the nesting level of the distributed query (case when you have `Distributed` table that look into another `Distributed` table).

Possible values:

- 0 — Disabled, `optimize_skip_unused_shards` works always.
- 1 — Enables `optimize_skip_unused_shards` only for the first level.
- 2 — Enables `optimize_skip_unused_shards` up to the second level.

Default value: 0

## force_optimize_skip_unused_shards {#force-optimize-skip-unused-shards}

Enables or disables query execution if [optimize_skip_unused_shards](#optimize-skip-unused-shards) is enabled and skipping of unused shards is not possible. If the skipping is not possible and the setting is enabled, an exception will be thrown.

Possible values:

- 0 — Disabled. ClickHouse does not throw an exception.
- 1 — Enabled. Query execution is disabled only if the table has a sharding key.
- 2 — Enabled. Query execution is disabled regardless of whether a sharding key is defined for the table.

Default value: 0

## force_optimize_skip_unused_shards_nesting {#force_optimize_skip_unused_shards_nesting}

Controls [`force_optimize_skip_unused_shards`](#force-optimize-skip-unused-shards) (hence still requires [`force_optimize_skip_unused_shards`](#force-optimize-skip-unused-shards)) depends on the nesting level of the distributed query (case when you have `Distributed` table that look into another `Distributed` table).

Possible values:

- 0 - Disabled, `force_optimize_skip_unused_shards` works always.
- 1 — Enables `force_optimize_skip_unused_shards` only for the first level.
- 2 — Enables `force_optimize_skip_unused_shards` up to the second level.

Default value: 0

## optimize_distributed_group_by_sharding_key {#optimize-distributed-group-by-sharding-key}

Optimize `GROUP BY sharding_key` queries, by avoiding costly aggregation on the initiator server (which will reduce memory usage for the query on the initiator server).

The following types of queries are supported (and all combinations of them):

- `SELECT DISTINCT [..., ]sharding_key[, ...] FROM dist`
- `SELECT ... FROM dist GROUP BY sharding_key[, ...]`
- `SELECT ... FROM dist GROUP BY sharding_key[, ...] ORDER BY x`
- `SELECT ... FROM dist GROUP BY sharding_key[, ...] LIMIT 1`
- `SELECT ... FROM dist GROUP BY sharding_key[, ...] LIMIT 1 BY x`

The following types of queries are not supported (support for some of them may be added later):

- `SELECT ... GROUP BY sharding_key[, ...] WITH TOTALS`
- `SELECT ... GROUP BY sharding_key[, ...] WITH ROLLUP`
- `SELECT ... GROUP BY sharding_key[, ...] WITH CUBE`
- `SELECT ... GROUP BY sharding_key[, ...] SETTINGS extremes=1`

Possible values:

- 0 — Disabled.
- 1 — Enabled.

Default value: 0

See also:

- [distributed_group_by_no_merge](#distributed-group-by-no-merge)
- [distributed_push_down_limit](#distributed-push-down-limit)
- [optimize_skip_unused_shards](#optimize-skip-unused-shards)

:::note
Right now it requires `optimize_skip_unused_shards` (the reason behind this is that one day it may be enabled by default, and it will work correctly only if data was inserted via Distributed table, i.e. data is distributed according to sharding_key).
:::

## optimize_throw_if_noop {#setting-optimize_throw_if_noop}

Enables or disables throwing an exception if an [OPTIMIZE](../../sql-reference/statements/optimize.md) query didn’t perform a merge.

By default, `OPTIMIZE` returns successfully even if it didn’t do anything. This setting lets you differentiate these situations and get the reason in an exception message.

Possible values:

- 1 — Throwing an exception is enabled.
- 0 — Throwing an exception is disabled.

Default value: 0.

## optimize_skip_merged_partitions {#optimize-skip-merged-partitions}

Enables or disables optimization for [OPTIMIZE TABLE ... FINAL](../../sql-reference/statements/optimize.md) query if there is only one part with level > 0 and it doesn't have expired TTL.

- `OPTIMIZE TABLE ... FINAL SETTINGS optimize_skip_merged_partitions=1`

By default, `OPTIMIZE TABLE ... FINAL` query rewrites the one part even if there is only a single part.

Possible values:

- 1 - Enable optimization.
- 0 - Disable optimization.

Default value: 0.

## optimize_functions_to_subcolumns {#optimize-functions-to-subcolumns}

Enables or disables optimization by transforming some functions to reading subcolumns. This reduces the amount of data to read.

These functions can be transformed:

- [length](../../sql-reference/functions/array-functions.md/#array_functions-length) to read the [size0](../../sql-reference/data-types/array.md/#array-size) subcolumn.
- [empty](../../sql-reference/functions/array-functions.md/#function-empty) to read the [size0](../../sql-reference/data-types/array.md/#array-size) subcolumn.
- [notEmpty](../../sql-reference/functions/array-functions.md/#function-notempty) to read the [size0](../../sql-reference/data-types/array.md/#array-size) subcolumn.
- [isNull](../../sql-reference/operators/index.md#operator-is-null) to read the [null](../../sql-reference/data-types/nullable.md/#finding-null) subcolumn.
- [isNotNull](../../sql-reference/operators/index.md#is-not-null) to read the [null](../../sql-reference/data-types/nullable.md/#finding-null) subcolumn.
- [count](../../sql-reference/aggregate-functions/reference/count.md) to read the [null](../../sql-reference/data-types/nullable.md/#finding-null) subcolumn.
- [mapKeys](../../sql-reference/functions/tuple-map-functions.md/#mapkeys) to read the [keys](../../sql-reference/data-types/map.md/#map-subcolumns) subcolumn.
- [mapValues](../../sql-reference/functions/tuple-map-functions.md/#mapvalues) to read the [values](../../sql-reference/data-types/map.md/#map-subcolumns) subcolumn.

Possible values:

- 0 — Optimization disabled.
- 1 — Optimization enabled.

Default value: `1`.

## optimize_trivial_count_query {#optimize-trivial-count-query}

Enables or disables the optimization to trivial query `SELECT count() FROM table` using metadata from MergeTree. If you need to use row-level security, disable this setting.

Possible values:

   - 0 — Optimization disabled.
   - 1 — Optimization enabled.

Default value: `1`.

See also:

- [optimize_functions_to_subcolumns](#optimize-functions-to-subcolumns)

## optimize_trivial_approximate_count_query {#optimize_trivial_approximate_count_query}

Use an approximate value for trivial count optimization of storages that support such estimation, for example, EmbeddedRocksDB.

Possible values:

   - 0 — Optimization disabled.
   - 1 — Optimization enabled.

Default value: `0`.

## optimize_count_from_files {#optimize_count_from_files}

Enables or disables the optimization of counting number of rows from files in different input formats. It applies to table functions/engines `file`/`s3`/`url`/`hdfs`/`azureBlobStorage`.

Possible values:

- 0 — Optimization disabled.
- 1 — Optimization enabled.

Default value: `1`.

## use_cache_for_count_from_files {#use_cache_for_count_from_files}

Enables caching of rows number during count from files in table functions `file`/`s3`/`url`/`hdfs`/`azureBlobStorage`.

Enabled by default.

## distributed_replica_error_half_life {#distributed_replica_error_half_life}

- Type: seconds
- Default value: 60 seconds

Controls how fast errors in distributed tables are zeroed. If a replica is unavailable for some time, accumulates 5 errors, and distributed_replica_error_half_life is set to 1 second, then the replica is considered normal 3 seconds after the last error.

See also:

- [load_balancing](#load_balancing-round_robin)
- [Table engine Distributed](../../engines/table-engines/special/distributed.md)
- [distributed_replica_error_cap](#distributed_replica_error_cap)
- [distributed_replica_max_ignored_errors](#distributed_replica_max_ignored_errors)

## distributed_replica_error_cap {#distributed_replica_error_cap}

- Type: unsigned int
- Default value: 1000

The error count of each replica is capped at this value, preventing a single replica from accumulating too many errors.

See also:

- [load_balancing](#load_balancing-round_robin)
- [Table engine Distributed](../../engines/table-engines/special/distributed.md)
- [distributed_replica_error_half_life](#distributed_replica_error_half_life)
- [distributed_replica_max_ignored_errors](#distributed_replica_max_ignored_errors)

## distributed_replica_max_ignored_errors {#distributed_replica_max_ignored_errors}

- Type: unsigned int
- Default value: 0

The number of errors that will be ignored while choosing replicas (according to `load_balancing` algorithm).

See also:

- [load_balancing](#load_balancing-round_robin)
- [Table engine Distributed](../../engines/table-engines/special/distributed.md)
- [distributed_replica_error_cap](#distributed_replica_error_cap)
- [distributed_replica_error_half_life](#distributed_replica_error_half_life)

## distributed_background_insert_sleep_time_ms {#distributed_background_insert_sleep_time_ms}

Base interval for the [Distributed](../../engines/table-engines/special/distributed.md) table engine to send data. The actual interval grows exponentially in the event of errors.

Possible values:

- A positive integer number of milliseconds.

Default value: 100 milliseconds.

## distributed_background_insert_max_sleep_time_ms {#distributed_background_insert_max_sleep_time_ms}

Maximum interval for the [Distributed](../../engines/table-engines/special/distributed.md) table engine to send data. Limits exponential growth of the interval set in the [distributed_background_insert_sleep_time_ms](#distributed_background_insert_sleep_time_ms) setting.

Possible values:

- A positive integer number of milliseconds.

Default value: 30000 milliseconds (30 seconds).

## distributed_background_insert_batch {#distributed_background_insert_batch}

Enables/disables inserted data sending in batches.

When batch sending is enabled, the [Distributed](../../engines/table-engines/special/distributed.md) table engine tries to send multiple files of inserted data in one operation instead of sending them separately. Batch sending improves cluster performance by better-utilizing server and network resources.

Possible values:

- 1 — Enabled.
- 0 — Disabled.

Default value: 0.

## distributed_background_insert_split_batch_on_failure {#distributed_background_insert_split_batch_on_failure}

Enables/disables splitting batches on failures.

Sometimes sending particular batch to the remote shard may fail, because of some complex pipeline after (i.e. `MATERIALIZED VIEW` with `GROUP BY`) due to `Memory limit exceeded` or similar errors. In this case, retrying will not help (and this will stuck distributed sends for the table) but sending files from that batch one by one may succeed INSERT.

So installing this setting to `1` will disable batching for such batches (i.e. temporary disables `distributed_background_insert_batch` for failed batches).

Possible values:

- 1 — Enabled.
- 0 — Disabled.

Default value: 0.

:::note
This setting also affects broken batches (that may appears because of abnormal server (machine) termination and no `fsync_after_insert`/`fsync_directories` for [Distributed](../../engines/table-engines/special/distributed.md) table engine).
:::

:::note
You should not rely on automatic batch splitting, since this may hurt performance.
:::

## os_thread_priority {#setting-os-thread-priority}

Sets the priority ([nice](https://en.wikipedia.org/wiki/Nice_(Unix))) for threads that execute queries. The OS scheduler considers this priority when choosing the next thread to run on each available CPU core.

:::note
To use this setting, you need to set the `CAP_SYS_NICE` capability. The `clickhouse-server` package sets it up during installation. Some virtual environments do not allow you to set the `CAP_SYS_NICE` capability. In this case, `clickhouse-server` shows a message about it at the start.
:::

Possible values:

- You can set values in the range `[-20, 19]`.

Lower values mean higher priority. Threads with low `nice` priority values are executed more frequently than threads with high values. High values are preferable for long-running non-interactive queries because it allows them to quickly give up resources in favour of short interactive queries when they arrive.

Default value: 0.

## query_profiler_real_time_period_ns {#query_profiler_real_time_period_ns}

Sets the period for a real clock timer of the [query profiler](../../operations/optimizing-performance/sampling-query-profiler.md). Real clock timer counts wall-clock time.

Possible values:

- Positive integer number, in nanoseconds.

    Recommended values:

            - 10000000 (100 times a second) nanoseconds and less for single queries.
            - 1000000000 (once a second) for cluster-wide profiling.

- 0 for turning off the timer.

Type: [UInt64](../../sql-reference/data-types/int-uint.md).

Default value: 1000000000 nanoseconds (once a second).

**Temporarily disabled in ClickHouse Cloud.**

See also:

- System table [trace_log](../../operations/system-tables/trace_log.md/#system_tables-trace_log)

## query_profiler_cpu_time_period_ns {#query_profiler_cpu_time_period_ns}

Sets the period for a CPU clock timer of the [query profiler](../../operations/optimizing-performance/sampling-query-profiler.md). This timer counts only CPU time.

Possible values:

- A positive integer number of nanoseconds.

    Recommended values:

            - 10000000 (100 times a second) nanoseconds and more for single queries.
            - 1000000000 (once a second) for cluster-wide profiling.

- 0 for turning off the timer.

Type: [UInt64](../../sql-reference/data-types/int-uint.md).

Default value: 1000000000 nanoseconds.

**Temporarily disabled in ClickHouse Cloud.**

See also:

- System table [trace_log](../../operations/system-tables/trace_log.md/#system_tables-trace_log)

## memory_profiler_step {#memory_profiler_step}

Sets the step of memory profiler. Whenever query memory usage becomes larger than every next step in number of bytes the memory profiler will collect the allocating stacktrace and will write it into [trace_log](../../operations/system-tables/trace_log.md#system_tables-trace_log).

Possible values:

- A positive integer number of bytes.

- 0 for turning off the memory profiler.

Default value: 4,194,304 bytes (4 MiB).

## memory_profiler_sample_probability {#memory_profiler_sample_probability}

Sets the probability of collecting stacktraces at random allocations and deallocations and writing them into [trace_log](../../operations/system-tables/trace_log.md#system_tables-trace_log).

Possible values:

- A positive floating-point number in the range [0..1].

- 0.0 for turning off the memory sampling.

Default value: 0.0.

## trace_profile_events {#trace_profile_events}

Enables or disables collecting stacktraces on each update of profile events along with the name of profile event and the value of increment and sending them into [trace_log](../../operations/system-tables/trace_log.md#system_tables-trace_log).

Possible values:

- 1 — Tracing of profile events enabled.
- 0 — Tracing of profile events disabled.

Default value: 0.

## allow_introspection_functions {#allow_introspection_functions}

Enables or disables [introspection functions](../../sql-reference/functions/introspection.md) for query profiling.

Possible values:

- 1 — Introspection functions enabled.
- 0 — Introspection functions disabled.

Default value: 0.

**See Also**

- [Sampling Query Profiler](../../operations/optimizing-performance/sampling-query-profiler.md)
- System table [trace_log](../../operations/system-tables/trace_log.md/#system_tables-trace_log)

## input_format_parallel_parsing {#input-format-parallel-parsing}

Enables or disables order-preserving parallel parsing of data formats. Supported only for [TSV](../../interfaces/formats.md/#tabseparated), [TSKV](../../interfaces/formats.md/#tskv), [CSV](../../interfaces/formats.md/#csv) and [JSONEachRow](../../interfaces/formats.md/#jsoneachrow) formats.

Possible values:

- 1 — Enabled.
- 0 — Disabled.

Default value: `1`.

## output_format_parallel_formatting {#output-format-parallel-formatting}

Enables or disables parallel formatting of data formats. Supported only for [TSV](../../interfaces/formats.md/#tabseparated), [TSKV](../../interfaces/formats.md/#tskv), [CSV](../../interfaces/formats.md/#csv) and [JSONEachRow](../../interfaces/formats.md/#jsoneachrow) formats.

Possible values:

- 1 — Enabled.
- 0 — Disabled.

Default value: `1`.

## min_chunk_bytes_for_parallel_parsing {#min-chunk-bytes-for-parallel-parsing}

- Type: unsigned int
- Default value: 1 MiB

The minimum chunk size in bytes, which each thread will parse in parallel.

## merge_selecting_sleep_ms {#merge_selecting_sleep_ms}

Sleep time for merge selecting when no part is selected. A lower setting triggers selecting tasks in `background_schedule_pool` frequently, which results in a large number of requests to ClickHouse Keeper in large-scale clusters.

Possible values:

- Any positive integer.

Default value: `5000`.

## parallel_distributed_insert_select {#parallel_distributed_insert_select}

Enables parallel distributed `INSERT ... SELECT` query.

If we execute `INSERT INTO distributed_table_a SELECT ... FROM distributed_table_b` queries and both tables use the same cluster, and both tables are either [replicated](../../engines/table-engines/mergetree-family/replication.md) or non-replicated, then this query is processed locally on every shard.

Possible values:

- 0 — Disabled.
- 1 — `SELECT` will be executed on each shard from the underlying table of the distributed engine.
- 2 — `SELECT` and `INSERT` will be executed on each shard from/to the underlying table of the distributed engine.

Default value: 0.

## distributed_insert_skip_read_only_replicas {#distributed_insert_skip_read_only_replicas}

Enables skipping read-only replicas for INSERT queries into Distributed.

Possible values:

- 0 — INSERT was as usual, if it will go to read-only replica it will fail
- 1 — Initiator will skip read-only replicas before sending data to shards.

Default value: `0`

## distributed_foreground_insert {#distributed_foreground_insert}

Enables or disables synchronous data insertion into a [Distributed](../../engines/table-engines/special/distributed.md/#distributed) table.

By default, when inserting data into a `Distributed` table, the ClickHouse server sends data to cluster nodes in background mode. When `distributed_foreground_insert=1`, the data is processed synchronously, and the `INSERT` operation succeeds only after all the data is saved on all shards (at least one replica for each shard if `internal_replication` is true).

Possible values:

- 0 — Data is inserted in background mode.
- 1 — Data is inserted in synchronous mode.

Default value: `0`.

Cloud default value: `1`.

**See Also**

- [Distributed Table Engine](../../engines/table-engines/special/distributed.md/#distributed)
- [Managing Distributed Tables](../../sql-reference/statements/system.md/#query-language-system-distributed)

## insert_distributed_sync {#insert_distributed_sync}

Alias for [`distributed_foreground_insert`](#distributed_foreground_insert).

## insert_shard_id {#insert_shard_id}

If not `0`, specifies the shard of [Distributed](../../engines/table-engines/special/distributed.md/#distributed) table into which the data will be inserted synchronously.

If `insert_shard_id` value is incorrect, the server will throw an exception.

To get the number of shards on `requested_cluster`, you can check server config or use this query:

``` sql
SELECT uniq(shard_num) FROM system.clusters WHERE cluster = 'requested_cluster';
```

Possible values:

- 0 — Disabled.
- Any number from `1` to `shards_num` of corresponding [Distributed](../../engines/table-engines/special/distributed.md/#distributed) table.

Default value: `0`.

**Example**

Query:

```sql
CREATE TABLE x AS system.numbers ENGINE = MergeTree ORDER BY number;
CREATE TABLE x_dist AS x ENGINE = Distributed('test_cluster_two_shards_localhost', currentDatabase(), x);
INSERT INTO x_dist SELECT * FROM numbers(5) SETTINGS insert_shard_id = 1;
SELECT * FROM x_dist ORDER BY number ASC;
```

Result:

``` text
┌─number─┐
│      0 │
│      0 │
│      1 │
│      1 │
│      2 │
│      2 │
│      3 │
│      3 │
│      4 │
│      4 │
└────────┘
```

## use_compact_format_in_distributed_parts_names {#use_compact_format_in_distributed_parts_names}

Uses compact format for storing blocks for background (`distributed_foreground_insert`) INSERT into tables with `Distributed` engine.

Possible values:

- 0 — Uses `user[:password]@host:port#default_database` directory format.
- 1 — Uses `[shard{shard_index}[_replica{replica_index}]]` directory format.

Default value: `1`.

:::note
- with `use_compact_format_in_distributed_parts_names=0` changes from cluster definition will not be applied for background INSERT.
- with `use_compact_format_in_distributed_parts_names=1` changing the order of the nodes in the cluster definition, will change the `shard_index`/`replica_index` so be aware.
:::

## background_buffer_flush_schedule_pool_size {#background_buffer_flush_schedule_pool_size}

That setting was moved to the [server configuration parameters](../../operations/server-configuration-parameters/settings.md/#background_buffer_flush_schedule_pool_size).

## background_move_pool_size {#background_move_pool_size}

That setting was moved to the [server configuration parameters](../../operations/server-configuration-parameters/settings.md/#background_move_pool_size).

## background_schedule_pool_size {#background_schedule_pool_size}

That setting was moved to the [server configuration parameters](../../operations/server-configuration-parameters/settings.md/#background_schedule_pool_size).

## background_fetches_pool_size {#background_fetches_pool_size}

That setting was moved to the [server configuration parameters](../../operations/server-configuration-parameters/settings.md/#background_fetches_pool_size).

## always_fetch_merged_part {#always_fetch_merged_part}

Prohibits data parts merging in [Replicated\*MergeTree](../../engines/table-engines/mergetree-family/replication.md)-engine tables.

When merging is prohibited, the replica never merges parts and always downloads merged parts from other replicas. If there is no required data yet, the replica waits for it. CPU and disk load on the replica server decreases, but the network load on the cluster increases. This setting can be useful on servers with relatively weak CPUs or slow disks, such as servers for backups storage.

Possible values:

- 0 — `Replicated*MergeTree`-engine tables merge data parts at the replica.
- 1 — `Replicated*MergeTree`-engine tables do not merge data parts at the replica. The tables download merged data parts from other replicas.

Default value: 0.

**See Also**

- [Data Replication](../../engines/table-engines/mergetree-family/replication.md)

## background_distributed_schedule_pool_size {#background_distributed_schedule_pool_size}

That setting was moved to the [server configuration parameters](../../operations/server-configuration-parameters/settings.md/#background_distributed_schedule_pool_size).

## background_message_broker_schedule_pool_size {#background_message_broker_schedule_pool_size}

That setting was moved to the [server configuration parameters](../../operations/server-configuration-parameters/settings.md/#background_message_broker_schedule_pool_size).

## validate_polygons {#validate_polygons}

Enables or disables throwing an exception in the [pointInPolygon](../../sql-reference/functions/geo/index.md#pointinpolygon) function, if the polygon is self-intersecting or self-tangent.

Possible values:

- 0 — Throwing an exception is disabled. `pointInPolygon` accepts invalid polygons and returns possibly incorrect results for them.
- 1 — Throwing an exception is enabled.

Default value: 1.

## transform_null_in {#transform_null_in}

Enables equality of [NULL](../../sql-reference/syntax.md/#null-literal) values for [IN](../../sql-reference/operators/in.md) operator.

By default, `NULL` values can’t be compared because `NULL` means undefined value. Thus, comparison `expr = NULL` must always return `false`. With this setting `NULL = NULL` returns `true` for `IN` operator.

Possible values:

- 0 — Comparison of `NULL` values in `IN` operator returns `false`.
- 1 — Comparison of `NULL` values in `IN` operator returns `true`.

Default value: 0.

**Example**

Consider the `null_in` table:

``` text
┌──idx─┬─────i─┐
│    1 │     1 │
│    2 │  NULL │
│    3 │     3 │
└──────┴───────┘
```

Query:

``` sql
SELECT idx, i FROM null_in WHERE i IN (1, NULL) SETTINGS transform_null_in = 0;
```

Result:

``` text
┌──idx─┬────i─┐
│    1 │    1 │
└──────┴──────┘
```

Query:

``` sql
SELECT idx, i FROM null_in WHERE i IN (1, NULL) SETTINGS transform_null_in = 1;
```

Result:

``` text
┌──idx─┬─────i─┐
│    1 │     1 │
│    2 │  NULL │
└──────┴───────┘
```

**See Also**

- [NULL Processing in IN Operators](../../sql-reference/operators/in.md/#in-null-processing)

## low_cardinality_max_dictionary_size {#low_cardinality_max_dictionary_size}

Sets a maximum size in rows of a shared global dictionary for the [LowCardinality](../../sql-reference/data-types/lowcardinality.md) data type that can be written to a storage file system. This setting prevents issues with RAM in case of unlimited dictionary growth. All the data that can’t be encoded due to maximum dictionary size limitation ClickHouse writes in an ordinary method.

Possible values:

- Any positive integer.

Default value: 8192.

## low_cardinality_use_single_dictionary_for_part {#low_cardinality_use_single_dictionary_for_part}

Turns on or turns off using of single dictionary for the data part.

By default, the ClickHouse server monitors the size of dictionaries and if a dictionary overflows then the server starts to write the next one. To prohibit creating several dictionaries set `low_cardinality_use_single_dictionary_for_part = 1`.

Possible values:

- 1 — Creating several dictionaries for the data part is prohibited.
- 0 — Creating several dictionaries for the data part is not prohibited.

Default value: 0.

## low_cardinality_allow_in_native_format {#low_cardinality_allow_in_native_format}

Allows or restricts using the [LowCardinality](../../sql-reference/data-types/lowcardinality.md) data type with the [Native](../../interfaces/formats.md/#native) format.

If usage of `LowCardinality` is restricted, ClickHouse server converts `LowCardinality`-columns to ordinary ones for `SELECT` queries, and convert ordinary columns to `LowCardinality`-columns for `INSERT` queries.

This setting is required mainly for third-party clients which do not support `LowCardinality` data type.

Possible values:

- 1 — Usage of `LowCardinality` is not restricted.
- 0 — Usage of `LowCardinality` is restricted.

Default value: 1.

## allow_suspicious_low_cardinality_types {#allow_suspicious_low_cardinality_types}

Allows or restricts using [LowCardinality](../../sql-reference/data-types/lowcardinality.md) with data types with fixed size of 8 bytes or less: numeric data types and `FixedString(8_bytes_or_less)`.

For small fixed values using of `LowCardinality` is usually inefficient, because ClickHouse stores a numeric index for each row. As a result:

- Disk space usage can rise.
- RAM consumption can be higher, depending on a dictionary size.
- Some functions can work slower due to extra coding/encoding operations.

Merge times in [MergeTree](../../engines/table-engines/mergetree-family/mergetree.md)-engine tables can grow due to all the reasons described above.

Possible values:

- 1 — Usage of `LowCardinality` is not restricted.
- 0 — Usage of `LowCardinality` is restricted.

Default value: 0.

## min_insert_block_size_rows_for_materialized_views {#min-insert-block-size-rows-for-materialized-views}

Sets the minimum number of rows in the block which can be inserted into a table by an `INSERT` query. Smaller-sized blocks are squashed into bigger ones. This setting is applied only for blocks inserted into [materialized view](../../sql-reference/statements/create/view.md). By adjusting this setting, you control blocks squashing while pushing to materialized view and avoid excessive memory usage.

Possible values:

- Any positive integer.
- 0 — Squashing disabled.

Default value: 1048576.

**See Also**

- [min_insert_block_size_rows](#min-insert-block-size-rows)

## min_insert_block_size_bytes_for_materialized_views {#min-insert-block-size-bytes-for-materialized-views}

Sets the minimum number of bytes in the block which can be inserted into a table by an `INSERT` query. Smaller-sized blocks are squashed into bigger ones. This setting is applied only for blocks inserted into [materialized view](../../sql-reference/statements/create/view.md). By adjusting this setting, you control blocks squashing while pushing to materialized view and avoid excessive memory usage.

Possible values:

- Any positive integer.
- 0 — Squashing disabled.

Default value: 268435456.

**See also**

- [min_insert_block_size_bytes](#min-insert-block-size-bytes)

## optimize_read_in_order {#optimize_read_in_order}

Enables [ORDER BY](../../sql-reference/statements/select/order-by.md/#optimize_read_in_order) optimization in [SELECT](../../sql-reference/statements/select/index.md) queries for reading data from [MergeTree](../../engines/table-engines/mergetree-family/mergetree.md) tables.

Possible values:

- 0 — `ORDER BY` optimization is disabled.
- 1 — `ORDER BY` optimization is enabled.

Default value: `1`.

**See Also**

- [ORDER BY Clause](../../sql-reference/statements/select/order-by.md/#optimize_read_in_order)

## optimize_aggregation_in_order {#optimize_aggregation_in_order}

Enables [GROUP BY](../../sql-reference/statements/select/group-by.md) optimization in [SELECT](../../sql-reference/statements/select/index.md) queries for aggregating data in corresponding order in [MergeTree](../../engines/table-engines/mergetree-family/mergetree.md) tables.

Possible values:

- 0 — `GROUP BY` optimization is disabled.
- 1 — `GROUP BY` optimization is enabled.

Default value: `0`.

**See Also**

- [GROUP BY optimization](../../sql-reference/statements/select/group-by.md/#aggregation-in-order)

## mutations_sync {#mutations_sync}

Allows to execute `ALTER TABLE ... UPDATE|DELETE|MATERIALIZE INDEX|MATERIALIZE PROJECTION|MATERIALIZE COLUMN` queries ([mutations](../../sql-reference/statements/alter/index.md#mutations)) synchronously.

Possible values:

- 0 - Mutations execute asynchronously.
- 1 - The query waits for all mutations to complete on the current server.
- 2 - The query waits for all mutations to complete on all replicas (if they exist).

Default value: `0`.

## lightweight_deletes_sync {#lightweight_deletes_sync}

The same as 'mutation_sync', but controls only execution of lightweight deletes.

Possible values:

- 0 - Mutations execute asynchronously.
- 1 - The query waits for the lightweight deletes to complete on the current server.
- 2 - The query waits for the lightweight deletes to complete on all replicas (if they exist).

Default value: `2`.

**See Also**

- [Synchronicity of ALTER Queries](../../sql-reference/statements/alter/index.md#synchronicity-of-alter-queries)
- [Mutations](../../sql-reference/statements/alter/index.md#mutations)

## ttl_only_drop_parts {#ttl_only_drop_parts}

Enables or disables complete dropping of data parts where all rows are expired in [MergeTree](../../engines/table-engines/mergetree-family/mergetree.md) tables.

When `ttl_only_drop_parts` is disabled (by default), the ClickHouse server only deletes expired rows according to their TTL.

When `ttl_only_drop_parts` is enabled, the ClickHouse server drops a whole part when all rows in it are expired.

Dropping whole parts instead of partial cleaning TTL-d rows allows having shorter `merge_with_ttl_timeout` times and lower impact on system performance.

Possible values:

- 0 — The complete dropping of data parts is disabled.
- 1 — The complete dropping of data parts is enabled.

Default value: `0`.

**See Also**

- [CREATE TABLE query clauses and settings](../../engines/table-engines/mergetree-family/mergetree.md/#mergetree-query-clauses) (`merge_with_ttl_timeout` setting)
- [Table TTL](../../engines/table-engines/mergetree-family/mergetree.md/#mergetree-table-ttl)

## lock_acquire_timeout {#lock_acquire_timeout}

Defines how many seconds a locking request waits before failing.

Locking timeout is used to protect from deadlocks while executing read/write operations with tables. When the timeout expires and the locking request fails, the ClickHouse server throws an exception "Locking attempt timed out! Possible deadlock avoided. Client should retry." with error code `DEADLOCK_AVOIDED`.

Possible values:

- Positive integer (in seconds).
- 0 — No locking timeout.

Default value: `120` seconds.

## cast_keep_nullable {#cast_keep_nullable}

Enables or disables keeping of the `Nullable` data type in [CAST](../../sql-reference/functions/type-conversion-functions.md/#castx-t) operations.

When the setting is enabled and the argument of `CAST` function is `Nullable`, the result is also transformed to `Nullable` type. When the setting is disabled, the result always has the destination type exactly.

Possible values:

- 0 — The `CAST` result has exactly the destination type specified.
- 1 — If the argument type is `Nullable`, the `CAST` result is transformed to `Nullable(DestinationDataType)`.

Default value: `0`.

**Examples**

The following query results in the destination data type exactly:

```sql
SET cast_keep_nullable = 0;
SELECT CAST(toNullable(toInt32(0)) AS Int32) as x, toTypeName(x);
```

Result:

```text
┌─x─┬─toTypeName(CAST(toNullable(toInt32(0)), 'Int32'))─┐
│ 0 │ Int32                                             │
└───┴───────────────────────────────────────────────────┘
```

The following query results in the `Nullable` modification on the destination data type:

```sql
SET cast_keep_nullable = 1;
SELECT CAST(toNullable(toInt32(0)) AS Int32) as x, toTypeName(x);
```

Result:

```text
┌─x─┬─toTypeName(CAST(toNullable(toInt32(0)), 'Int32'))─┐
│ 0 │ Nullable(Int32)                                   │
└───┴───────────────────────────────────────────────────┘
```

**See Also**

- [CAST](../../sql-reference/functions/type-conversion-functions.md/#type_conversion_function-cast) function

## system_events_show_zero_values {#system_events_show_zero_values}

Allows to select zero-valued events from [`system.events`](../../operations/system-tables/events.md).

Some monitoring systems require passing all the metrics values to them for each checkpoint, even if the metric value is zero.

Possible values:

- 0 — Disabled.
- 1 — Enabled.

Default value: `0`.

**Examples**

Query

```sql
SELECT * FROM system.events WHERE event='QueryMemoryLimitExceeded';
```

Result

```text
Ok.
```

Query
```sql
SET system_events_show_zero_values = 1;
SELECT * FROM system.events WHERE event='QueryMemoryLimitExceeded';
```

Result

```text
┌─event────────────────────┬─value─┬─description───────────────────────────────────────────┐
│ QueryMemoryLimitExceeded │     0 │ Number of times when memory limit exceeded for query. │
└──────────────────────────┴───────┴───────────────────────────────────────────────────────┘
```

## allow_nullable_key {#allow-nullable-key}

Allows using of the [Nullable](../../sql-reference/data-types/nullable.md/#data_type-nullable)-typed values in a sorting and a primary key for [MergeTree](../../engines/table-engines/mergetree-family/mergetree.md/#table_engines-mergetree) tables.

Possible values:

- 1 — `Nullable`-type expressions are allowed in keys.
- 0 — `Nullable`-type expressions are not allowed in keys.

Default value: `0`.

:::note
Nullable primary key usually indicates bad design. It is forbidden in almost all main stream DBMS. The feature is mainly for [AggregatingMergeTree](../../engines/table-engines/mergetree-family/aggregatingmergetree.md) and is not heavily tested. Use with care.
:::

:::note
Do not enable this feature in version `<= 21.8`. It's not properly implemented and may lead to server crash.
:::

## aggregate_functions_null_for_empty {#aggregate_functions_null_for_empty}

Enables or disables rewriting all aggregate functions in a query, adding [-OrNull](../../sql-reference/aggregate-functions/combinators.md/#agg-functions-combinator-ornull) suffix to them. Enable it for SQL standard compatibility.
It is implemented via query rewrite (similar to [count_distinct_implementation](#count_distinct_implementation) setting) to get consistent results for distributed queries.

Possible values:

- 0 — Disabled.
- 1 — Enabled.

Default value: 0.

**Example**

Consider the following query with aggregate functions:
```sql
SELECT SUM(-1), MAX(0) FROM system.one WHERE 0;
```

With `aggregate_functions_null_for_empty = 0` it would produce:
```text
┌─SUM(-1)─┬─MAX(0)─┐
│       0 │      0 │
└─────────┴────────┘
```

With `aggregate_functions_null_for_empty = 1` the result would be:
```text
┌─SUMOrNull(-1)─┬─MAXOrNull(0)─┐
│          NULL │         NULL │
└───────────────┴──────────────┘
```

## union_default_mode {#union-default-mode}

Sets a mode for combining `SELECT` query results. The setting is only used when shared with [UNION](../../sql-reference/statements/select/union.md) without explicitly specifying the `UNION ALL` or `UNION DISTINCT`.

Possible values:

- `'DISTINCT'` — ClickHouse outputs rows as a result of combining queries removing duplicate rows.
- `'ALL'` — ClickHouse outputs all rows as a result of combining queries including duplicate rows.
- `''` — ClickHouse generates an exception when used with `UNION`.

Default value: `''`.

See examples in [UNION](../../sql-reference/statements/select/union.md).

## default_table_engine {#default_table_engine}

Default table engine to use when `ENGINE` is not set in a `CREATE` statement.

Possible values:

- a string representing any valid table engine name

Default value: `MergeTree`.

Cloud default value: `SharedMergeTree`.

**Example**

Query:

```sql
SET default_table_engine = 'Log';

SELECT name, value, changed FROM system.settings WHERE name = 'default_table_engine';
```

Result:

```response
┌─name─────────────────┬─value─┬─changed─┐
│ default_table_engine │ Log   │       1 │
└──────────────────────┴───────┴─────────┘
```

In this example, any new table that does not specify an `Engine` will use the `Log` table engine:

Query:

```sql
CREATE TABLE my_table (
    x UInt32,
    y UInt32
);

SHOW CREATE TABLE my_table;
```

Result:

```response
┌─statement────────────────────────────────────────────────────────────────┐
│ CREATE TABLE default.my_table
(
    `x` UInt32,
    `y` UInt32
)
ENGINE = Log
└──────────────────────────────────────────────────────────────────────────┘
```

## default_temporary_table_engine {#default_temporary_table_engine}

Same as [default_table_engine](#default_table_engine) but for temporary tables.

Default value: `Memory`.

In this example, any new temporary table that does not specify an `Engine` will use the `Log` table engine:

Query:

```sql
SET default_temporary_table_engine = 'Log';

CREATE TEMPORARY TABLE my_table (
    x UInt32,
    y UInt32
);

SHOW CREATE TEMPORARY TABLE my_table;
```

Result:

```response
┌─statement────────────────────────────────────────────────────────────────┐
│ CREATE TEMPORARY TABLE default.my_table
(
    `x` UInt32,
    `y` UInt32
)
ENGINE = Log
└──────────────────────────────────────────────────────────────────────────┘
```

## data_type_default_nullable {#data_type_default_nullable}

Allows data types without explicit modifiers [NULL or NOT NULL](../../sql-reference/statements/create/table.md/#null-modifiers) in column definition will be [Nullable](../../sql-reference/data-types/nullable.md/#data_type-nullable).

Possible values:

- 1 — The data types in column definitions are set to `Nullable` by default.
- 0 — The data types in column definitions are set to not `Nullable` by default.

Default value: `0`.

## mysql_map_string_to_text_in_show_columns {#mysql_map_string_to_text_in_show_columns}

When enabled, [String](../../sql-reference/data-types/string.md) ClickHouse data type will be displayed as `TEXT` in [SHOW COLUMNS](../../sql-reference/statements/show.md#show_columns).

Has an effect only when the connection is made through the MySQL wire protocol.

- 0 - Use `BLOB`.
- 1 - Use `TEXT`.

Default value: `1`.

## mysql_map_fixed_string_to_text_in_show_columns {#mysql_map_fixed_string_to_text_in_show_columns}

When enabled, [FixedString](../../sql-reference/data-types/fixedstring.md) ClickHouse data type will be displayed as `TEXT` in [SHOW COLUMNS](../../sql-reference/statements/show.md#show_columns).

Has an effect only when the connection is made through the MySQL wire protocol.

- 0 - Use `BLOB`.
- 1 - Use `TEXT`.

Default value: `1`.

## execute_merges_on_single_replica_time_threshold {#execute-merges-on-single-replica-time-threshold}

Enables special logic to perform merges on replicas.

Possible values:

- Positive integer (in seconds).
- 0 — Special merges logic is not used. Merges happen in the usual way on all the replicas.

Default value: `0`.

**Usage**

Selects one replica to perform the merge on. Sets the time threshold from the start of the merge. Other replicas wait for the merge to finish, then download the result. If the time threshold passes and the selected replica does not perform the merge, then the merge is performed on other replicas as usual.

High values for that threshold may lead to replication delays.

It can be useful when merges are CPU bounded not IO bounded (performing heavy data compression, calculating aggregate functions or default expressions that require a large amount of calculations, or just very high number of tiny merges).

## max_final_threads {#max-final-threads}

Sets the maximum number of parallel threads for the `SELECT` query data read phase with the [FINAL](../../sql-reference/statements/select/from.md#select-from-final) modifier.

Possible values:

- Positive integer.
- 0 or 1 — Disabled. `SELECT` queries are executed in a single thread.

Default value: `max_threads`.

## opentelemetry_start_trace_probability {#opentelemetry-start-trace-probability}

Sets the probability that the ClickHouse can start a trace for executed queries (if no parent [trace context](https://www.w3.org/TR/trace-context/) is supplied).

Possible values:

- 0 — The trace for all executed queries is disabled (if no parent trace context is supplied).
- Positive floating-point number in the range [0..1]. For example, if the setting value is `0,5`, ClickHouse can start a trace on average for half of the queries.
- 1 — The trace for all executed queries is enabled.

Default value: `0`.

## optimize_on_insert {#optimize-on-insert}

Enables or disables data transformation before the insertion, as if merge was done on this block (according to table engine).

Possible values:

- 0 — Disabled.
- 1 — Enabled.

Default value: 1.

**Example**

The difference between enabled and disabled:

Query:

```sql
SET optimize_on_insert = 1;

CREATE TABLE test1 (`FirstTable` UInt32) ENGINE = ReplacingMergeTree ORDER BY FirstTable;

INSERT INTO test1 SELECT number % 2 FROM numbers(5);

SELECT * FROM test1;

SET optimize_on_insert = 0;

CREATE TABLE test2 (`SecondTable` UInt32) ENGINE = ReplacingMergeTree ORDER BY SecondTable;

INSERT INTO test2 SELECT number % 2 FROM numbers(5);

SELECT * FROM test2;
```

Result:

``` text
┌─FirstTable─┐
│          0 │
│          1 │
└────────────┘

┌─SecondTable─┐
│           0 │
│           0 │
│           0 │
│           1 │
│           1 │
└─────────────┘
```

Note that this setting influences [Materialized view](../../sql-reference/statements/create/view.md/#materialized) and [MaterializedMySQL](../../engines/database-engines/materialized-mysql.md) behaviour.

## engine_file_empty_if_not_exists {#engine-file-empty_if-not-exists}

Allows to select data from a file engine table without file.

Possible values:
- 0 — `SELECT` throws exception.
- 1 — `SELECT` returns empty result.

Default value: `0`.

## engine_file_truncate_on_insert {#engine-file-truncate-on-insert}

Enables or disables truncate before insert in [File](../../engines/table-engines/special/file.md) engine tables.

Possible values:
- 0 — `INSERT` query appends new data to the end of the file.
- 1 — `INSERT` query replaces existing content of the file with the new data.

Default value: `0`.

## engine_file_allow_create_multiple_files {#engine_file_allow_create_multiple_files}

Enables or disables creating a new file on each insert in file engine tables if the format has the suffix (`JSON`, `ORC`, `Parquet`, etc.). If enabled, on each insert a new file will be created with a name following this pattern:

`data.Parquet` -> `data.1.Parquet` -> `data.2.Parquet`, etc.

Possible values:
- 0 — `INSERT` query appends new data to the end of the file.
- 1 — `INSERT` query creates a new file.

Default value: `0`.

## engine_file_skip_empty_files {#engine_file_skip_empty_files}

Enables or disables skipping empty files in [File](../../engines/table-engines/special/file.md) engine tables.

Possible values:
- 0 — `SELECT` throws an exception if empty file is not compatible with requested format.
- 1 — `SELECT` returns empty result for empty file.

Default value: `0`.

## storage_file_read_method {#storage_file_read_method}

Method of reading data from storage file, one of: `read`, `pread`, `mmap`. The mmap method does not apply to clickhouse-server (it's intended for clickhouse-local).

Default value: `pread` for clickhouse-server, `mmap` for clickhouse-local.

## s3_truncate_on_insert {#s3_truncate_on_insert}

Enables or disables truncate before inserts in s3 engine tables. If disabled, an exception will be thrown on insert attempts if an S3 object already exists.

Possible values:
- 0 — `INSERT` query appends new data to the end of the file.
- 1 — `INSERT` query replaces existing content of the file with the new data.

Default value: `0`.

## s3_create_new_file_on_insert {#s3_create_new_file_on_insert}

Enables or disables creating a new file on each insert in s3 engine tables. If enabled, on each insert a new S3 object will be created with the key, similar to this pattern:

initial: `data.Parquet.gz` -> `data.1.Parquet.gz` -> `data.2.Parquet.gz`, etc.

Possible values:
- 0 — `INSERT` query appends new data to the end of the file.
- 1 — `INSERT` query creates a new file.

Default value: `0`.

## s3_skip_empty_files {#s3_skip_empty_files}

Enables or disables skipping empty files in [S3](../../engines/table-engines/integrations/s3.md) engine tables.

Possible values:
- 0 — `SELECT` throws an exception if empty file is not compatible with requested format.
- 1 — `SELECT` returns empty result for empty file.

Default value: `0`.

## s3_ignore_file_doesnt_exist {#s3_ignore_file_doesnt_exist}

Ignore absence of file if it does not exist when reading certain keys.

Possible values:
- 1 — `SELECT` returns empty result.
- 0 — `SELECT` throws an exception.

Default value: `0`.

## s3_validate_request_settings {#s3_validate_request_settings}

Enables s3 request settings validation.

Possible values:
- 1 — validate settings.
- 0 — do not validate settings.

Default value: `1`.

## hdfs_truncate_on_insert {#hdfs_truncate_on_insert}

Enables or disables truncation before an insert in hdfs engine tables. If disabled, an exception will be thrown on an attempt to insert if a file in HDFS already exists.

Possible values:
- 0 — `INSERT` query appends new data to the end of the file.
- 1 — `INSERT` query replaces existing content of the file with the new data.

Default value: `0`.

## hdfs_create_new_file_on_insert {#hdfs_create_new_file_on_insert

Enables or disables creating a new file on each insert in HDFS engine tables. If enabled, on each insert a new HDFS file will be created with the name, similar to this pattern:

initial: `data.Parquet.gz` -> `data.1.Parquet.gz` -> `data.2.Parquet.gz`, etc.

Possible values:
- 0 — `INSERT` query appends new data to the end of the file.
- 1 — `INSERT` query creates a new file.

Default value: `0`.

## hdfs_skip_empty_files {#hdfs_skip_empty_files}

Enables or disables skipping empty files in [HDFS](../../engines/table-engines/integrations/hdfs.md) engine tables.

Possible values:
- 0 — `SELECT` throws an exception if empty file is not compatible with requested format.
- 1 — `SELECT` returns empty result for empty file.

Default value: `0`.

## hdfs_throw_on_zero_files_match {#hdfs_throw_on_zero_files_match}

Throw an error if matched zero files according to glob expansion rules.

Possible values:
- 1 — `SELECT` throws an exception.
- 0 — `SELECT` returns empty result.

Default value: `0`.

## hdfs_ignore_file_doesnt_exist {#hdfs_ignore_file_doesnt_exist}

Ignore absence of file if it does not exist when reading certain keys.

Possible values:
- 1 — `SELECT` returns empty result.
- 0 — `SELECT` throws an exception.

Default value: `0`.

## azure_throw_on_zero_files_match {#azure_throw_on_zero_files_match}

Throw an error if matched zero files according to glob expansion rules.

Possible values:
- 1 — `SELECT` throws an exception.
- 0 — `SELECT` returns empty result.

Default value: `0`.

## azure_ignore_file_doesnt_exist {#azure_ignore_file_doesnt_exist}

Ignore absence of file if it does not exist when reading certain keys.

Possible values:
- 1 — `SELECT` returns empty result.
- 0 — `SELECT` throws an exception.

Default value: `0`.

## azure_skip_empty_files {#azure_skip_empty_files}

Enables or disables skipping empty files in S3 engine.

Possible values:
- 0 — `SELECT` throws an exception if empty file is not compatible with requested format.
- 1 — `SELECT` returns empty result for empty file.

Default value: `0`.

## engine_url_skip_empty_files {#engine_url_skip_empty_files}

Enables or disables skipping empty files in [URL](../../engines/table-engines/special/url.md) engine tables.

Possible values:
- 0 — `SELECT` throws an exception if empty file is not compatible with requested format.
- 1 — `SELECT` returns empty result for empty file.

Default value: `0`.

## enable_url_encoding {#enable_url_encoding}

Allows to enable/disable decoding/encoding path in uri in [URL](../../engines/table-engines/special/url.md) engine tables.

Enabled by default.

## database_atomic_wait_for_drop_and_detach_synchronously {#database_atomic_wait_for_drop_and_detach_synchronously}

Adds a modifier `SYNC` to all `DROP` and `DETACH` queries.

Possible values:

- 0 — Queries will be executed with delay.
- 1 — Queries will be executed without delay.

Default value: `0`.

## show_table_uuid_in_table_create_query_if_not_nil {#show_table_uuid_in_table_create_query_if_not_nil}

Sets the `SHOW TABLE` query display.

Possible values:

- 0 — The query will be displayed without table UUID.
- 1 — The query will be displayed with table UUID.

Default value: `0`.

## allow_experimental_live_view {#allow-experimental-live-view}

Allows creation of a deprecated LIVE VIEW.

Possible values:

- 0 — Working with live views is disabled.
- 1 — Working with live views is enabled.

Default value: `0`.

## live_view_heartbeat_interval {#live-view-heartbeat-interval}

Deprecated.

## max_live_view_insert_blocks_before_refresh {#max-live-view-insert-blocks-before-refresh}

Deprecated.

## periodic_live_view_refresh {#periodic-live-view-refresh}

Deprecated.

## http_connection_timeout {#http_connection_timeout}

HTTP connection timeout (in seconds).

Possible values:

- Any positive integer.
- 0 - Disabled (infinite timeout).

Default value: 1.

## http_send_timeout {#http_send_timeout}

HTTP send timeout (in seconds).

Possible values:

- Any positive integer.
- 0 - Disabled (infinite timeout).

Default value: 30.

:::note
It's applicable only to the default profile. A server reboot is required for the changes to take effect.
:::

## http_receive_timeout {#http_receive_timeout}

HTTP receive timeout (in seconds).

Possible values:

- Any positive integer.
- 0 - Disabled (infinite timeout).

Default value: 30.

## check_query_single_value_result {#check_query_single_value_result}

Defines the level of detail for the [CHECK TABLE](../../sql-reference/statements/check-table.md/#checking-mergetree-tables) query result for `MergeTree` family engines .

Possible values:

- 0 — the query shows a check status for every individual data part of a table.
- 1 — the query shows the general table check status.

Default value: `0`.

## prefer_column_name_to_alias {#prefer-column-name-to-alias}

Enables or disables using the original column names instead of aliases in query expressions and clauses. It especially matters when alias is the same as the column name, see [Expression Aliases](../../sql-reference/syntax.md/#notes-on-usage). Enable this setting to make aliases syntax rules in ClickHouse more compatible with most other database engines.

Possible values:

- 0 — The column name is substituted with the alias.
- 1 — The column name is not substituted with the alias.

Default value: `0`.

**Example**

The difference between enabled and disabled:

Query:

```sql
SET prefer_column_name_to_alias = 0;
SELECT avg(number) AS number, max(number) FROM numbers(10);
```

Result:

```text
Received exception from server (version 21.5.1):
Code: 184. DB::Exception: Received from localhost:9000. DB::Exception: Aggregate function avg(number) is found inside another aggregate function in query: While processing avg(number) AS number.
```

Query:

```sql
SET prefer_column_name_to_alias = 1;
SELECT avg(number) AS number, max(number) FROM numbers(10);
```

Result:

```text
┌─number─┬─max(number)─┐
│    4.5 │           9 │
└────────┴─────────────┘
```

## limit {#limit}

Sets the maximum number of rows to get from the query result. It adjusts the value set by the [LIMIT](../../sql-reference/statements/select/limit.md/#limit-clause) clause, so that the limit, specified in the query, cannot exceed the limit, set by this setting.

Possible values:

- 0 — The number of rows is not limited.
- Positive integer.

Default value: `0`.

## offset {#offset}

Sets the number of rows to skip before starting to return rows from the query. It adjusts the offset set by the [OFFSET](../../sql-reference/statements/select/offset.md/#offset-fetch) clause, so that these two values are summarized.

Possible values:

- 0 — No rows are skipped .
- Positive integer.

Default value: `0`.

**Example**

Input table:

``` sql
CREATE TABLE test (i UInt64) ENGINE = MergeTree() ORDER BY i;
INSERT INTO test SELECT number FROM numbers(500);
```

Query:

``` sql
SET limit = 5;
SET offset = 7;
SELECT * FROM test LIMIT 10 OFFSET 100;
```
Result:

``` text
┌───i─┐
│ 107 │
│ 108 │
│ 109 │
└─────┘
```

## optimize_syntax_fuse_functions {#optimize_syntax_fuse_functions}

Enables to fuse aggregate functions with identical argument. It rewrites query contains at least two aggregate functions from [sum](../../sql-reference/aggregate-functions/reference/sum.md/#agg_function-sum), [count](../../sql-reference/aggregate-functions/reference/count.md/#agg_function-count) or [avg](../../sql-reference/aggregate-functions/reference/avg.md/#agg_function-avg) with identical argument to [sumCount](../../sql-reference/aggregate-functions/reference/sumcount.md/#agg_function-sumCount).

Possible values:

- 0 — Functions with identical argument are not fused.
- 1 — Functions with identical argument are fused.

Default value: `0`.

**Example**

Query:

``` sql
CREATE TABLE fuse_tbl(a Int8, b Int8) Engine = Log;
SET optimize_syntax_fuse_functions = 1;
EXPLAIN SYNTAX SELECT sum(a), sum(b), count(b), avg(b) from fuse_tbl FORMAT TSV;
```

Result:

``` text
SELECT
    sum(a),
    sumCount(b).1,
    sumCount(b).2,
    (sumCount(b).1) / (sumCount(b).2)
FROM fuse_tbl
```

## optimize_rewrite_aggregate_function_with_if

Rewrite aggregate functions with if expression as argument when logically equivalent.
For example, `avg(if(cond, col, null))` can be rewritten to `avgOrNullIf(cond, col)`. It may improve performance.

:::note
Supported only with experimental analyzer (`allow_experimental_analyzer = 1`).
:::

## database_replicated_initial_query_timeout_sec {#database_replicated_initial_query_timeout_sec}

Sets how long initial DDL query should wait for Replicated database to process previous DDL queue entries in seconds.

Possible values:

- Positive integer.
- 0 — Unlimited.

Default value: `300`.

## distributed_ddl_task_timeout {#distributed_ddl_task_timeout}

Sets timeout for DDL query responses from all hosts in cluster. If a DDL request has not been performed on all hosts, a response will contain a timeout error and a request will be executed in an async mode. Negative value means infinite.

Possible values:

- Positive integer.
- 0 — Async mode.
- Negative integer — infinite timeout.

Default value: `180`.

## distributed_ddl_output_mode {#distributed_ddl_output_mode}

Sets format of distributed DDL query result.

Possible values:

- `throw` — Returns result set with query execution status for all hosts where query is finished. If query has failed on some hosts, then it will rethrow the first exception. If query is not finished yet on some hosts and [distributed_ddl_task_timeout](#distributed_ddl_task_timeout) exceeded, then it throws `TIMEOUT_EXCEEDED` exception.
- `none` — Is similar to throw, but distributed DDL query returns no result set.
- `null_status_on_timeout` — Returns `NULL` as execution status in some rows of result set instead of throwing `TIMEOUT_EXCEEDED` if query is not finished on the corresponding hosts.
- `never_throw` — Do not throw `TIMEOUT_EXCEEDED` and do not rethrow exceptions if query has failed on some hosts.
- `none_only_active` - similar to `none`, but doesn't wait for inactive replicas of the `Replicated` database. Note: with this mode it's impossible to figure out that the query was not executed on some replica and will be executed in background.
- `null_status_on_timeout_only_active` — similar to `null_status_on_timeout`, but doesn't wait for inactive replicas of the `Replicated` database
- `throw_only_active` — similar to `throw`, but doesn't wait for inactive replicas of the `Replicated` database

Default value: `throw`.

Cloud default value: `none`.

## flatten_nested {#flatten-nested}

Sets the data format of a [nested](../../sql-reference/data-types/nested-data-structures/index.md) columns.

Possible values:

- 1 — Nested column is flattened to separate arrays.
- 0 — Nested column stays a single array of tuples.

Default value: `1`.

**Usage**

If the setting is set to `0`, it is possible to use an arbitrary level of nesting.

**Examples**

Query:

``` sql
SET flatten_nested = 1;
CREATE TABLE t_nest (`n` Nested(a UInt32, b UInt32)) ENGINE = MergeTree ORDER BY tuple();

SHOW CREATE TABLE t_nest;
```

Result:

``` text
┌─statement───────────────────────────────────────────────────────────────────────────────────────────────────────────────────────────────────────┐
│ CREATE TABLE default.t_nest
(
    `n.a` Array(UInt32),
    `n.b` Array(UInt32)
)
ENGINE = MergeTree
ORDER BY tuple()
SETTINGS index_granularity = 8192 │
└─────────────────────────────────────────────────────────────────────────────────────────────────────────────────────────────────────────────────┘
```

Query:

``` sql
SET flatten_nested = 0;

CREATE TABLE t_nest (`n` Nested(a UInt32, b UInt32)) ENGINE = MergeTree ORDER BY tuple();

SHOW CREATE TABLE t_nest;
```

Result:

``` text
┌─statement──────────────────────────────────────────────────────────────────────────────────────────────────────────────────────────┐
│ CREATE TABLE default.t_nest
(
    `n` Nested(a UInt32, b UInt32)
)
ENGINE = MergeTree
ORDER BY tuple()
SETTINGS index_granularity = 8192 │
└────────────────────────────────────────────────────────────────────────────────────────────────────────────────────────────────────┘
```

## external_table_functions_use_nulls {#external-table-functions-use-nulls}

Defines how [mysql](../../sql-reference/table-functions/mysql.md), [postgresql](../../sql-reference/table-functions/postgresql.md) and [odbc](../../sql-reference/table-functions/odbc.md) table functions use Nullable columns.

Possible values:

- 0 — The table function explicitly uses Nullable columns.
- 1 — The table function implicitly uses Nullable columns.

Default value: `1`.

**Usage**

If the setting is set to `0`, the table function does not make Nullable columns and inserts default values instead of NULL. This is also applicable for NULL values inside arrays.

## optimize_use_projections {#optimize_use_projections}

Enables or disables [projection](../../engines/table-engines/mergetree-family/mergetree.md/#projections) optimization when processing `SELECT` queries.

Possible values:

- 0 — Projection optimization disabled.
- 1 — Projection optimization enabled.

Default value: `1`.

## force_optimize_projection {#force-optimize-projection}

Enables or disables the obligatory use of [projections](../../engines/table-engines/mergetree-family/mergetree.md/#projections) in `SELECT` queries, when projection optimization is enabled (see [optimize_use_projections](#optimize_use_projections) setting).

Possible values:

- 0 — Projection optimization is not obligatory.
- 1 — Projection optimization is obligatory.

Default value: `0`.

## force_optimize_projection_name {#force-optimize-projection_name}

If it is set to a non-empty string, check that this projection is used in the query at least once.

Possible values:

- string: name of projection that used in a query

Default value: `''`.

## preferred_optimize_projection_name {#preferred_optimize_projection_name}

If it is set to a non-empty string, ClickHouse will try to apply specified projection in query.


Possible values:

- string: name of preferred projection

Default value: `''`.

## alter_sync {#alter-sync}

Allows to set up waiting for actions to be executed on replicas by [ALTER](../../sql-reference/statements/alter/index.md), [OPTIMIZE](../../sql-reference/statements/optimize.md) or [TRUNCATE](../../sql-reference/statements/truncate.md) queries.

Possible values:

- 0 — Do not wait.
- 1 — Wait for own execution.
- 2 — Wait for everyone.

Default value: `1`.

Cloud default value: `0`.

:::note
`alter_sync` is applicable to `Replicated` tables only, it does nothing to alters of not `Replicated` tables.
:::

## replication_wait_for_inactive_replica_timeout {#replication-wait-for-inactive-replica-timeout}

Specifies how long (in seconds) to wait for inactive replicas to execute [ALTER](../../sql-reference/statements/alter/index.md), [OPTIMIZE](../../sql-reference/statements/optimize.md) or [TRUNCATE](../../sql-reference/statements/truncate.md) queries.

Possible values:

- 0 — Do not wait.
- Negative integer — Wait for unlimited time.
- Positive integer — The number of seconds to wait.

Default value: `120` seconds.

## regexp_max_matches_per_row {#regexp-max-matches-per-row}

Sets the maximum number of matches for a single regular expression per row. Use it to protect against memory overload when using greedy regular expression in the [extractAllGroupsHorizontal](../../sql-reference/functions/string-search-functions.md/#extractallgroups-horizontal) function.

Possible values:

- Positive integer.

Default value: `1000`.

## http_max_single_read_retries {#http-max-single-read-retries}

Sets the maximum number of retries during a single HTTP read.

Possible values:

- Positive integer.

Default value: `1024`.

## log_queries_probability {#log-queries-probability}

Allows a user to write to [query_log](../../operations/system-tables/query_log.md), [query_thread_log](../../operations/system-tables/query_thread_log.md), and [query_views_log](../../operations/system-tables/query_views_log.md) system tables only a sample of queries selected randomly with the specified probability. It helps to reduce the load with a large volume of queries in a second.

Possible values:

- 0 — Queries are not logged in the system tables.
- Positive floating-point number in the range [0..1]. For example, if the setting value is `0.5`, about half of the queries are logged in the system tables.
- 1 — All queries are logged in the system tables.

Default value: `1`.

## short_circuit_function_evaluation {#short-circuit-function-evaluation}

Allows calculating the [if](../../sql-reference/functions/conditional-functions.md/#if), [multiIf](../../sql-reference/functions/conditional-functions.md/#multiif), [and](../../sql-reference/functions/logical-functions.md/#logical-and-function), and [or](../../sql-reference/functions/logical-functions.md/#logical-or-function) functions according to a [short scheme](https://en.wikipedia.org/wiki/Short-circuit_evaluation). This helps optimize the execution of complex expressions in these functions and prevent possible exceptions (such as division by zero when it is not expected).

Possible values:

- `enable` — Enables short-circuit function evaluation for functions that are suitable for it (can throw an exception or computationally heavy).
- `force_enable` — Enables short-circuit function evaluation for all functions.
- `disable` — Disables short-circuit function evaluation.

Default value: `enable`.

## max_hyperscan_regexp_length {#max-hyperscan-regexp-length}

Defines the maximum length for each regular expression in the [hyperscan multi-match functions](../../sql-reference/functions/string-search-functions.md/#multimatchanyhaystack-pattern1-pattern2-patternn).

Possible values:

- Positive integer.
- 0 - The length is not limited.

Default value: `0`.

**Example**

Query:

```sql
SELECT multiMatchAny('abcd', ['ab','bcd','c','d']) SETTINGS max_hyperscan_regexp_length = 3;
```

Result:

```text
┌─multiMatchAny('abcd', ['ab', 'bcd', 'c', 'd'])─┐
│                                              1 │
└────────────────────────────────────────────────┘
```

Query:

```sql
SELECT multiMatchAny('abcd', ['ab','bcd','c','d']) SETTINGS max_hyperscan_regexp_length = 2;
```

Result:

```text
Exception: Regexp length too large.
```

**See Also**

- [max_hyperscan_regexp_total_length](#max-hyperscan-regexp-total-length)

## max_hyperscan_regexp_total_length {#max-hyperscan-regexp-total-length}

Sets the maximum length total of all regular expressions in each [hyperscan multi-match function](../../sql-reference/functions/string-search-functions.md/#multimatchanyhaystack-pattern1-pattern2-patternn).

Possible values:

- Positive integer.
- 0 - The length is not limited.

Default value: `0`.

**Example**

Query:

```sql
SELECT multiMatchAny('abcd', ['a','b','c','d']) SETTINGS max_hyperscan_regexp_total_length = 5;
```

Result:

```text
┌─multiMatchAny('abcd', ['a', 'b', 'c', 'd'])─┐
│                                           1 │
└─────────────────────────────────────────────┘
```

Query:

```sql
SELECT multiMatchAny('abcd', ['ab','bc','c','d']) SETTINGS max_hyperscan_regexp_total_length = 5;
```

Result:

```text
Exception: Total regexp lengths too large.
```

**See Also**

- [max_hyperscan_regexp_length](#max-hyperscan-regexp-length)

## enable_positional_arguments {#enable-positional-arguments}

Enables or disables supporting positional arguments for [GROUP BY](../../sql-reference/statements/select/group-by.md), [LIMIT BY](../../sql-reference/statements/select/limit-by.md), [ORDER BY](../../sql-reference/statements/select/order-by.md) statements.

Possible values:

- 0 — Positional arguments aren't supported.
- 1 — Positional arguments are supported: column numbers can use instead of column names.

Default value: `1`.

**Example**

Query:

```sql
CREATE TABLE positional_arguments(one Int, two Int, three Int) ENGINE=Memory();

INSERT INTO positional_arguments VALUES (10, 20, 30), (20, 20, 10), (30, 10, 20);

SELECT * FROM positional_arguments ORDER BY 2,3;
```

Result:

```text
┌─one─┬─two─┬─three─┐
│  30 │  10 │   20  │
│  20 │  20 │   10  │
│  10 │  20 │   30  │
└─────┴─────┴───────┘
```

## enable_order_by_all {#enable-order-by-all}

Enables or disables sorting with `ORDER BY ALL` syntax, see [ORDER BY](../../sql-reference/statements/select/order-by.md).

Possible values:

- 0 — Disable ORDER BY ALL.
- 1 — Enable ORDER BY ALL.

Default value: `1`.

**Example**

Query:

```sql
CREATE TABLE TAB(C1 Int, C2 Int, ALL Int) ENGINE=Memory();

INSERT INTO TAB VALUES (10, 20, 30), (20, 20, 10), (30, 10, 20);

SELECT * FROM TAB ORDER BY ALL; -- returns an error that ALL is ambiguous

SELECT * FROM TAB ORDER BY ALL SETTINGS enable_order_by_all = 0;
```

Result:

```text
┌─C1─┬─C2─┬─ALL─┐
│ 20 │ 20 │  10 │
│ 30 │ 10 │  20 │
│ 10 │ 20 │  30 │
└────┴────┴─────┘
```

## splitby_max_substrings_includes_remaining_string {#splitby_max_substrings_includes_remaining_string}

Controls whether function [splitBy*()](../../sql-reference/functions/splitting-merging-functions.md) with argument `max_substrings` > 0 will include the remaining string in the last element of the result array.

Possible values:

- `0` - The remaining string will not be included in the last element of the result array.
- `1` - The remaining string will be included in the last element of the result array. This is the behavior of Spark's [`split()`](https://spark.apache.org/docs/3.1.2/api/python/reference/api/pyspark.sql.functions.split.html) function and Python's ['string.split()'](https://docs.python.org/3/library/stdtypes.html#str.split) method.

Default value: `0`

## enable_extended_results_for_datetime_functions {#enable-extended-results-for-datetime-functions}

Enables or disables returning results of type:
- `Date32` with extended range (compared to type `Date`) for functions [toStartOfYear](../../sql-reference/functions/date-time-functions.md#tostartofyear), [toStartOfISOYear](../../sql-reference/functions/date-time-functions.md#tostartofisoyear), [toStartOfQuarter](../../sql-reference/functions/date-time-functions.md#tostartofquarter), [toStartOfMonth](../../sql-reference/functions/date-time-functions.md#tostartofmonth), [toLastDayOfMonth](../../sql-reference/functions/date-time-functions.md#tolastdayofmonth), [toStartOfWeek](../../sql-reference/functions/date-time-functions.md#tostartofweek), [toLastDayOfWeek](../../sql-reference/functions/date-time-functions.md#tolastdayofweek) and [toMonday](../../sql-reference/functions/date-time-functions.md#tomonday).
- `DateTime64` with extended range (compared to type `DateTime`) for functions [toStartOfDay](../../sql-reference/functions/date-time-functions.md#tostartofday), [toStartOfHour](../../sql-reference/functions/date-time-functions.md#tostartofhour), [toStartOfMinute](../../sql-reference/functions/date-time-functions.md#tostartofminute), [toStartOfFiveMinutes](../../sql-reference/functions/date-time-functions.md#tostartoffiveminutes), [toStartOfTenMinutes](../../sql-reference/functions/date-time-functions.md#tostartoftenminutes), [toStartOfFifteenMinutes](../../sql-reference/functions/date-time-functions.md#tostartoffifteenminutes) and [timeSlot](../../sql-reference/functions/date-time-functions.md#timeslot).

Possible values:

- 0 — Functions return `Date` or `DateTime` for all types of arguments.
- 1 — Functions return `Date32` or `DateTime64` for `Date32` or `DateTime64` arguments and `Date` or `DateTime` otherwise.

Default value: `0`.


## function_locate_has_mysql_compatible_argument_order {#function-locate-has-mysql-compatible-argument-order}

Controls the order of arguments in function [locate](../../sql-reference/functions/string-search-functions.md#locate).

Possible values:

- 0 — Function `locate` accepts arguments `(haystack, needle[, start_pos])`.
- 1 — Function `locate` accepts arguments `(needle, haystack, [, start_pos])` (MySQL-compatible behavior)

Default value: `1`.

## date_time_overflow_behavior {#date_time_overflow_behavior}

Defines the behavior when [Date](../../sql-reference/data-types/date.md), [Date32](../../sql-reference/data-types/date32.md), [DateTime](../../sql-reference/data-types/datetime.md), [DateTime64](../../sql-reference/data-types/datetime64.md) or integers are converted into Date, Date32, DateTime or DateTime64 but the value cannot be represented in the result type.

Possible values:

- `ignore` — Silently ignore overflows. The result is random.
- `throw` — Throw an exception in case of conversion overflow.
- `saturate` — Silently saturate the result. If the value is smaller than the smallest value that can be represented by the target type, the result is chosen as the smallest representable value. If the value is bigger than the largest value that can be represented by the target type, the result is chosen as the largest representable value.

Default value: `ignore`.

## optimize_move_to_prewhere {#optimize_move_to_prewhere}

Enables or disables automatic [PREWHERE](../../sql-reference/statements/select/prewhere.md) optimization in [SELECT](../../sql-reference/statements/select/index.md) queries.

Works only for [*MergeTree](../../engines/table-engines/mergetree-family/index.md) tables.

Possible values:

- 0 — Automatic `PREWHERE` optimization is disabled.
- 1 — Automatic `PREWHERE` optimization is enabled.

Default value: `1`.

## optimize_move_to_prewhere_if_final {#optimize_move_to_prewhere_if_final}

Enables or disables automatic [PREWHERE](../../sql-reference/statements/select/prewhere.md) optimization in [SELECT](../../sql-reference/statements/select/index.md) queries with [FINAL](../../sql-reference/statements/select/from.md#select-from-final) modifier.

Works only for [*MergeTree](../../engines/table-engines/mergetree-family/index.md) tables.

Possible values:

- 0 — Automatic `PREWHERE` optimization in `SELECT` queries with `FINAL` modifier is disabled.
- 1 — Automatic `PREWHERE` optimization in `SELECT` queries with `FINAL` modifier is enabled.

Default value: `0`.

**See Also**

- [optimize_move_to_prewhere](#optimize_move_to_prewhere) setting

## optimize_using_constraints

Use [constraints](../../sql-reference/statements/create/table.md#constraints) for query optimization. The default is `false`.

Possible values:

- true, false

## optimize_append_index

Use [constraints](../../sql-reference/statements/create/table.md#constraints) in order to append index condition. The default is `false`.

Possible values:

- true, false

## optimize_substitute_columns

Use [constraints](../../sql-reference/statements/create/table.md#constraints) for column substitution. The default is `false`.

Possible values:

- true, false

## describe_include_subcolumns {#describe_include_subcolumns}

Enables describing subcolumns for a [DESCRIBE](../../sql-reference/statements/describe-table.md) query. For example, members of a [Tuple](../../sql-reference/data-types/tuple.md) or subcolumns of a [Map](../../sql-reference/data-types/map.md/#map-subcolumns), [Nullable](../../sql-reference/data-types/nullable.md/#finding-null) or an [Array](../../sql-reference/data-types/array.md/#array-size) data type.

Possible values:

- 0 — Subcolumns are not included in `DESCRIBE` queries.
- 1 — Subcolumns are included in `DESCRIBE` queries.

Default value: `0`.

**Example**

See an example for the [DESCRIBE](../../sql-reference/statements/describe-table.md) statement.


## alter_partition_verbose_result {#alter-partition-verbose-result}

Enables or disables the display of information about the parts to which the manipulation operations with partitions and parts have been successfully applied.
Applicable to [ATTACH PARTITION|PART](../../sql-reference/statements/alter/partition.md/#alter_attach-partition) and to [FREEZE PARTITION](../../sql-reference/statements/alter/partition.md/#alter_freeze-partition).

Possible values:

- 0 — disable verbosity.
- 1 — enable verbosity.

Default value: `0`.

**Example**

```sql
CREATE TABLE test(a Int64, d Date, s String) ENGINE = MergeTree PARTITION BY toYYYYMM(d) ORDER BY a;
INSERT INTO test VALUES(1, '2021-01-01', '');
INSERT INTO test VALUES(1, '2021-01-01', '');
ALTER TABLE test DETACH PARTITION ID '202101';

ALTER TABLE test ATTACH PARTITION ID '202101' SETTINGS alter_partition_verbose_result = 1;

┌─command_type─────┬─partition_id─┬─part_name────┬─old_part_name─┐
│ ATTACH PARTITION │ 202101       │ 202101_7_7_0 │ 202101_5_5_0  │
│ ATTACH PARTITION │ 202101       │ 202101_8_8_0 │ 202101_6_6_0  │
└──────────────────┴──────────────┴──────────────┴───────────────┘

ALTER TABLE test FREEZE SETTINGS alter_partition_verbose_result = 1;

┌─command_type─┬─partition_id─┬─part_name────┬─backup_name─┬─backup_path───────────────────┬─part_backup_path────────────────────────────────────────────┐
│ FREEZE ALL   │ 202101       │ 202101_7_7_0 │ 8           │ /var/lib/clickhouse/shadow/8/ │ /var/lib/clickhouse/shadow/8/data/default/test/202101_7_7_0 │
│ FREEZE ALL   │ 202101       │ 202101_8_8_0 │ 8           │ /var/lib/clickhouse/shadow/8/ │ /var/lib/clickhouse/shadow/8/data/default/test/202101_8_8_0 │
└──────────────┴──────────────┴──────────────┴─────────────┴───────────────────────────────┴─────────────────────────────────────────────────────────────┘
```

## min_bytes_to_use_mmap_io {#min-bytes-to-use-mmap-io}

This is an experimental setting. Sets the minimum amount of memory for reading large files without copying data from the kernel to userspace. Recommended threshold is about 64 MB, because [mmap/munmap](https://en.wikipedia.org/wiki/Mmap) is slow. It makes sense only for large files and helps only if data reside in the page cache.

Possible values:

- Positive integer.
- 0 — Big files read with only copying data from kernel to userspace.

Default value: `0`.

## shutdown_wait_unfinished_queries {#shutdown_wait_unfinished_queries}

Enables or disables waiting unfinished queries when shutdown server.

Possible values:

- 0 — Disabled.
- 1 — Enabled. The wait time equal shutdown_wait_unfinished config.

Default value: 0.

## shutdown_wait_unfinished {#shutdown_wait_unfinished}

The waiting time in seconds for currently handled connections when shutdown server.

Default Value: 5.

## memory_overcommit_ratio_denominator {#memory_overcommit_ratio_denominator}

It represents soft memory limit in case when hard limit is reached on user level.
This value is used to compute overcommit ratio for the query.
Zero means skip the query.
Read more about [memory overcommit](memory-overcommit.md).

Default value: `1GiB`.

## memory_usage_overcommit_max_wait_microseconds {#memory_usage_overcommit_max_wait_microseconds}

Maximum time thread will wait for memory to be freed in the case of memory overcommit on a user level.
If the timeout is reached and memory is not freed, an exception is thrown.
Read more about [memory overcommit](memory-overcommit.md).

Default value: `5000000`.

## memory_overcommit_ratio_denominator_for_user {#memory_overcommit_ratio_denominator_for_user}

It represents soft memory limit in case when hard limit is reached on global level.
This value is used to compute overcommit ratio for the query.
Zero means skip the query.
Read more about [memory overcommit](memory-overcommit.md).

Default value: `1GiB`.

## Schema Inference settings

See [schema inference](../../interfaces/schema-inference.md#schema-inference-modes) documentation for more details.

### schema_inference_use_cache_for_file {schema_inference_use_cache_for_file}

Enable schemas cache for schema inference in `file` table function.

Default value: `true`.

### schema_inference_use_cache_for_s3 {schema_inference_use_cache_for_s3}

Enable schemas cache for schema inference in `s3` table function.

Default value: `true`.

### schema_inference_use_cache_for_url {schema_inference_use_cache_for_url}

Enable schemas cache for schema inference in `url` table function.

Default value: `true`.

### schema_inference_use_cache_for_hdfs {schema_inference_use_cache_for_hdfs}

Enable schemas cache for schema inference in `hdfs` table function.

Default value: `true`.

### schema_inference_cache_require_modification_time_for_url {#schema_inference_cache_require_modification_time_for_url}

Use schema from cache for URL with last modification time validation (for urls with Last-Modified header). If this setting is enabled and URL doesn't have Last-Modified header, schema from cache won't be used.

Default value: `true`.

### use_structure_from_insertion_table_in_table_functions {use_structure_from_insertion_table_in_table_functions}

Use structure from insertion table instead of schema inference from data.

Possible values:
- 0 - disabled
- 1 - enabled
- 2 - auto

Default value: 2.

### schema_inference_mode {schema_inference_mode}

The mode of schema inference. Possible values: `default` and `union`.
See [schema inference modes](../../interfaces/schema-inference.md#schema-inference-modes) section for more details.

Default value: `default`.

## compatibility {#compatibility}

The `compatibility` setting causes ClickHouse to use the default settings of a previous version of ClickHouse, where the previous version is provided as the setting.

If settings are set to non-default values, then those settings are honored (only settings that have not been modified are affected by the `compatibility` setting).

This setting takes a ClickHouse version number as a string, like `22.3`, `22.8`. An empty value means that this setting is disabled.

Disabled by default.

:::note
In ClickHouse Cloud the compatibility setting must be set by ClickHouse Cloud support.  Please [open a case](https://clickhouse.cloud/support) to have it set.
:::

## allow_settings_after_format_in_insert {#allow_settings_after_format_in_insert}

Control whether `SETTINGS` after `FORMAT` in `INSERT` queries is allowed or not. It is not recommended to use this, since this may interpret part of `SETTINGS` as values.

Example:

```sql
INSERT INTO FUNCTION null('foo String') SETTINGS max_threads=1 VALUES ('bar');
```

But the following query will work only with `allow_settings_after_format_in_insert`:

```sql
SET allow_settings_after_format_in_insert=1;
INSERT INTO FUNCTION null('foo String') VALUES ('bar') SETTINGS max_threads=1;
```

Possible values:

- 0 — Disallow.
- 1 — Allow.

Default value: `0`.

:::note
Use this setting only for backward compatibility if your use cases depend on old syntax.
:::

## session_timezone {#session_timezone}

Sets the implicit time zone of the current session or query.
The implicit time zone is the time zone applied to values of type DateTime/DateTime64 which have no explicitly specified time zone.
The setting takes precedence over the globally configured (server-level) implicit time zone.
A value of '' (empty string) means that the implicit time zone of the current session or query is equal to the [server time zone](../server-configuration-parameters/settings.md#server_configuration_parameters-timezone).

You can use functions `timeZone()` and `serverTimeZone()` to get the session time zone and server time zone.

Possible values:

-    Any time zone name from `system.time_zones`, e.g. `Europe/Berlin`, `UTC` or `Zulu`

Default value: `''`.

Examples:

```sql
SELECT timeZone(), serverTimeZone() FORMAT TSV

Europe/Berlin	Europe/Berlin
```

```sql
SELECT timeZone(), serverTimeZone() SETTINGS session_timezone = 'Asia/Novosibirsk' FORMAT TSV

Asia/Novosibirsk	Europe/Berlin
```

Assign session time zone 'America/Denver' to the inner DateTime without explicitly specified time zone:

```sql
SELECT toDateTime64(toDateTime64('1999-12-12 23:23:23.123', 3), 3, 'Europe/Zurich') SETTINGS session_timezone = 'America/Denver' FORMAT TSV

1999-12-13 07:23:23.123
```

:::warning
Not all functions that parse DateTime/DateTime64 respect `session_timezone`. This can lead to subtle errors.
See the following example and explanation.
:::

```sql
CREATE TABLE test_tz (`d` DateTime('UTC')) ENGINE = Memory AS SELECT toDateTime('2000-01-01 00:00:00', 'UTC');

SELECT *, timeZone() FROM test_tz WHERE d = toDateTime('2000-01-01 00:00:00') SETTINGS session_timezone = 'Asia/Novosibirsk'
0 rows in set.

SELECT *, timeZone() FROM test_tz WHERE d = '2000-01-01 00:00:00' SETTINGS session_timezone = 'Asia/Novosibirsk'
┌───────────────────d─┬─timeZone()───────┐
│ 2000-01-01 00:00:00 │ Asia/Novosibirsk │
└─────────────────────┴──────────────────┘
```

This happens due to different parsing pipelines:

- `toDateTime()` without explicitly given time zone used in the first `SELECT` query honors setting `session_timezone` and the global time zone.
- In the second query, a DateTime is parsed from a String, and inherits the type and time zone of the existing column`d`. Thus, setting `session_timezone` and the global time zone are not honored.

**See also**

- [timezone](../server-configuration-parameters/settings.md#server_configuration_parameters-timezone)

## final {#final}

Automatically applies [FINAL](../../sql-reference/statements/select/from.md#final-modifier) modifier to all tables in a query, to tables where [FINAL](../../sql-reference/statements/select/from.md#final-modifier) is applicable, including joined tables and tables in sub-queries, and
distributed tables.

Possible values:

- 0 - disabled
- 1 - enabled

Default value: `0`.

Example:

```sql
CREATE TABLE test
(
    key Int64,
    some String
)
ENGINE = ReplacingMergeTree
ORDER BY key;

INSERT INTO test FORMAT Values (1, 'first');
INSERT INTO test FORMAT Values (1, 'second');

SELECT * FROM test;
┌─key─┬─some───┐
│   1 │ second │
└─────┴────────┘
┌─key─┬─some──┐
│   1 │ first │
└─────┴───────┘

SELECT * FROM test SETTINGS final = 1;
┌─key─┬─some───┐
│   1 │ second │
└─────┴────────┘

SET final = 1;
SELECT * FROM test;
┌─key─┬─some───┐
│   1 │ second │
└─────┴────────┘
```

## asterisk_include_materialized_columns {#asterisk_include_materialized_columns}

Include [MATERIALIZED](../../sql-reference/statements/create/table.md#materialized) columns for wildcard query (`SELECT *`).

Possible values:

- 0 - disabled
- 1 - enabled

Default value: `0`.

## asterisk_include_alias_columns {#asterisk_include_alias_columns}

Include [ALIAS](../../sql-reference/statements/create/table.md#alias) columns for wildcard query (`SELECT *`).

Possible values:

- 0 - disabled
- 1 - enabled

Default value: `0`.

## async_socket_for_remote {#async_socket_for_remote}

Enables asynchronous read from socket while executing remote query.

Enabled by default.

## async_query_sending_for_remote {#async_query_sending_for_remote}

Enables asynchronous connection creation and query sending while executing remote query.

Enabled by default.

## use_hedged_requests {#use_hedged_requests}

Enables hedged requests logic for remote queries. It allows to establish many connections with different replicas for query.
New connection is enabled in case existent connection(s) with replica(s) were not established within `hedged_connection_timeout`
or no data was received within `receive_data_timeout`. Query uses the first connection which send non empty progress packet (or data packet, if `allow_changing_replica_until_first_data_packet`);
other connections are cancelled. Queries with `max_parallel_replicas > 1` are supported.

Enabled by default.

Disabled by default on Cloud.

## hedged_connection_timeout {#hedged_connection_timeout}

If we can't establish connection with replica after this timeout in hedged requests, we start working with the next replica without cancelling connection to the previous.
Timeout value is in milliseconds.

Default value: `50`.

## receive_data_timeout {#receive_data_timeout}

This timeout is set when the query is sent to the replica in hedged requests, if we don't receive first packet of data and we don't make any progress in query execution after this timeout,
we start working with the next replica, without cancelling connection to the previous.
Timeout value is in milliseconds.

Default value: `2000`

## allow_changing_replica_until_first_data_packet {#allow_changing_replica_until_first_data_packet}

If it's enabled, in hedged requests we can start new connection until receiving first data packet even if we have already made some progress
(but progress haven't updated for `receive_data_timeout` timeout), otherwise we disable changing replica after the first time we made progress.

## parallel_view_processing

Enables pushing to attached views concurrently instead of sequentially.

Default value: `false`.

## partial_result_on_first_cancel {#partial_result_on_first_cancel}
When set to `true` and the user wants to interrupt a query (for example using `Ctrl+C` on the client), then the query continues execution only on data that was already read from the table. Afterwards, it will return a partial result of the query for the part of the table that was read. To fully stop the execution of a query without a partial result, the user should send 2 cancel requests.

**Example without setting on Ctrl+C**
```sql
SELECT sum(number) FROM numbers(10000000000)

Cancelling query.
Ok.
Query was cancelled.

0 rows in set. Elapsed: 1.334 sec. Processed 52.65 million rows, 421.23 MB (39.48 million rows/s., 315.85 MB/s.)
```

**Example with setting on Ctrl+C**
```sql
SELECT sum(number) FROM numbers(10000000000) SETTINGS partial_result_on_first_cancel=true

┌──────sum(number)─┐
│ 1355411451286266 │
└──────────────────┘

1 row in set. Elapsed: 1.331 sec. Processed 52.13 million rows, 417.05 MB (39.17 million rows/s., 313.33 MB/s.)
```

Possible values: `true`, `false`

Default value: `false`
## function_json_value_return_type_allow_nullable

Control whether allow to return `NULL` when value is not exist for JSON_VALUE function.

```sql
SELECT JSON_VALUE('{"hello":"world"}', '$.b') settings function_json_value_return_type_allow_nullable=true;

┌─JSON_VALUE('{"hello":"world"}', '$.b')─┐
│ ᴺᵁᴸᴸ                                   │
└────────────────────────────────────────┘

1 row in set. Elapsed: 0.001 sec.
```

Possible values:

- true — Allow.
- false — Disallow.

Default value: `false`.

## rename_files_after_processing {#rename_files_after_processing}

- **Type:** String

- **Default value:** Empty string

This setting allows to specify renaming pattern for files processed by `file` table function. When option is set, all files read by `file` table function will be renamed according to specified pattern with placeholders, only if files processing was successful.

### Placeholders

- `%a` — Full original filename (e.g., "sample.csv").
- `%f` — Original filename without extension (e.g., "sample").
- `%e` — Original file extension with dot (e.g., ".csv").
- `%t` — Timestamp (in microseconds).
- `%%` — Percentage sign ("%").

### Example
- Option: `--rename_files_after_processing="processed_%f_%t%e"`

- Query: `SELECT * FROM file('sample.csv')`


If reading `sample.csv` is successful, file will be renamed to `processed_sample_1683473210851438.csv`




## function_json_value_return_type_allow_complex

Control whether allow to return complex type (such as: struct, array, map) for json_value function.

```sql
SELECT JSON_VALUE('{"hello":{"world":"!"}}', '$.hello') settings function_json_value_return_type_allow_complex=true

┌─JSON_VALUE('{"hello":{"world":"!"}}', '$.hello')─┐
│ {"world":"!"}                                    │
└──────────────────────────────────────────────────┘

1 row in set. Elapsed: 0.001 sec.
```

Possible values:

- true — Allow.
- false — Disallow.

Default value: `false`.

## zstd_window_log_max

Allows you to select the max window log of ZSTD (it will not be used for MergeTree family)

Type: Int64

Default: 0

## enable_deflate_qpl_codec {#enable_deflate_qpl_codec}

If turned on, the DEFLATE_QPL codec may be used to compress columns.

Possible values:

- 0 - Disabled
- 1 - Enabled

Type: Bool

## enable_zstd_qat_codec {#enable_zstd_qat_codec}

If turned on, the ZSTD_QAT codec may be used to compress columns.

Possible values:

- 0 - Disabled
- 1 - Enabled

Type: Bool

## output_format_compression_level

Default compression level if query output is compressed. The setting is applied when `SELECT` query has `INTO OUTFILE` or when writing to table functions `file`, `url`, `hdfs`, `s3`, or `azureBlobStorage`.

Possible values: from `1` to `22`

Default: `3`


## output_format_compression_zstd_window_log

Can be used when the output compression method is `zstd`. If greater than `0`, this setting explicitly sets compression window size (power of `2`) and enables a long-range mode for zstd compression. This can help to achieve a better compression ratio.

Possible values: non-negative numbers. Note that if the value is too small or too big, `zstdlib` will throw an exception. Typical values are from `20` (window size = `1MB`) to `30` (window size = `1GB`).

Default: `0`

## rewrite_count_distinct_if_with_count_distinct_implementation

Allows you to rewrite `countDistcintIf` with [count_distinct_implementation](#count_distinct_implementation) setting.

Possible values:

- true — Allow.
- false — Disallow.

Default value: `false`.

## precise_float_parsing {#precise_float_parsing}

Switches [Float32/Float64](../../sql-reference/data-types/float.md) parsing algorithms:
* If the value is `1`, then precise method is used. It is slower than fast method, but it always returns a number that is the closest machine representable number to the input.
* Otherwise, fast method is used (default). It usually returns the same value as precise, but in rare cases result may differ by one or two least significant digits.

Possible values: `0`, `1`.

Default value: `0`.

Example:

```sql
SELECT toFloat64('1.7091'), toFloat64('1.5008753E7') SETTINGS precise_float_parsing = 0;

┌─toFloat64('1.7091')─┬─toFloat64('1.5008753E7')─┐
│  1.7090999999999998 │       15008753.000000002 │
└─────────────────────┴──────────────────────────┘

SELECT toFloat64('1.7091'), toFloat64('1.5008753E7') SETTINGS precise_float_parsing = 1;

┌─toFloat64('1.7091')─┬─toFloat64('1.5008753E7')─┐
│              1.7091 │                 15008753 │
└─────────────────────┴──────────────────────────┘
```

## validate_tcp_client_information {#validate-tcp-client-information}

Determines whether validation of client information enabled when query packet is received from a client using a TCP connection.

If `true`, an exception will be thrown on invalid client information from the TCP client.

If `false`, the data will not be validated. The server will work with clients of all versions.

The default value is `false`.

**Example**

``` xml
<validate_tcp_client_information>true</validate_tcp_client_information>
```

## print_pretty_type_names {#print_pretty_type_names}

Allows to print deep-nested type names in a pretty way with indents in `DESCRIBE` query and in `toTypeName()` function.

Example:

```sql
CREATE TABLE test (a Tuple(b String, c Tuple(d Nullable(UInt64), e Array(UInt32), f Array(Tuple(g String, h Map(String, Array(Tuple(i String, j UInt64))))), k Date), l Nullable(String))) ENGINE=Memory;
DESCRIBE TABLE test FORMAT TSVRaw SETTINGS print_pretty_type_names=1;
```

```
a	Tuple(
    b String,
    c Tuple(
        d Nullable(UInt64),
        e Array(UInt32),
        f Array(Tuple(
            g String,
            h Map(
                String,
                Array(Tuple(
                    i String,
                    j UInt64
                ))
            )
        )),
        k Date
    ),
    l Nullable(String)
)
```

## allow_experimental_statistics {#allow_experimental_statistics}

Allows defining columns with [statistics](../../engines/table-engines/mergetree-family/mergetree.md#table_engine-mergetree-creating-a-table) and [manipulate statistics](../../engines/table-engines/mergetree-family/mergetree.md#column-statistics).

## allow_statistic_optimize {#allow_statistic_optimize}

Allows using statistic to optimize the order of [prewhere conditions](../../sql-reference/statements/select/prewhere.md).

## analyze_index_with_space_filling_curves

If a table has a space-filling curve in its index, e.g. `ORDER BY mortonEncode(x, y)` or `ORDER BY hilbertEncode(x, y)`, and the query has conditions on its arguments, e.g. `x >= 10 AND x <= 20 AND y >= 20 AND y <= 30`, use the space-filling curve for index analysis.

## query_plan_enable_optimizations {#query_plan_enable_optimizations}

Toggles query optimization at the query plan level.

:::note
This is an expert-level setting which should only be used for debugging by developers. The setting may change in future in backward-incompatible ways or be removed.
:::

Possible values:

- 0 - Disable all optimizations at the query plan level
- 1 - Enable optimizations at the query plan level (but individual optimizations may still be disabled via their individual settings)

Default value: `1`.

## query_plan_max_optimizations_to_apply

Limits the total number of optimizations applied to query plan, see setting [query_plan_enable_optimizations](#query_plan_enable_optimizations).
Useful to avoid long optimization times for complex queries.
If the actual number of optimizations exceeds this setting, an exception is thrown.

:::note
This is an expert-level setting which should only be used for debugging by developers. The setting may change in future in backward-incompatible ways or be removed.
:::

Type: [UInt64](../../sql-reference/data-types/int-uint.md).

Default value: '10000'

## query_plan_lift_up_array_join

Toggles a query-plan-level optimization which moves ARRAY JOINs up in the execution plan.
Only takes effect if setting [query_plan_enable_optimizations](#query_plan_enable_optimizations) is 1.

:::note
This is an expert-level setting which should only be used for debugging by developers. The setting may change in future in backward-incompatible ways or be removed.
:::

Possible values:

- 0 - Disable
- 1 - Enable

Default value: `1`.

## query_plan_push_down_limit

Toggles a query-plan-level optimization which moves LIMITs down in the execution plan.
Only takes effect if setting [query_plan_enable_optimizations](#query_plan_enable_optimizations) is 1.

:::note
This is an expert-level setting which should only be used for debugging by developers. The setting may change in future in backward-incompatible ways or be removed.
:::

Possible values:

- 0 - Disable
- 1 - Enable

Default value: `1`.

## query_plan_split_filter

:::note
This is an expert-level setting which should only be used for debugging by developers. The setting may change in future in backward-incompatible ways or be removed.
:::

Toggles a query-plan-level optimization which splits filters into expressions.
Only takes effect if setting [query_plan_enable_optimizations](#query_plan_enable_optimizations) is 1.

Possible values:

- 0 - Disable
- 1 - Enable

Default value: `1`.

## query_plan_merge_expressions

Toggles a query-plan-level optimization which merges consecutive filters.
Only takes effect if setting [query_plan_enable_optimizations](#query_plan_enable_optimizations) is 1.

:::note
This is an expert-level setting which should only be used for debugging by developers. The setting may change in future in backward-incompatible ways or be removed.
:::

Possible values:

- 0 - Disable
- 1 - Enable

Default value: `1`.

## query_plan_filter_push_down

Toggles a query-plan-level optimization which moves filters down in the execution plan.
Only takes effect if setting [query_plan_enable_optimizations](#query_plan_enable_optimizations) is 1.

:::note
This is an expert-level setting which should only be used for debugging by developers. The setting may change in future in backward-incompatible ways or be removed.
:::

Possible values:

- 0 - Disable
- 1 - Enable

Default value: `1`.

## query_plan_execute_functions_after_sorting

Toggles a query-plan-level optimization which moves expressions after sorting steps.
Only takes effect if setting [query_plan_enable_optimizations](#query_plan_enable_optimizations) is 1.

:::note
This is an expert-level setting which should only be used for debugging by developers. The setting may change in future in backward-incompatible ways or be removed.
:::

Possible values:

- 0 - Disable
- 1 - Enable

Default value: `1`.

## query_plan_reuse_storage_ordering_for_window_functions

Toggles a query-plan-level optimization which uses storage sorting when sorting for window functions.
Only takes effect if setting [query_plan_enable_optimizations](#query_plan_enable_optimizations) is 1.

:::note
This is an expert-level setting which should only be used for debugging by developers. The setting may change in future in backward-incompatible ways or be removed.
:::

Possible values:

- 0 - Disable
- 1 - Enable

Default value: `1`.

## query_plan_lift_up_union

Toggles a query-plan-level optimization which moves larger subtrees of the query plan into union to enable further optimizations.
Only takes effect if setting [query_plan_enable_optimizations](#query_plan_enable_optimizations) is 1.

:::note
This is an expert-level setting which should only be used for debugging by developers. The setting may change in future in backward-incompatible ways or be removed.
:::

Possible values:

- 0 - Disable
- 1 - Enable

Default value: `1`.

## query_plan_distinct_in_order

Toggles the distinct in-order optimization query-plan-level optimization.
Only takes effect if setting [query_plan_enable_optimizations](#query_plan_enable_optimizations) is 1.

:::note
This is an expert-level setting which should only be used for debugging by developers. The setting may change in future in backward-incompatible ways or be removed.
:::

Possible values:

- 0 - Disable
- 1 - Enable

Default value: `1`.

## query_plan_read_in_order

Toggles the read in-order optimization query-plan-level optimization.
Only takes effect if setting [query_plan_enable_optimizations](#query_plan_enable_optimizations) is 1.

:::note
This is an expert-level setting which should only be used for debugging by developers. The setting may change in future in backward-incompatible ways or be removed.
:::

Possible values:

- 0 - Disable
- 1 - Enable

Default value: `1`.

## query_plan_aggregation_in_order

Toggles the aggregation in-order query-plan-level optimization.
Only takes effect if setting [query_plan_enable_optimizations](#query_plan_enable_optimizations) is 1.

:::note
This is an expert-level setting which should only be used for debugging by developers. The setting may change in future in backward-incompatible ways or be removed.
:::

Possible values:

- 0 - Disable
- 1 - Enable

Default value: `0`.

## query_plan_remove_redundant_sorting

Toggles a query-plan-level optimization which removes redundant sorting steps, e.g. in subqueries.
Only takes effect if setting [query_plan_enable_optimizations](#query_plan_enable_optimizations) is 1.

:::note
This is an expert-level setting which should only be used for debugging by developers. The setting may change in future in backward-incompatible ways or be removed.
:::

Possible values:

- 0 - Disable
- 1 - Enable

Default value: `1`.

## query_plan_remove_redundant_distinct

Toggles a query-plan-level optimization which removes redundant DISTINCT steps.
Only takes effect if setting [query_plan_enable_optimizations](#query_plan_enable_optimizations) is 1.

:::note
This is an expert-level setting which should only be used for debugging by developers. The setting may change in future in backward-incompatible ways or be removed.
:::

Possible values:

- 0 - Disable
- 1 - Enable

Default value: `1`.

## dictionary_use_async_executor {#dictionary_use_async_executor}

Execute a pipeline for reading dictionary source in several threads. It's supported only by dictionaries with local CLICKHOUSE source.

You may specify it in `SETTINGS` section of dictionary definition:

```sql
CREATE DICTIONARY t1_dict ( key String, attr UInt64 )
PRIMARY KEY key
SOURCE(CLICKHOUSE(QUERY `SELECT key, attr FROM t1 GROUP BY key`))
LIFETIME(MIN 0 MAX 3600)
LAYOUT(COMPLEX_KEY_HASHED_ARRAY())
SETTINGS(dictionary_use_async_executor=1, max_threads=8);
```

## storage_metadata_write_full_object_key {#storage_metadata_write_full_object_key}

When set to `true` the metadata files are written with `VERSION_FULL_OBJECT_KEY` format version. With that format full object storage key names are written to the metadata files.
When set to `false` the metadata files are written with the previous format version, `VERSION_INLINE_DATA`. With that format only suffixes of object storage key names are written to the metadata files. The prefix for all of object storage key names is set in configurations files at `storage_configuration.disks` section.

Default value: `false`.

## s3_use_adaptive_timeouts {#s3_use_adaptive_timeouts}

When set to `true` than for all s3 requests first two attempts are made with low send and receive timeouts.
When set to `false` than all attempts are made with identical timeouts.

Default value: `true`.

## allow_deprecated_snowflake_conversion_functions {#allow_deprecated_snowflake_conversion_functions}

Functions `snowflakeToDateTime`, `snowflakeToDateTime64`, `dateTimeToSnowflake`, and `dateTime64ToSnowflake` are deprecated and disabled by default.
Please use functions `snowflakeIDToDateTime`, `snowflakeIDToDateTime64`, `dateTimeToSnowflakeID`, and `dateTime64ToSnowflakeID` instead.

To re-enable the deprecated functions (e.g., during a transition period), please set this setting to `true`.

Default value: `false`

## allow_experimental_variant_type {#allow_experimental_variant_type}

Allows creation of experimental [Variant](../../sql-reference/data-types/variant.md).

Default value: `false`.

## use_variant_as_common_type {#use_variant_as_common_type}

Allows to use `Variant` type as a result type for [if](../../sql-reference/functions/conditional-functions.md/#if)/[multiIf](../../sql-reference/functions/conditional-functions.md/#multiif)/[array](../../sql-reference/functions/array-functions.md)/[map](../../sql-reference/functions/tuple-map-functions.md) functions when there is no common type for argument types.

Example:

```sql
SET use_variant_as_common_type = 1;
SELECT toTypeName(if(number % 2, number, range(number))) as variant_type FROM numbers(1);
SELECT if(number % 2, number, range(number)) as variant FROM numbers(5);
```

```text
┌─variant_type───────────────────┐
│ Variant(Array(UInt64), UInt64) │
└────────────────────────────────┘
┌─variant───┐
│ []        │
│ 1         │
│ [0,1]     │
│ 3         │
│ [0,1,2,3] │
└───────────┘
```

```sql
SET use_variant_as_common_type = 1;
SELECT toTypeName(multiIf((number % 4) = 0, 42, (number % 4) = 1, [1, 2, 3], (number % 4) = 2, 'Hello, World!', NULL)) AS variant_type FROM numbers(1);
SELECT multiIf((number % 4) = 0, 42, (number % 4) = 1, [1, 2, 3], (number % 4) = 2, 'Hello, World!', NULL) AS variant FROM numbers(4);
```

```text
─variant_type─────────────────────────┐
│ Variant(Array(UInt8), String, UInt8) │
└──────────────────────────────────────┘

┌─variant───────┐
│ 42            │
│ [1,2,3]       │
│ Hello, World! │
│ ᴺᵁᴸᴸ          │
└───────────────┘
```

```sql
SET use_variant_as_common_type = 1;
SELECT toTypeName(array(range(number), number, 'str_' || toString(number))) as array_of_variants_type from numbers(1);
SELECT array(range(number), number, 'str_' || toString(number)) as array_of_variants FROM numbers(3);
```

```text
┌─array_of_variants_type────────────────────────┐
│ Array(Variant(Array(UInt64), String, UInt64)) │
└───────────────────────────────────────────────┘

┌─array_of_variants─┐
│ [[],0,'str_0']    │
│ [[0],1,'str_1']   │
│ [[0,1],2,'str_2'] │
└───────────────────┘
```

```sql
SET use_variant_as_common_type = 1;
SELECT toTypeName(map('a', range(number), 'b', number, 'c', 'str_' || toString(number))) as map_of_variants_type from numbers(1);
SELECT map('a', range(number), 'b', number, 'c', 'str_' || toString(number)) as map_of_variants FROM numbers(3);
```

```text
┌─map_of_variants_type────────────────────────────────┐
│ Map(String, Variant(Array(UInt64), String, UInt64)) │
└─────────────────────────────────────────────────────┘

┌─map_of_variants───────────────┐
│ {'a':[],'b':0,'c':'str_0'}    │
│ {'a':[0],'b':1,'c':'str_1'}   │
│ {'a':[0,1],'b':2,'c':'str_2'} │
└───────────────────────────────┘
```


Default value: `false`.

## default_normal_view_sql_security {#default_normal_view_sql_security}

Allows to set default `SQL SECURITY` option while creating a normal view. [More about SQL security](../../sql-reference/statements/create/view.md#sql_security).

The default value is `INVOKER`.

## default_materialized_view_sql_security {#default_materialized_view_sql_security}

Allows to set a default value for SQL SECURITY option when creating a materialized view. [More about SQL security](../../sql-reference/statements/create/view.md#sql_security).

The default value is `DEFINER`.

## default_view_definer {#default_view_definer}

Allows to set default `DEFINER` option while creating a view. [More about SQL security](../../sql-reference/statements/create/view.md#sql_security).

The default value is `CURRENT_USER`.

## max_partition_size_to_drop

Restriction on dropping partitions in query time. The value 0 means that you can drop partitions without any restrictions.

Default value: 50 GB.

Cloud default value: 1 TB.

:::note
This query setting overwrites its server setting equivalent, see [max_partition_size_to_drop](/docs/en/operations/server-configuration-parameters/settings.md/#max-partition-size-to-drop)
:::

## max_table_size_to_drop

Restriction on deleting tables in query time. The value 0 means that you can delete all tables without any restrictions.

Default value: 50 GB.

Cloud default value: 1 TB.

:::note
This query setting overwrites its server setting equivalent, see [max_table_size_to_drop](/docs/en/operations/server-configuration-parameters/settings.md/#max-table-size-to-drop)
:::

## iceberg_engine_ignore_schema_evolution {#iceberg_engine_ignore_schema_evolution}

Allow to ignore schema evolution in Iceberg table engine and read all data using schema specified by the user on table creation or latest schema parsed from metadata on table creation.

:::note
Enabling this setting can lead to incorrect result as in case of evolved schema all data files will be read using the same schema.
:::

Default value: 'false'.

## allow_suspicious_primary_key {#allow_suspicious_primary_key}

Allow suspicious `PRIMARY KEY`/`ORDER BY` for MergeTree (i.e. SimpleAggregateFunction).

## mysql_datatypes_support_level

Defines how MySQL types are converted to corresponding ClickHouse types. A comma separated list in any combination of `decimal`, `datetime64`, `date2Date32` or `date2String`.
- `decimal`: convert `NUMERIC` and `DECIMAL` types to `Decimal` when precision allows it.
- `datetime64`: convert `DATETIME` and `TIMESTAMP` types to `DateTime64` instead of `DateTime` when precision is not `0`.
- `date2Date32`: convert `DATE` to `Date32` instead of `Date`. Takes precedence over `date2String`.
- `date2String`: convert `DATE` to `String` instead of `Date`. Overridden by `datetime64`.

## cross_join_min_rows_to_compress

Minimal count of rows to compress block in CROSS JOIN. Zero value means - disable this threshold. This block is compressed when any of the two thresholds (by rows or by bytes) are reached.

Default value: `10000000`.

## cross_join_min_bytes_to_compress

Minimal size of block to compress in CROSS JOIN. Zero value means - disable this threshold. This block is compressed when any of the two thresholds (by rows or by bytes) are reached.

Default value: `1GiB`.

<<<<<<< HEAD
## restore_replace_external_engines_to_null

For testing purposes. Replaces all external engines to Null to not initiate external connections.

Default value: `False`

## restore_replace_external_table_functions_to_null

For testing purposes. Replaces all external table functions to Null to not initiate external connections.

Default value: `False`

## use_hive_partitioning

When enabled, ClickHouse will detect Hive-style partitioning in path (`/name=value/`) in file-like table engines [File](../../engines/table-engines/special/file.md#hive-style-partitioning)/[S3](../../engines/table-engines/integrations/s3.md#hive-style-partitioning)/[URL](../../engines/table-engines/special/url.md#hive-style-partitioning)/[HDFS](../../engines/table-engines/integrations/hdfs.md#hive-style-partitioning)/[AzureBlobStorage](../../engines/table-engines/integrations/azureBlobStorage.md#hive-style-partitioning) and will allow to use partition columns as virtual columns in the query. These virtual columns will have the same names as in the partitioned path, but starting with `_`.

Default value: `0`.
=======
## disable_insertion_and_mutation

Disable all insert and mutations (alter table update / alter table delete / alter table drop partition). Set to true, can make this node focus on reading queries.

Default value: `false`.
>>>>>>> b2175069
<|MERGE_RESOLUTION|>--- conflicted
+++ resolved
@@ -5609,7 +5609,12 @@
 
 Default value: `1GiB`.
 
-<<<<<<< HEAD
+## disable_insertion_and_mutation
+
+Disable all insert and mutations (alter table update / alter table delete / alter table drop partition). Set to true, can make this node focus on reading queries.
+
+Default value: `false`.
+
 ## restore_replace_external_engines_to_null
 
 For testing purposes. Replaces all external engines to Null to not initiate external connections.
@@ -5626,11 +5631,4 @@
 
 When enabled, ClickHouse will detect Hive-style partitioning in path (`/name=value/`) in file-like table engines [File](../../engines/table-engines/special/file.md#hive-style-partitioning)/[S3](../../engines/table-engines/integrations/s3.md#hive-style-partitioning)/[URL](../../engines/table-engines/special/url.md#hive-style-partitioning)/[HDFS](../../engines/table-engines/integrations/hdfs.md#hive-style-partitioning)/[AzureBlobStorage](../../engines/table-engines/integrations/azureBlobStorage.md#hive-style-partitioning) and will allow to use partition columns as virtual columns in the query. These virtual columns will have the same names as in the partitioned path, but starting with `_`.
 
-Default value: `0`.
-=======
-## disable_insertion_and_mutation
-
-Disable all insert and mutations (alter table update / alter table delete / alter table drop partition). Set to true, can make this node focus on reading queries.
-
-Default value: `false`.
->>>>>>> b2175069
+Default value: `0`.