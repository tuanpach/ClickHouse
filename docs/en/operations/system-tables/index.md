--- conflicted
+++ resolved
@@ -12,164 +12,5 @@
 https://github.com/ClickHouse/clickhouse-docs/blob/main/scripts/autogenerate-table-of-contents.sh
 from the YAML front matter fields: slug, description, title.
 
-<<<<<<< HEAD
-System tables provide information about:
-
-- Server states, processes, and environment.
-- Server's internal processes.
-- Options used when the ClickHouse binary was built.
-
-System tables:
-
-- Located in the `system` database.
-- Available only for reading data.
-- Can't be dropped or altered, but can be detached.
-
-Most of the system tables store their data in RAM. A ClickHouse server creates such system tables at the start.
-
-Unlike other system tables, the system log tables [metric_log](../../operations/system-tables/metric_log.md), [query_log](../../operations/system-tables/query_log.md), [query_thread_log](../../operations/system-tables/query_thread_log.md), [trace_log](../../operations/system-tables/trace_log.md), [part_log](../../operations/system-tables/part_log.md), [crash_log](../../operations/system-tables/crash-log.md), [text_log](../../operations/system-tables/text_log.md) and [backup_log](../../operations/system-tables/backup_log.md) are served by [MergeTree](../../engines/table-engines/mergetree-family/mergetree.md) table engine and store their data in a filesystem by default. If you remove a table from a filesystem, the ClickHouse server creates the empty one again at the time of the next data writing. If system table schema changed in a new release, then ClickHouse renames the current table and creates a new one.
-
-System log tables can be customized by creating a config file with the same name as the table under `/etc/clickhouse-server/config.d/`, or setting corresponding elements in `/etc/clickhouse-server/config.xml`. Elements can be customized are:
-
-- `database`: database the system log table belongs to. This option is deprecated now. All system log tables are under database `system`.
-- `table`: table to insert data.
-- `partition_by`: specify [PARTITION BY](../../engines/table-engines/mergetree-family/custom-partitioning-key.md) expression.
-- `ttl`: specify table [TTL](../../sql-reference/statements/alter/ttl.md) expression.
-- `flush_interval_milliseconds`: interval of flushing data to disk.
-- `engine`: provide full engine expression (starting with `ENGINE =` ) with parameters. This option conflicts with `partition_by` and `ttl`. If set together, the server will raise an exception and exit.
-
-An example:
-
-```xml
-<clickhouse>
-    <query_log>
-        <database>system</database>
-        <table>query_log</table>
-        <partition_by>toYYYYMM(event_date)</partition_by>
-        <ttl>event_date + INTERVAL 30 DAY DELETE</ttl>
-        <!--
-        <engine>ENGINE = MergeTree PARTITION BY toYYYYMM(event_date) ORDER BY (event_date, event_time) SETTINGS index_granularity = 1024</engine>
-        -->
-        <flush_interval_milliseconds>7500</flush_interval_milliseconds>
-        <max_size_rows>1048576</max_size_rows>
-        <reserved_size_rows>8192</reserved_size_rows>
-        <buffer_size_rows_flush_threshold>524288</buffer_size_rows_flush_threshold>
-        <flush_on_crash>false</flush_on_crash>
-    </query_log>
-</clickhouse>
-```
-
-By default, table growth is unlimited. To control a size of a table, you can use [TTL](../../sql-reference/statements/alter/ttl.md#manipulations-with-table-ttl) settings for removing outdated log records. Also you can use the partitioning feature of `MergeTree`-engine tables.
-
-## Sources of System Metrics {#system-tables-sources-of-system-metrics}
-
-For collecting system metrics ClickHouse server uses:
-
-- `CAP_NET_ADMIN` capability.
-- [procfs](https://en.wikipedia.org/wiki/Procfs) (only in Linux).
-
-**procfs**
-
-If ClickHouse server does not have `CAP_NET_ADMIN` capability, it tries to fall back to `ProcfsMetricsProvider`. `ProcfsMetricsProvider` allows collecting per-query system metrics (for CPU and I/O).
-
-If procfs is supported and enabled on the system, ClickHouse server collects these metrics:
-
-- `OSCPUVirtualTimeMicroseconds`
-- `OSCPUWaitMicroseconds`
-- `OSIOWaitMicroseconds`
-- `OSReadChars`
-- `OSWriteChars`
-- `OSReadBytes`
-- `OSWriteBytes`
-
-:::note
-`OSIOWaitMicroseconds` is disabled by default in Linux kernels starting from 5.14.x.
-You can enable it using `sudo sysctl kernel.task_delayacct=1` or by creating a `.conf` file in `/etc/sysctl.d/` with `kernel.task_delayacct = 1`
-:::
-
-## System tables in ClickHouse Cloud {#system-tables-in-clickhouse-cloud}
-
-In ClickHouse Cloud, system tables provide critical insights into the state and performance of the service, just as they do in self-managed deployments. Some system tables operate at the cluster-wide level, especially those that derive their data from Keeper nodes, which manage distributed metadata. These tables reflect the collective state of the cluster and should be consistent when queried on individual nodes. For example, the [`parts`](/docs/operations/system-tables/parts) should be consistent irrespective of the node it is queried from:
-
-
-```sql
-SELECT hostname(), count()
-FROM system.parts
-WHERE `table` = 'pypi'
-
-┌─hostname()────────────────────┬─count()─┐
-│ c-ecru-qn-34-server-vccsrty-0 │      26 │
-└───────────────────────────────┴─────────┘
-
-1 row in set. Elapsed: 0.005 sec.
-
-SELECT
- hostname(),
-    count()
-FROM system.parts
-WHERE `table` = 'pypi'
-
-┌─hostname()────────────────────┬─count()─┐
-│ c-ecru-qn-34-server-w59bfco-0 │      26 │
-└───────────────────────────────┴─────────┘
-
-1 row in set. Elapsed: 0.004 sec.
-```
-
-Conversely, other system tables are node-specific e.g. in-memory or persisting their data using the MergeTree table engine. This is typical for data such as logs and metrics. This persistence ensures that historical data remains available for analysis. However, these node-specific tables are inherently unique to each node.
-
-To comprehensively view the entire cluster, users can leverage the [`clusterAllReplicas`](/docs/sql-reference/table-functions/cluster) function. This function allows querying system tables across all replicas within the "default" cluster, consolidating node-specific data into a unified result. This approach is particularly valuable for monitoring and debugging cluster-wide operations, ensuring users can effectively analyze the health and performance of their ClickHouse Cloud deployment.
-
-:::note
-ClickHouse Cloud provides clusters of multiple replicas for redundancy and failover. This enables its features, such as dynamic autoscaling and zero-downtime upgrades. At a certain moment in time, new nodes could be in the process of being added to the cluster or removed from the cluster. To skip these nodes, add `SETTINGS skip_unavailable_shards = 1` to queries using `clusterAllReplicas` as shown below.
-:::
-
-For example, consider the difference when querying the `query_log` table - often essential to analysis.
-
-```sql
-SELECT
-    hostname() AS host,
-    count()
-FROM system.query_log
-WHERE (event_time >= '2024-12-20 12:30:00') AND (event_time <= '2024-12-20 14:30:00')
-GROUP BY host
-
-┌─host──────────────────────────┬─count()─┐
-│ c-ecru-oc-31-server-ectk72m-0 │   84132 │
-└───────────────────────────────┴─────────┘
-
-1 row in set. Elapsed: 0.010 sec. Processed 154.63 thousand rows, 618.55 KB (16.12 million rows/s., 64.49 MB/s.)
-
-
-SELECT
-    hostname() AS host,
-    count()
-FROM clusterAllReplicas('default', system.query_log)
-WHERE (event_time >= '2024-12-20 12:30:00') AND (event_time <= '2024-12-20 14:30:00')
-GROUP BY host SETTINGS skip_unavailable_shards = 1
-
-┌─host──────────────────────────┬─count()─┐
-│ c-ecru-oc-31-server-ectk72m-0 │   84132 │
-│ c-ecru-oc-31-server-myt0lr4-0 │   81473 │
-│ c-ecru-oc-31-server-5mp9vn3-0 │   84292 │
-└───────────────────────────────┴─────────┘
-
-3 rows in set. Elapsed: 0.309 sec. Processed 686.09 thousand rows, 2.74 MB (2.22 million rows/s., 8.88 MB/s.)
-Peak memory usage: 6.07 MiB.
-```
-
-In general, the following rules can be applied when determining if a system table is node-specific:
-
-- System tables with a `_log` suffix.
-- System tables that expose metrics e.g. `metrics`, `asynchronous_metrics`, `events`.
-- System tables that expose ongoing processes e.g. `processes`, `merges`.
-
-## Related content {#related-content}
-
-- Blog: [System Tables and a window into the internals of ClickHouse](https://clickhouse.com/blog/clickhouse-debugging-issues-with-system-tables)
-- Blog: [Essential monitoring queries - part 1 - INSERT queries](https://clickhouse.com/blog/monitoring-troubleshooting-insert-queries-clickhouse)
-- Blog: [Essential monitoring queries - part 2 - SELECT queries](https://clickhouse.com/blog/monitoring-troubleshooting-select-queries-clickhouse)
-=======
 If you've spotted an error, please edit the YML frontmatter of the pages themselves.
 -->
->>>>>>> 43f40646
