---
description: 'This section contains descriptions of server settings i.e settings
  which cannot be changed at the session or query level.'
keywords: ['global server settings']
sidebar_label: 'Server Settings'
sidebar_position: 57
slug: /operations/server-configuration-parameters/settings
title: 'Server Settings'
---

<<<<<<< HEAD
import Tabs from '@theme/Tabs';
import TabItem from '@theme/TabItem';
import SystemLogParameters from '@site/docs/operations/server-configuration-parameters/_snippets/_system-log-parameters.md'

# Global Server Settings

This section contains descriptions of server settings that cannot be changed at the session or query level. These settings are stored in the `config.xml` file on the ClickHouse server. For more information on configuration files in ClickHouse see ["Configuration Files"](/operations/configuration-files).

Other settings are described in the "[Settings](/operations/settings/overview)" section.
Before studying the settings, we recommend to read the [Configuration files](/operations/configuration-files) section and note the use of substitutions (the `incl` and `optional` attributes).

## allow_use_jemalloc_memory {#allow_use_jemalloc_memory}

Allows to use jemalloc memory.

Type: `Bool`

Default: `1`

## asynchronous_heavy_metrics_update_period_s {#asynchronous_heavy_metrics_update_period_s}

Period in seconds for updating asynchronous metrics.

Type: `UInt32`

Default: `120`

## asynchronous_metric_log {#asynchronous_metric_log}

Enabled by default on ClickHouse Cloud deployments.

If the setting is not enabled by default on your environment, depending on how ClickHouse was installed, you can follow the instruction below to enable or disable it.

**Enabling**

To manually turn on asynchronous metric logs history collection [`system.asynchronous_metric_log`](../../operations/system-tables/asynchronous_metric_log.md), create `/etc/clickhouse-server/config.d/asynchronous_metric_log.xml` with the following content:

```xml
<clickhouse>
     <asynchronous_metric_log>
        <database>system</database>
        <table>asynchronous_metric_log</table>
        <flush_interval_milliseconds>7500</flush_interval_milliseconds>
        <collect_interval_milliseconds>1000</collect_interval_milliseconds>
        <max_size_rows>1048576</max_size_rows>
        <reserved_size_rows>8192</reserved_size_rows>
        <buffer_size_rows_flush_threshold>524288</buffer_size_rows_flush_threshold>
        <flush_on_crash>false</flush_on_crash>
    </asynchronous_metric_log>
</clickhouse>
```

**Disabling**

To disable `asynchronous_metric_log` setting, you should create the following file `/etc/clickhouse-server/config.d/disable_asynchronous_metric_log.xml` with the following content:

```xml
<clickhouse><asynchronous_metric_log remove="1" /></clickhouse>
```

<SystemLogParameters/>


## asynchronous_metrics_update_period_s {#asynchronous_metrics_update_period_s}

Period in seconds for updating asynchronous metrics.

Type: `UInt32`

Default: `1`

## auth_use_forwarded_address {#auth_use_forwarded_address}

Use originating address for authentication for clients connected through proxy.

:::note
This setting should be used with extra caution since forwarded addresses can be easily spoofed - servers accepting such authentication should not be accessed directly but rather exclusively through a trusted proxy.
:::

Type: `Bool`

Default: `0`

## background_buffer_flush_schedule_pool_size {#background_buffer_flush_schedule_pool_size}

The maximum number of threads that will be used for performing flush operations for [Buffer-engine tables](/engines/table-engines/special/buffer) in the background.

Type: `UInt64`

Default: `16`

## background_common_pool_size {#background_common_pool_size}

The maximum number of threads that will be used for performing a variety of operations (mostly garbage collection) for [*MergeTree-engine](/engines/table-engines/mergetree-family) tables in the background.

Type: `UInt64`

Default: `8`

## background_distributed_schedule_pool_size {#background_distributed_schedule_pool_size}

The maximum number of threads that will be used for executing distributed sends.

Type: `UInt64`

Default: `16`

## background_fetches_pool_size {#background_fetches_pool_size}

The maximum number of threads that will be used for fetching data parts from another replica for [*MergeTree-engine](/engines/table-engines/mergetree-family) tables in the background.

Type: `UInt64`

Default: `16`

## background_merges_mutations_concurrency_ratio {#background_merges_mutations_concurrency_ratio}

Sets a ratio between the number of threads and the number of background merges and mutations that can be executed concurrently.

For example, if the ratio equals to 2 and [`background_pool_size`](#background_pool_size) is set to 16 then ClickHouse can execute 32 background merges concurrently. This is possible, because background operations could be suspended and postponed. This is needed to give small merges more execution priority.

:::note
You can only increase this ratio at runtime. To lower it you have to restart the server.

As with the [`background_pool_size`](#background_pool_size) setting [`background_merges_mutations_concurrency_ratio`](#background_merges_mutations_concurrency_ratio) could be applied from the `default` profile for backward compatibility.
:::

Type: `Float`

Default: `2`

## background_merges_mutations_scheduling_policy {#background_merges_mutations_scheduling_policy}

The policy on how to perform a scheduling for background merges and mutations. Possible values are: `round_robin` and `shortest_task_first`.

Algorithm used to select next merge or mutation to be executed by background thread pool. Policy may be changed at runtime without server restart.
Could be applied from the `default` profile for backward compatibility.

Possible values:

- `round_robin` — Every concurrent merge and mutation is executed in round-robin order to ensure starvation-free operation. Smaller merges are completed faster than bigger ones just because they have fewer blocks to merge.
- `shortest_task_first` — Always execute smaller merge or mutation. Merges and mutations are assigned priorities based on their resulting size. Merges with smaller sizes are strictly preferred over bigger ones. This policy ensures the fastest possible merge of small parts but can lead to indefinite starvation of big merges in partitions heavily overloaded by `INSERT`s.

Type: String

Default: `round_robin`

## background_message_broker_schedule_pool_size {#background_message_broker_schedule_pool_size}

The maximum number of threads that will be used for executing background operations for message streaming.

Type: UInt64

Default: `16`

## background_move_pool_size {#background_move_pool_size}

The maximum number of threads that will be used for moving data parts to another disk or volume for *MergeTree-engine tables in a background.

Type: UInt64

Default: `8`

## background_schedule_pool_size {#background_schedule_pool_size}

The maximum number of threads that will be used for constantly executing some lightweight periodic operations for replicated tables, Kafka streaming, and DNS cache updates.

Type: UInt64

Default: `512`

## backups {#backups}

Settings for backups, used when writing `BACKUP TO File()`.

The following settings can be configured by sub-tags:

| Setting                             | Description                                                                                                                                                                    | Default |
|-------------------------------------|--------------------------------------------------------------------------------------------------------------------------------------------------------------------------------|---------|
| `allowed_path`                      | Path to backup to when using `File()`. This setting must be set in order to use `File`. The path can be relative to the instance directory or it can be absolute.              | `true`  |
| `remove_backup_files_after_failure` | If the `BACKUP` command fails, ClickHouse will try to remove the files already copied to the backup before the failure,  otherwise it will leave the copied files as they are. | `true`  |

This setting is configured by default as:

```xml
<backups>
    <allowed_path>backups</allowed_path>
    <remove_backup_files_after_failure>true</remove_backup_files_after_failure>
</backups>
```

## backup_threads {#backup_threads}

The maximum number of threads to execute `BACKUP` requests.

Type: `UInt64`

Default: `16`

## backups_io_thread_pool_queue_size {#backups_io_thread_pool_queue_size}

The maximum number of jobs that can be scheduled on the Backups IO Thread pool. It is recommended to keep this queue unlimited due to the current S3 backup logic.

:::note
A value of `0` (default) means unlimited.
:::

Type: `UInt64`

Default: `0`

## bcrypt_workfactor {#bcrypt_workfactor}

Work factor for the bcrypt_password authentication type which uses the [Bcrypt algorithm](https://wildlyinaccurate.com/bcrypt-choosing-a-work-factor/).

Default: `12`

```xml
<bcrypt_workfactor>12</bcrypt_workfactor>
```

## cache_size_to_ram_max_ratio {#cache_size_to_ram_max_ratio}

Set cache size to RAM max ratio. Allows lowering the cache size on low-memory systems.

Type: `Double`

Default: `0.5`

## concurrent_threads_soft_limit_num {#concurrent_threads_soft_limit_num}

The maximum number of query processing threads, excluding threads for retrieving data from remote servers, allowed to run all queries. This is not a hard limit. In case if the limit is reached the query will still get at least one thread to run. Query can upscale to desired number of threads during execution if more threads become available.

:::note
A value of `0` (default) means unlimited.
:::

Type: `UInt64`

Default: `0`

## concurrent_threads_soft_limit_ratio_to_cores {#concurrent_threads_soft_limit_ratio_to_cores}

Same as [`concurrent_threads_soft_limit_num`](#concurrent_threads_soft_limit_num), but with ratio to cores.

Type: `UInt64`

Default: `0`

## concurrent_threads_scheduler {#concurrent_threads_scheduler}

The policy on how to perform a scheduling of CPU slots specified by `concurrent_threads_soft_limit_num` and `concurrent_threads_soft_limit_ratio_to_cores`. Algorithm used to govern how limited number of CPU slots are distributed among concurrent queries. Scheduler may be changed at runtime without server restart.

Type: String

Default: `round_robin`

Possible values:

- `round_robin` — Every query with setting `use_concurrency_control` = 1 allocates up to `max_threads` CPU slots. One slot per thread. On contention CPU slot are granted to queries using round-robin. Note that the first slot is granted unconditionally, which could lead to unfairness and increased latency of queries having high `max_threads` in presence of high number of queries with `max_threads` = 1.
- `fair_round_robin` — Every query with setting `use_concurrency_control` = 1 allocates up to `max_threads - 1` CPU slots. Variation of `round_robin` that does not require a CPU slot for the first thread of every query. This way queries having `max_threads` = 1 do not require any slot and could not unfairly allocate all slots. There are no slots granted unconditionally.

## default_database {#default_database}

The default database name.

Type: `String`

Default: `default`

## disable_internal_dns_cache {#disable_internal_dns_cache}

Disables the internal DNS cache. Recommended for operating ClickHouse in systems
with frequently changing infrastructure such as Kubernetes.

Type: `Bool`

Default: `0`

## dns_cache_max_entries {#dns_cache_max_entries}

Internal DNS cache max entries.

Type: `UInt64`

Default: `10000`


## dns_cache_update_period {#dns_cache_update_period}

Internal DNS cache update period in seconds.

Type: `Int32`

Default: `15`


## dns_max_consecutive_failures {#dns_max_consecutive_failures}

Max consecutive resolving failures before dropping a host from ClickHouse DNS cache

Type: `UInt32`

Default: `10`


## index_mark_cache_policy {#index_mark_cache_policy}

Index mark cache policy name.

Type: `String`

Default: `SLRU`

## index_mark_cache_size {#index_mark_cache_size}

Maximum size of cache for index marks.

:::note

A value of `0` means disabled.

This setting can be modified at runtime and will take effect immediately.
:::

Type: `UInt64`

Default: `0`

## index_mark_cache_size_ratio {#index_mark_cache_size_ratio}

The size of the protected queue (in case of SLRU policy) in the index mark cache relative to the cache's total size.

Type: `Double`

Default: `0.5`

## index_uncompressed_cache_policy {#index_uncompressed_cache_policy}

Index uncompressed cache policy name.

Type: `String`

Default: `SLRU`

## index_uncompressed_cache_size {#index_uncompressed_cache_size}

Maximum size of cache for uncompressed blocks of `MergeTree` indices.

:::note
A value of `0` means disabled.

This setting can be modified at runtime and will take effect immediately.
:::

Type: `UInt64`

Default: `0`

## index_uncompressed_cache_size_ratio {#index_uncompressed_cache_size_ratio}

The size of the protected queue (in case of SLRU policy) in the index uncompressed cache relative to the cache's total size.

Type: `Double`

Default: `0.5`

## vector_similarity_index_cache_policy {#vector_similarity_index_cache_policy}

Vector similarity index cache policy name.

Type: `String`

Default: `SLRU`

## vector_similarity_index_cache_size {#vector_similarity_index_cache_size}

Size of cache for vector similarity indexes. Zero means disabled.

:::note
This setting can be modified at runtime and will take effect immediately.
:::

Type: `UInt64`

Default: `5368709120` (= 5 GiB)

## vector_similarity_index_cache_size_ratio {#vector_similarity_index_cache_size_ratio}

The size of the protected queue (in case of SLRU policy) in the vector similarity index cache relative to the cache's total size.

Type: `Double`

Default: `0.5`

## vector_similarity_index_cache_max_entries {#vector_similarity_index_cache_max_entries}

The maximum number of entries in the vector similarity index cache.

Type: `UInt64`

Default: `10000000`

## io_thread_pool_queue_size {#io_thread_pool_queue_size}

The maximum number of jobs that can be scheduled on the IO Thread pool.

:::note
A value of `0` means unlimited.
:::

Type: `UInt64`

Default: `10000`

## mark_cache_policy {#mark_cache_policy}

Mark cache policy name.

Type: `String`

Default: `SLRU`

## mark_cache_size {#mark_cache_size}

Maximum size of cache for marks (index of [`MergeTree`](/engines/table-engines/mergetree-family) family of tables).

:::note
This setting can be modified at runtime and will take effect immediately.
:::

Type: `UInt64`

Default: `5368709120`

## mark_cache_size_ratio {#mark_cache_size_ratio}

The size of the protected queue (in case of SLRU policy) in the mark cache relative to the cache's total size.

Type: `Double`

Default: `0.5`

## query_condition_cache_policy {#query_condition_cache_policy}

Query condition cache policy name.

Type: `String`

Default: `SLRU`

## query_condition_cache_size {#query_condition_cache_size}

Maximum size of the query condition cache.

:::note
This setting can be modified at runtime and will take effect immediately.
:::

Type: `UInt64`

Default: `1073741824` (100 MiB)

## query_condition_cache_size_ratio {#query_condition_cache_size_ratio}

The size of the protected queue (in case of SLRU policy) in the query condition cache relative to the cache's total size.

Type: `Double`

Default: `0.5`

## max_backup_bandwidth_for_server {#max_backup_bandwidth_for_server}

The maximum read speed in bytes per second for all backups on server. Zero means unlimited.

Type: `UInt64`

Default: `0`

## max_backups_io_thread_pool_free_size {#max_backups_io_thread_pool_free_size}

If the number of **idle** threads in the Backups IO Thread pool exceeds `max_backup_io_thread_pool_free_size`, ClickHouse will release resources occupied by idling threads and decrease the pool size. Threads can be created again if necessary.

Type: `UInt64`

Default: `0`

## max_backups_io_thread_pool_size {#max_backups_io_thread_pool_size}

ClickHouse uses threads from the Backups IO Thread pool to do S3 backup IO operations. `max_backups_io_thread_pool_size` limits the maximum number of threads in the pool.

Type: `UInt64`

Default: `1000`

## max_concurrent_queries {#max_concurrent_queries}

Limit on total number of concurrently executed queries. Note that limits on `INSERT` and `SELECT` queries, and on the maximum number of queries for users must also be considered.

See also:
- [`max_concurrent_insert_queries`](#max_concurrent_insert_queries)
- [`max_concurrent_select_queries`](/operations/server-configuration-parameters/settings#max_concurrent_select_queries)
- [`max_concurrent_queries_for_all_users`](/operations/settings/settings/#max_concurrent_queries_for_all_users)

:::note

A value of `0` (default) means unlimited.

This setting can be modified at runtime and will take effect immediately. Queries that are already running will remain unchanged.
:::

Type: `UInt64`

Default: `0`

## max_concurrent_insert_queries {#max_concurrent_insert_queries}

Limit on total number of concurrent insert queries.

:::note

A value of `0` (default) means unlimited.

This setting can be modified at runtime and will take effect immediately. Queries that are already running will remain unchanged.
:::

Type: `UInt64`

Default: `0`

## max_concurrent_select_queries {#max_concurrent_select_queries}

Limit on total number of concurrently select queries.

:::note

A value of `0` (default) means unlimited.

This setting can be modified at runtime and will take effect immediately. Queries that are already running will remain unchanged.
:::

Type: `UInt64`

Default: `0`

## max_waiting_queries {#max_waiting_queries}

Limit on total number of concurrently waiting queries.
Execution of a waiting query is blocked while required tables are loading asynchronously (see [`async_load_databases`](#async_load_databases).

:::note
Waiting queries are not counted when limits controlled by the following settings are checked:

- [`max_concurrent_queries`](#max_concurrent_queries)
- [`max_concurrent_insert_queries`](#max_concurrent_insert_queries)
- [`max_concurrent_select_queries`](/operations/server-configuration-parameters/settings#max_concurrent_select_queries)
- [`max_concurrent_queries_for_user`](/operations/server-configuration-parameters/settings#max_concurrent_select_queries)
- [`max_concurrent_queries_for_all_users`](/operations/settings/settings#max_concurrent_queries_for_all_users)

This correction is done to avoid hitting these limits just after server startup.
:::

:::note

A value of `0` (default) means unlimited.

This setting can be modified at runtime and will take effect immediately. Queries that are already running will remain unchanged.
:::

Type: `UInt64`

Default: `0`

## max_connections {#max_connections}

Max server connections.

Type: `Int32`

Default: `1024`

## max_io_thread_pool_free_size {#max_io_thread_pool_free_size}

If the number of **idle** threads in the IO Thread pool exceeds `max_io_thread_pool_free_size`, ClickHouse will release resources occupied by idling threads and decrease the pool size. Threads can be created again if necessary.

Type: `UInt64`

Default: `0`

## max_io_thread_pool_size {#max_io_thread_pool_size}

ClickHouse uses threads from the IO Thread pool to do some IO operations (e.g. to interact with S3). `max_io_thread_pool_size` limits the maximum number of threads in the pool.

Type: `UInt64`

Default: `100`

## max_local_read_bandwidth_for_server {#max_local_read_bandwidth_for_server}

The maximum speed of local reads in bytes per second.

:::note
A value of `0` means unlimited.
:::

Type: `UInt64`

Default: `0`

## max_local_write_bandwidth_for_server {#max_local_write_bandwidth_for_server}

The maximum speed of local writes in bytes per seconds.

:::note
A value of `0` means unlimited.
:::

Type: `UInt64`

Default: `0`

## max_partition_size_to_drop {#max_partition_size_to_drop}

Restriction on dropping partitions.

If the size of a [MergeTree](../../engines/table-engines/mergetree-family/mergetree.md) table exceeds [`max_partition_size_to_drop`](#max_partition_size_to_drop) (in bytes), you can't drop a partition using a [DROP PARTITION](../../sql-reference/statements/alter/partition.md#drop-partitionpart) query.
This setting does not require a restart of the ClickHouse server to apply. Another way to disable the restriction is to create the `<clickhouse-path>/flags/force_drop_table` file.

:::note
The value `0` means that you can drop partitions without any restrictions.

This limitation does not restrict drop table and truncate table, see [max_table_size_to_drop](#max_table_size_to_drop)
:::

**Example**

```xml
<max_partition_size_to_drop>0</max_partition_size_to_drop>
```

Type: `UInt64`

Default: `50`

## max_remote_read_network_bandwidth_for_server {#max_remote_read_network_bandwidth_for_server}

The maximum speed of data exchange over the network in bytes per second for read.

:::note
A value of `0` (default) means unlimited.
:::

Type: `UInt64`

Default: `0`

## max_remote_write_network_bandwidth_for_server {#max_remote_write_network_bandwidth_for_server}

The maximum speed of data exchange over the network in bytes per second for write.

:::note
A value of `0` (default) means unlimited.
:::

Type: `UInt64`

Default: `0`

## max_server_memory_usage {#max_server_memory_usage}

Limit on total memory usage.
The default [`max_server_memory_usage`](#max_server_memory_usage) value is calculated as `memory_amount * max_server_memory_usage_to_ram_ratio`.

:::note
A value of `0` (default) means unlimited.
:::

Type: `UInt64`

Default: `0`

## max_server_memory_usage_to_ram_ratio {#max_server_memory_usage_to_ram_ratio}

Same as [`max_server_memory_usage`](#max_server_memory_usage) but in a ratio to physical RAM. Allows lowering the memory usage on low-memory systems.

On hosts with low RAM and swap, you possibly need setting [`max_server_memory_usage_to_ram_ratio`](#max_server_memory_usage_to_ram_ratio) larger than 1.

:::note
A value of `0` means unlimited.
:::

Type: `Double`

Default: `0.9`

## max_build_vector_similarity_index_thread_pool_size {#max_build_vector_similarity_index_thread_pool_size}

The maximum number of threads to use for building vector indexes.

:::note
A value of `0` means all cores.
:::

Type: `UInt64`

Default: `16`

## cgroups_memory_usage_observer_wait_time {#cgroups_memory_usage_observer_wait_time}

Interval in seconds during which the server's maximum allowed memory consumption is adjusted by the corresponding threshold in cgroups.

To disable the cgroup observer, set this value to `0`.

see settings:
- [`cgroup_memory_watcher_hard_limit_ratio`](#cgroup_memory_watcher_hard_limit_ratio)
- [`cgroup_memory_watcher_soft_limit_ratio`](#cgroup_memory_watcher_soft_limit_ratio).

Type: `UInt64`

Default: `15`

## cgroup_memory_watcher_hard_limit_ratio {#cgroup_memory_watcher_hard_limit_ratio}

Specifies the "hard" threshold of the memory consumption of the server process according to cgroups after which the server's
maximum memory consumption is adjusted to the threshold value.

See settings:
- [`cgroups_memory_usage_observer_wait_time`](#cgroups_memory_usage_observer_wait_time)
- [`cgroup_memory_watcher_soft_limit_ratio`](#cgroup_memory_watcher_soft_limit_ratio)

Type: `Double`

Default: `0.95`

## cgroup_memory_watcher_soft_limit_ratio {#cgroup_memory_watcher_soft_limit_ratio}

Specifies the "soft" threshold of the memory consumption of the server process according to cgroups after which arenas in
jemalloc are purged.

See settings:
- [`cgroups_memory_usage_observer_wait_time`](#cgroups_memory_usage_observer_wait_time)
- [`cgroup_memory_watcher_hard_limit_ratio`](#cgroup_memory_watcher_hard_limit_ratio)

Type: `Double`

Default: `0.9`

## max_database_num_to_warn {#max_database_num_to_warn}

If the number of attached databases exceeds the specified value, clickhouse server will add warning messages to `system.warnings` table.

**Example**

```xml
<max_database_num_to_warn>50</max_database_num_to_warn>
```

Default: `1000`

## max_table_num_to_warn {#max_table_num_to_warn}

If the number of attached tables exceeds the specified value, clickhouse server will add warning messages to `system.warnings` table.

**Example**

```xml
<max_table_num_to_warn>400</max_table_num_to_warn>
```

Default: `5000`

## max_view_num_to_warn {#max_view_num_to_warn}

If the number of attached views exceeds the specified value, clickhouse server will add warning messages to `system.warnings` table.

**Example**

```xml
<max_view_num_to_warn>400</max_view_num_to_warn>
```

Type: `UInt64`

Default: `10000`

## max_dictionary_num_to_warn {#max_dictionary_num_to_warn}

If the number of attached dictionaries exceeds the specified value, clickhouse server will add warning messages to `system.warnings` table.

**Example**

```xml
<max_dictionary_num_to_warn>400</max_dictionary_num_to_warn>
```

Type: `UInt64`

Default: `1000`

## max_part_num_to_warn {#max_part_num_to_warn}

If the number of active parts exceeds the specified value, clickhouse server will add warning messages to `system.warnings` table.

**Example**

```xml
<max_part_num_to_warn>400</max_part_num_to_warn>
```

Type: `UInt64`

Default: `100000`

## max_pending_mutations_to_warn {#max_pending_mutations_to_warn}

If the number of pending mutations exceeds the specified value, clickhouse server will add warning messages to `system.warnings` table.

**Example**

```xml
<max_pending_mutations_to_warn>400</max_pending_mutations_to_warn>
```

Type: `UInt64`

Default: `500`

## max_table_num_to_throw {#max_table_num_to_throw}

If number of tables is greater than this value, server will throw an exception.

The following tables are not counted:
- view
- remote
- dictionary
- system

Only counts tables for database engines:
- Atomic
- Ordinary
- Replicated
- Lazy

:::note
A value of `0` means no limitation.
:::

**Example**
```xml
<max_table_num_to_throw>400</max_table_num_to_throw>
```

Type: `UInt64`

Default: `0`

## max_replicated_table_num_to_throw {#max_replicated_table_num_to_throw}

If the number of replicated tables is greater than this value, the server will throw an exception.

Only counts tables for database engines:
- Atomic
- Ordinary
- Replicated
- Lazy

:::note
A value of `0` means no limitation.
:::

**Example**
```xml
<max_replicated_table_num_to_throw>400</max_replicated_table_num_to_throw>
```

Type: `UInt64`

Default: `0`

## max_dictionary_num_to_throw {#max_dictionary_num_to_throw}

If the number of dictionaries is greater than this value, the server will throw an exception.

Only counts tables for database engines:
- Atomic
- Ordinary
- Replicated
- Lazy

:::note
A value of `0` means no limitation.
:::

**Example**
```xml
<max_dictionary_num_to_throw>400</max_dictionary_num_to_throw>
```

Type: `UInt64`

Default: `0`

## max_view_num_to_throw {#max_view_num_to_throw}

If the number of views is greater than this value, the server will throw an exception.

Only counts tables for database engines:
- Atomic
- Ordinary
- Replicated
- Lazy

:::note
A value of `0` means no limitation.
:::

**Example**
```xml
<max_view_num_to_throw>400</max_view_num_to_throw>
```

Type: `UInt64`

Default: `0`

## max\_database\_num\_to\_throw {#max-table-num-to-throw}

If the number of databases is greater than this value, the server will throw an exception.

:::note
A value of `0` (default) means no limitation.
:::

**Example**

```xml
<max_database_num_to_throw>400</max_database_num_to_throw>
```

Type: `UInt64`

Default: `0`

## max_temporary_data_on_disk_size {#max_temporary_data_on_disk_size}

The maximum amount of storage that could be used for external aggregation, joins or sorting.
Queries that exceed this limit will fail with an exception.

:::note
A value of `0` means unlimited.
:::

See also:
- [`max_temporary_data_on_disk_size_for_user`](/operations/settings/settings#max_temporary_data_on_disk_size_for_user)
- [`max_temporary_data_on_disk_size_for_query`](/operations/settings/settings#max_temporary_data_on_disk_size_for_query)

Type: `UInt64`

Default: `0`

## max_thread_pool_free_size {#max_thread_pool_free_size}

If the number of **idle** threads in the Global Thread pool is greater than [`max_thread_pool_free_size`](#max_thread_pool_free_size), then ClickHouse releases resources occupied by some threads and the pool size is decreased. Threads can be created again if necessary.

**Example**

```xml
<max_thread_pool_free_size>1200</max_thread_pool_free_size>
```

Type: `UInt64`

Default: `0`

## max_thread_pool_size {#max_thread_pool_size}

ClickHouse uses threads from the Global Thread pool to process queries. If there is no idle thread to process a query, then a new thread is created in the pool. `max_thread_pool_size` limits the maximum number of threads in the pool.

**Example**

```xml
<max_thread_pool_size>12000</max_thread_pool_size>
```

Type: `UInt64`

Default: `10000`

## mmap_cache_size {#mmap_cache_size}

Sets the cache size (in bytes) for mapped files. This setting allows avoiding frequent open/close calls (which are very expensive due to consequent page faults), and to reuse mappings from several threads and queries. The setting value is the number of mapped regions (usually equal to the number of mapped files).

The amount of data in mapped files can be monitored in the following system tables with the following metrics:

| System Table                                                                                                                                                                                                                                                                                                                                                       | Metric                                                                                                   |
|--------------------------------------------------------------------------------------------------------------------------------------------------------------------------------------------------------------------------------------------------------------------------------------------------------------------------------------------------------------------|----------------------------------------------------------------------------------------------------------|
| [`system.metrics`](/operations/system-tables/metrics) and [`system.metric_log`](/operations/system-tables/metric_log)                                                                                                                                                                                                                              | `MMappedFiles` and `MMappedFileBytes`                                                                    |
| [`system.asynchronous_metrics_log`](/operations/system-tables/asynchronous_metric_log)                                                                                                                                                                                                                                                                     | `MMapCacheCells`                                                                                         |
| [`system.events`](/operations/system-tables/events), [`system.processes`](/operations/system-tables/processes), [`system.query_log`](/operations/system-tables/query_log), [`system.query_thread_log`](/operations/system-tables/query_thread_log), [`system.query_views_log`](/operations/system-tables/query_views_log)  | `CreatedReadBufferMMap`, `CreatedReadBufferMMapFailed`, `MMappedFileCacheHits`, `MMappedFileCacheMisses` |

:::note
The amount of data in mapped files does not consume memory directly and is not accounted for in query or server memory usage — because this memory can be discarded similar to the OS page cache. The cache is dropped (the files are closed) automatically on the removal of old parts in tables of the MergeTree family, also it can be dropped manually by the `SYSTEM DROP MMAP CACHE` query.

This setting can be modified at runtime and will take effect immediately.
:::

Type: `UInt64`

Default: `1000`

## restore_threads {#restore_threads}

The maximum number of threads to execute RESTORE requests.

Type: UInt64

Default: `16`

## show_addresses_in_stack_traces {#show_addresses_in_stack_traces}

If it is set true will show addresses in stack traces

Type: `Bool`

Default: `1`

## shutdown_wait_unfinished_queries {#shutdown_wait_unfinished_queries}

If set true ClickHouse will wait for running queries finish before shutdown.

Type: `Bool`

Default: `0`

## table_engines_require_grant {#table_engines_require_grant}

If set to true, users require a grant to create a table with a specific engine e.g. `GRANT TABLE ENGINE ON TinyLog to user`.

:::note
By default, for backward compatibility creating table with a specific table engine ignores grant, however you can change this behaviour by setting this to true.
:::

Type: `Bool`

Default: `false`

## temporary_data_in_cache {#temporary_data_in_cache}

With this option, temporary data will be stored in the cache for the particular disk.
In this section, you should specify the disk name with the type `cache`.
In that case, the cache and temporary data will share the same space, and the disk cache can be evicted to create temporary data.

:::note
Only one option can be used to configure temporary data storage: `tmp_path` ,`tmp_policy`, `temporary_data_in_cache`.
:::

**Example**

Both the cache for `local_disk`, and temporary data will be stored in `/tiny_local_cache` on the filesystem, managed by `tiny_local_cache`.

```xml
<clickhouse>
    <storage_configuration>
        <disks>
            <local_disk>
                <type>local</type>
                <path>/local_disk/</path>
            </local_disk>

            <!-- highlight-start -->
            <tiny_local_cache>
                <type>cache</type>
                <disk>local_disk</disk>
                <path>/tiny_local_cache/</path>
                <max_size_rows>10M</max_size_rows>
                <max_file_segment_size>1M</max_file_segment_size>
                <cache_on_write_operations>1</cache_on_write_operations>
            </tiny_local_cache>
            <!-- highlight-end -->
        </disks>
    </storage_configuration>

    <!-- highlight-start -->
    <temporary_data_in_cache>tiny_local_cache</temporary_data_in_cache>
    <!-- highlight-end -->
</clickhouse>
```

Type: `String`

Default: ""

## thread_pool_queue_size {#thread_pool_queue_size}

TThe maximum number of jobs that can be scheduled on the Global Thread pool. Increasing queue size leads to larger memory usage. It is recommended to keep this value equal to [`max_thread_pool_size`](#max_thread_pool_size).

:::note
A value of `0` means unlimited.
:::

**Example**

```xml
<thread_pool_queue_size>12000</thread_pool_queue_size>
```

Type: UInt64

Default: `10000`

## tmp_policy {#tmp_policy}

Policy for storage with temporary data. For more information see the [MergeTree Table Engine](/engines/table-engines/mergetree-family/mergetree) documentation.

:::note
- Only one option can be used to configure temporary data storage: `tmp_path` ,`tmp_policy`, `temporary_data_in_cache`.
- `move_factor`, `keep_free_space_bytes`,`max_data_part_size_bytes` and are ignored.
- Policy should have exactly *one volume* with *local* disks.
:::

**Example**

When `/disk1` is full, temporary data will be stored on `/disk2`.

```xml
<clickhouse>
    <storage_configuration>
        <disks>
            <disk1>
                <path>/disk1/</path>
            </disk1>
            <disk2>
                <path>/disk2/</path>
            </disk2>
        </disks>

        <policies>
            <!-- highlight-start -->
            <tmp_two_disks>
                <volumes>
                    <main>
                        <disk>disk1</disk>
                        <disk>disk2</disk>
                    </main>
                </volumes>
            </tmp_two_disks>
            <!-- highlight-end -->
        </policies>
    </storage_configuration>

    <!-- highlight-start -->
    <tmp_policy>tmp_two_disks</tmp_policy>
    <!-- highlight-end -->
</clickhouse>
```
Type: String

Default: ""

## uncompressed_cache_policy {#uncompressed_cache_policy}

Uncompressed cache policy name.

Type: String

Default: `SLRU`


## uncompressed_cache_size {#uncompressed_cache_size}

Maximum cache size (in bytes) for uncompressed data used by table engines from the MergeTree family.

There is one shared cache for the server. Memory is allocated on demand. The cache is used if the option use_uncompressed_cache is enabled.

The uncompressed cache is advantageous for very short queries in individual cases.

:::note
A value of `0` means disabled.

This setting can be modified at runtime and will take effect immediately.
:::

Type: UInt64

Default: `0`

## uncompressed_cache_size_ratio {#uncompressed_cache_size_ratio}

The size of the protected queue (in case of SLRU policy) in the uncompressed cache relative to the cache's total size.

Type: Double

Default: `0.5`

## builtin_dictionaries_reload_interval {#builtin_dictionaries_reload_interval}

The interval in seconds before reloading built-in dictionaries.

ClickHouse reloads built-in dictionaries every x seconds. This makes it possible to edit dictionaries "on the fly" without restarting the server.

**Example**

```xml
<builtin_dictionaries_reload_interval>3600</builtin_dictionaries_reload_interval>
```

Type: UInt64

Default: `3600`

## compression {#compression}

Data compression settings for [MergeTree](../../engines/table-engines/mergetree-family/mergetree.md)-engine tables.

:::note
We recommend not changing this if you have just started using ClickHouse.
:::

**Configuration template**:

```xml
<compression>
    <case>
      <min_part_size>...</min_part_size>
      <min_part_size_ratio>...</min_part_size_ratio>
      <method>...</method>
      <level>...</level>
    </case>
    ...
</compression>
```

**`<case>` fields**:

- `min_part_size` – The minimum size of a data part.
- `min_part_size_ratio` – The ratio of the data part size to the table size.
- `method` – Compression method. Acceptable values: `lz4`, `lz4hc`, `zstd`,`deflate_qpl`.
- `level` – Compression level. See [Codecs](/sql-reference/statements/create/table#general-purpose-codecs).

:::note
You can configure multiple `<case>` sections.
:::

**Actions when conditions are met**:

- If a data part matches a condition set, ClickHouse uses the specified compression method.
- If a data part matches multiple condition sets, ClickHouse uses the first matched condition set.

:::note
If no conditions are met for a data part, ClickHouse uses the `lz4` compression.
:::

**Example**

```xml
<compression incl="clickhouse_compression">
    <case>
        <min_part_size>10000000000</min_part_size>
        <min_part_size_ratio>0.01</min_part_size_ratio>
        <method>zstd</method>
        <level>1</level>
    </case>
</compression>
```

## encryption {#encryption}

Configures a command to obtain a key to be used by [encryption codecs](/sql-reference/statements/create/table#encryption-codecs). Key (or keys) should be written in environment variables or set in the configuration file.

Keys can be hex or string with a length equal to 16 bytes.

**Example**

Loading from config:

```xml
<encryption_codecs>
    <aes_128_gcm_siv>
        <key>1234567812345678</key>
    </aes_128_gcm_siv>
</encryption_codecs>
```

:::note
Storing keys in the configuration file is not recommended. It isn't secure. You can move the keys into a separate config file on a secure disk and put a symlink to that config file to `config.d/` folder.
:::

Loading from config, when the key is in hex:

```xml
<encryption_codecs>
    <aes_128_gcm_siv>
        <key_hex>00112233445566778899aabbccddeeff</key_hex>
    </aes_128_gcm_siv>
</encryption_codecs>
```

Loading key from the environment variable:

```xml
<encryption_codecs>
    <aes_128_gcm_siv>
        <key_hex from_env="ENVVAR"></key_hex>
    </aes_128_gcm_siv>
</encryption_codecs>
```

Here `current_key_id` sets the current key for encryption, and all specified keys can be used for decryption.

Each of these methods can be applied for multiple keys:

```xml
<encryption_codecs>
    <aes_128_gcm_siv>
        <key_hex id="0">00112233445566778899aabbccddeeff</key_hex>
        <key_hex id="1" from_env="ENVVAR"></key_hex>
        <current_key_id>1</current_key_id>
    </aes_128_gcm_siv>
</encryption_codecs>
```

Here `current_key_id` shows current key for encryption.

Also, users can add nonce that must be 12 bytes long (by default encryption and decryption processes use nonce that consists of zero bytes):

```xml
<encryption_codecs>
    <aes_128_gcm_siv>
        <nonce>012345678910</nonce>
    </aes_128_gcm_siv>
</encryption_codecs>
```

Or it can be set in hex:

```xml
<encryption_codecs>
    <aes_128_gcm_siv>
        <nonce_hex>abcdefabcdef</nonce_hex>
    </aes_128_gcm_siv>
</encryption_codecs>
```
:::note
Everything mentioned above can be applied for `aes_256_gcm_siv` (but the key must be 32 bytes long).
:::

## error_log {#error_log}

It is disabled by default.

**Enabling**

To manually turn on error history collection [`system.error_log`](../../operations/system-tables/error_log.md), create `/etc/clickhouse-server/config.d/error_log.xml` with the following content:

```xml
<clickhouse>
    <error_log>
        <database>system</database>
        <table>error_log</table>
        <flush_interval_milliseconds>7500</flush_interval_milliseconds>
        <collect_interval_milliseconds>1000</collect_interval_milliseconds>
        <max_size_rows>1048576</max_size_rows>
        <reserved_size_rows>8192</reserved_size_rows>
        <buffer_size_rows_flush_threshold>524288</buffer_size_rows_flush_threshold>
        <flush_on_crash>false</flush_on_crash>
    </error_log>
</clickhouse>
```

**Disabling**

To disable `error_log` setting, you should create the following file `/etc/clickhouse-server/config.d/disable_error_log.xml` with the following content:

```xml
<clickhouse>
    <error_log remove="1" />
</clickhouse>
```

<SystemLogParameters/>

## custom_settings_prefixes {#custom_settings_prefixes}

List of prefixes for [custom settings](/operations/settings/query-level#custom_settings). The prefixes must be separated with commas.

**Example**

```xml
<custom_settings_prefixes>custom_</custom_settings_prefixes>
```

**See Also**

- [Custom settings](/operations/settings/query-level#custom_settings)

## core_dump {#core_dump}

Configures soft limit for core dump file size.

:::note
Hard limit is configured via system tools
:::

**Example**

```xml
<core_dump>
     <size_limit>1073741824</size_limit>
</core_dump>
```

Default: `1073741824`

## database_atomic_delay_before_drop_table_sec {#database_atomic_delay_before_drop_table_sec}

The delay during which a dropped table can be restored using the [`UNDROP`](/sql-reference/statements/undrop.md) statement. If `DROP TABLE` ran with a `SYNC` modifier, the setting is ignored.
The default for this setting is `480` (8 minutes).

Default: `480`

## database_catalog_unused_dir_hide_timeout_sec {#database_catalog_unused_dir_hide_timeout_sec}

Parameter of a task that cleans up garbage from `store/` directory.
If some subdirectory is not used by clickhouse-server and this directory was not modified for last
[`database_catalog_unused_dir_hide_timeout_sec`](#database_catalog_unused_dir_hide_timeout_sec) seconds, the task will "hide" this directory by
removing all access rights. It also works for directories that clickhouse-server does not
expect to see inside `store/`.

:::note
A value of `0` means "immediately".
:::

Default: `3600` (1 hour)

## database_catalog_unused_dir_rm_timeout_sec {#database_catalog_unused_dir_rm_timeout_sec}

Parameter of a task that cleans up garbage from `store/` directory.
If some subdirectory is not used by clickhouse-server and it was previously "hidden"
(see [database_catalog_unused_dir_hide_timeout_sec](#database_catalog_unused_dir_hide_timeout_sec))
and this directory was not modified for last
[`database_catalog_unused_dir_rm_timeout_sec`](#database_catalog_unused_dir_rm_timeout_sec) seconds, the task will remove this directory.
It also works for directories that clickhouse-server does not
expect to see inside `store/`.

:::note
A value of `0` means "never". The default value corresponds to 30 days.
:::

Default: `2592000` (30 days).

## database_catalog_drop_error_cooldown_sec {#database_catalog_drop_error_cooldown_sec}

In case of a failed table drop, ClickHouse will wait for this time-out before retrying the operation.

Type: [`UInt64`](../../sql-reference/data-types/int-uint.md)

Default: `5`

## database_catalog_drop_table_concurrency {#database_catalog_drop_table_concurrency}

The size of the threadpool used for dropping tables.

Type: [`UInt64`](../../sql-reference/data-types/int-uint.md)

Default: `16`

## database_catalog_unused_dir_cleanup_period_sec {#database_catalog_unused_dir_cleanup_period_sec}

Parameter of a task that cleans up garbage from `store/` directory.
Sets scheduling period of the task.

:::note
A value of `0` means "never". The default value corresponds to 1 day.
:::

Default: `86400` (1 day).

## default_profile {#default_profile}

Default settings profile. Settings profiles are located in the file specified in the setting `user_config`.

**Example**

```xml
<default_profile>default</default_profile>
```

## default_replica_path {#default_replica_path}

The path to the table in ZooKeeper.

**Example**

```xml
<default_replica_path>/clickhouse/tables/{uuid}/{shard}</default_replica_path>
```

## default_replica_name {#default_replica_name}

The replica name in ZooKeeper.

**Example**

```xml
<default_replica_name>{replica}</default_replica_name>
```

## dictionaries_config {#dictionaries_config}

The path to the config file for dictionaries.

Path:

- Specify the absolute path or the path relative to the server config file.
- The path can contain wildcards \* and ?.

See also:
- "[Dictionaries](../../sql-reference/dictionaries/index.md)".

**Example**

```xml
<dictionaries_config>*_dictionary.xml</dictionaries_config>
```

## user_defined_executable_functions_config {#user_defined_executable_functions_config}

The path to the config file for executable user defined functions.

Path:

- Specify the absolute path or the path relative to the server config file.
- The path can contain wildcards \* and ?.

See also:
- "[Executable User Defined Functions](/sql-reference/functions/udf#executable-user-defined-functions).".

**Example**

```xml
<user_defined_executable_functions_config>*_function.xml</user_defined_executable_functions_config>
```

## dictionaries_lazy_load {#dictionaries_lazy_load}

Lazy loading of dictionaries.

- If `true`, then each dictionary is loaded on the first use. If the loading is failed, the function that was using the dictionary throws an exception.
- If `false`, then the server loads all dictionaries at startup.

:::note
The server will wait at startup until all the dictionaries finish their loading before receiving any connections
(exception: if [`wait_dictionaries_load_at_startup`](#wait_dictionaries_load_at_startup) is set to `false`).
:::

**Example**

```xml
<dictionaries_lazy_load>true</dictionaries_lazy_load>
```

## format_schema_path {#format_schema_path}

The path to the directory with the schemes for the input data, such as schemas for the [CapnProto](../../interfaces/formats.md#capnproto) format.

**Example**

```xml
<!-- Directory containing schema files for various input formats. -->
<format_schema_path>format_schemas/</format_schema_path>
```

## graphite {#graphite}

Sending data to [Graphite](https://github.com/graphite-project).

Settings:

- `host` – The Graphite server.
- `port` – The port on the Graphite server.
- `interval` – The interval for sending, in seconds.
- `timeout` – The timeout for sending data, in seconds.
- `root_path` – Prefix for keys.
- `metrics` – Sending data from the [system.metrics](/operations/system-tables/metrics) table.
- `events` – Sending deltas data accumulated for the time period from the [system.events](/operations/system-tables/events) table.
- `events_cumulative` – Sending cumulative data from the [system.events](/operations/system-tables/events) table.
- `asynchronous_metrics` – Sending data from the [system.asynchronous_metrics](/operations/system-tables/asynchronous_metrics) table.

You can configure multiple `<graphite>` clauses. For instance, you can use this for sending different data at different intervals.

**Example**

```xml
<graphite>
    <host>localhost</host>
    <port>42000</port>
    <timeout>0.1</timeout>
    <interval>60</interval>
    <root_path>one_min</root_path>
    <metrics>true</metrics>
    <events>true</events>
    <events_cumulative>false</events_cumulative>
    <asynchronous_metrics>true</asynchronous_metrics>
</graphite>
```

## graphite_rollup {#graphite_rollup}

Settings for thinning data for Graphite.

For more details, see [GraphiteMergeTree](../../engines/table-engines/mergetree-family/graphitemergetree.md).

**Example**

```xml
<graphite_rollup_example>
    <default>
        <function>max</function>
        <retention>
            <age>0</age>
            <precision>60</precision>
        </retention>
        <retention>
            <age>3600</age>
            <precision>300</precision>
        </retention>
        <retention>
            <age>86400</age>
            <precision>3600</precision>
        </retention>
    </default>
</graphite_rollup_example>
```

## google_protos_path {#google_protos_path}

Defines a directory containing proto files for Protobuf types.

Example:

```xml
<google_protos_path>/usr/share/clickhouse/protos/</google_protos_path>
```

## http_handlers {#http_handlers}

Allows using custom HTTP handlers.
To add a new http handler simply add a new `<rule>`.
Rules are checked from top to bottom as defined,
and the first match will run the handler.

The following settings can be configured by sub-tags:

| Sub-tags             | Definition                                                                                                                                        |
|----------------------|---------------------------------------------------------------------------------------------------------------------------------------------------|
| `url`                | To match the request URL, you can use the 'regex:' prefix to use regex match (optional)                                                           |
| `methods`            | To match request methods, you can use commas to separate multiple method matches (optional)                                                       |
| `headers`            | To match request headers, match each child element (child element name is header name), you can use 'regex:' prefix to use regex match (optional) |
| `handler`            | The request handler                                                                                                                               |
| `empty_query_string` | Check that there is no query string in the URL                                                                                                    |

`handler` contains the following settings, which can be configured by sub-tags:

| Sub-tags           | Definition                                                                                                                                                            |
|--------------------|-----------------------------------------------------------------------------------------------------------------------------------------------------------------------|
| `url`              | A location for redirect                                                                                                                                               |
| `type`             | Supported types: static, dynamic_query_handler, predefined_query_handler, redirect                                                                                    |
| `status`           | Use with static type, response status code                                                                                                                            |
| `query_param_name` | Use with dynamic_query_handler type, extracts and executes the value corresponding to the `<query_param_name>` value in HTTP request params                             |
| `query`            | Use with predefined_query_handler type, executes query when the handler is called                                                                                     |
| `content_type`     | Use with static type, response content-type                                                                                                                           |
| `response_content` | Use with static type, Response content sent to client, when using the prefix 'file://' or 'config://', find the content from the file or configuration send to client |

Along with a list of rules, you can specify `<defaults/>` which specifies to enable all the default handlers.

Example:

```xml
<http_handlers>
    <rule>
        <url>/</url>
        <methods>POST,GET</methods>
        <headers><pragma>no-cache</pragma></headers>
        <handler>
            <type>dynamic_query_handler</type>
            <query_param_name>query</query_param_name>
        </handler>
    </rule>

    <rule>
        <url>/predefined_query</url>
        <methods>POST,GET</methods>
        <handler>
            <type>predefined_query_handler</type>
            <query>SELECT * FROM system.settings</query>
        </handler>
    </rule>

    <rule>
        <handler>
            <type>static</type>
            <status>200</status>
            <content_type>text/plain; charset=UTF-8</content_type>
            <response_content>config://http_server_default_response</response_content>
        </handler>
    </rule>
</http_handlers>
```

## http_port/https_port {#http_porthttps_port}

The port for connecting to the server over HTTP(s).

- If `https_port` is specified, [OpenSSL](#openssl) must be configured.
- If `http_port` is specified, the OpenSSL configuration is ignored even if it is set.

**Example**

```xml
<https_port>9999</https_port>
```

## http_server_default_response {#http_server_default_response}

The page that is shown by default when you access the ClickHouse HTTP(s) server.
The default value is "Ok." (with a line feed at the end)

**Example**

Opens `https://tabix.io/` when accessing `http://localhost: http_port`.

```xml
<http_server_default_response>
  <![CDATA[<html ng-app="SMI2"><head><base href="http://ui.tabix.io/"></head><body><div ui-view="" class="content-ui"></div><script src="http://loader.tabix.io/master.js"></script></body></html>]]>
</http_server_default_response>
```

## http_options_response {#http_options_response}

Used to add headers to the response in an `OPTIONS` HTTP request.
The `OPTIONS` method is used when making CORS preflight requests.

For more information, see [OPTIONS](https://developer.mozilla.org/en-US/docs/Web/HTTP/Methods/OPTIONS).

Example:

```xml
<http_options_response>
        <header>
            <name>Access-Control-Allow-Origin</name>
            <value>*</value>
        </header>
        <header>
            <name>Access-Control-Allow-Headers</name>
            <value>origin, x-requested-with, x-clickhouse-format, x-clickhouse-user, x-clickhouse-key, Authorization</value>
        </header>
        <header>
            <name>Access-Control-Allow-Methods</name>
            <value>POST, GET, OPTIONS</value>
        </header>
        <header>
            <name>Access-Control-Max-Age</name>
            <value>86400</value>
        </header>
    </http_options_response>
```

## hsts_max_age {#hsts_max_age}

Expired time for HSTS in seconds.

:::note
A value of `0` means ClickHouse disables HSTS. If you set a positive number, the HSTS will be enabled and the max-age is the number you set.
:::

**Example**

```xml
<hsts_max_age>600000</hsts_max_age>
```

## mlock_executable {#mlock_executable}

Perform `mlockall` after startup to lower first queries latency and to prevent clickhouse executable from being paged out under high IO load.

:::note
Enabling this option is recommended but will lead to increased startup time for up to a few seconds.
Keep in mind that this setting would not work without "CAP_IPC_LOCK" capability.
:::

**Example**

```xml
<mlock_executable>false</mlock_executable>
```

## include_from {#include_from}

The path to the file with substitutions. Both XML and YAML formats are supported.

For more information, see the section "[Configuration files](/operations/configuration-files)".

**Example**

```xml
<include_from>/etc/metrica.xml</include_from>
```

## interserver_listen_host {#interserver_listen_host}

Restriction on hosts that can exchange data between ClickHouse servers.
If Keeper is used, the same restriction will be applied to the communication between different Keeper instances.

:::note
By default, the value is equal to the [`listen_host`](#listen_host) setting.
:::

**Example**

```xml
<interserver_listen_host>::ffff:a00:1</interserver_listen_host>
<interserver_listen_host>10.0.0.1</interserver_listen_host>
```

Type:

Default:

## interserver_http_port {#interserver_http_port}

Port for exchanging data between ClickHouse servers.

**Example**

```xml
<interserver_http_port>9009</interserver_http_port>
```

## interserver_http_host {#interserver_http_host}

The hostname that can be used by other servers to access this server.

If omitted, it is defined in the same way as the `hostname -f` command.

Useful for breaking away from a specific network interface.

**Example**

```xml
<interserver_http_host>example.clickhouse.com</interserver_http_host>
```

## interserver_https_port {#interserver_https_port}

Port for exchanging data between ClickHouse servers over `HTTPS`.

**Example**

```xml
<interserver_https_port>9010</interserver_https_port>
```

## interserver_https_host {#interserver_https_host}

Similar to [`interserver_http_host`](#interserver_http_host), except that this hostname can be used by other servers to access this server over `HTTPS`.

**Example**

```xml
<interserver_https_host>example.clickhouse.com</interserver_https_host>
```

## interserver_http_credentials {#interserver_http_credentials}

A username and a password used to connect to other servers during [replication](../../engines/table-engines/mergetree-family/replication.md). Additionally, the server authenticates other replicas using these credentials.
`interserver_http_credentials` must therefore be the same for all replicas in a cluster.

:::note
- By default, if `interserver_http_credentials` section is omitted, authentication is not used during replication.
- `interserver_http_credentials` settings do not relate to a ClickHouse client credentials [configuration](../../interfaces/cli.md#configuration_files).
- These credentials are common for replication via `HTTP` and `HTTPS`.
:::

The following settings can be configured by sub-tags:

- `user` — Username.
- `password` — Password.
- `allow_empty` — If `true`, then other replicas are allowed to connect without authentication even if credentials are set. If `false`, then connections without authentication are refused. Default: `false`.
- `old` — Contains old `user` and `password` used during credential rotation. Several `old` sections can be specified.

**Credentials Rotation**

ClickHouse supports dynamic interserver credentials rotation without stopping all replicas at the same time to update their configuration. Credentials can be changed in several steps.

To enable authentication, set `interserver_http_credentials.allow_empty` to `true` and add credentials. This allows connections with authentication and without it.

```xml
<interserver_http_credentials>
    <user>admin</user>
    <password>111</password>
    <allow_empty>true</allow_empty>
</interserver_http_credentials>
```

After configuring all replicas set `allow_empty` to `false` or remove this setting. It makes authentication with new credentials mandatory.

To change existing credentials, move the username and the password to `interserver_http_credentials.old` section and update `user` and `password` with new values. At this point the server uses new credentials to connect to other replicas and accepts connections with either new or old credentials.

```xml
<interserver_http_credentials>
    <user>admin</user>
    <password>222</password>
    <old>
        <user>admin</user>
        <password>111</password>
    </old>
    <old>
        <user>temp</user>
        <password>000</password>
    </old>
</interserver_http_credentials>
```

When new credentials are applied to all replicas, old credentials may be removed.

## keep_alive_timeout {#keep_alive_timeout}

The number of seconds that ClickHouse waits for incoming requests for HTTP protocol before closing the connection.

**Example**

```xml
<keep_alive_timeout>10</keep_alive_timeout>
```

## max_keep_alive_requests {#max_keep_alive_requests}

Maximal number of requests through a single keep-alive connection until it will be closed by ClickHouse server.

**Example**

```xml
<max_keep_alive_requests>10</max_keep_alive_requests>
```

## ldap_servers {#ldap_servers}

List LDAP servers with their connection parameters here to:
- use them as authenticators for dedicated local users, who have an 'ldap' authentication mechanism specified instead of 'password'
- use them as remote user directories.

The following settings can be configured by sub-tags:

| Setting                        | Description                                                                                                                                                                                                                                                                                                                                                                                                                              |
|--------------------------------|------------------------------------------------------------------------------------------------------------------------------------------------------------------------------------------------------------------------------------------------------------------------------------------------------------------------------------------------------------------------------------------------------------------------------------------|
| `host`                         | LDAP server hostname or IP, this parameter is mandatory and cannot be empty.                                                                                                                                                                                                                                                                                                                                                             |
| `port`                         | LDAP server port, default is 636 if `enable_tls` is set to true, `389` otherwise.                                                                                                                                                                                                                                                                                                                                                        |
| `bind_dn`                      | Template used to construct the DN to bind to. The resulting DN will be constructed by replacing all `\{user_name\}` substrings of the template with the actual user name during each authentication attempt.                                                                                                                                                                                                                               |
| `user_dn_detection`            | Section with LDAP search parameters for detecting the actual user DN of the bound user. This is mainly used in search filters for further role mapping when the server is Active Directory. The resulting user DN will be used when replacing `\{user_dn\}` substrings wherever they are allowed. By default, user DN is set equal to bind DN, but once search is performed, it will be updated with to the actual detected user DN value. |
| `verification_cooldown`        | A period of time, in seconds, after a successful bind attempt, during which a user will be assumed to be successfully authenticated for all consecutive requests without contacting the LDAP server. Specify `0` (the default) to disable caching and force contacting the LDAP server for each authentication request.                                                                                                                  |
| `enable_tls`                   | Flag to trigger use of secure connection to the LDAP server. Specify `no` for plain text (`ldap://`) protocol (not recommended). Specify `yes` for LDAP over SSL/TLS (`ldaps://`) protocol (recommended, the default). Specify `starttls` for legacy StartTLS protocol (plain text (`ldap://`) protocol, upgraded to TLS).                                                                                                               |
| `tls_minimum_protocol_version` | The minimum protocol version of SSL/TLS. Accepted values are: `ssl2`, `ssl3`, `tls1.0`, `tls1.1`, `tls1.2` (the default).                                                                                                                                                                                                                                                                                                                |
| `tls_require_cert`             | SSL/TLS peer certificate verification behavior. Accepted values are: `never`, `allow`, `try`, `demand` (the default).                                                                                                                                                                                                                                                                                                                    |
| `tls_cert_file`                | path to certificate file.                                                                                                                                                                                                                                                                                                                                                                                                                |
| `tls_key_file`                 | path to certificate key file.                                                                                                                                                                                                                                                                                                                                                                                                            |
| `tls_ca_cert_file`             | path to CA certificate file.                                                                                                                                                                                                                                                                                                                                                                                                             |
| `tls_ca_cert_dir`              | path to the directory containing CA certificates.                                                                                                                                                                                                                                                                                                                                                                                        |
| `tls_cipher_suite`             | allowed cipher suite (in OpenSSL notation).                                                                                                                                                                                                                                                                                                                                                                                              |

Setting `user_dn_detection` can be configured with sub-tags:

| Setting         | Description                                                                                                                                                                                                                                                                                                                                    |
|-----------------|------------------------------------------------------------------------------------------------------------------------------------------------------------------------------------------------------------------------------------------------------------------------------------------------------------------------------------------------|
| `base_dn`       | template used to construct the base DN for the LDAP search. The resulting DN will be constructed by replacing all `\{user_name\}` and '\{bind_dn\}' substrings of the template with the actual user name and bind DN during the LDAP search.                                                                                                       |
| `scope`         | scope of the LDAP search. Accepted values are: `base`, `one_level`, `children`, `subtree` (the default).                                                                                                                                                                                                                                       |
| `search_filter` | template used to construct the search filter for the LDAP search. The resulting filter will be constructed by replacing all `\{user_name\}`, `\{bind_dn\}`, and `\{base_dn\}` substrings of the template with the actual user name, bind DN, and base DN during the LDAP search. Note, that the special characters must be escaped properly in XML.  |

Example:

```xml
<my_ldap_server>
    <host>localhost</host>
    <port>636</port>
    <bind_dn>uid={user_name},ou=users,dc=example,dc=com</bind_dn>
    <verification_cooldown>300</verification_cooldown>
    <enable_tls>yes</enable_tls>
    <tls_minimum_protocol_version>tls1.2</tls_minimum_protocol_version>
    <tls_require_cert>demand</tls_require_cert>
    <tls_cert_file>/path/to/tls_cert_file</tls_cert_file>
    <tls_key_file>/path/to/tls_key_file</tls_key_file>
    <tls_ca_cert_file>/path/to/tls_ca_cert_file</tls_ca_cert_file>
    <tls_ca_cert_dir>/path/to/tls_ca_cert_dir</tls_ca_cert_dir>
    <tls_cipher_suite>ECDHE-ECDSA-AES256-GCM-SHA384:ECDHE-RSA-AES256-GCM-SHA384:AES256-GCM-SHA384</tls_cipher_suite>
</my_ldap_server>
```

Example (typical Active Directory with configured user DN detection for further role mapping):

```xml
<my_ad_server>
    <host>localhost</host>
    <port>389</port>
    <bind_dn>EXAMPLE\{user_name}</bind_dn>
    <user_dn_detection>
        <base_dn>CN=Users,DC=example,DC=com</base_dn>
        <search_filter>(&amp;(objectClass=user)(sAMAccountName={user_name}))</search_filter>
    </user_dn_detection>
    <enable_tls>no</enable_tls>
</my_ad_server>
```

## listen_host {#listen_host}

Restriction on hosts that requests can come from. If you want the server to answer all of them, specify `::`.

Examples:

```xml
<listen_host>::1</listen_host>
<listen_host>127.0.0.1</listen_host>
```

## listen_try {#listen_try}

The server will not exit if IPv6 or IPv4 networks are unavailable while trying to listen.

**Example**

```xml
<listen_try>0</listen_try>
```

## listen_reuse_port {#listen_reuse_port}

Allow multiple servers to listen on the same address:port. Requests will be routed to a random server by the operating system. Enabling this setting is not recommended.

**Example**

```xml
<listen_reuse_port>0</listen_reuse_port>
```

Type:

Default:

## listen_backlog {#listen_backlog}

Backlog (queue size of pending connections) of the listen socket. The default value of `4096` is the same as that of linux [5.4+](https://git.kernel.org/pub/scm/linux/kernel/git/torvalds/linux.git/commit/?id=19f92a030ca6d772ab44b22ee6a01378a8cb32d4)).

Usually this value does not need to be changed, since:
- The default value is large enough,
- For accepting client's connections server has separate thread.

So even if you have `TcpExtListenOverflows` (from `nstat`) non-zero and this counter grows for ClickHouse server it does not mean that this value needs to be increased, since:
- Usually if `4096` is not enough it shows some internal ClickHouse scaling issue, so it is better to report an issue.
- It does not mean that the server can handle more connections later (and even if it could, by that moment clients may be gone or disconnected).

**Example**

```xml
<listen_backlog>4096</listen_backlog>
```

## logger {#logger}

The location and format of log messages.

**Keys**:

| Key                       | Description                                                                                                                                                                         |
|---------------------------|-------------------------------------------------------------------------------------------------------------------------------------------------------------------------------------|
| `level`                   | Log level. Acceptable values: `none` (turn logging off), `fatal`, `critical`, `error`, `warning`, `notice`, `information`,`debug`, `trace`, `test`                                  |
| `log`                     | The path to the log file.                                                                                                                                                           |
| `errorlog`                | The path to the error log file.                                                                                                                                                     |
| `size`                    | Rotation policy: Maximum size of the log files in bytes. Once the log file size exceeds this threshold, it is renamed and archived, and a new log file is created.                  |
| `count`                   | Rotation policy: How many historical log files Clickhouse are kept at most.                                                                                                         |
| `stream_compress`         | Compress log messages using LZ4. Set to `1` or `true` to enable.                                                                                                                    |
| `console`                 | Do not write log messages to log files, instead print them in the console. Set to `1` or `true` to enable. Default is `1` if Clickhouse does not run in daemon mode, `0` otherwise. |
| `console_log_level`       | Log level for console output. Defaults to `level`.                                                                                                                                  |
| `formatting`              | Log format for console output. Currently, only `json` is supported                                                                                                                  |
| `use_syslog`              | Also forward log output to syslog.                                                                                                                                                  |
| `syslog_level`            | Log level for logging to syslog.                                                                                                                                                    |

**Log format specifiers**

File names in `log` and `errorLog` paths support below format specifiers for the resulting file name (the directory part does not support them).

Column "Example" shows the output at `2023-07-06 18:32:07`.

| Specifier    | Description                                                                                                         | Example                  |
|--------------|---------------------------------------------------------------------------------------------------------------------|--------------------------|
| `%%`         | Literal %                                                                                                           | `%`                        |
| `%n`         | New-line character                                                                                                  |                          |
| `%t`         | Horizontal tab character                                                                                            |                          |
| `%Y`         | Year as a decimal number, e.g. 2017                                                                                 | `2023`                     |
| `%y`         | Last 2 digits of year as a decimal number (range [00,99])                                                           | `23`                       |
| `%C`         | First 2 digits of year as a decimal number (range [00,99])                                                          | `20`                       |
| `%G`         | Four-digit [ISO 8601 week-based year](https://en.wikipedia.org/wiki/ISO_8601#Week_dates), i.e. the year that contains the specified week. Normally useful only with `%V`  | `2023`       |
| `%g`         | Last 2 digits of [ISO 8601 week-based year](https://en.wikipedia.org/wiki/ISO_8601#Week_dates), i.e. the year that contains the specified week.                         | `23`         |
| `%b`         | Abbreviated month name, e.g. Oct (locale dependent)                                                                 | `Jul`                      |
| `%h`         | Synonym of %b                                                                                                       | `Jul`                      |
| `%B`         | Full month name, e.g. October (locale dependent)                                                                    | `July`                     |
| `%m`         | Month as a decimal number (range [01,12])                                                                           | `07`                       |
| `%U`         | Week of the year as a decimal number (Sunday is the first day of the week) (range [00,53])                          | `27`                       |
| `%W`         | Week of the year as a decimal number (Monday is the first day of the week) (range [00,53])                          | `27`                       |
| `%V`         | ISO 8601 week number (range [01,53])                                                                                | `27`                       |
| `%j`         | Day of the year as a decimal number (range [001,366])                                                               | `187`                      |
| `%d`         | Day of the month as a zero-padded decimal number (range [01,31]). Single digit is preceded by zero.                 | `06`                       |
| `%e`         | Day of the month as a space-padded decimal number (range [1,31]). Single digit is preceded by a space.              | `&nbsp; 6`                 |
| `%a`         | Abbreviated weekday name, e.g. Fri (locale dependent)                                                               | `Thu`                      |
| `%A`         | Full weekday name, e.g. Friday (locale dependent)                                                                   | `Thursday`                 |
| `%w`         | Weekday as a integer number with Sunday as 0 (range [0-6])                                                          | `4`                        |
| `%u`         | Weekday as a decimal number, where Monday is 1 (ISO 8601 format) (range [1-7])                                      | `4`                        |
| `%H`         | Hour as a decimal number, 24 hour clock (range [00-23])                                                             | `18`                       |
| `%I`         | Hour as a decimal number, 12 hour clock (range [01,12])                                                             | `06`                       |
| `%M`         | Minute as a decimal number (range [00,59])                                                                          | `32`                       |
| `%S`         | Second as a decimal number (range [00,60])                                                                          | `07`                       |
| `%c`         | Standard date and time string, e.g. Sun Oct 17 04:41:13 2010 (locale dependent)                                     | `Thu Jul  6 18:32:07 2023` |
| `%x`         | Localized date representation (locale dependent)                                                                    | `07/06/23`                 |
| `%X`         | Localized time representation, e.g. 18:40:20 or 6:40:20 PM (locale dependent)                                       | `18:32:07`                 |
| `%D`         | Short MM/DD/YY date, equivalent to %m/%d/%y                                                                         | `07/06/23`                 |
| `%F`         | Short YYYY-MM-DD date, equivalent to %Y-%m-%d                                                                       | `2023-07-06`               |
| `%r`         | Localized 12-hour clock time (locale dependent)                                                                     | `06:32:07 PM`              |
| `%R`         | Equivalent to "%H:%M"                                                                                               | `18:32`                    |
| `%T`         | Equivalent to "%H:%M:%S" (the ISO 8601 time format)                                                                 | `18:32:07`                 |
| `%p`         | Localized a.m. or p.m. designation (locale dependent)                                                               | `PM`                       |
| `%z`         | Offset from UTC in the ISO 8601 format (e.g. -0430), or no characters if the time zone information is not available | `+0800`                    |
| `%Z`         | Locale-dependent time zone name or abbreviation, or no characters if the time zone information is not available     | `Z AWST `                  |

**Example**

```xml
<logger>
    <level>trace</level>
    <log>/var/log/clickhouse-server/clickhouse-server-%F-%T.log</log>
    <errorlog>/var/log/clickhouse-server/clickhouse-server-%F-%T.err.log</errorlog>
    <size>1000M</size>
    <count>10</count>
    <stream_compress>true</stream_compress>
</logger>
```

To print log messages only in the console:

```xml
<logger>
    <level>information</level>
    <console>true</console>
</logger>
```

**Per-level Overrides**

The log level of individual log names can be overridden. For example, to mute all messages of loggers "Backup" and "RBAC".

```xml
<logger>
    <levels>
        <logger>
            <name>Backup</name>
            <level>none</level>
        </logger>
        <logger>
            <name>RBAC</name>
            <level>none</level>
        </logger>
    </levels>
</logger>
```

**syslog**

To write log messages additionally to syslog:

```xml
<logger>
    <use_syslog>1</use_syslog>
    <syslog>
        <address>syslog.remote:10514</address>
        <hostname>myhost.local</hostname>
        <facility>LOG_LOCAL6</facility>
        <format>syslog</format>
    </syslog>
</logger>
```

Keys for `<syslog>`:

| Key        | Description                                                                                                                                                                                                                                                    |
|------------|----------------------------------------------------------------------------------------------------------------------------------------------------------------------------------------------------------------------------------------------------------------|
| `address`  | The address of syslog in format `host\[:port\]`. If omitted, the local daemon is used.                                                                                                                                                                         |
| `hostname` | The name of the host from which logs are send (optional).                                                                                                                                                                                                      |
| `facility` | The syslog [facility keyword](https://en.wikipedia.org/wiki/Syslog#Facility). Must be specified uppercase with a "LOG_" prefix, e.g. `LOG_USER`, `LOG_DAEMON`, `LOG_LOCAL3`, etc. Default: `LOG_USER` if `address` is specified, `LOG_DAEMON` otherwise.                                           |
| `format`   | Log message format. Possible values: `bsd` and `syslog.`                                                                                                                                                                                                       |

**Log formats**

You can specify the log format that will be outputted in the console log. Currently, only JSON is supported.

**Example**

Here is an example of an output JSON log:

```json
{
  "date_time_utc": "2024-11-06T09:06:09Z",
  "date_time": "1650918987.180175",
  "thread_name": "#1",
  "thread_id": "254545",
  "level": "Trace",
  "query_id": "",
  "logger_name": "BaseDaemon",
  "message": "Received signal 2",
  "source_file": "../base/daemon/BaseDaemon.cpp; virtual void SignalListener::run()",
  "source_line": "192"
}
```

To enable JSON logging support, use the following snippet:

```xml
<logger>
    <formatting>
        <type>json</type>
        <names>
            <date_time>date_time</date_time>
            <thread_name>thread_name</thread_name>
            <thread_id>thread_id</thread_id>
            <level>level</level>
            <query_id>query_id</query_id>
            <logger_name>logger_name</logger_name>
            <message>message</message>
            <source_file>source_file</source_file>
            <source_line>source_line</source_line>
        </names>
    </formatting>
</logger>
```

**Renaming keys for JSON logs**

Key names can be modified by changing tag values inside the `<names>` tag. For example, to change `DATE_TIME` to `MY_DATE_TIME`, you can use `<date_time>MY_DATE_TIME</date_time>`.

**Omitting keys for JSON logs**

Log properties can be omitted by commenting out the property. For example, if you do not want your log to print `query_id`, you can comment out the `<query_id>` tag.

## send_crash_reports {#send_crash_reports}

Settings for opt-in sending of crash reports to the ClickHouse core developers team via [Sentry](https://sentry.io).

Enabling it, especially in pre-production environments, is highly appreciated.

The server will need access to the public internet via IPv4 (at the time of writing IPv6 is not supported by Sentry) for this feature to function properly.

Keys:

| Key                   | Description                                                                                                                                                                                            |
|-----------------------|--------------------------------------------------------------------------------------------------------------------------------------------------------------------------------------------------------|
| `enabled`             | Boolean flag to enable the feature, `false` by default. Set to `true` to allow sending crash reports.                                                                                                  |
| `send_logical_errors` | `LOGICAL_ERROR` is like an `assert`, it is a bug in ClickHouse. This boolean flag enables sending this exceptions to sentry (Default: `false`).                                                        |
| `endpoint`            | You can override the Sentry endpoint URL for sending crash reports. It can be either a separate Sentry account or your self-hosted Sentry instance. Use the [Sentry DSN](https://docs.sentry.io/error-reporting/quickstart/?platform=native#configure-the-sdk) syntax.                  |
| `anonymize`           | Avoid attaching the server hostname to the crash report.                                                                                                                                               |
| `http_proxy`          | Configure HTTP proxy for sending crash reports.                                                                                                                                                        |
| `debug`               | Sets the Sentry client into debug mode.                                                                                                                                                                |
| `tmp_path`            | Filesystem path for temporary crash report state.                                                                                                                                                      |
| `environment`         | An arbitrary name of an environment in which the ClickHouse server is running. It will be mentioned in each crash report. The default value is `test` or `prod` depending on the version of ClickHouse.|

**Recommended usage**

```xml
<send_crash_reports>
    <enabled>true</enabled>
</send_crash_reports>
```

## ssh_server {#ssh_server}

The public part of the host key will be written to the known_hosts file
on the SSH client side on the first connect.

Host Key Configurations are inactive by default.
Uncomment the host key configurations, and provide the path to the respective ssh key to active them:

Example:

```xml
<ssh_server>
    <host_rsa_key>path_to_the_ssh_key</host_rsa_key>
    <host_ecdsa_key>path_to_the_ssh_key</host_ecdsa_key>
    <host_ed25519_key>path_to_the_ssh_key</host_ed25519_key>
</ssh_server>
```

## tcp_ssh_port {#tcp_ssh_port}

Port for the SSH server which allows the user to connect and execute queries in an interactive fashion using the embedded client over the PTY.

Example:

```xml
<tcp_ssh_port>9022</tcp_ssh_port>
```

## storage_configuration {#storage_configuration}

Allows for multi-disk configuration of storage.

Storage configuration follows the structure:

```xml
<storage_configuration>
    <disks>
        <!-- configuration -->
    </disks>
    <policies>
        <!-- configuration -->
    </policies>
</storage_configuration>
```

### Configuration of disks {#configuration-of-disks}

Configuration of `disks` follows the structure given below:

```xml
<storage_configuration>
    <disks>
        <disk_name_1>
            <path>/mnt/fast_ssd/clickhouse/</path>
        </disk_name_1>
        <disk_name_2>
            <path>/mnt/hdd1/clickhouse/</path>
            <keep_free_space_bytes>10485760</keep_free_space_bytes>
        </disk_name_2>
        <disk_name_3>
            <path>/mnt/hdd2/clickhouse/</path>
            <keep_free_space_bytes>10485760</keep_free_space_bytes>
        </disk_name_3>
        ...
    </disks>
</storage_configuration>
```

The sub-tags above define the following settings for `disks`:

| Setting                 | Description                                                                                           |
|-------------------------|-------------------------------------------------------------------------------------------------------|
| `<disk_name_N>`         | The name of the disk, which should be unique.                                                         |
| `path`                  | The path to which server data will be stored (`data` and `shadow` catalogues). It should end with `/` |
| `keep_free_space_bytes` | Size of the reserved free space on disk.                                                              |

:::note
The order of the disks does not matter.
:::

### Configuration of policies {#configuration-of-policies}

The sub-tags above define the following settings for `policies`:

| Setting                      | Description                                                                                                                                                                                                                                                                                                                                                                                                                                                                                                      |
|------------------------------|------------------------------------------------------------------------------------------------------------------------------------------------------------------------------------------------------------------------------------------------------------------------------------------------------------------------------------------------------------------------------------------------------------------------------------------------------------------------------------------------------------------|
| `policy_name_N`              | Name of the policy. Policy names must be unique.                                                                                                                                                                                                                                                                                                                                                                                                                                                                 |
| `volume_name_N`              | The volume name. Volume names must be unique.                                                                                                                                                                                                                                                                                                                                                                                                                                                                    |
| `disk`                       | The disk located inside the volume.                                                                                                                                                                                                                                                                                                                                                                                                                                                                              |
| `max_data_part_size_bytes`   | The maximum size of a chunk of data that can reside on any of the disks in this volume. If the merge results in a chunk size expected to be larger than max_data_part_size_bytes, the chunk will be written to the next volume. Basically this feature allows you to store new / small chunks on a hot (SSD) volume and move them to a cold (HDD) volume when they reach a large size. Do not use this option if the policy has only one volume.                                                                 |
| `move_factor`                | The share of available free space on the volume. If the space becomes less, the data will start transferring to the next volume, if there is one. For transfer, chunks are sorted by size from larger to smaller (descending) and chunks whose total size is sufficient to meet the `move_factor` condition are selected, if the total size of all chunks is insufficient, all chunks will be moved.                                                                                                             |
| `perform_ttl_move_on_insert` | Disables moving data with expired TTL on insertion. By default (if enabled), if we insert a piece of data that has already expired according to the move on life rule, it is immediately moved to the volume / disk specified in the move rule. This can significantly slow down insertion in case the target volume / disk is slow (e.g. S3). If disabled, the expired portion of the data is written to the default volume and then immediately moved to the volume specified in the rule for the expired TTL. |
| `load_balancing`             | Disk balancing policy, `round_robin` or `least_used`.                                                                                                                                                                                                                                                                                                                                                                                                                                                            |
| `least_used_ttl_ms`          | Sets the timeout (in milliseconds) to update the available space on all disks (`0` - always update, `-1` - never update, default value is `60000`). Note, if the disk is only used by ClickHouse and will not be subject to file system resizing on the fly, you can use the `-1` value. In all other cases this is not recommended, as it will eventually lead to incorrect space allocation.                                                                                                                   |
| `prefer_not_to_merge`        | Disables merging parts of the data on this volume. Note: this is potentially harmful and can cause slowdown. When this setting is enabled (don't do this), merging data on this volume is prohibited (which is bad). This allows control of how ClickHouse interacts with slow disks. We recommend not to use this at all.                                                                                                                                                                                       |
| `volume_priority`            | Defines the priority (order) in which volumes are filled. The smaller the value, the higher the priority. The parameter values must be natural numbers and cover the range from 1 to N (N is the largest parameter value specified) with no gaps.                                                                                                                                                                                                                                                                |

For the `volume_priority`:
- If all volumes have this parameter, they are prioritized in the specified order.
- If only _some_ volumes have it, volumes that do not have it have the lowest priority. Those that do have it are prioritized according to the tag value, the priority of the rest is determined by the order of description in the configuration file relative to each other.
- If _no_ volumes are given this parameter, their order is determined by the order of the description in the configuration file.
- The priority of volumes may not be identical.

## macros {#macros}

Parameter substitutions for replicated tables.

Can be omitted if replicated tables are not used.

For more information, see the section [Creating replicated tables](../../engines/table-engines/mergetree-family/replication.md#creating-replicated-tables).

**Example**

```xml
<macros incl="macros" optional="true" />
```

## replica_group_name {#replica_group_name}

Replica group name for database Replicated.

The cluster created by Replicated database will consist of replicas in the same group.
DDL queries will only wait for the replicas in the same group.

Empty by default.

**Example**

```xml
<replica_group_name>backups</replica_group_name>
```

Type: String

Default: ""

## remap_executable {#remap_executable}

Setting to reallocate memory for machine code ("text") using huge pages.

Default: `false`

:::note
This feature is highly experimental.
:::

Example:

```xml
<remap_executable>false</remap_executable>
```

## max_open_files {#max_open_files}

The maximum number of open files.

:::note
We recommend using this option in macOS since the `getrlimit()` function returns an incorrect value.
:::

**Example**

```xml
<max_open_files>262144</max_open_files>
```

## max_session_timeout {#max_session_timeout}

Maximum session timeout, in seconds.

Default: `3600`

Example:

```xml
<max_session_timeout>3600</max_session_timeout>
```

## max_table_size_to_drop {#max_table_size_to_drop}

Restriction on deleting tables.

If the size of a [MergeTree](../../engines/table-engines/mergetree-family/mergetree.md) table exceeds `max_table_size_to_drop` (in bytes), you can't delete it using a [`DROP`](../../sql-reference/statements/drop.md) query or [`TRUNCATE`](../../sql-reference/statements/truncate.md) query.

:::note
A value of `0` means that you can delete all tables without any restrictions.

This setting does not require a restart of the ClickHouse server to apply. Another way to disable the restriction is to create the `<clickhouse-path>/flags/force_drop_table` file.
:::

**Example**

```xml
<max_table_size_to_drop>0</max_table_size_to_drop>
```

Default: 50 GB.

## background_pool_size {#background_pool_size}

Sets the number of threads performing background merges and mutations for tables with MergeTree engines.

:::note
- This setting could also be applied at server startup from the `default` profile configuration for backward compatibility at the ClickHouse server start.
- You can only increase the number of threads at runtime.
- To lower the number of threads you have to restart the server.
- By adjusting this setting, you manage CPU and disk load.
:::

:::danger
Smaller pool size utilizes less CPU and disk resources, but background processes advance slower which might eventually impact query performance.
:::

Before changing it, please also take a look at related MergeTree settings, such as:
- [`number_of_free_entries_in_pool_to_lower_max_size_of_merge`](../../operations/settings/merge-tree-settings.md#number-of-free-entries-in-pool-to-lower-max-size-of-merge) .
- [`number_of_free_entries_in_pool_to_execute_mutation`](../../operations/settings/merge-tree-settings.md#number-of-free-entries-in-pool-to-execute-mutation).

**Example**

```xml
<background_pool_size>16</background_pool_size>
```

Type:

Default: 16.

## merges_mutations_memory_usage_soft_limit {#merges_mutations_memory_usage_soft_limit}

Sets the limit on how much RAM is allowed to use for performing merge and mutation operations.
If ClickHouse reaches the limit set, it won't schedule any new background merge or mutation operations but will continue to execute already scheduled tasks.

:::note
A value of `0` means unlimited.
:::

**Example**

```xml
<merges_mutations_memory_usage_soft_limit>0</merges_mutations_memory_usage_soft_limit>
```

## merges_mutations_memory_usage_to_ram_ratio {#merges_mutations_memory_usage_to_ram_ratio}

The default `merges_mutations_memory_usage_soft_limit` value is calculated as `memory_amount * merges_mutations_memory_usage_to_ram_ratio`.

**See also:**

- [max_memory_usage](/operations/settings/settings#max_memory_usage)
- [merges_mutations_memory_usage_soft_limit](#merges_mutations_memory_usage_soft_limit)

Default: `0.5`.

## async_load_databases {#async_load_databases}

Asynchronous loading of databases and tables.

- If `true` all non-system databases with `Ordinary`, `Atomic` and `Replicated` engine will be loaded asynchronously after the ClickHouse server start up. See `system.asynchronous_loader` table, `tables_loader_background_pool_size` and `tables_loader_foreground_pool_size` server settings. Any query that tries to access a table, that is not yet loaded, will wait for exactly this table to be started up. If load job fails, query will rethrow an error (instead of shutting down the whole server in case of `async_load_databases = false`). The table that is waited for by at least one query will be loaded with higher priority. DDL queries on a database will wait for exactly that database to be started up. Also consider setting a limit `max_waiting_queries` for the total number of waiting queries.
- If `false`, all databases are loaded when the server starts.

**Example**

```xml
<async_load_databases>true</async_load_databases>
```

Default: `false`.

## async_load_system_database {#async_load_system_database}

Asynchronous loading of system tables. Helpful if there is a high amount of log tables and parts in the `system` database. Independent of the `async_load_databases` setting.

- If set to `true`, all system databases with `Ordinary`, `Atomic`, and `Replicated` engines will be loaded asynchronously after the ClickHouse server starts. See `system.asynchronous_loader` table, `tables_loader_background_pool_size` and `tables_loader_foreground_pool_size` server settings. Any query that tries to access a system table, that is not yet loaded, will wait for exactly this table to be started up. The table that is waited for by at least one query will be loaded with higher priority. Also consider setting the `max_waiting_queries` setting to limit the total number of waiting queries.
- If set to `false`, system database loads before server start.

**Example**

```xml
<async_load_system_database>true</async_load_system_database>
```

Default: `false`.

## tables_loader_foreground_pool_size {#tables_loader_foreground_pool_size}

Sets the number of threads performing load jobs in foreground pool. The foreground pool is used for loading table synchronously before server start listening on a port and for loading tables that are waited for. Foreground pool has higher priority than background pool. It means that no job starts in background pool while there are jobs running in foreground pool.

:::note
A value of `0` means all available CPUs will be used.
:::

Default: `0`

## tables_loader_background_pool_size {#tables_loader_background_pool_size}

Sets the number of threads performing asynchronous load jobs in background pool. The background pool is used for loading tables asynchronously after server start in case there are no queries waiting for the table. It could be beneficial to keep low number of threads in background pool if there are a lot of tables. It will reserve CPU resources for concurrent query execution.

:::note
A value of `0` means all available CPUs will be used.
:::

Default: `0`

## merge_tree {#merge_tree}

Fine-tuning for tables in the [MergeTree](../../engines/table-engines/mergetree-family/mergetree.md).

For more information, see the MergeTreeSettings.h header file.

**Example**

```xml
<merge_tree>
    <max_suspicious_broken_parts>5</max_suspicious_broken_parts>
</merge_tree>
```

## metric_log {#metric_log}

It is disabled by default.

**Enabling**

To manually turn on metrics history collection [`system.metric_log`](../../operations/system-tables/metric_log.md), create `/etc/clickhouse-server/config.d/metric_log.xml` with the following content:

```xml
<clickhouse>
    <metric_log>
        <database>system</database>
        <table>metric_log</table>
        <flush_interval_milliseconds>7500</flush_interval_milliseconds>
        <collect_interval_milliseconds>1000</collect_interval_milliseconds>
        <max_size_rows>1048576</max_size_rows>
        <reserved_size_rows>8192</reserved_size_rows>
        <buffer_size_rows_flush_threshold>524288</buffer_size_rows_flush_threshold>
        <flush_on_crash>false</flush_on_crash>
    </metric_log>
</clickhouse>
```

**Disabling**

To disable `metric_log` setting, you should create the following file `/etc/clickhouse-server/config.d/disable_metric_log.xml` with the following content:

```xml
<clickhouse>
    <metric_log remove="1" />
</clickhouse>
```

<SystemLogParameters/>

## latency_log {#latency_log}

It is disabled by default.

**Enabling**

To manually turn on latency history collection [`system.latency_log`](../../operations/system-tables/latency_log.md), create `/etc/clickhouse-server/config.d/latency_log.xml` with the following content:

```xml
<clickhouse>
    <latency_log>
        <database>system</database>
        <table>latency_log</table>
        <flush_interval_milliseconds>7500</flush_interval_milliseconds>
        <collect_interval_milliseconds>1000</collect_interval_milliseconds>
        <max_size_rows>1048576</max_size_rows>
        <reserved_size_rows>8192</reserved_size_rows>
        <buffer_size_rows_flush_threshold>524288</buffer_size_rows_flush_threshold>
        <flush_on_crash>false</flush_on_crash>
    </latency_log>
</clickhouse>
```

**Disabling**

To disable `latency_log` setting, you should create the following file `/etc/clickhouse-server/config.d/disable_latency_log.xml` with the following content:

```xml
<clickhouse>
<latency_log remove="1" />
</clickhouse>
```

## replicated_merge_tree {#replicated_merge_tree}

Fine-tuning for tables in the [ReplicatedMergeTree](../../engines/table-engines/mergetree-family/mergetree.md). This setting has a higher priority.

For more information, see the MergeTreeSettings.h header file.

**Example**

```xml
<replicated_merge_tree>
    <max_suspicious_broken_parts>5</max_suspicious_broken_parts>
</replicated_merge_tree>
```

## opentelemetry_span_log {#opentelemetry_span_log}

Settings for the [`opentelemetry_span_log`](../system-tables/opentelemetry_span_log.md) system table.

<SystemLogParameters/>

Example:

```xml
<opentelemetry_span_log>
    <engine>
        engine MergeTree
        partition by toYYYYMM(finish_date)
        order by (finish_date, finish_time_us, trace_id)
    </engine>
    <database>system</database>
    <table>opentelemetry_span_log</table>
    <flush_interval_milliseconds>7500</flush_interval_milliseconds>
    <max_size_rows>1048576</max_size_rows>
    <reserved_size_rows>8192</reserved_size_rows>
    <buffer_size_rows_flush_threshold>524288</buffer_size_rows_flush_threshold>
    <flush_on_crash>false</flush_on_crash>
</opentelemetry_span_log>
```

## openSSL {#openssl}

SSL client/server configuration.

Support for SSL is provided by the `libpoco` library. The available configuration options are explained in [SSLManager.h](https://github.com/ClickHouse-Extras/poco/blob/master/NetSSL_OpenSSL/include/Poco/Net/SSLManager.h). Default values can be found in [SSLManager.cpp](https://github.com/ClickHouse-Extras/poco/blob/master/NetSSL_OpenSSL/src/SSLManager.cpp).

Keys for server/client settings:

| Option                        | Description                                                                                                                                                                                                                                                                                                                                                                                                                                                            | Default Value                              |
|-------------------------------|------------------------------------------------------------------------------------------------------------------------------------------------------------------------------------------------------------------------------------------------------------------------------------------------------------------------------------------------------------------------------------------------------------------------------------------------------------------------|--------------------------------------------|
| `privateKeyFile`              | Path to the file with the secret key of the PEM certificate. The file may contain a key and certificate at the same time.                                                                                                                                                                                                                                                                                                                                              |                                            |
| `certificateFile`             | Path to the client/server certificate file in PEM format. You can omit it if `privateKeyFile` contains the certificate.                                                                                                                                                                                                                                                                                                                                                |                                            |
| `caConfig`                    | Path to the file or directory that contains trusted CA certificates. If this points to a file, it must be in PEM format and can contain several CA certificates. If this points to a directory, it must contain one .pem file per CA certificate. The filenames are looked up by the CA subject name hash value. Details can be found in the man page of [SSL_CTX_load_verify_locations](https://www.openssl.org/docs/man3.0/man3/SSL_CTX_load_verify_locations.html). |                                            |
| `verificationMode`            | The method for checking the node's certificates. Details are in the description of the [Context](https://github.com/ClickHouse-Extras/poco/blob/master/NetSSL_OpenSSL/include/Poco/Net/Context.h) class. Possible values: `none`, `relaxed`, `strict`, `once`.                                                                                                                                                                                                         | `relaxed`                                  |
| `verificationDepth`           | The maximum length of the verification chain. Verification will fail if the certificate chain length exceeds the set value.                                                                                                                                                                                                                                                                                                                                            | `9`                                        |
| `loadDefaultCAFile`           | Wether built-in CA certificates for OpenSSL will be used. ClickHouse assumes that builtin CA certificates are in the file `/etc/ssl/cert.pem` (resp. the directory `/etc/ssl/certs`) or in file (resp. directory) specified by the environment variable `SSL_CERT_FILE` (resp. `SSL_CERT_DIR`).                                                                                                                                                                        | `true`                                     |
| `cipherList`                  | Supported OpenSSL encryptions.                                                                                                                                                                                                                                                                                                                                                                                                                                         | `ALL:!ADH:!LOW:!EXP:!MD5:!3DES:@STRENGTH`  |
| `cacheSessions`               | Enables or disables caching sessions. Must be used in combination with `sessionIdContext`. Acceptable values: `true`, `false`.                                                                                                                                                                                                                                                                                                                                         | `false`                                    |
| `sessionIdContext`            | A unique set of random characters that the server appends to each generated identifier. The length of the string must not exceed `SSL_MAX_SSL_SESSION_ID_LENGTH`. This parameter is always recommended since it helps avoid problems both if the server caches the session and if the client requested caching.                                                                                                                                                        | `$\{application.name\}`                      |
| `sessionCacheSize`            | The maximum number of sessions that the server caches. A value of `0` means unlimited sessions.                                                                                                                                                                                                                                                                                                                                                                        | [1024\*20](https://github.com/ClickHouse/boringssl/blob/master/include/openssl/ssl.h#L1978)                            |
| `sessionTimeout`              | Time for caching the session on the server in hours.                                                                                                                                                                                                                                                                                                                                                                                                                   | `2`                                        |
| `extendedVerification`        | If enabled, verify that the certificate CN or SAN matches the peer hostname.                                                                                                                                                                                                                                                                                                                                                                                           | `false`                                    |
| `requireTLSv1`                | Require a TLSv1 connection. Acceptable values: `true`, `false`.                                                                                                                                                                                                                                                                                                                                                                                                        | `false`                                    |
| `requireTLSv1_1`              | Require a TLSv1.1 connection. Acceptable values: `true`, `false`.                                                                                                                                                                                                                                                                                                                                                                                                      | `false`                                    |
| `requireTLSv1_2`              | Require a TLSv1.2 connection. Acceptable values: `true`, `false`.                                                                                                                                                                                                                                                                                                                                                                                                      | `false`                                    |
| `fips`                        | Activates OpenSSL FIPS mode. Supported if the library's OpenSSL version supports FIPS.                                                                                                                                                                                                                                                                                                                                                                                 | `false`                                    |
| `privateKeyPassphraseHandler` | Class (PrivateKeyPassphraseHandler subclass) that requests the passphrase for accessing the private key. For example: `<privateKeyPassphraseHandler>`, `<name>KeyFileHandler</name>`, `<options><password>test</password></options>`, `</privateKeyPassphraseHandler>`.                                                                                                                                                                                                | `KeyConsoleHandler`                        |
| `invalidCertificateHandler`   | Class (a subclass of CertificateHandler) for verifying invalid certificates. For example: `<invalidCertificateHandler> <name>RejectCertificateHandler</name> </invalidCertificateHandler>` .                                                                                                                                                                                                                                                                           | `RejectCertificateHandler`                 |
| `disableProtocols`            | Protocols that are not allowed to be used.                                                                                                                                                                                                                                                                                                                                                                                                                             |                                            |
| `preferServerCiphers`         | Client-preferred server ciphers.                                                                                                                                                                                                                                                                                                                                                                                                                                       | `false`                                    |

**Example of settings:**

```xml
<openSSL>
    <server>
        <!-- openssl req -subj "/CN=localhost" -new -newkey rsa:2048 -days 365 -nodes -x509 -keyout /etc/clickhouse-server/server.key -out /etc/clickhouse-server/server.crt -->
        <certificateFile>/etc/clickhouse-server/server.crt</certificateFile>
        <privateKeyFile>/etc/clickhouse-server/server.key</privateKeyFile>
        <!-- openssl dhparam -out /etc/clickhouse-server/dhparam.pem 4096 -->
        <dhParamsFile>/etc/clickhouse-server/dhparam.pem</dhParamsFile>
        <verificationMode>none</verificationMode>
        <loadDefaultCAFile>true</loadDefaultCAFile>
        <cacheSessions>true</cacheSessions>
        <disableProtocols>sslv2,sslv3</disableProtocols>
        <preferServerCiphers>true</preferServerCiphers>
    </server>
    <client>
        <loadDefaultCAFile>true</loadDefaultCAFile>
        <cacheSessions>true</cacheSessions>
        <disableProtocols>sslv2,sslv3</disableProtocols>
        <preferServerCiphers>true</preferServerCiphers>
        <!-- Use for self-signed: <verificationMode>none</verificationMode> -->
        <invalidCertificateHandler>
            <!-- Use for self-signed: <name>AcceptCertificateHandler</name> -->
            <name>RejectCertificateHandler</name>
        </invalidCertificateHandler>
    </client>
</openSSL>
```

## part_log {#part_log}

Logging events that are associated with [MergeTree](../../engines/table-engines/mergetree-family/mergetree.md). For instance, adding or merging data. You can use the log to simulate merge algorithms and compare their characteristics. You can visualize the merge process.

Queries are logged in the [system.part_log](/operations/system-tables/part_log) table, not in a separate file. You can configure the name of this table in the `table` parameter (see below).

<SystemLogParameters/>

**Example**

```xml
<part_log>
    <database>system</database>
    <table>part_log</table>
    <partition_by>toMonday(event_date)</partition_by>
    <flush_interval_milliseconds>7500</flush_interval_milliseconds>
    <max_size_rows>1048576</max_size_rows>
    <reserved_size_rows>8192</reserved_size_rows>
    <buffer_size_rows_flush_threshold>524288</buffer_size_rows_flush_threshold>
    <flush_on_crash>false</flush_on_crash>
</part_log>
```

## path {#path}

The path to the directory containing data.

:::note
The trailing slash is mandatory.
:::

**Example**

```xml
<path>/var/lib/clickhouse/</path>
```
## processors_profile_log {#processors_profile_log}

Settings for the [`processors_profile_log`](../system-tables/processors_profile_log.md) system table.

<SystemLogParameters/>

The default settings are:

```xml
<processors_profile_log>
    <database>system</database>
    <table>processors_profile_log</table>
    <partition_by>toYYYYMM(event_date)</partition_by>
    <flush_interval_milliseconds>7500</flush_interval_milliseconds>
    <max_size_rows>1048576</max_size_rows>
    <reserved_size_rows>8192</reserved_size_rows>
    <buffer_size_rows_flush_threshold>524288</buffer_size_rows_flush_threshold>
    <flush_on_crash>false</flush_on_crash>
</processors_profile_log>
```

## Prometheus {#prometheus}

Exposing metrics data for scraping from [Prometheus](https://prometheus.io).

Settings:

- `endpoint` – HTTP endpoint for scraping metrics by prometheus server. Start from '/'.
- `port` – Port for `endpoint`.
- `metrics` – Expose metrics from the [system.metrics](/operations/system-tables/metrics) table.
- `events` – Expose metrics from the [system.events](/operations/system-tables/events) table.
- `asynchronous_metrics` – Expose current metrics values from the [system.asynchronous_metrics](/operations/system-tables/asynchronous_metrics) table.
- `errors` - Expose the number of errors by error codes occurred since the last server restart. This information could be obtained from the [system.errors](/operations/system-tables/errors) as well.

**Example**

```xml
<clickhouse>
    <listen_host>0.0.0.0</listen_host>
    <http_port>8123</http_port>
    <tcp_port>9000</tcp_port>
    <!-- highlight-start -->
    <prometheus>
        <endpoint>/metrics</endpoint>
        <port>9363</port>
        <metrics>true</metrics>
        <events>true</events>
        <asynchronous_metrics>true</asynchronous_metrics>
        <errors>true</errors>
    </prometheus>
    <!-- highlight-end -->
</clickhouse>
```

Check (replace `127.0.0.1` with the IP addr or hostname of your ClickHouse server):
```bash
curl 127.0.0.1:9363/metrics
```

## query_log {#query_log}

Setting for logging queries received with the [log_queries=1](../../operations/settings/settings.md) setting.

Queries are logged in the [system.query_log](/operations/system-tables/query_log) table, not in a separate file. You can change the name of the table in the `table` parameter (see below).

<SystemLogParameters/>

If the table does not exist, ClickHouse will create it. If the structure of the query log changed when the ClickHouse server was updated, the table with the old structure is renamed, and a new table is created automatically.

**Example**

```xml
<query_log>
    <database>system</database>
    <table>query_log</table>
    <engine>Engine = MergeTree PARTITION BY event_date ORDER BY event_time TTL event_date + INTERVAL 30 day</engine>
    <flush_interval_milliseconds>7500</flush_interval_milliseconds>
    <max_size_rows>1048576</max_size_rows>
    <reserved_size_rows>8192</reserved_size_rows>
    <buffer_size_rows_flush_threshold>524288</buffer_size_rows_flush_threshold>
    <flush_on_crash>false</flush_on_crash>
</query_log>
```

## query_metric_log {#query_metric_log}

It is disabled by default.

**Enabling**

To manually turn on metrics history collection [`system.query_metric_log`](../../operations/system-tables/query_metric_log.md), create `/etc/clickhouse-server/config.d/query_metric_log.xml` with the following content:

```xml
<clickhouse>
    <query_metric_log>
        <database>system</database>
        <table>query_metric_log</table>
        <flush_interval_milliseconds>7500</flush_interval_milliseconds>
        <collect_interval_milliseconds>1000</collect_interval_milliseconds>
        <max_size_rows>1048576</max_size_rows>
        <reserved_size_rows>8192</reserved_size_rows>
        <buffer_size_rows_flush_threshold>524288</buffer_size_rows_flush_threshold>
        <flush_on_crash>false</flush_on_crash>
    </query_metric_log>
</clickhouse>
```

**Disabling**

To disable `query_metric_log` setting, you should create the following file `/etc/clickhouse-server/config.d/disable_query_metric_log.xml` with the following content:

```xml
<clickhouse>
    <query_metric_log remove="1" />
</clickhouse>
```

<SystemLogParameters/>

## query_cache {#query_cache}

[Query cache](../query-cache.md) configuration.

The following settings are available:

| Setting                   | Description                                                                            | Default Value |
|---------------------------|----------------------------------------------------------------------------------------|---------------|
| `max_size_in_bytes`       | The maximum cache size in bytes. `0` means the query cache is disabled.                | `1073741824`  |
| `max_entries`             | The maximum number of `SELECT` query results stored in the cache.                      | `1024`        |
| `max_entry_size_in_bytes` | The maximum size in bytes `SELECT` query results may have to be saved in the cache.    | `1048576`     |
| `max_entry_size_in_rows`  | The maximum number of rows `SELECT` query results may have to be saved in the cache.   | `30000000`    |

:::note
- Changed settings take effect immediately.
- Data for the query cache is allocated in DRAM. If memory is scarce, make sure to set a small value for `max_size_in_bytes` or disable the query cache altogether.
:::

**Example**

```xml
<query_cache>
    <max_size_in_bytes>1073741824</max_size_in_bytes>
    <max_entries>1024</max_entries>
    <max_entry_size_in_bytes>1048576</max_entry_size_in_bytes>
    <max_entry_size_in_rows>30000000</max_entry_size_in_rows>
</query_cache>
```

## query_thread_log {#query_thread_log}

Setting for logging threads of queries received with the [log_query_threads=1](/operations/settings/settings#log_query_threads) setting.

Queries are logged in the [system.query_thread_log](/operations/system-tables/query_thread_log) table, not in a separate file. You can change the name of the table in the `table` parameter (see below).

<SystemLogParameters/>

If the table does not exist, ClickHouse will create it. If the structure of the query thread log changed when the ClickHouse server was updated, the table with the old structure is renamed, and a new table is created automatically.

**Example**

```xml
<query_thread_log>
    <database>system</database>
    <table>query_thread_log</table>
    <partition_by>toMonday(event_date)</partition_by>
    <flush_interval_milliseconds>7500</flush_interval_milliseconds>
    <max_size_rows>1048576</max_size_rows>
    <reserved_size_rows>8192</reserved_size_rows>
    <buffer_size_rows_flush_threshold>524288</buffer_size_rows_flush_threshold>
    <flush_on_crash>false</flush_on_crash>
</query_thread_log>
```

## query_views_log {#query_views_log}

Setting for logging views (live, materialized etc) dependant of queries received with the [log_query_views=1](/operations/settings/settings#log_query_views) setting.

Queries are logged in the [system.query_views_log](/operations/system-tables/query_views_log) table, not in a separate file. You can change the name of the table in the `table` parameter (see below).

<SystemLogParameters/>

If the table does not exist, ClickHouse will create it. If the structure of the query views log changed when the ClickHouse server was updated, the table with the old structure is renamed, and a new table is created automatically.

**Example**

```xml
<query_views_log>
    <database>system</database>
    <table>query_views_log</table>
    <partition_by>toYYYYMM(event_date)</partition_by>
    <flush_interval_milliseconds>7500</flush_interval_milliseconds>
    <max_size_rows>1048576</max_size_rows>
    <reserved_size_rows>8192</reserved_size_rows>
    <buffer_size_rows_flush_threshold>524288</buffer_size_rows_flush_threshold>
    <flush_on_crash>false</flush_on_crash>
</query_views_log>
```

## text_log {#text_log}

Settings for the [text_log](/operations/system-tables/text_log) system table for logging text messages.

<SystemLogParameters/>

Additionally:

| Setting | Description                                                                                                                                                                                                 | Default Value       |
|---------|-------------------------------------------------------------------------------------------------------------------------------------------------------------------------------------------------------------|---------------------|
| `level` | Maximum Message Level (by default `Trace`) which will be stored in a table.                                                                                                                                 | `Trace`             |

**Example**

```xml
<clickhouse>
    <text_log>
        <level>notice</level>
        <database>system</database>
        <table>text_log</table>
        <flush_interval_milliseconds>7500</flush_interval_milliseconds>
        <max_size_rows>1048576</max_size_rows>
        <reserved_size_rows>8192</reserved_size_rows>
        <buffer_size_rows_flush_threshold>524288</buffer_size_rows_flush_threshold>
        <flush_on_crash>false</flush_on_crash>
        <!-- <partition_by>event_date</partition_by> -->
        <engine>Engine = MergeTree PARTITION BY event_date ORDER BY event_time TTL event_date + INTERVAL 30 day</engine>
    </text_log>
</clickhouse>
```

## trace_log {#trace_log}

Settings for the [trace_log](/operations/system-tables/trace_log) system table operation.

<SystemLogParameters/>

The default server configuration file `config.xml` contains the following settings section:

```xml
<trace_log>
    <database>system</database>
    <table>trace_log</table>
    <partition_by>toYYYYMM(event_date)</partition_by>
    <flush_interval_milliseconds>7500</flush_interval_milliseconds>
    <max_size_rows>1048576</max_size_rows>
    <reserved_size_rows>8192</reserved_size_rows>
    <buffer_size_rows_flush_threshold>524288</buffer_size_rows_flush_threshold>
    <flush_on_crash>false</flush_on_crash>
    <symbolize>false</symbolize>
</trace_log>
```

## asynchronous_insert_log {#asynchronous_insert_log}

Settings for the [asynchronous_insert_log](/operations/system-tables/asynchronous_insert_log) system table for logging async inserts.

<SystemLogParameters/>

**Example**

```xml
<clickhouse>
    <asynchronous_insert_log>
        <database>system</database>
        <table>asynchronous_insert_log</table>
        <flush_interval_milliseconds>7500</flush_interval_milliseconds>
        <partition_by>toYYYYMM(event_date)</partition_by>
        <max_size_rows>1048576</max_size_rows>
        <reserved_size_rows>8192</reserved_size_rows>
        <buffer_size_rows_flush_threshold>524288</buffer_size_rows_flush_threshold>
        <flush_on_crash>false</flush_on_crash>
        <!-- <engine>Engine = MergeTree PARTITION BY event_date ORDER BY event_time TTL event_date + INTERVAL 30 day</engine> -->
    </asynchronous_insert_log>
</clickhouse>
```

## crash_log {#crash_log}

Settings for the [crash_log](../../operations/system-tables/crash-log.md) system table operation.

<SystemLogParameters/>

The default server configuration file `config.xml` contains the following settings section:

```xml
<crash_log>
    <database>system</database>
    <table>crash_log</table>
    <partition_by>toYYYYMM(event_date)</partition_by>
    <flush_interval_milliseconds>7500</flush_interval_milliseconds>
    <max_size_rows>1024</max_size_rows>
    <reserved_size_rows>1024</reserved_size_rows>
    <buffer_size_rows_flush_threshold>512</buffer_size_rows_flush_threshold>
    <flush_on_crash>false</flush_on_crash>
</crash_log>
```

## custom_cached_disks_base_directory {#custom_cached_disks_base_directory}

This setting specifies the cache path for custom (created from SQL) cached disks.
`custom_cached_disks_base_directory` has higher priority for custom disks over `filesystem_caches_path` (found in `filesystem_caches_path.xml`),
which is used if the former one is absent.
The filesystem cache setting path must lie inside that directory,
otherwise an exception will be thrown preventing the disk from being created.

:::note
This will not affect disks created on an older version for which the server was upgraded.
In this case, an exception will not be thrown, to allow the server to successfully start.
:::

Example:

```xml
<custom_cached_disks_base_directory>/var/lib/clickhouse/caches/</custom_cached_disks_base_directory>
```

## backup_log {#backup_log}

Settings for the [backup_log](../../operations/system-tables/backup_log.md) system table for logging `BACKUP` and `RESTORE` operations.

<SystemLogParameters/>

**Example**

```xml
<clickhouse>
    <backup_log>
        <database>system</database>
        <table>backup_log</table>
        <flush_interval_milliseconds>1000</flush_interval_milliseconds>
        <partition_by>toYYYYMM(event_date)</partition_by>
        <max_size_rows>1048576</max_size_rows>
        <reserved_size_rows>8192</reserved_size_rows>
        <buffer_size_rows_flush_threshold>524288</buffer_size_rows_flush_threshold>
        <flush_on_crash>false</flush_on_crash>
        <!-- <engine>Engine = MergeTree PARTITION BY event_date ORDER BY event_time TTL event_date + INTERVAL 30 day</engine> -->
    </backup_log>
</clickhouse>
```

## blog_storage_log {#blog_storage_log}

Settings for the [`blob_storage_log`](../system-tables/blob_storage_log.md) system table.

<SystemLogParameters/>

Example:

```xml
<blob_storage_log>
    <database>system</database
    <table>blob_storage_log</table
    <partition_by>toYYYYMM(event_date)</partition_by>
    <flush_interval_milliseconds>7500</flush_interval_milliseconds
    <ttl>event_date + INTERVAL 30 DAY</ttl>
</blob_storage_log>
```

## query_masking_rules {#query_masking_rules}

Regexp-based rules, which will be applied to queries as well as all log messages before storing them in server logs,
[`system.query_log`](/operations/system-tables/query_log), [`system.text_log`](/operations/system-tables/text_log), [`system.processes`](/operations/system-tables/processes) tables, and in logs sent to the client. That allows preventing
sensitive data leakage from SQL queries such as names, emails, personal identifiers or credit card numbers to logs.

**Example**

```xml
<query_masking_rules>
    <rule>
        <name>hide SSN</name>
        <regexp>(^|\D)\d{3}-\d{2}-\d{4}($|\D)</regexp>
        <replace>000-00-0000</replace>
    </rule>
</query_masking_rules>
```

**Config fields**:

| Setting   | Description                                                                   |
|-----------|-------------------------------------------------------------------------------|
| `name`    | name for the rule (optional)                                                  |
| `regexp`  | RE2 compatible regular expression (mandatory)                                 |
| `replace` | substitution string for sensitive data (optional, by default - six asterisks) |

The masking rules are applied to the whole query (to prevent leaks of sensitive data from malformed / non-parseable queries).

The [`system.events`](/operations/system-tables/events) table has counter `QueryMaskingRulesMatch` which has an overall number of query masking rules matches.

For distributed queries each server has to be configured separately, otherwise, subqueries passed to other
nodes will be stored without masking.

## remote_servers {#remote_servers}

Configuration of clusters used by the [Distributed](../../engines/table-engines/special/distributed.md) table engine and by the `cluster` table function.

**Example**

```xml
<remote_servers incl="clickhouse_remote_servers" />
```

For the value of the `incl` attribute, see the section "[Configuration files](/operations/configuration-files)".

**See Also**

- [skip_unavailable_shards](../../operations/settings/settings.md#skip_unavailable_shards)
- [Cluster Discovery](../../operations/cluster-discovery.md)
- [Replicated database engine](../../engines/database-engines/replicated.md)

## remote_url_allow_hosts {#remote_url_allow_hosts}

List of hosts which are allowed to be used in URL-related storage engines and table functions.

When adding a host with the `\<host\>` xml tag:
- it should be specified exactly as in the URL, as the name is checked before DNS resolution. For example: `<host>clickhouse.com</host>`
- if the port is explicitly specified in the URL, then host:port is checked as a whole. For example: `<host>clickhouse.com:80</host>`
- if the host is specified without a port, then any port of the host is allowed. For example: if `<host>clickhouse.com</host>` is specified then `clickhouse.com:20` (FTP), `clickhouse.com:80` (HTTP), `clickhouse.com:443` (HTTPS) etc are allowed.
- if the host is specified as an IP address, then it is checked as specified in the URL. For example: `[2a02:6b8:a::a]`.
- if there are redirects and support for redirects is enabled, then every redirect (the location field) is checked.

For example:

```sql
<remote_url_allow_hosts>
    <host>clickhouse.com</host>
</remote_url_allow_hosts>
```

## timezone {#timezone}

The server's time zone.

Specified as an IANA identifier for the UTC timezone or geographic location (for example, Africa/Abidjan).

The time zone is necessary for conversions between String and DateTime formats when DateTime fields are output to text format (printed on the screen or in a file), and when getting DateTime from a string. Besides, the time zone is used in functions that work with the time and date if they didn't receive the time zone in the input parameters.

**Example**

```xml
<timezone>Asia/Istanbul</timezone>
```

**See also**

- [session_timezone](../settings/settings.md#session_timezone)

## tcp_port {#tcp_port}

Port for communicating with clients over the TCP protocol.

**Example**

```xml
<tcp_port>9000</tcp_port>
```

## tcp_port_secure {#tcp_port_secure}

TCP port for secure communication with clients. Use it with [OpenSSL](#openssl) settings.

**Default value**

```xml
<tcp_port_secure>9440</tcp_port_secure>
```

## mysql_port {#mysql_port}

Port for communicating with clients over MySQL protocol.

:::note
- Positive integers specify the port number to listen to
- Empty values are used to disable communication with clients over MySQL protocol.
:::

**Example**

```xml
<mysql_port>9004</mysql_port>
```

## postgresql_port {#postgresql_port}

Port for communicating with clients over PostgreSQL protocol.

:::note
- Positive integers specify the port number to listen to
- Empty values are used to disable communication with clients over PostgreSQL protocol.
:::

**Example**

```xml
<postgresql_port>9005</postgresql_port>
```

## tmp_path {#tmp_path}

Path on the local filesystem to store temporary data for processing large queries.

:::note
- Only one option can be used to configure temporary data storage: `tmp_path` ,`tmp_policy`, `temporary_data_in_cache`.
- The trailing slash is mandatory.
:::

**Example**

```xml
<tmp_path>/var/lib/clickhouse/tmp/</tmp_path>
```

## url_scheme_mappers {#url_scheme_mappers}

Configuration for translating shortened or symbolic URL prefixes into full URLs.

Example:

```xml
<url_scheme_mappers>
    <s3>
        <to>https://{bucket}.s3.amazonaws.com</to>
    </s3>
    <gs>
        <to>https://storage.googleapis.com/{bucket}</to>
    </gs>
    <oss>
        <to>https://{bucket}.oss.aliyuncs.com</to>
    </oss>
</url_scheme_mappers>
```

## user_files_path {#user_files_path}

The directory with user files. Used in the table function [file()](../../sql-reference/table-functions/file.md), [fileCluster()](../../sql-reference/table-functions/fileCluster.md).

**Example**

```xml
<user_files_path>/var/lib/clickhouse/user_files/</user_files_path>
```

## user_scripts_path {#user_scripts_path}

The directory with user scripts files. Used for Executable user defined functions [Executable User Defined Functions](/sql-reference/functions/udf#executable-user-defined-functions).

**Example**

```xml
<user_scripts_path>/var/lib/clickhouse/user_scripts/</user_scripts_path>
```

Type:

Default:

## user_defined_path {#user_defined_path}

The directory with user defined files. Used for SQL user defined functions [SQL User Defined Functions](/sql-reference/functions/udf).

**Example**

```xml
<user_defined_path>/var/lib/clickhouse/user_defined/</user_defined_path>
```

## users_config {#users_config}

Path to the file that contains:

- User configurations.
- Access rights.
- Settings profiles.
- Quota settings.

**Example**

```xml
<users_config>users.xml</users_config>
```

## validate_tcp_client_information {#validate_tcp_client_information}

Determines whether validation of client information is enabled when a query packet is received.

By default, it is `false`:

```xml
<validate_tcp_client_information>false</validate_tcp_client_information>
```

## access_control_improvements {#access_control_improvements}

Settings for optional improvements in the access control system.

| Setting                                         | Description                                                                                                                                                                                                                                                                                                                                                                                                                                                                                                      | Default |
|-------------------------------------------------|------------------------------------------------------------------------------------------------------------------------------------------------------------------------------------------------------------------------------------------------------------------------------------------------------------------------------------------------------------------------------------------------------------------------------------------------------------------------------------------------------------------|---------|
| `users_without_row_policies_can_read_rows`      | Sets whether users without permissive row policies can still read rows using a `SELECT` query. For example, if there are two users A and B and a row policy is defined only for A, then if this setting is true, user B will see all rows. If this setting is false, user B will see no rows.                                                                                                                                                                                                                    | `true`  |
| `on_cluster_queries_require_cluster_grant`      | Sets whether `ON CLUSTER` queries require the `CLUSTER` grant.                                                                                                                                                                                                                                                                                                                                                                                                                                                   | `true`  |
| `select_from_system_db_requires_grant`          | Sets whether `SELECT * FROM system.<table>` requires any grants and can be executed by any user. If set to true then this query requires `GRANT SELECT ON system.<table>` just as for non-system tables. Exceptions: a few system tables (`tables`, `columns`, `databases`, and some constant tables like `one`, `contributors`) are still accessible for everyone; and if there is a `SHOW` privilege (e.g. `SHOW USERS`) granted then the corresponding system table (i.e. `system.users`) will be accessible. | `true`  |
| `select_from_information_schema_requires_grant` | Sets whether `SELECT * FROM information_schema.<table>` requires any grants and can be executed by any user. If set to true, then this query requires `GRANT SELECT ON information_schema.<table>`, just as for ordinary tables.                                                                                                                                                                                                                                                                                 | `true`  |
| `settings_constraints_replace_previous`         | Sets whether a constraint in a settings profile for some setting will cancel actions of the previous constraint (defined in other profiles) for that setting, including fields which are not set by the new constraint. It also enables the `changeable_in_readonly` constraint type.                                                                                                                                                                                                                            | `true`  |
| `table_engines_require_grant`                   | Sets whether creating a table with a specific table engine requires a grant.                                                                                                                                                                                                                                                                                                                                                                                                                                     | `false` |
| `role_cache_expiration_time_seconds`            | Sets the number of seconds since last access, that a role is stored in the Role Cache.                                                                                                                                                                                                                                                                                                                                                                                                                           | `600`   |

Example:

```xml
<access_control_improvements>
    <users_without_row_policies_can_read_rows>true</users_without_row_policies_can_read_rows>
    <on_cluster_queries_require_cluster_grant>true</on_cluster_queries_require_cluster_grant>
    <select_from_system_db_requires_grant>true</select_from_system_db_requires_grant>
    <select_from_information_schema_requires_grant>true</select_from_information_schema_requires_grant>
    <settings_constraints_replace_previous>true</settings_constraints_replace_previous>
    <table_engines_require_grant>false</table_engines_require_grant>
    <role_cache_expiration_time_seconds>600</role_cache_expiration_time_seconds>
</access_control_improvements>
```

## s3queue_log {#s3queue_log}

Settings for the `s3queue_log` system table.

<SystemLogParameters/>

The default settings are:

```xml
<s3queue_log>
    <database>system</database>
    <table>s3queue_log</table>
    <partition_by>toYYYYMM(event_date)</partition_by>
    <flush_interval_milliseconds>7500</flush_interval_milliseconds>
</s3queue_log>
```

## wait_dictionaries_load_at_startup {#wait_dictionaries_load_at_startup}

This setting allows to specify behavior if `dictionaries_lazy_load` is `false`.
(If `dictionaries_lazy_load` is `true` this setting doesn't affect anything.)

If `wait_dictionaries_load_at_startup` is `false`, then the server
will start loading all the dictionaries at startup and it will receive connections in parallel with that loading.
When a dictionary is used in a query for the first time then the query will wait until the dictionary is loaded if it's not loaded yet.
Setting `wait_dictionaries_load_at_startup` to `false` can make ClickHouse start faster, however some queries can be executed slower
(because they will have to wait for some dictionaries to be loaded).

If `wait_dictionaries_load_at_startup` is `true`, then the server will wait at startup
until all the dictionaries finish their loading (successfully or not) before receiving any connections.

**Example**

```xml
<wait_dictionaries_load_at_startup>true</wait_dictionaries_load_at_startup>
```

Default: true

## zookeeper {#zookeeper}

Contains settings that allow ClickHouse to interact with a [ZooKeeper](http://zookeeper.apache.org/) cluster. ClickHouse uses ZooKeeper for storing metadata of replicas when using replicated tables. If replicated tables are not used, this section of parameters can be omitted.

The following settings can be configured by sub-tags:

| Setting                                    | Description                                                                                                                                                                                                                                                                                                                                                                                                                                                                                                             |
|--------------------------------------------|-------------------------------------------------------------------------------------------------------------------------------------------------------------------------------------------------------------------------------------------------------------------------------------------------------------------------------------------------------------------------------------------------------------------------------------------------------------------------------------------------------------------------|
| `node`                                     | ZooKeeper endpoint. You can set multiple endpoints. Eg. `<node index="1"><host>example_host</host><port>2181</port></node>`. The `index` attribute specifies the node order when trying to connect to the ZooKeeper cluster.                                                                                                                                                                                                                                                                                            |
| `session_timeout_ms`                       | Maximum timeout for the client session in milliseconds.                                                                                                                                                                                                                                                                                                                                                                                                                                                                 |
| `operation_timeout_ms`                     | Maximum timeout for one operation in milliseconds.                                                                                                                                                                                                                                                                                                                                                                                                                                                                      |
| `root` (optional)                          | The znode that is used as the root for znodes used by the ClickHouse server.                                                                                                                                                                                                                                                                                                                                                                                                                                            |
| `fallback_session_lifetime.min` (optional) | Minimum limit for the lifetime of a zookeeper session to the fallback node when primary is unavailable (load-balancing). Set in seconds. Default: 3 hours.                                                                                                                                                                                                                                                                                                                                                              |
| `fallback_session_lifetime.max` (optional) | Maximum limit for the lifetime of a zookeeper session to the fallback node when primary is unavailable (load-balancing). Set in seconds. Default: 6 hours.                                                                                                                                                                                                                                                                                                                                                              |
| `identity` (optional)                      | User and password required by ZooKeeper to access requested znodes.                                                                                                                                                                                                                                                                                                                                                                                                                                                     |
| `use_compression` (optional)               | Enables compression in Keeper protocol if set to true.                                                                                                                                                                                                                                                                                                                                                                                                                                                                  |

There is also the `zookeeper_load_balancing` setting (optional) which lets you select the algorithm for ZooKeeper node selection:

| Algorithm Name                   | Description                                                                                                                    |
|----------------------------------|--------------------------------------------------------------------------------------------------------------------------------|
| `random`                         | randomly selects one of ZooKeeper nodes.                                                                                       |
| `in_order`                       | selects the first ZooKeeper node, if it's not available then the second, and so on.                                            |
| `nearest_hostname`               | selects a ZooKeeper node with a hostname that is most similar to the server's hostname, hostname is compared with name prefix. |
| `hostname_levenshtein_distance`  | just like nearest_hostname, but it compares hostname in a levenshtein distance manner.                                         |
| `first_or_random`                | selects the first ZooKeeper node, if it's not available then randomly selects one of remaining ZooKeeper nodes.                |
| `round_robin`                    | selects the first ZooKeeper node, if reconnection happens selects the next.                                                    |

**Example configuration**

```xml
<zookeeper>
    <node>
        <host>example1</host>
        <port>2181</port>
    </node>
    <node>
        <host>example2</host>
        <port>2181</port>
    </node>
    <session_timeout_ms>30000</session_timeout_ms>
    <operation_timeout_ms>10000</operation_timeout_ms>
    <!-- Optional. Chroot suffix. Should exist. -->
    <root>/path/to/zookeeper/node</root>
    <!-- Optional. Zookeeper digest ACL string. -->
    <identity>user:password</identity>
    <!--<zookeeper_load_balancing>random / in_order / nearest_hostname / hostname_levenshtein_distance / first_or_random / round_robin</zookeeper_load_balancing>-->
    <zookeeper_load_balancing>random</zookeeper_load_balancing>
</zookeeper>
```

**See Also**

- [Replication](../../engines/table-engines/mergetree-family/replication.md)
- [ZooKeeper Programmer's Guide](http://zookeeper.apache.org/doc/current/zookeeperProgrammers.html)
- [Optional secured communication between ClickHouse and Zookeeper](/operations/ssl-zookeeper)

## use_minimalistic_part_header_in_zookeeper {#use_minimalistic_part_header_in_zookeeper}

Storage method for data part headers in ZooKeeper. This setting only applies to the [`MergeTree`](/engines/table-engines/mergetree-family) family. It can be specified:

**Globally in the [merge_tree](#merge_tree) section of the `config.xml` file**

ClickHouse uses the setting for all the tables on the server. You can change the setting at any time. Existing tables change their behaviour when the setting changes.

**For each table**

When creating a table, specify the corresponding [engine setting](../../engines/table-engines/mergetree-family/mergetree.md#table_engine-mergetree-creating-a-table). The behaviour of an existing table with this setting does not change, even if the global setting changes.

**Possible values**

- `0` — Functionality is turned off.
- `1` — Functionality is turned on.

If [`use_minimalistic_part_header_in_zookeeper = 1`](#use_minimalistic_part_header_in_zookeeper), then [replicated](../../engines/table-engines/mergetree-family/replication.md) tables store the headers of the data parts compactly using a single `znode`. If the table contains many columns, this storage method significantly reduces the volume of the data stored in Zookeeper.

:::note
After applying `use_minimalistic_part_header_in_zookeeper = 1`, you can't downgrade the ClickHouse server to a version that does not support this setting. Be careful when upgrading ClickHouse on servers in a cluster. Don't upgrade all the servers at once. It is safer to test new versions of ClickHouse in a test environment, or on just a few servers of a cluster.

Data part headers already stored with this setting can't be restored to their previous (non-compact) representation.
:::

Type: UInt8

Default: 0

## distributed_ddl {#distributed_ddl}

Manage executing [distributed ddl queries](../../sql-reference/distributed-ddl.md) (`CREATE`, `DROP`, `ALTER`, `RENAME`) on cluster.
Works only if [ZooKeeper](/operations/server-configuration-parameters/settings#zookeeper) is enabled.

The configurable settings within `<distributed_ddl>` include:

| Setting                | Description                                                                                                                       | Default Value                          |
|------------------------|-----------------------------------------------------------------------------------------------------------------------------------|----------------------------------------|
| `path`                 | the path in Keeper for the `task_queue` for DDL queries                                                                           |                                        |
| `profile`              | the profile used to execute the DDL queries                                                                                       |                                        |
| `pool_size`            | how many `ON CLUSTER` queries can be run simultaneously                                                                           |                                        |
| `max_tasks_in_queue`   | the maximum number of tasks that can be in the queue.                                                                             | `1,000`                                |
| `task_max_lifetime`    | delete node if its age is greater than this value.                                                                                | `7 * 24 * 60 * 60` (a week in seconds) |
| `cleanup_delay_period` | cleaning starts after new node event is received if the last cleaning wasn't made sooner than `cleanup_delay_period` seconds ago. | `60` seconds                           |

**Example**

```xml
<distributed_ddl>
    <!-- Path in ZooKeeper to queue with DDL queries -->
    <path>/clickhouse/task_queue/ddl</path>

    <!-- Settings from this profile will be used to execute DDL queries -->
    <profile>default</profile>

    <!-- Controls how much ON CLUSTER queries can be run simultaneously. -->
    <pool_size>1</pool_size>

    <!--
         Cleanup settings (active tasks will not be removed)
    -->

    <!-- Controls task TTL (default 1 week) -->
    <task_max_lifetime>604800</task_max_lifetime>

    <!-- Controls how often cleanup should be performed (in seconds) -->
    <cleanup_delay_period>60</cleanup_delay_period>

    <!-- Controls how many tasks could be in the queue -->
    <max_tasks_in_queue>1000</max_tasks_in_queue>
</distributed_ddl>
```

## access_control_path {#access_control_path}

Path to a folder where a ClickHouse server stores user and role configurations created by SQL commands.

**See also**

- [Access Control and Account Management](/operations/access-rights#access-control-usage)

Type: String

Default: `/var/lib/clickhouse/access/`.

## allow_plaintext_password {#allow_plaintext_password}

Sets whether plaintext-password types (insecure) are allowed or not.

Default: `1` (authType plaintext_password is allowed)

```xml
<allow_plaintext_password>1</allow_plaintext_password>
```

## allow_no_password {#allow_no_password}

Sets whether an insecure password type of no_password is allowed or not.

Default: `1` (authType no_password is allowed)

```xml
<allow_no_password>1</allow_no_password>
```

## allow_implicit_no_password {#allow_implicit_no_password}

Forbids creating a user with no password unless 'IDENTIFIED WITH no_password' is explicitly specified.

Default: `1`

```xml
<allow_implicit_no_password>1</allow_implicit_no_password>
```
## default_session_timeout {#default_session_timeout}

Default session timeout, in seconds.

Default: `60`

```xml
<default_session_timeout>60</default_session_timeout>
```

## default_password_type {#default_password_type}

Sets the password type to be automatically set for in queries like `CREATE USER u IDENTIFIED BY 'p'`.

Accepted values are:
- `plaintext_password`
- `sha256_password`
- `double_sha1_password`
- `bcrypt_password`

```xml
<default_password_type>sha256_password</default_password_type>
```

## user_directories {#user_directories}

Section of the configuration file that contains settings:
- Path to configuration file with predefined users.
- Path to folder where users created by SQL commands are stored.
- ZooKeeper node path where users created by SQL commands are stored and replicated (experimental).

If this section is specified, the path from [users_config](/operations/server-configuration-parameters/settings#users_config) and [access_control_path](../../operations/server-configuration-parameters/settings.md#access_control_path) won't be used.

The `user_directories` section can contain any number of items, the order of the items means their precedence (the higher the item the higher the precedence).

**Examples**

```xml
<user_directories>
    <users_xml>
        <path>/etc/clickhouse-server/users.xml</path>
    </users_xml>
    <local_directory>
        <path>/var/lib/clickhouse/access/</path>
    </local_directory>
</user_directories>
```

Users, roles, row policies, quotas, and profiles can be also stored in ZooKeeper:

```xml
<user_directories>
    <users_xml>
        <path>/etc/clickhouse-server/users.xml</path>
    </users_xml>
    <replicated>
        <zookeeper_path>/clickhouse/access/</zookeeper_path>
    </replicated>
</user_directories>
```

You can also define sections `memory` — means storing information only in memory, without writing to disk, and `ldap` — means storing information on an LDAP server.

To add an LDAP server as a remote user directory of users that are not defined locally, define a single `ldap` section with the following settings:

| Setting  | Description                                                                                                                                                                                                                                                                                                                                                                    |
|----------|--------------------------------------------------------------------------------------------------------------------------------------------------------------------------------------------------------------------------------------------------------------------------------------------------------------------------------------------------------------------------------|
| `server` | one of LDAP server names defined in `ldap_servers` config section. This parameter is mandatory and cannot be empty.                                                                                                                                                                                                                                                            |
| `roles`  | section with a list of locally defined roles that will be assigned to each user retrieved from the LDAP server. If no roles are specified, user will not be able to perform any actions after authentication. If any of the listed roles is not defined locally at the time of authentication, the authentication attempt will fail as if the provided password was incorrect. |

**Example**

```xml
<ldap>
    <server>my_ldap_server</server>
        <roles>
            <my_local_role1 />
            <my_local_role2 />
        </roles>
</ldap>
```

## top_level_domains_list {#top_level_domains_list}

Defines a list of custom top level domains to add where each entry is, of the format `<name>/path/to/file</name>`.

For example:

```xml
<top_level_domains_lists>
    <public_suffix_list>/path/to/public_suffix_list.dat</public_suffix_list>
</top_level_domains_lists>
```

See also:
- function [`cutToFirstSignificantSubdomainCustom`](../../sql-reference/functions/url-functions.md/#cuttofirstsignificantsubdomaincustom) and variations thereof,
which accepts a custom TLD list name, returning the part of the domain that includes top-level subdomains up to the first significant subdomain.

## total_memory_profiler_step {#total_memory_profiler_step}

Sets the memory size (in bytes) for a stack trace at every peak allocation step. The data is stored in the [system.trace_log](../../operations/system-tables/trace_log.md) system table with `query_id` equal to an empty string.

Default: `4194304`.

## total_memory_tracker_sample_probability {#total_memory_tracker_sample_probability}

Allows to collect random allocations and de-allocations and writes them in the [system.trace_log](../../operations/system-tables/trace_log.md) system table with `trace_type` equal to a `MemorySample` with the specified probability. The probability is for every allocation or deallocations, regardless of the size of the allocation. Note that sampling happens only when the amount of untracked memory exceeds the untracked memory limit (default value is `4` MiB). It can be lowered if [total_memory_profiler_step](#total_memory_profiler_step) is lowered. You can set `total_memory_profiler_step` equal to `1` for extra fine-grained sampling.

Possible values:

- Positive integer.
- `0` — Writing of random allocations and de-allocations in the `system.trace_log` system table is disabled.

Default: `0`.

## compiled_expression_cache_size {#compiled_expression_cache_size}

Sets the cache size (in bytes) for [compiled expressions](../../operations/caches.md).

Default: `134217728`.

## compiled_expression_cache_elements_size {#compiled_expression_cache_elements_size}

Sets the cache size (in elements) for [compiled expressions](../../operations/caches.md).

Default: `10000`.

## display_secrets_in_show_and_select {#display_secrets_in_show_and_select}

Enables or disables showing secrets in `SHOW` and `SELECT` queries for tables, databases, table functions, and dictionaries.

User wishing to see secrets must also have
[`format_display_secrets_in_show_and_select` format setting](../settings/formats#format_display_secrets_in_show_and_select)
turned on and a
[`displaySecretsInShowAndSelect`](/sql-reference/statements/grant#displaysecretsinshowandselect) privilege.

Possible values:

- `0` — Disabled.
- `1` — Enabled.

Default: `0`

## proxy {#proxy}

Define proxy servers for HTTP and HTTPS requests, currently supported by S3 storage, S3 table functions, and URL functions.

There are three ways to define proxy servers:
- environment variables
- proxy lists
- remote proxy resolvers.

Bypassing proxy servers for specific hosts is also supported with the use of `no_proxy`.

**Environment variables**

The `http_proxy` and `https_proxy` environment variables allow you to specify a
proxy server for a given protocol. If you have it set on your system, it should work seamlessly.

This is the simplest approach if a given protocol has
only one proxy server and that proxy server doesn't change.

**Proxy lists**

This approach allows you to specify one or more
proxy servers for a protocol. If more than one proxy server is defined,
ClickHouse uses the different proxies on a round-robin basis, balancing the
load across the servers. This is the simplest approach if there is more than
one proxy server for a protocol and the list of proxy servers doesn't change.

**Configuration template**

```xml
<proxy>
    <http>
        <uri>http://proxy1</uri>
        <uri>http://proxy2:3128</uri>
    </http>
    <https>
        <uri>http://proxy1:3128</uri>
    </https>
</proxy>
```
Select a parent field in the tabs below to view their children:

<Tabs>
  <TabItem value="proxy" label="<proxy>" default>

| Field     | Description                         |
|-----------|-------------------------------------|
| `<http>`  | A list of one or more HTTP proxies  |
| `<https>` | A list of one or more HTTPS proxies |

  </TabItem>
  <TabItem value="http_https" label="<http> and <https>">


| Field   | Description          |
|---------|----------------------|
| `<uri>` | The URI of the proxy |

  </TabItem>
</Tabs>

**Remote proxy resolvers**

It's possible that the proxy servers change dynamically. In that
case, you can define the endpoint of a resolver. ClickHouse sends
an empty GET request to that endpoint, the remote resolver should return the proxy host.
ClickHouse will use it to form the proxy URI using the following template: `\{proxy_scheme\}://\{proxy_host\}:{proxy_port}`

**Configuration template**

```xml
<proxy>
    <http>
        <resolver>
            <endpoint>http://resolver:8080/hostname</endpoint>
            <proxy_scheme>http</proxy_scheme>
            <proxy_port>80</proxy_port>
            <proxy_cache_time>10</proxy_cache_time>
        </resolver>
    </http>

    <https>
        <resolver>
            <endpoint>http://resolver:8080/hostname</endpoint>
            <proxy_scheme>http</proxy_scheme>
            <proxy_port>3128</proxy_port>
            <proxy_cache_time>10</proxy_cache_time>
        </resolver>
    </https>

</proxy>
```

Select a parent field in the tabs below to view their children:

<Tabs>
  <TabItem value="proxy" label="<proxy>" default>

| Field    | Description                      |
|----------|----------------------------------|
| `<http>` | A list of one or more resolvers* |
| `<https>` | A list of one or more resolvers* |

  </TabItem>
  <TabItem value="http_https" label="<http> and <https>">

| Field       | Description                                   |
|-------------|-----------------------------------------------|
| `<resolver>` | The endpoint and other details for a resolver |

:::note
You can have multiple `<resolver>` elements, but only the first
`<resolver>` for a given protocol is used. Any other `<resolver>`
elements for that protocol are ignored. That means load balancing
(if needed) should be implemented by the remote resolver.
:::

  </TabItem>
  <TabItem value="resolver" label="<resolver>">

| Field               | Description                                                                                                                                                                            |
|---------------------|----------------------------------------------------------------------------------------------------------------------------------------------------------------------------------------|
| `<endpoint>`        | The URI of the proxy resolver                                                                                                                                                          |
| `<proxy_scheme>`    | The protocol of the final proxy URI. This can be either `http` or `https`.                                                                                                             |
| `<proxy_port>`      | The port number of the proxy resolver                                                                                                                                                  |
| `<proxy_cache_time>` | The time in seconds that values from the resolver should be cached by ClickHouse. Setting this value to `0` causes ClickHouse to contact the resolver for every HTTP or HTTPS request. |

  </TabItem>
</Tabs>

**Precedence**

Proxy settings are determined in the following order:

| Order | Setting                |
|-------|------------------------|
| 1.    | Remote proxy resolvers |
| 2.    | Proxy lists            |
| 3.    | Environment variables  |

ClickHouse will check the highest priority resolver type for the request protocol. If it is not defined,
it will check the next highest priority resolver type, until it reaches the environment resolver.
This also allows a mix of resolver types can be used.

## disable_tunneling_for_https_requests_over_http_proxy {#disable_tunneling_for_https_requests_over_http_proxy}

By default, tunneling (i.e, `HTTP CONNECT`) is used to make `HTTPS` requests over `HTTP` proxy. This setting can be used to disable it.

**no_proxy**

By default, all requests will go through the proxy. In order to disable it for specific hosts, the `no_proxy` variable must be set.
It can be set inside the `<proxy>` clause for list and remote resolvers and as an environment variable for environment resolver.
It supports IP addresses, domains, subdomains and `'*'` wildcard for full bypass. Leading dots are stripped just like curl does.

**Example**

The below configuration bypasses proxy requests to `clickhouse.cloud` and all of its subdomains (e.g, `auth.clickhouse.cloud`).
The same applies to GitLab, even though it has a leading dot. Both `gitlab.com` and `about.gitlab.com` would bypass the proxy.

```xml
<proxy>
    <no_proxy>clickhouse.cloud,.gitlab.com</no_proxy>
    <http>
        <uri>http://proxy1</uri>
        <uri>http://proxy2:3128</uri>
    </http>
    <https>
        <uri>http://proxy1:3128</uri>
    </https>
</proxy>
```

## max_materialized_views_count_for_table {#max_materialized_views_count_for_table}

A limit on the number of materialized views attached to a table.

:::note
Only directly dependent views are considered here, and the creation of one view on top of another view is not considered.
:::

Default: `0`.

## format_alter_operations_with_parentheses {#format_alter_operations_with_parentheses}

If set to `true`, then alter operations will be surrounded by parentheses in formatted queries. This makes the parsing of formatted alter queries less ambiguous.

Type: `Bool`

Default: `0`

## ignore_empty_sql_security_in_create_view_query {#ignore_empty_sql_security_in_create_view_query}

If true, ClickHouse doesn't write defaults for empty SQL security statement in `CREATE VIEW` queries.

:::note
This setting is only necessary for the migration period and will become obsolete in 24.4
:::

Type: `Bool`

Default: `1`

## merge_workload {#merge_workload}

Used to regulate how resources are utilized and shared between merges and other workloads. Specified value is used as `workload` setting value for all background merges. Can be overridden by a merge tree setting.

Type: `String`

Default: `default`

**See Also**
- [Workload Scheduling](/operations/workload-scheduling.md)

## mutation_workload {#mutation_workload}

Used to regulate how resources are utilized and shared between mutations and other workloads. Specified value is used as `workload` setting value for all background mutations. Can be overridden by a merge tree setting.

**See Also**
- [Workload Scheduling](/operations/workload-scheduling.md)

Type: `String`

Default: `default`

## throw_on_unknown_workload {#throw_on_unknown_workload}

Defines behaviour on access to unknown WORKLOAD with query setting 'workload'.

- If `true`, RESOURCE_ACCESS_DENIED exception is thrown from a query that is trying to access unknown workload. Useful to enforce resource scheduling for all queries after WORKLOAD hierarchy is established and contains WORKLOAD default.
- If `false` (default), unlimited access w/o resource scheduling is provided to a query with 'workload' setting pointing to unknown WORKLOAD. This is important during setting up hierarchy of WORKLOAD, before WORKLOAD default is added.

**See Also**
- [Workload Scheduling](/operations/workload-scheduling.md)

Type: String

Default: false

**Example**

```xml
<throw_on_unknown_workload>true</throw_on_unknown_workload>
```

## workload_path {#workload_path}

The directory used as a storage for all `CREATE WORKLOAD` and `CREATE RESOURCE` queries. By default `/workload/` folder under server working directory is used.

**Example**

```xml
<workload_path>/var/lib/clickhouse/workload/</workload_path>
```

**See Also**
- [Workload Hierarchy](/operations/workload-scheduling.md#workloads)
- [workload_zookeeper_path](#workload_zookeeper_path)

## workload_zookeeper_path {#workload_zookeeper_path}

The path to a ZooKeeper node, which is used as a storage for all `CREATE WORKLOAD` and `CREATE RESOURCE` queries. For consistency all SQL definitions are stored as a value of this single znode. By default ZooKeeper is not used and definitions are stored on [disk](#workload_path).

**Example**

```xml
<workload_zookeeper_path>/clickhouse/workload/definitions.sql</workload_zookeeper_path>
```

**See Also**
- [Workload Hierarchy](/operations/workload-scheduling.md#workloads)
- [workload_path](#workload_path)

## max_authentication_methods_per_user {#max_authentication_methods_per_user}

The maximum number of authentication methods a user can be created with or altered to.
Changing this setting does not affect existing users. Create/alter authentication-related queries will fail if they exceed the limit specified in this setting.
Non authentication create/alter queries will succeed.

:::note
A value of `0` means unlimited.
:::

Type: `UInt64`

Default: `100`

## allow_feature_tier {#allow_feature_tier}

Controls if the user can change settings related to the different feature tiers.

- `0` - Changes to any setting are allowed (experimental, beta, production).
- `1` - Only changes to beta and production feature settings are allowed. Changes to experimental settings are rejected.
- `2` - Only changes to production settings are allowed. Changes to experimental or beta settings are rejected.

This is equivalent to setting a readonly constraint on all `EXPERIMENTAL` / `BETA` features.

:::note
A value of `0` means that all settings can be changed.
:::

Type: `UInt32`

Default: `0`
=======
<!-- NOTE: The settings in this file are autogenerated
For more information see: ["Generating documentation from source code"](https://github.com/ClickHouse/clickhouse-docs/blob/main/contribute/autogenerated-documentation-from-source.md)
-->
>>>>>>> f0097e1b
<|MERGE_RESOLUTION|>--- conflicted
+++ resolved
@@ -8,4080 +8,6 @@
 title: 'Server Settings'
 ---
 
-<<<<<<< HEAD
-import Tabs from '@theme/Tabs';
-import TabItem from '@theme/TabItem';
-import SystemLogParameters from '@site/docs/operations/server-configuration-parameters/_snippets/_system-log-parameters.md'
-
-# Global Server Settings
-
-This section contains descriptions of server settings that cannot be changed at the session or query level. These settings are stored in the `config.xml` file on the ClickHouse server. For more information on configuration files in ClickHouse see ["Configuration Files"](/operations/configuration-files).
-
-Other settings are described in the "[Settings](/operations/settings/overview)" section.
-Before studying the settings, we recommend to read the [Configuration files](/operations/configuration-files) section and note the use of substitutions (the `incl` and `optional` attributes).
-
-## allow_use_jemalloc_memory {#allow_use_jemalloc_memory}
-
-Allows to use jemalloc memory.
-
-Type: `Bool`
-
-Default: `1`
-
-## asynchronous_heavy_metrics_update_period_s {#asynchronous_heavy_metrics_update_period_s}
-
-Period in seconds for updating asynchronous metrics.
-
-Type: `UInt32`
-
-Default: `120`
-
-## asynchronous_metric_log {#asynchronous_metric_log}
-
-Enabled by default on ClickHouse Cloud deployments.
-
-If the setting is not enabled by default on your environment, depending on how ClickHouse was installed, you can follow the instruction below to enable or disable it.
-
-**Enabling**
-
-To manually turn on asynchronous metric logs history collection [`system.asynchronous_metric_log`](../../operations/system-tables/asynchronous_metric_log.md), create `/etc/clickhouse-server/config.d/asynchronous_metric_log.xml` with the following content:
-
-```xml
-<clickhouse>
-     <asynchronous_metric_log>
-        <database>system</database>
-        <table>asynchronous_metric_log</table>
-        <flush_interval_milliseconds>7500</flush_interval_milliseconds>
-        <collect_interval_milliseconds>1000</collect_interval_milliseconds>
-        <max_size_rows>1048576</max_size_rows>
-        <reserved_size_rows>8192</reserved_size_rows>
-        <buffer_size_rows_flush_threshold>524288</buffer_size_rows_flush_threshold>
-        <flush_on_crash>false</flush_on_crash>
-    </asynchronous_metric_log>
-</clickhouse>
-```
-
-**Disabling**
-
-To disable `asynchronous_metric_log` setting, you should create the following file `/etc/clickhouse-server/config.d/disable_asynchronous_metric_log.xml` with the following content:
-
-```xml
-<clickhouse><asynchronous_metric_log remove="1" /></clickhouse>
-```
-
-<SystemLogParameters/>
-
-
-## asynchronous_metrics_update_period_s {#asynchronous_metrics_update_period_s}
-
-Period in seconds for updating asynchronous metrics.
-
-Type: `UInt32`
-
-Default: `1`
-
-## auth_use_forwarded_address {#auth_use_forwarded_address}
-
-Use originating address for authentication for clients connected through proxy.
-
-:::note
-This setting should be used with extra caution since forwarded addresses can be easily spoofed - servers accepting such authentication should not be accessed directly but rather exclusively through a trusted proxy.
-:::
-
-Type: `Bool`
-
-Default: `0`
-
-## background_buffer_flush_schedule_pool_size {#background_buffer_flush_schedule_pool_size}
-
-The maximum number of threads that will be used for performing flush operations for [Buffer-engine tables](/engines/table-engines/special/buffer) in the background.
-
-Type: `UInt64`
-
-Default: `16`
-
-## background_common_pool_size {#background_common_pool_size}
-
-The maximum number of threads that will be used for performing a variety of operations (mostly garbage collection) for [*MergeTree-engine](/engines/table-engines/mergetree-family) tables in the background.
-
-Type: `UInt64`
-
-Default: `8`
-
-## background_distributed_schedule_pool_size {#background_distributed_schedule_pool_size}
-
-The maximum number of threads that will be used for executing distributed sends.
-
-Type: `UInt64`
-
-Default: `16`
-
-## background_fetches_pool_size {#background_fetches_pool_size}
-
-The maximum number of threads that will be used for fetching data parts from another replica for [*MergeTree-engine](/engines/table-engines/mergetree-family) tables in the background.
-
-Type: `UInt64`
-
-Default: `16`
-
-## background_merges_mutations_concurrency_ratio {#background_merges_mutations_concurrency_ratio}
-
-Sets a ratio between the number of threads and the number of background merges and mutations that can be executed concurrently.
-
-For example, if the ratio equals to 2 and [`background_pool_size`](#background_pool_size) is set to 16 then ClickHouse can execute 32 background merges concurrently. This is possible, because background operations could be suspended and postponed. This is needed to give small merges more execution priority.
-
-:::note
-You can only increase this ratio at runtime. To lower it you have to restart the server.
-
-As with the [`background_pool_size`](#background_pool_size) setting [`background_merges_mutations_concurrency_ratio`](#background_merges_mutations_concurrency_ratio) could be applied from the `default` profile for backward compatibility.
-:::
-
-Type: `Float`
-
-Default: `2`
-
-## background_merges_mutations_scheduling_policy {#background_merges_mutations_scheduling_policy}
-
-The policy on how to perform a scheduling for background merges and mutations. Possible values are: `round_robin` and `shortest_task_first`.
-
-Algorithm used to select next merge or mutation to be executed by background thread pool. Policy may be changed at runtime without server restart.
-Could be applied from the `default` profile for backward compatibility.
-
-Possible values:
-
-- `round_robin` — Every concurrent merge and mutation is executed in round-robin order to ensure starvation-free operation. Smaller merges are completed faster than bigger ones just because they have fewer blocks to merge.
-- `shortest_task_first` — Always execute smaller merge or mutation. Merges and mutations are assigned priorities based on their resulting size. Merges with smaller sizes are strictly preferred over bigger ones. This policy ensures the fastest possible merge of small parts but can lead to indefinite starvation of big merges in partitions heavily overloaded by `INSERT`s.
-
-Type: String
-
-Default: `round_robin`
-
-## background_message_broker_schedule_pool_size {#background_message_broker_schedule_pool_size}
-
-The maximum number of threads that will be used for executing background operations for message streaming.
-
-Type: UInt64
-
-Default: `16`
-
-## background_move_pool_size {#background_move_pool_size}
-
-The maximum number of threads that will be used for moving data parts to another disk or volume for *MergeTree-engine tables in a background.
-
-Type: UInt64
-
-Default: `8`
-
-## background_schedule_pool_size {#background_schedule_pool_size}
-
-The maximum number of threads that will be used for constantly executing some lightweight periodic operations for replicated tables, Kafka streaming, and DNS cache updates.
-
-Type: UInt64
-
-Default: `512`
-
-## backups {#backups}
-
-Settings for backups, used when writing `BACKUP TO File()`.
-
-The following settings can be configured by sub-tags:
-
-| Setting                             | Description                                                                                                                                                                    | Default |
-|-------------------------------------|--------------------------------------------------------------------------------------------------------------------------------------------------------------------------------|---------|
-| `allowed_path`                      | Path to backup to when using `File()`. This setting must be set in order to use `File`. The path can be relative to the instance directory or it can be absolute.              | `true`  |
-| `remove_backup_files_after_failure` | If the `BACKUP` command fails, ClickHouse will try to remove the files already copied to the backup before the failure,  otherwise it will leave the copied files as they are. | `true`  |
-
-This setting is configured by default as:
-
-```xml
-<backups>
-    <allowed_path>backups</allowed_path>
-    <remove_backup_files_after_failure>true</remove_backup_files_after_failure>
-</backups>
-```
-
-## backup_threads {#backup_threads}
-
-The maximum number of threads to execute `BACKUP` requests.
-
-Type: `UInt64`
-
-Default: `16`
-
-## backups_io_thread_pool_queue_size {#backups_io_thread_pool_queue_size}
-
-The maximum number of jobs that can be scheduled on the Backups IO Thread pool. It is recommended to keep this queue unlimited due to the current S3 backup logic.
-
-:::note
-A value of `0` (default) means unlimited.
-:::
-
-Type: `UInt64`
-
-Default: `0`
-
-## bcrypt_workfactor {#bcrypt_workfactor}
-
-Work factor for the bcrypt_password authentication type which uses the [Bcrypt algorithm](https://wildlyinaccurate.com/bcrypt-choosing-a-work-factor/).
-
-Default: `12`
-
-```xml
-<bcrypt_workfactor>12</bcrypt_workfactor>
-```
-
-## cache_size_to_ram_max_ratio {#cache_size_to_ram_max_ratio}
-
-Set cache size to RAM max ratio. Allows lowering the cache size on low-memory systems.
-
-Type: `Double`
-
-Default: `0.5`
-
-## concurrent_threads_soft_limit_num {#concurrent_threads_soft_limit_num}
-
-The maximum number of query processing threads, excluding threads for retrieving data from remote servers, allowed to run all queries. This is not a hard limit. In case if the limit is reached the query will still get at least one thread to run. Query can upscale to desired number of threads during execution if more threads become available.
-
-:::note
-A value of `0` (default) means unlimited.
-:::
-
-Type: `UInt64`
-
-Default: `0`
-
-## concurrent_threads_soft_limit_ratio_to_cores {#concurrent_threads_soft_limit_ratio_to_cores}
-
-Same as [`concurrent_threads_soft_limit_num`](#concurrent_threads_soft_limit_num), but with ratio to cores.
-
-Type: `UInt64`
-
-Default: `0`
-
-## concurrent_threads_scheduler {#concurrent_threads_scheduler}
-
-The policy on how to perform a scheduling of CPU slots specified by `concurrent_threads_soft_limit_num` and `concurrent_threads_soft_limit_ratio_to_cores`. Algorithm used to govern how limited number of CPU slots are distributed among concurrent queries. Scheduler may be changed at runtime without server restart.
-
-Type: String
-
-Default: `round_robin`
-
-Possible values:
-
-- `round_robin` — Every query with setting `use_concurrency_control` = 1 allocates up to `max_threads` CPU slots. One slot per thread. On contention CPU slot are granted to queries using round-robin. Note that the first slot is granted unconditionally, which could lead to unfairness and increased latency of queries having high `max_threads` in presence of high number of queries with `max_threads` = 1.
-- `fair_round_robin` — Every query with setting `use_concurrency_control` = 1 allocates up to `max_threads - 1` CPU slots. Variation of `round_robin` that does not require a CPU slot for the first thread of every query. This way queries having `max_threads` = 1 do not require any slot and could not unfairly allocate all slots. There are no slots granted unconditionally.
-
-## default_database {#default_database}
-
-The default database name.
-
-Type: `String`
-
-Default: `default`
-
-## disable_internal_dns_cache {#disable_internal_dns_cache}
-
-Disables the internal DNS cache. Recommended for operating ClickHouse in systems
-with frequently changing infrastructure such as Kubernetes.
-
-Type: `Bool`
-
-Default: `0`
-
-## dns_cache_max_entries {#dns_cache_max_entries}
-
-Internal DNS cache max entries.
-
-Type: `UInt64`
-
-Default: `10000`
-
-
-## dns_cache_update_period {#dns_cache_update_period}
-
-Internal DNS cache update period in seconds.
-
-Type: `Int32`
-
-Default: `15`
-
-
-## dns_max_consecutive_failures {#dns_max_consecutive_failures}
-
-Max consecutive resolving failures before dropping a host from ClickHouse DNS cache
-
-Type: `UInt32`
-
-Default: `10`
-
-
-## index_mark_cache_policy {#index_mark_cache_policy}
-
-Index mark cache policy name.
-
-Type: `String`
-
-Default: `SLRU`
-
-## index_mark_cache_size {#index_mark_cache_size}
-
-Maximum size of cache for index marks.
-
-:::note
-
-A value of `0` means disabled.
-
-This setting can be modified at runtime and will take effect immediately.
-:::
-
-Type: `UInt64`
-
-Default: `0`
-
-## index_mark_cache_size_ratio {#index_mark_cache_size_ratio}
-
-The size of the protected queue (in case of SLRU policy) in the index mark cache relative to the cache's total size.
-
-Type: `Double`
-
-Default: `0.5`
-
-## index_uncompressed_cache_policy {#index_uncompressed_cache_policy}
-
-Index uncompressed cache policy name.
-
-Type: `String`
-
-Default: `SLRU`
-
-## index_uncompressed_cache_size {#index_uncompressed_cache_size}
-
-Maximum size of cache for uncompressed blocks of `MergeTree` indices.
-
-:::note
-A value of `0` means disabled.
-
-This setting can be modified at runtime and will take effect immediately.
-:::
-
-Type: `UInt64`
-
-Default: `0`
-
-## index_uncompressed_cache_size_ratio {#index_uncompressed_cache_size_ratio}
-
-The size of the protected queue (in case of SLRU policy) in the index uncompressed cache relative to the cache's total size.
-
-Type: `Double`
-
-Default: `0.5`
-
-## vector_similarity_index_cache_policy {#vector_similarity_index_cache_policy}
-
-Vector similarity index cache policy name.
-
-Type: `String`
-
-Default: `SLRU`
-
-## vector_similarity_index_cache_size {#vector_similarity_index_cache_size}
-
-Size of cache for vector similarity indexes. Zero means disabled.
-
-:::note
-This setting can be modified at runtime and will take effect immediately.
-:::
-
-Type: `UInt64`
-
-Default: `5368709120` (= 5 GiB)
-
-## vector_similarity_index_cache_size_ratio {#vector_similarity_index_cache_size_ratio}
-
-The size of the protected queue (in case of SLRU policy) in the vector similarity index cache relative to the cache's total size.
-
-Type: `Double`
-
-Default: `0.5`
-
-## vector_similarity_index_cache_max_entries {#vector_similarity_index_cache_max_entries}
-
-The maximum number of entries in the vector similarity index cache.
-
-Type: `UInt64`
-
-Default: `10000000`
-
-## io_thread_pool_queue_size {#io_thread_pool_queue_size}
-
-The maximum number of jobs that can be scheduled on the IO Thread pool.
-
-:::note
-A value of `0` means unlimited.
-:::
-
-Type: `UInt64`
-
-Default: `10000`
-
-## mark_cache_policy {#mark_cache_policy}
-
-Mark cache policy name.
-
-Type: `String`
-
-Default: `SLRU`
-
-## mark_cache_size {#mark_cache_size}
-
-Maximum size of cache for marks (index of [`MergeTree`](/engines/table-engines/mergetree-family) family of tables).
-
-:::note
-This setting can be modified at runtime and will take effect immediately.
-:::
-
-Type: `UInt64`
-
-Default: `5368709120`
-
-## mark_cache_size_ratio {#mark_cache_size_ratio}
-
-The size of the protected queue (in case of SLRU policy) in the mark cache relative to the cache's total size.
-
-Type: `Double`
-
-Default: `0.5`
-
-## query_condition_cache_policy {#query_condition_cache_policy}
-
-Query condition cache policy name.
-
-Type: `String`
-
-Default: `SLRU`
-
-## query_condition_cache_size {#query_condition_cache_size}
-
-Maximum size of the query condition cache.
-
-:::note
-This setting can be modified at runtime and will take effect immediately.
-:::
-
-Type: `UInt64`
-
-Default: `1073741824` (100 MiB)
-
-## query_condition_cache_size_ratio {#query_condition_cache_size_ratio}
-
-The size of the protected queue (in case of SLRU policy) in the query condition cache relative to the cache's total size.
-
-Type: `Double`
-
-Default: `0.5`
-
-## max_backup_bandwidth_for_server {#max_backup_bandwidth_for_server}
-
-The maximum read speed in bytes per second for all backups on server. Zero means unlimited.
-
-Type: `UInt64`
-
-Default: `0`
-
-## max_backups_io_thread_pool_free_size {#max_backups_io_thread_pool_free_size}
-
-If the number of **idle** threads in the Backups IO Thread pool exceeds `max_backup_io_thread_pool_free_size`, ClickHouse will release resources occupied by idling threads and decrease the pool size. Threads can be created again if necessary.
-
-Type: `UInt64`
-
-Default: `0`
-
-## max_backups_io_thread_pool_size {#max_backups_io_thread_pool_size}
-
-ClickHouse uses threads from the Backups IO Thread pool to do S3 backup IO operations. `max_backups_io_thread_pool_size` limits the maximum number of threads in the pool.
-
-Type: `UInt64`
-
-Default: `1000`
-
-## max_concurrent_queries {#max_concurrent_queries}
-
-Limit on total number of concurrently executed queries. Note that limits on `INSERT` and `SELECT` queries, and on the maximum number of queries for users must also be considered.
-
-See also:
-- [`max_concurrent_insert_queries`](#max_concurrent_insert_queries)
-- [`max_concurrent_select_queries`](/operations/server-configuration-parameters/settings#max_concurrent_select_queries)
-- [`max_concurrent_queries_for_all_users`](/operations/settings/settings/#max_concurrent_queries_for_all_users)
-
-:::note
-
-A value of `0` (default) means unlimited.
-
-This setting can be modified at runtime and will take effect immediately. Queries that are already running will remain unchanged.
-:::
-
-Type: `UInt64`
-
-Default: `0`
-
-## max_concurrent_insert_queries {#max_concurrent_insert_queries}
-
-Limit on total number of concurrent insert queries.
-
-:::note
-
-A value of `0` (default) means unlimited.
-
-This setting can be modified at runtime and will take effect immediately. Queries that are already running will remain unchanged.
-:::
-
-Type: `UInt64`
-
-Default: `0`
-
-## max_concurrent_select_queries {#max_concurrent_select_queries}
-
-Limit on total number of concurrently select queries.
-
-:::note
-
-A value of `0` (default) means unlimited.
-
-This setting can be modified at runtime and will take effect immediately. Queries that are already running will remain unchanged.
-:::
-
-Type: `UInt64`
-
-Default: `0`
-
-## max_waiting_queries {#max_waiting_queries}
-
-Limit on total number of concurrently waiting queries.
-Execution of a waiting query is blocked while required tables are loading asynchronously (see [`async_load_databases`](#async_load_databases).
-
-:::note
-Waiting queries are not counted when limits controlled by the following settings are checked:
-
-- [`max_concurrent_queries`](#max_concurrent_queries)
-- [`max_concurrent_insert_queries`](#max_concurrent_insert_queries)
-- [`max_concurrent_select_queries`](/operations/server-configuration-parameters/settings#max_concurrent_select_queries)
-- [`max_concurrent_queries_for_user`](/operations/server-configuration-parameters/settings#max_concurrent_select_queries)
-- [`max_concurrent_queries_for_all_users`](/operations/settings/settings#max_concurrent_queries_for_all_users)
-
-This correction is done to avoid hitting these limits just after server startup.
-:::
-
-:::note
-
-A value of `0` (default) means unlimited.
-
-This setting can be modified at runtime and will take effect immediately. Queries that are already running will remain unchanged.
-:::
-
-Type: `UInt64`
-
-Default: `0`
-
-## max_connections {#max_connections}
-
-Max server connections.
-
-Type: `Int32`
-
-Default: `1024`
-
-## max_io_thread_pool_free_size {#max_io_thread_pool_free_size}
-
-If the number of **idle** threads in the IO Thread pool exceeds `max_io_thread_pool_free_size`, ClickHouse will release resources occupied by idling threads and decrease the pool size. Threads can be created again if necessary.
-
-Type: `UInt64`
-
-Default: `0`
-
-## max_io_thread_pool_size {#max_io_thread_pool_size}
-
-ClickHouse uses threads from the IO Thread pool to do some IO operations (e.g. to interact with S3). `max_io_thread_pool_size` limits the maximum number of threads in the pool.
-
-Type: `UInt64`
-
-Default: `100`
-
-## max_local_read_bandwidth_for_server {#max_local_read_bandwidth_for_server}
-
-The maximum speed of local reads in bytes per second.
-
-:::note
-A value of `0` means unlimited.
-:::
-
-Type: `UInt64`
-
-Default: `0`
-
-## max_local_write_bandwidth_for_server {#max_local_write_bandwidth_for_server}
-
-The maximum speed of local writes in bytes per seconds.
-
-:::note
-A value of `0` means unlimited.
-:::
-
-Type: `UInt64`
-
-Default: `0`
-
-## max_partition_size_to_drop {#max_partition_size_to_drop}
-
-Restriction on dropping partitions.
-
-If the size of a [MergeTree](../../engines/table-engines/mergetree-family/mergetree.md) table exceeds [`max_partition_size_to_drop`](#max_partition_size_to_drop) (in bytes), you can't drop a partition using a [DROP PARTITION](../../sql-reference/statements/alter/partition.md#drop-partitionpart) query.
-This setting does not require a restart of the ClickHouse server to apply. Another way to disable the restriction is to create the `<clickhouse-path>/flags/force_drop_table` file.
-
-:::note
-The value `0` means that you can drop partitions without any restrictions.
-
-This limitation does not restrict drop table and truncate table, see [max_table_size_to_drop](#max_table_size_to_drop)
-:::
-
-**Example**
-
-```xml
-<max_partition_size_to_drop>0</max_partition_size_to_drop>
-```
-
-Type: `UInt64`
-
-Default: `50`
-
-## max_remote_read_network_bandwidth_for_server {#max_remote_read_network_bandwidth_for_server}
-
-The maximum speed of data exchange over the network in bytes per second for read.
-
-:::note
-A value of `0` (default) means unlimited.
-:::
-
-Type: `UInt64`
-
-Default: `0`
-
-## max_remote_write_network_bandwidth_for_server {#max_remote_write_network_bandwidth_for_server}
-
-The maximum speed of data exchange over the network in bytes per second for write.
-
-:::note
-A value of `0` (default) means unlimited.
-:::
-
-Type: `UInt64`
-
-Default: `0`
-
-## max_server_memory_usage {#max_server_memory_usage}
-
-Limit on total memory usage.
-The default [`max_server_memory_usage`](#max_server_memory_usage) value is calculated as `memory_amount * max_server_memory_usage_to_ram_ratio`.
-
-:::note
-A value of `0` (default) means unlimited.
-:::
-
-Type: `UInt64`
-
-Default: `0`
-
-## max_server_memory_usage_to_ram_ratio {#max_server_memory_usage_to_ram_ratio}
-
-Same as [`max_server_memory_usage`](#max_server_memory_usage) but in a ratio to physical RAM. Allows lowering the memory usage on low-memory systems.
-
-On hosts with low RAM and swap, you possibly need setting [`max_server_memory_usage_to_ram_ratio`](#max_server_memory_usage_to_ram_ratio) larger than 1.
-
-:::note
-A value of `0` means unlimited.
-:::
-
-Type: `Double`
-
-Default: `0.9`
-
-## max_build_vector_similarity_index_thread_pool_size {#max_build_vector_similarity_index_thread_pool_size}
-
-The maximum number of threads to use for building vector indexes.
-
-:::note
-A value of `0` means all cores.
-:::
-
-Type: `UInt64`
-
-Default: `16`
-
-## cgroups_memory_usage_observer_wait_time {#cgroups_memory_usage_observer_wait_time}
-
-Interval in seconds during which the server's maximum allowed memory consumption is adjusted by the corresponding threshold in cgroups.
-
-To disable the cgroup observer, set this value to `0`.
-
-see settings:
-- [`cgroup_memory_watcher_hard_limit_ratio`](#cgroup_memory_watcher_hard_limit_ratio)
-- [`cgroup_memory_watcher_soft_limit_ratio`](#cgroup_memory_watcher_soft_limit_ratio).
-
-Type: `UInt64`
-
-Default: `15`
-
-## cgroup_memory_watcher_hard_limit_ratio {#cgroup_memory_watcher_hard_limit_ratio}
-
-Specifies the "hard" threshold of the memory consumption of the server process according to cgroups after which the server's
-maximum memory consumption is adjusted to the threshold value.
-
-See settings:
-- [`cgroups_memory_usage_observer_wait_time`](#cgroups_memory_usage_observer_wait_time)
-- [`cgroup_memory_watcher_soft_limit_ratio`](#cgroup_memory_watcher_soft_limit_ratio)
-
-Type: `Double`
-
-Default: `0.95`
-
-## cgroup_memory_watcher_soft_limit_ratio {#cgroup_memory_watcher_soft_limit_ratio}
-
-Specifies the "soft" threshold of the memory consumption of the server process according to cgroups after which arenas in
-jemalloc are purged.
-
-See settings:
-- [`cgroups_memory_usage_observer_wait_time`](#cgroups_memory_usage_observer_wait_time)
-- [`cgroup_memory_watcher_hard_limit_ratio`](#cgroup_memory_watcher_hard_limit_ratio)
-
-Type: `Double`
-
-Default: `0.9`
-
-## max_database_num_to_warn {#max_database_num_to_warn}
-
-If the number of attached databases exceeds the specified value, clickhouse server will add warning messages to `system.warnings` table.
-
-**Example**
-
-```xml
-<max_database_num_to_warn>50</max_database_num_to_warn>
-```
-
-Default: `1000`
-
-## max_table_num_to_warn {#max_table_num_to_warn}
-
-If the number of attached tables exceeds the specified value, clickhouse server will add warning messages to `system.warnings` table.
-
-**Example**
-
-```xml
-<max_table_num_to_warn>400</max_table_num_to_warn>
-```
-
-Default: `5000`
-
-## max_view_num_to_warn {#max_view_num_to_warn}
-
-If the number of attached views exceeds the specified value, clickhouse server will add warning messages to `system.warnings` table.
-
-**Example**
-
-```xml
-<max_view_num_to_warn>400</max_view_num_to_warn>
-```
-
-Type: `UInt64`
-
-Default: `10000`
-
-## max_dictionary_num_to_warn {#max_dictionary_num_to_warn}
-
-If the number of attached dictionaries exceeds the specified value, clickhouse server will add warning messages to `system.warnings` table.
-
-**Example**
-
-```xml
-<max_dictionary_num_to_warn>400</max_dictionary_num_to_warn>
-```
-
-Type: `UInt64`
-
-Default: `1000`
-
-## max_part_num_to_warn {#max_part_num_to_warn}
-
-If the number of active parts exceeds the specified value, clickhouse server will add warning messages to `system.warnings` table.
-
-**Example**
-
-```xml
-<max_part_num_to_warn>400</max_part_num_to_warn>
-```
-
-Type: `UInt64`
-
-Default: `100000`
-
-## max_pending_mutations_to_warn {#max_pending_mutations_to_warn}
-
-If the number of pending mutations exceeds the specified value, clickhouse server will add warning messages to `system.warnings` table.
-
-**Example**
-
-```xml
-<max_pending_mutations_to_warn>400</max_pending_mutations_to_warn>
-```
-
-Type: `UInt64`
-
-Default: `500`
-
-## max_table_num_to_throw {#max_table_num_to_throw}
-
-If number of tables is greater than this value, server will throw an exception.
-
-The following tables are not counted:
-- view
-- remote
-- dictionary
-- system
-
-Only counts tables for database engines:
-- Atomic
-- Ordinary
-- Replicated
-- Lazy
-
-:::note
-A value of `0` means no limitation.
-:::
-
-**Example**
-```xml
-<max_table_num_to_throw>400</max_table_num_to_throw>
-```
-
-Type: `UInt64`
-
-Default: `0`
-
-## max_replicated_table_num_to_throw {#max_replicated_table_num_to_throw}
-
-If the number of replicated tables is greater than this value, the server will throw an exception.
-
-Only counts tables for database engines:
-- Atomic
-- Ordinary
-- Replicated
-- Lazy
-
-:::note
-A value of `0` means no limitation.
-:::
-
-**Example**
-```xml
-<max_replicated_table_num_to_throw>400</max_replicated_table_num_to_throw>
-```
-
-Type: `UInt64`
-
-Default: `0`
-
-## max_dictionary_num_to_throw {#max_dictionary_num_to_throw}
-
-If the number of dictionaries is greater than this value, the server will throw an exception.
-
-Only counts tables for database engines:
-- Atomic
-- Ordinary
-- Replicated
-- Lazy
-
-:::note
-A value of `0` means no limitation.
-:::
-
-**Example**
-```xml
-<max_dictionary_num_to_throw>400</max_dictionary_num_to_throw>
-```
-
-Type: `UInt64`
-
-Default: `0`
-
-## max_view_num_to_throw {#max_view_num_to_throw}
-
-If the number of views is greater than this value, the server will throw an exception.
-
-Only counts tables for database engines:
-- Atomic
-- Ordinary
-- Replicated
-- Lazy
-
-:::note
-A value of `0` means no limitation.
-:::
-
-**Example**
-```xml
-<max_view_num_to_throw>400</max_view_num_to_throw>
-```
-
-Type: `UInt64`
-
-Default: `0`
-
-## max\_database\_num\_to\_throw {#max-table-num-to-throw}
-
-If the number of databases is greater than this value, the server will throw an exception.
-
-:::note
-A value of `0` (default) means no limitation.
-:::
-
-**Example**
-
-```xml
-<max_database_num_to_throw>400</max_database_num_to_throw>
-```
-
-Type: `UInt64`
-
-Default: `0`
-
-## max_temporary_data_on_disk_size {#max_temporary_data_on_disk_size}
-
-The maximum amount of storage that could be used for external aggregation, joins or sorting.
-Queries that exceed this limit will fail with an exception.
-
-:::note
-A value of `0` means unlimited.
-:::
-
-See also:
-- [`max_temporary_data_on_disk_size_for_user`](/operations/settings/settings#max_temporary_data_on_disk_size_for_user)
-- [`max_temporary_data_on_disk_size_for_query`](/operations/settings/settings#max_temporary_data_on_disk_size_for_query)
-
-Type: `UInt64`
-
-Default: `0`
-
-## max_thread_pool_free_size {#max_thread_pool_free_size}
-
-If the number of **idle** threads in the Global Thread pool is greater than [`max_thread_pool_free_size`](#max_thread_pool_free_size), then ClickHouse releases resources occupied by some threads and the pool size is decreased. Threads can be created again if necessary.
-
-**Example**
-
-```xml
-<max_thread_pool_free_size>1200</max_thread_pool_free_size>
-```
-
-Type: `UInt64`
-
-Default: `0`
-
-## max_thread_pool_size {#max_thread_pool_size}
-
-ClickHouse uses threads from the Global Thread pool to process queries. If there is no idle thread to process a query, then a new thread is created in the pool. `max_thread_pool_size` limits the maximum number of threads in the pool.
-
-**Example**
-
-```xml
-<max_thread_pool_size>12000</max_thread_pool_size>
-```
-
-Type: `UInt64`
-
-Default: `10000`
-
-## mmap_cache_size {#mmap_cache_size}
-
-Sets the cache size (in bytes) for mapped files. This setting allows avoiding frequent open/close calls (which are very expensive due to consequent page faults), and to reuse mappings from several threads and queries. The setting value is the number of mapped regions (usually equal to the number of mapped files).
-
-The amount of data in mapped files can be monitored in the following system tables with the following metrics:
-
-| System Table                                                                                                                                                                                                                                                                                                                                                       | Metric                                                                                                   |
-|--------------------------------------------------------------------------------------------------------------------------------------------------------------------------------------------------------------------------------------------------------------------------------------------------------------------------------------------------------------------|----------------------------------------------------------------------------------------------------------|
-| [`system.metrics`](/operations/system-tables/metrics) and [`system.metric_log`](/operations/system-tables/metric_log)                                                                                                                                                                                                                              | `MMappedFiles` and `MMappedFileBytes`                                                                    |
-| [`system.asynchronous_metrics_log`](/operations/system-tables/asynchronous_metric_log)                                                                                                                                                                                                                                                                     | `MMapCacheCells`                                                                                         |
-| [`system.events`](/operations/system-tables/events), [`system.processes`](/operations/system-tables/processes), [`system.query_log`](/operations/system-tables/query_log), [`system.query_thread_log`](/operations/system-tables/query_thread_log), [`system.query_views_log`](/operations/system-tables/query_views_log)  | `CreatedReadBufferMMap`, `CreatedReadBufferMMapFailed`, `MMappedFileCacheHits`, `MMappedFileCacheMisses` |
-
-:::note
-The amount of data in mapped files does not consume memory directly and is not accounted for in query or server memory usage — because this memory can be discarded similar to the OS page cache. The cache is dropped (the files are closed) automatically on the removal of old parts in tables of the MergeTree family, also it can be dropped manually by the `SYSTEM DROP MMAP CACHE` query.
-
-This setting can be modified at runtime and will take effect immediately.
-:::
-
-Type: `UInt64`
-
-Default: `1000`
-
-## restore_threads {#restore_threads}
-
-The maximum number of threads to execute RESTORE requests.
-
-Type: UInt64
-
-Default: `16`
-
-## show_addresses_in_stack_traces {#show_addresses_in_stack_traces}
-
-If it is set true will show addresses in stack traces
-
-Type: `Bool`
-
-Default: `1`
-
-## shutdown_wait_unfinished_queries {#shutdown_wait_unfinished_queries}
-
-If set true ClickHouse will wait for running queries finish before shutdown.
-
-Type: `Bool`
-
-Default: `0`
-
-## table_engines_require_grant {#table_engines_require_grant}
-
-If set to true, users require a grant to create a table with a specific engine e.g. `GRANT TABLE ENGINE ON TinyLog to user`.
-
-:::note
-By default, for backward compatibility creating table with a specific table engine ignores grant, however you can change this behaviour by setting this to true.
-:::
-
-Type: `Bool`
-
-Default: `false`
-
-## temporary_data_in_cache {#temporary_data_in_cache}
-
-With this option, temporary data will be stored in the cache for the particular disk.
-In this section, you should specify the disk name with the type `cache`.
-In that case, the cache and temporary data will share the same space, and the disk cache can be evicted to create temporary data.
-
-:::note
-Only one option can be used to configure temporary data storage: `tmp_path` ,`tmp_policy`, `temporary_data_in_cache`.
-:::
-
-**Example**
-
-Both the cache for `local_disk`, and temporary data will be stored in `/tiny_local_cache` on the filesystem, managed by `tiny_local_cache`.
-
-```xml
-<clickhouse>
-    <storage_configuration>
-        <disks>
-            <local_disk>
-                <type>local</type>
-                <path>/local_disk/</path>
-            </local_disk>
-
-            <!-- highlight-start -->
-            <tiny_local_cache>
-                <type>cache</type>
-                <disk>local_disk</disk>
-                <path>/tiny_local_cache/</path>
-                <max_size_rows>10M</max_size_rows>
-                <max_file_segment_size>1M</max_file_segment_size>
-                <cache_on_write_operations>1</cache_on_write_operations>
-            </tiny_local_cache>
-            <!-- highlight-end -->
-        </disks>
-    </storage_configuration>
-
-    <!-- highlight-start -->
-    <temporary_data_in_cache>tiny_local_cache</temporary_data_in_cache>
-    <!-- highlight-end -->
-</clickhouse>
-```
-
-Type: `String`
-
-Default: ""
-
-## thread_pool_queue_size {#thread_pool_queue_size}
-
-TThe maximum number of jobs that can be scheduled on the Global Thread pool. Increasing queue size leads to larger memory usage. It is recommended to keep this value equal to [`max_thread_pool_size`](#max_thread_pool_size).
-
-:::note
-A value of `0` means unlimited.
-:::
-
-**Example**
-
-```xml
-<thread_pool_queue_size>12000</thread_pool_queue_size>
-```
-
-Type: UInt64
-
-Default: `10000`
-
-## tmp_policy {#tmp_policy}
-
-Policy for storage with temporary data. For more information see the [MergeTree Table Engine](/engines/table-engines/mergetree-family/mergetree) documentation.
-
-:::note
-- Only one option can be used to configure temporary data storage: `tmp_path` ,`tmp_policy`, `temporary_data_in_cache`.
-- `move_factor`, `keep_free_space_bytes`,`max_data_part_size_bytes` and are ignored.
-- Policy should have exactly *one volume* with *local* disks.
-:::
-
-**Example**
-
-When `/disk1` is full, temporary data will be stored on `/disk2`.
-
-```xml
-<clickhouse>
-    <storage_configuration>
-        <disks>
-            <disk1>
-                <path>/disk1/</path>
-            </disk1>
-            <disk2>
-                <path>/disk2/</path>
-            </disk2>
-        </disks>
-
-        <policies>
-            <!-- highlight-start -->
-            <tmp_two_disks>
-                <volumes>
-                    <main>
-                        <disk>disk1</disk>
-                        <disk>disk2</disk>
-                    </main>
-                </volumes>
-            </tmp_two_disks>
-            <!-- highlight-end -->
-        </policies>
-    </storage_configuration>
-
-    <!-- highlight-start -->
-    <tmp_policy>tmp_two_disks</tmp_policy>
-    <!-- highlight-end -->
-</clickhouse>
-```
-Type: String
-
-Default: ""
-
-## uncompressed_cache_policy {#uncompressed_cache_policy}
-
-Uncompressed cache policy name.
-
-Type: String
-
-Default: `SLRU`
-
-
-## uncompressed_cache_size {#uncompressed_cache_size}
-
-Maximum cache size (in bytes) for uncompressed data used by table engines from the MergeTree family.
-
-There is one shared cache for the server. Memory is allocated on demand. The cache is used if the option use_uncompressed_cache is enabled.
-
-The uncompressed cache is advantageous for very short queries in individual cases.
-
-:::note
-A value of `0` means disabled.
-
-This setting can be modified at runtime and will take effect immediately.
-:::
-
-Type: UInt64
-
-Default: `0`
-
-## uncompressed_cache_size_ratio {#uncompressed_cache_size_ratio}
-
-The size of the protected queue (in case of SLRU policy) in the uncompressed cache relative to the cache's total size.
-
-Type: Double
-
-Default: `0.5`
-
-## builtin_dictionaries_reload_interval {#builtin_dictionaries_reload_interval}
-
-The interval in seconds before reloading built-in dictionaries.
-
-ClickHouse reloads built-in dictionaries every x seconds. This makes it possible to edit dictionaries "on the fly" without restarting the server.
-
-**Example**
-
-```xml
-<builtin_dictionaries_reload_interval>3600</builtin_dictionaries_reload_interval>
-```
-
-Type: UInt64
-
-Default: `3600`
-
-## compression {#compression}
-
-Data compression settings for [MergeTree](../../engines/table-engines/mergetree-family/mergetree.md)-engine tables.
-
-:::note
-We recommend not changing this if you have just started using ClickHouse.
-:::
-
-**Configuration template**:
-
-```xml
-<compression>
-    <case>
-      <min_part_size>...</min_part_size>
-      <min_part_size_ratio>...</min_part_size_ratio>
-      <method>...</method>
-      <level>...</level>
-    </case>
-    ...
-</compression>
-```
-
-**`<case>` fields**:
-
-- `min_part_size` – The minimum size of a data part.
-- `min_part_size_ratio` – The ratio of the data part size to the table size.
-- `method` – Compression method. Acceptable values: `lz4`, `lz4hc`, `zstd`,`deflate_qpl`.
-- `level` – Compression level. See [Codecs](/sql-reference/statements/create/table#general-purpose-codecs).
-
-:::note
-You can configure multiple `<case>` sections.
-:::
-
-**Actions when conditions are met**:
-
-- If a data part matches a condition set, ClickHouse uses the specified compression method.
-- If a data part matches multiple condition sets, ClickHouse uses the first matched condition set.
-
-:::note
-If no conditions are met for a data part, ClickHouse uses the `lz4` compression.
-:::
-
-**Example**
-
-```xml
-<compression incl="clickhouse_compression">
-    <case>
-        <min_part_size>10000000000</min_part_size>
-        <min_part_size_ratio>0.01</min_part_size_ratio>
-        <method>zstd</method>
-        <level>1</level>
-    </case>
-</compression>
-```
-
-## encryption {#encryption}
-
-Configures a command to obtain a key to be used by [encryption codecs](/sql-reference/statements/create/table#encryption-codecs). Key (or keys) should be written in environment variables or set in the configuration file.
-
-Keys can be hex or string with a length equal to 16 bytes.
-
-**Example**
-
-Loading from config:
-
-```xml
-<encryption_codecs>
-    <aes_128_gcm_siv>
-        <key>1234567812345678</key>
-    </aes_128_gcm_siv>
-</encryption_codecs>
-```
-
-:::note
-Storing keys in the configuration file is not recommended. It isn't secure. You can move the keys into a separate config file on a secure disk and put a symlink to that config file to `config.d/` folder.
-:::
-
-Loading from config, when the key is in hex:
-
-```xml
-<encryption_codecs>
-    <aes_128_gcm_siv>
-        <key_hex>00112233445566778899aabbccddeeff</key_hex>
-    </aes_128_gcm_siv>
-</encryption_codecs>
-```
-
-Loading key from the environment variable:
-
-```xml
-<encryption_codecs>
-    <aes_128_gcm_siv>
-        <key_hex from_env="ENVVAR"></key_hex>
-    </aes_128_gcm_siv>
-</encryption_codecs>
-```
-
-Here `current_key_id` sets the current key for encryption, and all specified keys can be used for decryption.
-
-Each of these methods can be applied for multiple keys:
-
-```xml
-<encryption_codecs>
-    <aes_128_gcm_siv>
-        <key_hex id="0">00112233445566778899aabbccddeeff</key_hex>
-        <key_hex id="1" from_env="ENVVAR"></key_hex>
-        <current_key_id>1</current_key_id>
-    </aes_128_gcm_siv>
-</encryption_codecs>
-```
-
-Here `current_key_id` shows current key for encryption.
-
-Also, users can add nonce that must be 12 bytes long (by default encryption and decryption processes use nonce that consists of zero bytes):
-
-```xml
-<encryption_codecs>
-    <aes_128_gcm_siv>
-        <nonce>012345678910</nonce>
-    </aes_128_gcm_siv>
-</encryption_codecs>
-```
-
-Or it can be set in hex:
-
-```xml
-<encryption_codecs>
-    <aes_128_gcm_siv>
-        <nonce_hex>abcdefabcdef</nonce_hex>
-    </aes_128_gcm_siv>
-</encryption_codecs>
-```
-:::note
-Everything mentioned above can be applied for `aes_256_gcm_siv` (but the key must be 32 bytes long).
-:::
-
-## error_log {#error_log}
-
-It is disabled by default.
-
-**Enabling**
-
-To manually turn on error history collection [`system.error_log`](../../operations/system-tables/error_log.md), create `/etc/clickhouse-server/config.d/error_log.xml` with the following content:
-
-```xml
-<clickhouse>
-    <error_log>
-        <database>system</database>
-        <table>error_log</table>
-        <flush_interval_milliseconds>7500</flush_interval_milliseconds>
-        <collect_interval_milliseconds>1000</collect_interval_milliseconds>
-        <max_size_rows>1048576</max_size_rows>
-        <reserved_size_rows>8192</reserved_size_rows>
-        <buffer_size_rows_flush_threshold>524288</buffer_size_rows_flush_threshold>
-        <flush_on_crash>false</flush_on_crash>
-    </error_log>
-</clickhouse>
-```
-
-**Disabling**
-
-To disable `error_log` setting, you should create the following file `/etc/clickhouse-server/config.d/disable_error_log.xml` with the following content:
-
-```xml
-<clickhouse>
-    <error_log remove="1" />
-</clickhouse>
-```
-
-<SystemLogParameters/>
-
-## custom_settings_prefixes {#custom_settings_prefixes}
-
-List of prefixes for [custom settings](/operations/settings/query-level#custom_settings). The prefixes must be separated with commas.
-
-**Example**
-
-```xml
-<custom_settings_prefixes>custom_</custom_settings_prefixes>
-```
-
-**See Also**
-
-- [Custom settings](/operations/settings/query-level#custom_settings)
-
-## core_dump {#core_dump}
-
-Configures soft limit for core dump file size.
-
-:::note
-Hard limit is configured via system tools
-:::
-
-**Example**
-
-```xml
-<core_dump>
-     <size_limit>1073741824</size_limit>
-</core_dump>
-```
-
-Default: `1073741824`
-
-## database_atomic_delay_before_drop_table_sec {#database_atomic_delay_before_drop_table_sec}
-
-The delay during which a dropped table can be restored using the [`UNDROP`](/sql-reference/statements/undrop.md) statement. If `DROP TABLE` ran with a `SYNC` modifier, the setting is ignored.
-The default for this setting is `480` (8 minutes).
-
-Default: `480`
-
-## database_catalog_unused_dir_hide_timeout_sec {#database_catalog_unused_dir_hide_timeout_sec}
-
-Parameter of a task that cleans up garbage from `store/` directory.
-If some subdirectory is not used by clickhouse-server and this directory was not modified for last
-[`database_catalog_unused_dir_hide_timeout_sec`](#database_catalog_unused_dir_hide_timeout_sec) seconds, the task will "hide" this directory by
-removing all access rights. It also works for directories that clickhouse-server does not
-expect to see inside `store/`.
-
-:::note
-A value of `0` means "immediately".
-:::
-
-Default: `3600` (1 hour)
-
-## database_catalog_unused_dir_rm_timeout_sec {#database_catalog_unused_dir_rm_timeout_sec}
-
-Parameter of a task that cleans up garbage from `store/` directory.
-If some subdirectory is not used by clickhouse-server and it was previously "hidden"
-(see [database_catalog_unused_dir_hide_timeout_sec](#database_catalog_unused_dir_hide_timeout_sec))
-and this directory was not modified for last
-[`database_catalog_unused_dir_rm_timeout_sec`](#database_catalog_unused_dir_rm_timeout_sec) seconds, the task will remove this directory.
-It also works for directories that clickhouse-server does not
-expect to see inside `store/`.
-
-:::note
-A value of `0` means "never". The default value corresponds to 30 days.
-:::
-
-Default: `2592000` (30 days).
-
-## database_catalog_drop_error_cooldown_sec {#database_catalog_drop_error_cooldown_sec}
-
-In case of a failed table drop, ClickHouse will wait for this time-out before retrying the operation.
-
-Type: [`UInt64`](../../sql-reference/data-types/int-uint.md)
-
-Default: `5`
-
-## database_catalog_drop_table_concurrency {#database_catalog_drop_table_concurrency}
-
-The size of the threadpool used for dropping tables.
-
-Type: [`UInt64`](../../sql-reference/data-types/int-uint.md)
-
-Default: `16`
-
-## database_catalog_unused_dir_cleanup_period_sec {#database_catalog_unused_dir_cleanup_period_sec}
-
-Parameter of a task that cleans up garbage from `store/` directory.
-Sets scheduling period of the task.
-
-:::note
-A value of `0` means "never". The default value corresponds to 1 day.
-:::
-
-Default: `86400` (1 day).
-
-## default_profile {#default_profile}
-
-Default settings profile. Settings profiles are located in the file specified in the setting `user_config`.
-
-**Example**
-
-```xml
-<default_profile>default</default_profile>
-```
-
-## default_replica_path {#default_replica_path}
-
-The path to the table in ZooKeeper.
-
-**Example**
-
-```xml
-<default_replica_path>/clickhouse/tables/{uuid}/{shard}</default_replica_path>
-```
-
-## default_replica_name {#default_replica_name}
-
-The replica name in ZooKeeper.
-
-**Example**
-
-```xml
-<default_replica_name>{replica}</default_replica_name>
-```
-
-## dictionaries_config {#dictionaries_config}
-
-The path to the config file for dictionaries.
-
-Path:
-
-- Specify the absolute path or the path relative to the server config file.
-- The path can contain wildcards \* and ?.
-
-See also:
-- "[Dictionaries](../../sql-reference/dictionaries/index.md)".
-
-**Example**
-
-```xml
-<dictionaries_config>*_dictionary.xml</dictionaries_config>
-```
-
-## user_defined_executable_functions_config {#user_defined_executable_functions_config}
-
-The path to the config file for executable user defined functions.
-
-Path:
-
-- Specify the absolute path or the path relative to the server config file.
-- The path can contain wildcards \* and ?.
-
-See also:
-- "[Executable User Defined Functions](/sql-reference/functions/udf#executable-user-defined-functions).".
-
-**Example**
-
-```xml
-<user_defined_executable_functions_config>*_function.xml</user_defined_executable_functions_config>
-```
-
-## dictionaries_lazy_load {#dictionaries_lazy_load}
-
-Lazy loading of dictionaries.
-
-- If `true`, then each dictionary is loaded on the first use. If the loading is failed, the function that was using the dictionary throws an exception.
-- If `false`, then the server loads all dictionaries at startup.
-
-:::note
-The server will wait at startup until all the dictionaries finish their loading before receiving any connections
-(exception: if [`wait_dictionaries_load_at_startup`](#wait_dictionaries_load_at_startup) is set to `false`).
-:::
-
-**Example**
-
-```xml
-<dictionaries_lazy_load>true</dictionaries_lazy_load>
-```
-
-## format_schema_path {#format_schema_path}
-
-The path to the directory with the schemes for the input data, such as schemas for the [CapnProto](../../interfaces/formats.md#capnproto) format.
-
-**Example**
-
-```xml
-<!-- Directory containing schema files for various input formats. -->
-<format_schema_path>format_schemas/</format_schema_path>
-```
-
-## graphite {#graphite}
-
-Sending data to [Graphite](https://github.com/graphite-project).
-
-Settings:
-
-- `host` – The Graphite server.
-- `port` – The port on the Graphite server.
-- `interval` – The interval for sending, in seconds.
-- `timeout` – The timeout for sending data, in seconds.
-- `root_path` – Prefix for keys.
-- `metrics` – Sending data from the [system.metrics](/operations/system-tables/metrics) table.
-- `events` – Sending deltas data accumulated for the time period from the [system.events](/operations/system-tables/events) table.
-- `events_cumulative` – Sending cumulative data from the [system.events](/operations/system-tables/events) table.
-- `asynchronous_metrics` – Sending data from the [system.asynchronous_metrics](/operations/system-tables/asynchronous_metrics) table.
-
-You can configure multiple `<graphite>` clauses. For instance, you can use this for sending different data at different intervals.
-
-**Example**
-
-```xml
-<graphite>
-    <host>localhost</host>
-    <port>42000</port>
-    <timeout>0.1</timeout>
-    <interval>60</interval>
-    <root_path>one_min</root_path>
-    <metrics>true</metrics>
-    <events>true</events>
-    <events_cumulative>false</events_cumulative>
-    <asynchronous_metrics>true</asynchronous_metrics>
-</graphite>
-```
-
-## graphite_rollup {#graphite_rollup}
-
-Settings for thinning data for Graphite.
-
-For more details, see [GraphiteMergeTree](../../engines/table-engines/mergetree-family/graphitemergetree.md).
-
-**Example**
-
-```xml
-<graphite_rollup_example>
-    <default>
-        <function>max</function>
-        <retention>
-            <age>0</age>
-            <precision>60</precision>
-        </retention>
-        <retention>
-            <age>3600</age>
-            <precision>300</precision>
-        </retention>
-        <retention>
-            <age>86400</age>
-            <precision>3600</precision>
-        </retention>
-    </default>
-</graphite_rollup_example>
-```
-
-## google_protos_path {#google_protos_path}
-
-Defines a directory containing proto files for Protobuf types.
-
-Example:
-
-```xml
-<google_protos_path>/usr/share/clickhouse/protos/</google_protos_path>
-```
-
-## http_handlers {#http_handlers}
-
-Allows using custom HTTP handlers.
-To add a new http handler simply add a new `<rule>`.
-Rules are checked from top to bottom as defined,
-and the first match will run the handler.
-
-The following settings can be configured by sub-tags:
-
-| Sub-tags             | Definition                                                                                                                                        |
-|----------------------|---------------------------------------------------------------------------------------------------------------------------------------------------|
-| `url`                | To match the request URL, you can use the 'regex:' prefix to use regex match (optional)                                                           |
-| `methods`            | To match request methods, you can use commas to separate multiple method matches (optional)                                                       |
-| `headers`            | To match request headers, match each child element (child element name is header name), you can use 'regex:' prefix to use regex match (optional) |
-| `handler`            | The request handler                                                                                                                               |
-| `empty_query_string` | Check that there is no query string in the URL                                                                                                    |
-
-`handler` contains the following settings, which can be configured by sub-tags:
-
-| Sub-tags           | Definition                                                                                                                                                            |
-|--------------------|-----------------------------------------------------------------------------------------------------------------------------------------------------------------------|
-| `url`              | A location for redirect                                                                                                                                               |
-| `type`             | Supported types: static, dynamic_query_handler, predefined_query_handler, redirect                                                                                    |
-| `status`           | Use with static type, response status code                                                                                                                            |
-| `query_param_name` | Use with dynamic_query_handler type, extracts and executes the value corresponding to the `<query_param_name>` value in HTTP request params                             |
-| `query`            | Use with predefined_query_handler type, executes query when the handler is called                                                                                     |
-| `content_type`     | Use with static type, response content-type                                                                                                                           |
-| `response_content` | Use with static type, Response content sent to client, when using the prefix 'file://' or 'config://', find the content from the file or configuration send to client |
-
-Along with a list of rules, you can specify `<defaults/>` which specifies to enable all the default handlers.
-
-Example:
-
-```xml
-<http_handlers>
-    <rule>
-        <url>/</url>
-        <methods>POST,GET</methods>
-        <headers><pragma>no-cache</pragma></headers>
-        <handler>
-            <type>dynamic_query_handler</type>
-            <query_param_name>query</query_param_name>
-        </handler>
-    </rule>
-
-    <rule>
-        <url>/predefined_query</url>
-        <methods>POST,GET</methods>
-        <handler>
-            <type>predefined_query_handler</type>
-            <query>SELECT * FROM system.settings</query>
-        </handler>
-    </rule>
-
-    <rule>
-        <handler>
-            <type>static</type>
-            <status>200</status>
-            <content_type>text/plain; charset=UTF-8</content_type>
-            <response_content>config://http_server_default_response</response_content>
-        </handler>
-    </rule>
-</http_handlers>
-```
-
-## http_port/https_port {#http_porthttps_port}
-
-The port for connecting to the server over HTTP(s).
-
-- If `https_port` is specified, [OpenSSL](#openssl) must be configured.
-- If `http_port` is specified, the OpenSSL configuration is ignored even if it is set.
-
-**Example**
-
-```xml
-<https_port>9999</https_port>
-```
-
-## http_server_default_response {#http_server_default_response}
-
-The page that is shown by default when you access the ClickHouse HTTP(s) server.
-The default value is "Ok." (with a line feed at the end)
-
-**Example**
-
-Opens `https://tabix.io/` when accessing `http://localhost: http_port`.
-
-```xml
-<http_server_default_response>
-  <![CDATA[<html ng-app="SMI2"><head><base href="http://ui.tabix.io/"></head><body><div ui-view="" class="content-ui"></div><script src="http://loader.tabix.io/master.js"></script></body></html>]]>
-</http_server_default_response>
-```
-
-## http_options_response {#http_options_response}
-
-Used to add headers to the response in an `OPTIONS` HTTP request.
-The `OPTIONS` method is used when making CORS preflight requests.
-
-For more information, see [OPTIONS](https://developer.mozilla.org/en-US/docs/Web/HTTP/Methods/OPTIONS).
-
-Example:
-
-```xml
-<http_options_response>
-        <header>
-            <name>Access-Control-Allow-Origin</name>
-            <value>*</value>
-        </header>
-        <header>
-            <name>Access-Control-Allow-Headers</name>
-            <value>origin, x-requested-with, x-clickhouse-format, x-clickhouse-user, x-clickhouse-key, Authorization</value>
-        </header>
-        <header>
-            <name>Access-Control-Allow-Methods</name>
-            <value>POST, GET, OPTIONS</value>
-        </header>
-        <header>
-            <name>Access-Control-Max-Age</name>
-            <value>86400</value>
-        </header>
-    </http_options_response>
-```
-
-## hsts_max_age {#hsts_max_age}
-
-Expired time for HSTS in seconds.
-
-:::note
-A value of `0` means ClickHouse disables HSTS. If you set a positive number, the HSTS will be enabled and the max-age is the number you set.
-:::
-
-**Example**
-
-```xml
-<hsts_max_age>600000</hsts_max_age>
-```
-
-## mlock_executable {#mlock_executable}
-
-Perform `mlockall` after startup to lower first queries latency and to prevent clickhouse executable from being paged out under high IO load.
-
-:::note
-Enabling this option is recommended but will lead to increased startup time for up to a few seconds.
-Keep in mind that this setting would not work without "CAP_IPC_LOCK" capability.
-:::
-
-**Example**
-
-```xml
-<mlock_executable>false</mlock_executable>
-```
-
-## include_from {#include_from}
-
-The path to the file with substitutions. Both XML and YAML formats are supported.
-
-For more information, see the section "[Configuration files](/operations/configuration-files)".
-
-**Example**
-
-```xml
-<include_from>/etc/metrica.xml</include_from>
-```
-
-## interserver_listen_host {#interserver_listen_host}
-
-Restriction on hosts that can exchange data between ClickHouse servers.
-If Keeper is used, the same restriction will be applied to the communication between different Keeper instances.
-
-:::note
-By default, the value is equal to the [`listen_host`](#listen_host) setting.
-:::
-
-**Example**
-
-```xml
-<interserver_listen_host>::ffff:a00:1</interserver_listen_host>
-<interserver_listen_host>10.0.0.1</interserver_listen_host>
-```
-
-Type:
-
-Default:
-
-## interserver_http_port {#interserver_http_port}
-
-Port for exchanging data between ClickHouse servers.
-
-**Example**
-
-```xml
-<interserver_http_port>9009</interserver_http_port>
-```
-
-## interserver_http_host {#interserver_http_host}
-
-The hostname that can be used by other servers to access this server.
-
-If omitted, it is defined in the same way as the `hostname -f` command.
-
-Useful for breaking away from a specific network interface.
-
-**Example**
-
-```xml
-<interserver_http_host>example.clickhouse.com</interserver_http_host>
-```
-
-## interserver_https_port {#interserver_https_port}
-
-Port for exchanging data between ClickHouse servers over `HTTPS`.
-
-**Example**
-
-```xml
-<interserver_https_port>9010</interserver_https_port>
-```
-
-## interserver_https_host {#interserver_https_host}
-
-Similar to [`interserver_http_host`](#interserver_http_host), except that this hostname can be used by other servers to access this server over `HTTPS`.
-
-**Example**
-
-```xml
-<interserver_https_host>example.clickhouse.com</interserver_https_host>
-```
-
-## interserver_http_credentials {#interserver_http_credentials}
-
-A username and a password used to connect to other servers during [replication](../../engines/table-engines/mergetree-family/replication.md). Additionally, the server authenticates other replicas using these credentials.
-`interserver_http_credentials` must therefore be the same for all replicas in a cluster.
-
-:::note
-- By default, if `interserver_http_credentials` section is omitted, authentication is not used during replication.
-- `interserver_http_credentials` settings do not relate to a ClickHouse client credentials [configuration](../../interfaces/cli.md#configuration_files).
-- These credentials are common for replication via `HTTP` and `HTTPS`.
-:::
-
-The following settings can be configured by sub-tags:
-
-- `user` — Username.
-- `password` — Password.
-- `allow_empty` — If `true`, then other replicas are allowed to connect without authentication even if credentials are set. If `false`, then connections without authentication are refused. Default: `false`.
-- `old` — Contains old `user` and `password` used during credential rotation. Several `old` sections can be specified.
-
-**Credentials Rotation**
-
-ClickHouse supports dynamic interserver credentials rotation without stopping all replicas at the same time to update their configuration. Credentials can be changed in several steps.
-
-To enable authentication, set `interserver_http_credentials.allow_empty` to `true` and add credentials. This allows connections with authentication and without it.
-
-```xml
-<interserver_http_credentials>
-    <user>admin</user>
-    <password>111</password>
-    <allow_empty>true</allow_empty>
-</interserver_http_credentials>
-```
-
-After configuring all replicas set `allow_empty` to `false` or remove this setting. It makes authentication with new credentials mandatory.
-
-To change existing credentials, move the username and the password to `interserver_http_credentials.old` section and update `user` and `password` with new values. At this point the server uses new credentials to connect to other replicas and accepts connections with either new or old credentials.
-
-```xml
-<interserver_http_credentials>
-    <user>admin</user>
-    <password>222</password>
-    <old>
-        <user>admin</user>
-        <password>111</password>
-    </old>
-    <old>
-        <user>temp</user>
-        <password>000</password>
-    </old>
-</interserver_http_credentials>
-```
-
-When new credentials are applied to all replicas, old credentials may be removed.
-
-## keep_alive_timeout {#keep_alive_timeout}
-
-The number of seconds that ClickHouse waits for incoming requests for HTTP protocol before closing the connection.
-
-**Example**
-
-```xml
-<keep_alive_timeout>10</keep_alive_timeout>
-```
-
-## max_keep_alive_requests {#max_keep_alive_requests}
-
-Maximal number of requests through a single keep-alive connection until it will be closed by ClickHouse server.
-
-**Example**
-
-```xml
-<max_keep_alive_requests>10</max_keep_alive_requests>
-```
-
-## ldap_servers {#ldap_servers}
-
-List LDAP servers with their connection parameters here to:
-- use them as authenticators for dedicated local users, who have an 'ldap' authentication mechanism specified instead of 'password'
-- use them as remote user directories.
-
-The following settings can be configured by sub-tags:
-
-| Setting                        | Description                                                                                                                                                                                                                                                                                                                                                                                                                              |
-|--------------------------------|------------------------------------------------------------------------------------------------------------------------------------------------------------------------------------------------------------------------------------------------------------------------------------------------------------------------------------------------------------------------------------------------------------------------------------------|
-| `host`                         | LDAP server hostname or IP, this parameter is mandatory and cannot be empty.                                                                                                                                                                                                                                                                                                                                                             |
-| `port`                         | LDAP server port, default is 636 if `enable_tls` is set to true, `389` otherwise.                                                                                                                                                                                                                                                                                                                                                        |
-| `bind_dn`                      | Template used to construct the DN to bind to. The resulting DN will be constructed by replacing all `\{user_name\}` substrings of the template with the actual user name during each authentication attempt.                                                                                                                                                                                                                               |
-| `user_dn_detection`            | Section with LDAP search parameters for detecting the actual user DN of the bound user. This is mainly used in search filters for further role mapping when the server is Active Directory. The resulting user DN will be used when replacing `\{user_dn\}` substrings wherever they are allowed. By default, user DN is set equal to bind DN, but once search is performed, it will be updated with to the actual detected user DN value. |
-| `verification_cooldown`        | A period of time, in seconds, after a successful bind attempt, during which a user will be assumed to be successfully authenticated for all consecutive requests without contacting the LDAP server. Specify `0` (the default) to disable caching and force contacting the LDAP server for each authentication request.                                                                                                                  |
-| `enable_tls`                   | Flag to trigger use of secure connection to the LDAP server. Specify `no` for plain text (`ldap://`) protocol (not recommended). Specify `yes` for LDAP over SSL/TLS (`ldaps://`) protocol (recommended, the default). Specify `starttls` for legacy StartTLS protocol (plain text (`ldap://`) protocol, upgraded to TLS).                                                                                                               |
-| `tls_minimum_protocol_version` | The minimum protocol version of SSL/TLS. Accepted values are: `ssl2`, `ssl3`, `tls1.0`, `tls1.1`, `tls1.2` (the default).                                                                                                                                                                                                                                                                                                                |
-| `tls_require_cert`             | SSL/TLS peer certificate verification behavior. Accepted values are: `never`, `allow`, `try`, `demand` (the default).                                                                                                                                                                                                                                                                                                                    |
-| `tls_cert_file`                | path to certificate file.                                                                                                                                                                                                                                                                                                                                                                                                                |
-| `tls_key_file`                 | path to certificate key file.                                                                                                                                                                                                                                                                                                                                                                                                            |
-| `tls_ca_cert_file`             | path to CA certificate file.                                                                                                                                                                                                                                                                                                                                                                                                             |
-| `tls_ca_cert_dir`              | path to the directory containing CA certificates.                                                                                                                                                                                                                                                                                                                                                                                        |
-| `tls_cipher_suite`             | allowed cipher suite (in OpenSSL notation).                                                                                                                                                                                                                                                                                                                                                                                              |
-
-Setting `user_dn_detection` can be configured with sub-tags:
-
-| Setting         | Description                                                                                                                                                                                                                                                                                                                                    |
-|-----------------|------------------------------------------------------------------------------------------------------------------------------------------------------------------------------------------------------------------------------------------------------------------------------------------------------------------------------------------------|
-| `base_dn`       | template used to construct the base DN for the LDAP search. The resulting DN will be constructed by replacing all `\{user_name\}` and '\{bind_dn\}' substrings of the template with the actual user name and bind DN during the LDAP search.                                                                                                       |
-| `scope`         | scope of the LDAP search. Accepted values are: `base`, `one_level`, `children`, `subtree` (the default).                                                                                                                                                                                                                                       |
-| `search_filter` | template used to construct the search filter for the LDAP search. The resulting filter will be constructed by replacing all `\{user_name\}`, `\{bind_dn\}`, and `\{base_dn\}` substrings of the template with the actual user name, bind DN, and base DN during the LDAP search. Note, that the special characters must be escaped properly in XML.  |
-
-Example:
-
-```xml
-<my_ldap_server>
-    <host>localhost</host>
-    <port>636</port>
-    <bind_dn>uid={user_name},ou=users,dc=example,dc=com</bind_dn>
-    <verification_cooldown>300</verification_cooldown>
-    <enable_tls>yes</enable_tls>
-    <tls_minimum_protocol_version>tls1.2</tls_minimum_protocol_version>
-    <tls_require_cert>demand</tls_require_cert>
-    <tls_cert_file>/path/to/tls_cert_file</tls_cert_file>
-    <tls_key_file>/path/to/tls_key_file</tls_key_file>
-    <tls_ca_cert_file>/path/to/tls_ca_cert_file</tls_ca_cert_file>
-    <tls_ca_cert_dir>/path/to/tls_ca_cert_dir</tls_ca_cert_dir>
-    <tls_cipher_suite>ECDHE-ECDSA-AES256-GCM-SHA384:ECDHE-RSA-AES256-GCM-SHA384:AES256-GCM-SHA384</tls_cipher_suite>
-</my_ldap_server>
-```
-
-Example (typical Active Directory with configured user DN detection for further role mapping):
-
-```xml
-<my_ad_server>
-    <host>localhost</host>
-    <port>389</port>
-    <bind_dn>EXAMPLE\{user_name}</bind_dn>
-    <user_dn_detection>
-        <base_dn>CN=Users,DC=example,DC=com</base_dn>
-        <search_filter>(&amp;(objectClass=user)(sAMAccountName={user_name}))</search_filter>
-    </user_dn_detection>
-    <enable_tls>no</enable_tls>
-</my_ad_server>
-```
-
-## listen_host {#listen_host}
-
-Restriction on hosts that requests can come from. If you want the server to answer all of them, specify `::`.
-
-Examples:
-
-```xml
-<listen_host>::1</listen_host>
-<listen_host>127.0.0.1</listen_host>
-```
-
-## listen_try {#listen_try}
-
-The server will not exit if IPv6 or IPv4 networks are unavailable while trying to listen.
-
-**Example**
-
-```xml
-<listen_try>0</listen_try>
-```
-
-## listen_reuse_port {#listen_reuse_port}
-
-Allow multiple servers to listen on the same address:port. Requests will be routed to a random server by the operating system. Enabling this setting is not recommended.
-
-**Example**
-
-```xml
-<listen_reuse_port>0</listen_reuse_port>
-```
-
-Type:
-
-Default:
-
-## listen_backlog {#listen_backlog}
-
-Backlog (queue size of pending connections) of the listen socket. The default value of `4096` is the same as that of linux [5.4+](https://git.kernel.org/pub/scm/linux/kernel/git/torvalds/linux.git/commit/?id=19f92a030ca6d772ab44b22ee6a01378a8cb32d4)).
-
-Usually this value does not need to be changed, since:
-- The default value is large enough,
-- For accepting client's connections server has separate thread.
-
-So even if you have `TcpExtListenOverflows` (from `nstat`) non-zero and this counter grows for ClickHouse server it does not mean that this value needs to be increased, since:
-- Usually if `4096` is not enough it shows some internal ClickHouse scaling issue, so it is better to report an issue.
-- It does not mean that the server can handle more connections later (and even if it could, by that moment clients may be gone or disconnected).
-
-**Example**
-
-```xml
-<listen_backlog>4096</listen_backlog>
-```
-
-## logger {#logger}
-
-The location and format of log messages.
-
-**Keys**:
-
-| Key                       | Description                                                                                                                                                                         |
-|---------------------------|-------------------------------------------------------------------------------------------------------------------------------------------------------------------------------------|
-| `level`                   | Log level. Acceptable values: `none` (turn logging off), `fatal`, `critical`, `error`, `warning`, `notice`, `information`,`debug`, `trace`, `test`                                  |
-| `log`                     | The path to the log file.                                                                                                                                                           |
-| `errorlog`                | The path to the error log file.                                                                                                                                                     |
-| `size`                    | Rotation policy: Maximum size of the log files in bytes. Once the log file size exceeds this threshold, it is renamed and archived, and a new log file is created.                  |
-| `count`                   | Rotation policy: How many historical log files Clickhouse are kept at most.                                                                                                         |
-| `stream_compress`         | Compress log messages using LZ4. Set to `1` or `true` to enable.                                                                                                                    |
-| `console`                 | Do not write log messages to log files, instead print them in the console. Set to `1` or `true` to enable. Default is `1` if Clickhouse does not run in daemon mode, `0` otherwise. |
-| `console_log_level`       | Log level for console output. Defaults to `level`.                                                                                                                                  |
-| `formatting`              | Log format for console output. Currently, only `json` is supported                                                                                                                  |
-| `use_syslog`              | Also forward log output to syslog.                                                                                                                                                  |
-| `syslog_level`            | Log level for logging to syslog.                                                                                                                                                    |
-
-**Log format specifiers**
-
-File names in `log` and `errorLog` paths support below format specifiers for the resulting file name (the directory part does not support them).
-
-Column "Example" shows the output at `2023-07-06 18:32:07`.
-
-| Specifier    | Description                                                                                                         | Example                  |
-|--------------|---------------------------------------------------------------------------------------------------------------------|--------------------------|
-| `%%`         | Literal %                                                                                                           | `%`                        |
-| `%n`         | New-line character                                                                                                  |                          |
-| `%t`         | Horizontal tab character                                                                                            |                          |
-| `%Y`         | Year as a decimal number, e.g. 2017                                                                                 | `2023`                     |
-| `%y`         | Last 2 digits of year as a decimal number (range [00,99])                                                           | `23`                       |
-| `%C`         | First 2 digits of year as a decimal number (range [00,99])                                                          | `20`                       |
-| `%G`         | Four-digit [ISO 8601 week-based year](https://en.wikipedia.org/wiki/ISO_8601#Week_dates), i.e. the year that contains the specified week. Normally useful only with `%V`  | `2023`       |
-| `%g`         | Last 2 digits of [ISO 8601 week-based year](https://en.wikipedia.org/wiki/ISO_8601#Week_dates), i.e. the year that contains the specified week.                         | `23`         |
-| `%b`         | Abbreviated month name, e.g. Oct (locale dependent)                                                                 | `Jul`                      |
-| `%h`         | Synonym of %b                                                                                                       | `Jul`                      |
-| `%B`         | Full month name, e.g. October (locale dependent)                                                                    | `July`                     |
-| `%m`         | Month as a decimal number (range [01,12])                                                                           | `07`                       |
-| `%U`         | Week of the year as a decimal number (Sunday is the first day of the week) (range [00,53])                          | `27`                       |
-| `%W`         | Week of the year as a decimal number (Monday is the first day of the week) (range [00,53])                          | `27`                       |
-| `%V`         | ISO 8601 week number (range [01,53])                                                                                | `27`                       |
-| `%j`         | Day of the year as a decimal number (range [001,366])                                                               | `187`                      |
-| `%d`         | Day of the month as a zero-padded decimal number (range [01,31]). Single digit is preceded by zero.                 | `06`                       |
-| `%e`         | Day of the month as a space-padded decimal number (range [1,31]). Single digit is preceded by a space.              | `&nbsp; 6`                 |
-| `%a`         | Abbreviated weekday name, e.g. Fri (locale dependent)                                                               | `Thu`                      |
-| `%A`         | Full weekday name, e.g. Friday (locale dependent)                                                                   | `Thursday`                 |
-| `%w`         | Weekday as a integer number with Sunday as 0 (range [0-6])                                                          | `4`                        |
-| `%u`         | Weekday as a decimal number, where Monday is 1 (ISO 8601 format) (range [1-7])                                      | `4`                        |
-| `%H`         | Hour as a decimal number, 24 hour clock (range [00-23])                                                             | `18`                       |
-| `%I`         | Hour as a decimal number, 12 hour clock (range [01,12])                                                             | `06`                       |
-| `%M`         | Minute as a decimal number (range [00,59])                                                                          | `32`                       |
-| `%S`         | Second as a decimal number (range [00,60])                                                                          | `07`                       |
-| `%c`         | Standard date and time string, e.g. Sun Oct 17 04:41:13 2010 (locale dependent)                                     | `Thu Jul  6 18:32:07 2023` |
-| `%x`         | Localized date representation (locale dependent)                                                                    | `07/06/23`                 |
-| `%X`         | Localized time representation, e.g. 18:40:20 or 6:40:20 PM (locale dependent)                                       | `18:32:07`                 |
-| `%D`         | Short MM/DD/YY date, equivalent to %m/%d/%y                                                                         | `07/06/23`                 |
-| `%F`         | Short YYYY-MM-DD date, equivalent to %Y-%m-%d                                                                       | `2023-07-06`               |
-| `%r`         | Localized 12-hour clock time (locale dependent)                                                                     | `06:32:07 PM`              |
-| `%R`         | Equivalent to "%H:%M"                                                                                               | `18:32`                    |
-| `%T`         | Equivalent to "%H:%M:%S" (the ISO 8601 time format)                                                                 | `18:32:07`                 |
-| `%p`         | Localized a.m. or p.m. designation (locale dependent)                                                               | `PM`                       |
-| `%z`         | Offset from UTC in the ISO 8601 format (e.g. -0430), or no characters if the time zone information is not available | `+0800`                    |
-| `%Z`         | Locale-dependent time zone name or abbreviation, or no characters if the time zone information is not available     | `Z AWST `                  |
-
-**Example**
-
-```xml
-<logger>
-    <level>trace</level>
-    <log>/var/log/clickhouse-server/clickhouse-server-%F-%T.log</log>
-    <errorlog>/var/log/clickhouse-server/clickhouse-server-%F-%T.err.log</errorlog>
-    <size>1000M</size>
-    <count>10</count>
-    <stream_compress>true</stream_compress>
-</logger>
-```
-
-To print log messages only in the console:
-
-```xml
-<logger>
-    <level>information</level>
-    <console>true</console>
-</logger>
-```
-
-**Per-level Overrides**
-
-The log level of individual log names can be overridden. For example, to mute all messages of loggers "Backup" and "RBAC".
-
-```xml
-<logger>
-    <levels>
-        <logger>
-            <name>Backup</name>
-            <level>none</level>
-        </logger>
-        <logger>
-            <name>RBAC</name>
-            <level>none</level>
-        </logger>
-    </levels>
-</logger>
-```
-
-**syslog**
-
-To write log messages additionally to syslog:
-
-```xml
-<logger>
-    <use_syslog>1</use_syslog>
-    <syslog>
-        <address>syslog.remote:10514</address>
-        <hostname>myhost.local</hostname>
-        <facility>LOG_LOCAL6</facility>
-        <format>syslog</format>
-    </syslog>
-</logger>
-```
-
-Keys for `<syslog>`:
-
-| Key        | Description                                                                                                                                                                                                                                                    |
-|------------|----------------------------------------------------------------------------------------------------------------------------------------------------------------------------------------------------------------------------------------------------------------|
-| `address`  | The address of syslog in format `host\[:port\]`. If omitted, the local daemon is used.                                                                                                                                                                         |
-| `hostname` | The name of the host from which logs are send (optional).                                                                                                                                                                                                      |
-| `facility` | The syslog [facility keyword](https://en.wikipedia.org/wiki/Syslog#Facility). Must be specified uppercase with a "LOG_" prefix, e.g. `LOG_USER`, `LOG_DAEMON`, `LOG_LOCAL3`, etc. Default: `LOG_USER` if `address` is specified, `LOG_DAEMON` otherwise.                                           |
-| `format`   | Log message format. Possible values: `bsd` and `syslog.`                                                                                                                                                                                                       |
-
-**Log formats**
-
-You can specify the log format that will be outputted in the console log. Currently, only JSON is supported.
-
-**Example**
-
-Here is an example of an output JSON log:
-
-```json
-{
-  "date_time_utc": "2024-11-06T09:06:09Z",
-  "date_time": "1650918987.180175",
-  "thread_name": "#1",
-  "thread_id": "254545",
-  "level": "Trace",
-  "query_id": "",
-  "logger_name": "BaseDaemon",
-  "message": "Received signal 2",
-  "source_file": "../base/daemon/BaseDaemon.cpp; virtual void SignalListener::run()",
-  "source_line": "192"
-}
-```
-
-To enable JSON logging support, use the following snippet:
-
-```xml
-<logger>
-    <formatting>
-        <type>json</type>
-        <names>
-            <date_time>date_time</date_time>
-            <thread_name>thread_name</thread_name>
-            <thread_id>thread_id</thread_id>
-            <level>level</level>
-            <query_id>query_id</query_id>
-            <logger_name>logger_name</logger_name>
-            <message>message</message>
-            <source_file>source_file</source_file>
-            <source_line>source_line</source_line>
-        </names>
-    </formatting>
-</logger>
-```
-
-**Renaming keys for JSON logs**
-
-Key names can be modified by changing tag values inside the `<names>` tag. For example, to change `DATE_TIME` to `MY_DATE_TIME`, you can use `<date_time>MY_DATE_TIME</date_time>`.
-
-**Omitting keys for JSON logs**
-
-Log properties can be omitted by commenting out the property. For example, if you do not want your log to print `query_id`, you can comment out the `<query_id>` tag.
-
-## send_crash_reports {#send_crash_reports}
-
-Settings for opt-in sending of crash reports to the ClickHouse core developers team via [Sentry](https://sentry.io).
-
-Enabling it, especially in pre-production environments, is highly appreciated.
-
-The server will need access to the public internet via IPv4 (at the time of writing IPv6 is not supported by Sentry) for this feature to function properly.
-
-Keys:
-
-| Key                   | Description                                                                                                                                                                                            |
-|-----------------------|--------------------------------------------------------------------------------------------------------------------------------------------------------------------------------------------------------|
-| `enabled`             | Boolean flag to enable the feature, `false` by default. Set to `true` to allow sending crash reports.                                                                                                  |
-| `send_logical_errors` | `LOGICAL_ERROR` is like an `assert`, it is a bug in ClickHouse. This boolean flag enables sending this exceptions to sentry (Default: `false`).                                                        |
-| `endpoint`            | You can override the Sentry endpoint URL for sending crash reports. It can be either a separate Sentry account or your self-hosted Sentry instance. Use the [Sentry DSN](https://docs.sentry.io/error-reporting/quickstart/?platform=native#configure-the-sdk) syntax.                  |
-| `anonymize`           | Avoid attaching the server hostname to the crash report.                                                                                                                                               |
-| `http_proxy`          | Configure HTTP proxy for sending crash reports.                                                                                                                                                        |
-| `debug`               | Sets the Sentry client into debug mode.                                                                                                                                                                |
-| `tmp_path`            | Filesystem path for temporary crash report state.                                                                                                                                                      |
-| `environment`         | An arbitrary name of an environment in which the ClickHouse server is running. It will be mentioned in each crash report. The default value is `test` or `prod` depending on the version of ClickHouse.|
-
-**Recommended usage**
-
-```xml
-<send_crash_reports>
-    <enabled>true</enabled>
-</send_crash_reports>
-```
-
-## ssh_server {#ssh_server}
-
-The public part of the host key will be written to the known_hosts file
-on the SSH client side on the first connect.
-
-Host Key Configurations are inactive by default.
-Uncomment the host key configurations, and provide the path to the respective ssh key to active them:
-
-Example:
-
-```xml
-<ssh_server>
-    <host_rsa_key>path_to_the_ssh_key</host_rsa_key>
-    <host_ecdsa_key>path_to_the_ssh_key</host_ecdsa_key>
-    <host_ed25519_key>path_to_the_ssh_key</host_ed25519_key>
-</ssh_server>
-```
-
-## tcp_ssh_port {#tcp_ssh_port}
-
-Port for the SSH server which allows the user to connect and execute queries in an interactive fashion using the embedded client over the PTY.
-
-Example:
-
-```xml
-<tcp_ssh_port>9022</tcp_ssh_port>
-```
-
-## storage_configuration {#storage_configuration}
-
-Allows for multi-disk configuration of storage.
-
-Storage configuration follows the structure:
-
-```xml
-<storage_configuration>
-    <disks>
-        <!-- configuration -->
-    </disks>
-    <policies>
-        <!-- configuration -->
-    </policies>
-</storage_configuration>
-```
-
-### Configuration of disks {#configuration-of-disks}
-
-Configuration of `disks` follows the structure given below:
-
-```xml
-<storage_configuration>
-    <disks>
-        <disk_name_1>
-            <path>/mnt/fast_ssd/clickhouse/</path>
-        </disk_name_1>
-        <disk_name_2>
-            <path>/mnt/hdd1/clickhouse/</path>
-            <keep_free_space_bytes>10485760</keep_free_space_bytes>
-        </disk_name_2>
-        <disk_name_3>
-            <path>/mnt/hdd2/clickhouse/</path>
-            <keep_free_space_bytes>10485760</keep_free_space_bytes>
-        </disk_name_3>
-        ...
-    </disks>
-</storage_configuration>
-```
-
-The sub-tags above define the following settings for `disks`:
-
-| Setting                 | Description                                                                                           |
-|-------------------------|-------------------------------------------------------------------------------------------------------|
-| `<disk_name_N>`         | The name of the disk, which should be unique.                                                         |
-| `path`                  | The path to which server data will be stored (`data` and `shadow` catalogues). It should end with `/` |
-| `keep_free_space_bytes` | Size of the reserved free space on disk.                                                              |
-
-:::note
-The order of the disks does not matter.
-:::
-
-### Configuration of policies {#configuration-of-policies}
-
-The sub-tags above define the following settings for `policies`:
-
-| Setting                      | Description                                                                                                                                                                                                                                                                                                                                                                                                                                                                                                      |
-|------------------------------|------------------------------------------------------------------------------------------------------------------------------------------------------------------------------------------------------------------------------------------------------------------------------------------------------------------------------------------------------------------------------------------------------------------------------------------------------------------------------------------------------------------|
-| `policy_name_N`              | Name of the policy. Policy names must be unique.                                                                                                                                                                                                                                                                                                                                                                                                                                                                 |
-| `volume_name_N`              | The volume name. Volume names must be unique.                                                                                                                                                                                                                                                                                                                                                                                                                                                                    |
-| `disk`                       | The disk located inside the volume.                                                                                                                                                                                                                                                                                                                                                                                                                                                                              |
-| `max_data_part_size_bytes`   | The maximum size of a chunk of data that can reside on any of the disks in this volume. If the merge results in a chunk size expected to be larger than max_data_part_size_bytes, the chunk will be written to the next volume. Basically this feature allows you to store new / small chunks on a hot (SSD) volume and move them to a cold (HDD) volume when they reach a large size. Do not use this option if the policy has only one volume.                                                                 |
-| `move_factor`                | The share of available free space on the volume. If the space becomes less, the data will start transferring to the next volume, if there is one. For transfer, chunks are sorted by size from larger to smaller (descending) and chunks whose total size is sufficient to meet the `move_factor` condition are selected, if the total size of all chunks is insufficient, all chunks will be moved.                                                                                                             |
-| `perform_ttl_move_on_insert` | Disables moving data with expired TTL on insertion. By default (if enabled), if we insert a piece of data that has already expired according to the move on life rule, it is immediately moved to the volume / disk specified in the move rule. This can significantly slow down insertion in case the target volume / disk is slow (e.g. S3). If disabled, the expired portion of the data is written to the default volume and then immediately moved to the volume specified in the rule for the expired TTL. |
-| `load_balancing`             | Disk balancing policy, `round_robin` or `least_used`.                                                                                                                                                                                                                                                                                                                                                                                                                                                            |
-| `least_used_ttl_ms`          | Sets the timeout (in milliseconds) to update the available space on all disks (`0` - always update, `-1` - never update, default value is `60000`). Note, if the disk is only used by ClickHouse and will not be subject to file system resizing on the fly, you can use the `-1` value. In all other cases this is not recommended, as it will eventually lead to incorrect space allocation.                                                                                                                   |
-| `prefer_not_to_merge`        | Disables merging parts of the data on this volume. Note: this is potentially harmful and can cause slowdown. When this setting is enabled (don't do this), merging data on this volume is prohibited (which is bad). This allows control of how ClickHouse interacts with slow disks. We recommend not to use this at all.                                                                                                                                                                                       |
-| `volume_priority`            | Defines the priority (order) in which volumes are filled. The smaller the value, the higher the priority. The parameter values must be natural numbers and cover the range from 1 to N (N is the largest parameter value specified) with no gaps.                                                                                                                                                                                                                                                                |
-
-For the `volume_priority`:
-- If all volumes have this parameter, they are prioritized in the specified order.
-- If only _some_ volumes have it, volumes that do not have it have the lowest priority. Those that do have it are prioritized according to the tag value, the priority of the rest is determined by the order of description in the configuration file relative to each other.
-- If _no_ volumes are given this parameter, their order is determined by the order of the description in the configuration file.
-- The priority of volumes may not be identical.
-
-## macros {#macros}
-
-Parameter substitutions for replicated tables.
-
-Can be omitted if replicated tables are not used.
-
-For more information, see the section [Creating replicated tables](../../engines/table-engines/mergetree-family/replication.md#creating-replicated-tables).
-
-**Example**
-
-```xml
-<macros incl="macros" optional="true" />
-```
-
-## replica_group_name {#replica_group_name}
-
-Replica group name for database Replicated.
-
-The cluster created by Replicated database will consist of replicas in the same group.
-DDL queries will only wait for the replicas in the same group.
-
-Empty by default.
-
-**Example**
-
-```xml
-<replica_group_name>backups</replica_group_name>
-```
-
-Type: String
-
-Default: ""
-
-## remap_executable {#remap_executable}
-
-Setting to reallocate memory for machine code ("text") using huge pages.
-
-Default: `false`
-
-:::note
-This feature is highly experimental.
-:::
-
-Example:
-
-```xml
-<remap_executable>false</remap_executable>
-```
-
-## max_open_files {#max_open_files}
-
-The maximum number of open files.
-
-:::note
-We recommend using this option in macOS since the `getrlimit()` function returns an incorrect value.
-:::
-
-**Example**
-
-```xml
-<max_open_files>262144</max_open_files>
-```
-
-## max_session_timeout {#max_session_timeout}
-
-Maximum session timeout, in seconds.
-
-Default: `3600`
-
-Example:
-
-```xml
-<max_session_timeout>3600</max_session_timeout>
-```
-
-## max_table_size_to_drop {#max_table_size_to_drop}
-
-Restriction on deleting tables.
-
-If the size of a [MergeTree](../../engines/table-engines/mergetree-family/mergetree.md) table exceeds `max_table_size_to_drop` (in bytes), you can't delete it using a [`DROP`](../../sql-reference/statements/drop.md) query or [`TRUNCATE`](../../sql-reference/statements/truncate.md) query.
-
-:::note
-A value of `0` means that you can delete all tables without any restrictions.
-
-This setting does not require a restart of the ClickHouse server to apply. Another way to disable the restriction is to create the `<clickhouse-path>/flags/force_drop_table` file.
-:::
-
-**Example**
-
-```xml
-<max_table_size_to_drop>0</max_table_size_to_drop>
-```
-
-Default: 50 GB.
-
-## background_pool_size {#background_pool_size}
-
-Sets the number of threads performing background merges and mutations for tables with MergeTree engines.
-
-:::note
-- This setting could also be applied at server startup from the `default` profile configuration for backward compatibility at the ClickHouse server start.
-- You can only increase the number of threads at runtime.
-- To lower the number of threads you have to restart the server.
-- By adjusting this setting, you manage CPU and disk load.
-:::
-
-:::danger
-Smaller pool size utilizes less CPU and disk resources, but background processes advance slower which might eventually impact query performance.
-:::
-
-Before changing it, please also take a look at related MergeTree settings, such as:
-- [`number_of_free_entries_in_pool_to_lower_max_size_of_merge`](../../operations/settings/merge-tree-settings.md#number-of-free-entries-in-pool-to-lower-max-size-of-merge) .
-- [`number_of_free_entries_in_pool_to_execute_mutation`](../../operations/settings/merge-tree-settings.md#number-of-free-entries-in-pool-to-execute-mutation).
-
-**Example**
-
-```xml
-<background_pool_size>16</background_pool_size>
-```
-
-Type:
-
-Default: 16.
-
-## merges_mutations_memory_usage_soft_limit {#merges_mutations_memory_usage_soft_limit}
-
-Sets the limit on how much RAM is allowed to use for performing merge and mutation operations.
-If ClickHouse reaches the limit set, it won't schedule any new background merge or mutation operations but will continue to execute already scheduled tasks.
-
-:::note
-A value of `0` means unlimited.
-:::
-
-**Example**
-
-```xml
-<merges_mutations_memory_usage_soft_limit>0</merges_mutations_memory_usage_soft_limit>
-```
-
-## merges_mutations_memory_usage_to_ram_ratio {#merges_mutations_memory_usage_to_ram_ratio}
-
-The default `merges_mutations_memory_usage_soft_limit` value is calculated as `memory_amount * merges_mutations_memory_usage_to_ram_ratio`.
-
-**See also:**
-
-- [max_memory_usage](/operations/settings/settings#max_memory_usage)
-- [merges_mutations_memory_usage_soft_limit](#merges_mutations_memory_usage_soft_limit)
-
-Default: `0.5`.
-
-## async_load_databases {#async_load_databases}
-
-Asynchronous loading of databases and tables.
-
-- If `true` all non-system databases with `Ordinary`, `Atomic` and `Replicated` engine will be loaded asynchronously after the ClickHouse server start up. See `system.asynchronous_loader` table, `tables_loader_background_pool_size` and `tables_loader_foreground_pool_size` server settings. Any query that tries to access a table, that is not yet loaded, will wait for exactly this table to be started up. If load job fails, query will rethrow an error (instead of shutting down the whole server in case of `async_load_databases = false`). The table that is waited for by at least one query will be loaded with higher priority. DDL queries on a database will wait for exactly that database to be started up. Also consider setting a limit `max_waiting_queries` for the total number of waiting queries.
-- If `false`, all databases are loaded when the server starts.
-
-**Example**
-
-```xml
-<async_load_databases>true</async_load_databases>
-```
-
-Default: `false`.
-
-## async_load_system_database {#async_load_system_database}
-
-Asynchronous loading of system tables. Helpful if there is a high amount of log tables and parts in the `system` database. Independent of the `async_load_databases` setting.
-
-- If set to `true`, all system databases with `Ordinary`, `Atomic`, and `Replicated` engines will be loaded asynchronously after the ClickHouse server starts. See `system.asynchronous_loader` table, `tables_loader_background_pool_size` and `tables_loader_foreground_pool_size` server settings. Any query that tries to access a system table, that is not yet loaded, will wait for exactly this table to be started up. The table that is waited for by at least one query will be loaded with higher priority. Also consider setting the `max_waiting_queries` setting to limit the total number of waiting queries.
-- If set to `false`, system database loads before server start.
-
-**Example**
-
-```xml
-<async_load_system_database>true</async_load_system_database>
-```
-
-Default: `false`.
-
-## tables_loader_foreground_pool_size {#tables_loader_foreground_pool_size}
-
-Sets the number of threads performing load jobs in foreground pool. The foreground pool is used for loading table synchronously before server start listening on a port and for loading tables that are waited for. Foreground pool has higher priority than background pool. It means that no job starts in background pool while there are jobs running in foreground pool.
-
-:::note
-A value of `0` means all available CPUs will be used.
-:::
-
-Default: `0`
-
-## tables_loader_background_pool_size {#tables_loader_background_pool_size}
-
-Sets the number of threads performing asynchronous load jobs in background pool. The background pool is used for loading tables asynchronously after server start in case there are no queries waiting for the table. It could be beneficial to keep low number of threads in background pool if there are a lot of tables. It will reserve CPU resources for concurrent query execution.
-
-:::note
-A value of `0` means all available CPUs will be used.
-:::
-
-Default: `0`
-
-## merge_tree {#merge_tree}
-
-Fine-tuning for tables in the [MergeTree](../../engines/table-engines/mergetree-family/mergetree.md).
-
-For more information, see the MergeTreeSettings.h header file.
-
-**Example**
-
-```xml
-<merge_tree>
-    <max_suspicious_broken_parts>5</max_suspicious_broken_parts>
-</merge_tree>
-```
-
-## metric_log {#metric_log}
-
-It is disabled by default.
-
-**Enabling**
-
-To manually turn on metrics history collection [`system.metric_log`](../../operations/system-tables/metric_log.md), create `/etc/clickhouse-server/config.d/metric_log.xml` with the following content:
-
-```xml
-<clickhouse>
-    <metric_log>
-        <database>system</database>
-        <table>metric_log</table>
-        <flush_interval_milliseconds>7500</flush_interval_milliseconds>
-        <collect_interval_milliseconds>1000</collect_interval_milliseconds>
-        <max_size_rows>1048576</max_size_rows>
-        <reserved_size_rows>8192</reserved_size_rows>
-        <buffer_size_rows_flush_threshold>524288</buffer_size_rows_flush_threshold>
-        <flush_on_crash>false</flush_on_crash>
-    </metric_log>
-</clickhouse>
-```
-
-**Disabling**
-
-To disable `metric_log` setting, you should create the following file `/etc/clickhouse-server/config.d/disable_metric_log.xml` with the following content:
-
-```xml
-<clickhouse>
-    <metric_log remove="1" />
-</clickhouse>
-```
-
-<SystemLogParameters/>
-
-## latency_log {#latency_log}
-
-It is disabled by default.
-
-**Enabling**
-
-To manually turn on latency history collection [`system.latency_log`](../../operations/system-tables/latency_log.md), create `/etc/clickhouse-server/config.d/latency_log.xml` with the following content:
-
-```xml
-<clickhouse>
-    <latency_log>
-        <database>system</database>
-        <table>latency_log</table>
-        <flush_interval_milliseconds>7500</flush_interval_milliseconds>
-        <collect_interval_milliseconds>1000</collect_interval_milliseconds>
-        <max_size_rows>1048576</max_size_rows>
-        <reserved_size_rows>8192</reserved_size_rows>
-        <buffer_size_rows_flush_threshold>524288</buffer_size_rows_flush_threshold>
-        <flush_on_crash>false</flush_on_crash>
-    </latency_log>
-</clickhouse>
-```
-
-**Disabling**
-
-To disable `latency_log` setting, you should create the following file `/etc/clickhouse-server/config.d/disable_latency_log.xml` with the following content:
-
-```xml
-<clickhouse>
-<latency_log remove="1" />
-</clickhouse>
-```
-
-## replicated_merge_tree {#replicated_merge_tree}
-
-Fine-tuning for tables in the [ReplicatedMergeTree](../../engines/table-engines/mergetree-family/mergetree.md). This setting has a higher priority.
-
-For more information, see the MergeTreeSettings.h header file.
-
-**Example**
-
-```xml
-<replicated_merge_tree>
-    <max_suspicious_broken_parts>5</max_suspicious_broken_parts>
-</replicated_merge_tree>
-```
-
-## opentelemetry_span_log {#opentelemetry_span_log}
-
-Settings for the [`opentelemetry_span_log`](../system-tables/opentelemetry_span_log.md) system table.
-
-<SystemLogParameters/>
-
-Example:
-
-```xml
-<opentelemetry_span_log>
-    <engine>
-        engine MergeTree
-        partition by toYYYYMM(finish_date)
-        order by (finish_date, finish_time_us, trace_id)
-    </engine>
-    <database>system</database>
-    <table>opentelemetry_span_log</table>
-    <flush_interval_milliseconds>7500</flush_interval_milliseconds>
-    <max_size_rows>1048576</max_size_rows>
-    <reserved_size_rows>8192</reserved_size_rows>
-    <buffer_size_rows_flush_threshold>524288</buffer_size_rows_flush_threshold>
-    <flush_on_crash>false</flush_on_crash>
-</opentelemetry_span_log>
-```
-
-## openSSL {#openssl}
-
-SSL client/server configuration.
-
-Support for SSL is provided by the `libpoco` library. The available configuration options are explained in [SSLManager.h](https://github.com/ClickHouse-Extras/poco/blob/master/NetSSL_OpenSSL/include/Poco/Net/SSLManager.h). Default values can be found in [SSLManager.cpp](https://github.com/ClickHouse-Extras/poco/blob/master/NetSSL_OpenSSL/src/SSLManager.cpp).
-
-Keys for server/client settings:
-
-| Option                        | Description                                                                                                                                                                                                                                                                                                                                                                                                                                                            | Default Value                              |
-|-------------------------------|------------------------------------------------------------------------------------------------------------------------------------------------------------------------------------------------------------------------------------------------------------------------------------------------------------------------------------------------------------------------------------------------------------------------------------------------------------------------|--------------------------------------------|
-| `privateKeyFile`              | Path to the file with the secret key of the PEM certificate. The file may contain a key and certificate at the same time.                                                                                                                                                                                                                                                                                                                                              |                                            |
-| `certificateFile`             | Path to the client/server certificate file in PEM format. You can omit it if `privateKeyFile` contains the certificate.                                                                                                                                                                                                                                                                                                                                                |                                            |
-| `caConfig`                    | Path to the file or directory that contains trusted CA certificates. If this points to a file, it must be in PEM format and can contain several CA certificates. If this points to a directory, it must contain one .pem file per CA certificate. The filenames are looked up by the CA subject name hash value. Details can be found in the man page of [SSL_CTX_load_verify_locations](https://www.openssl.org/docs/man3.0/man3/SSL_CTX_load_verify_locations.html). |                                            |
-| `verificationMode`            | The method for checking the node's certificates. Details are in the description of the [Context](https://github.com/ClickHouse-Extras/poco/blob/master/NetSSL_OpenSSL/include/Poco/Net/Context.h) class. Possible values: `none`, `relaxed`, `strict`, `once`.                                                                                                                                                                                                         | `relaxed`                                  |
-| `verificationDepth`           | The maximum length of the verification chain. Verification will fail if the certificate chain length exceeds the set value.                                                                                                                                                                                                                                                                                                                                            | `9`                                        |
-| `loadDefaultCAFile`           | Wether built-in CA certificates for OpenSSL will be used. ClickHouse assumes that builtin CA certificates are in the file `/etc/ssl/cert.pem` (resp. the directory `/etc/ssl/certs`) or in file (resp. directory) specified by the environment variable `SSL_CERT_FILE` (resp. `SSL_CERT_DIR`).                                                                                                                                                                        | `true`                                     |
-| `cipherList`                  | Supported OpenSSL encryptions.                                                                                                                                                                                                                                                                                                                                                                                                                                         | `ALL:!ADH:!LOW:!EXP:!MD5:!3DES:@STRENGTH`  |
-| `cacheSessions`               | Enables or disables caching sessions. Must be used in combination with `sessionIdContext`. Acceptable values: `true`, `false`.                                                                                                                                                                                                                                                                                                                                         | `false`                                    |
-| `sessionIdContext`            | A unique set of random characters that the server appends to each generated identifier. The length of the string must not exceed `SSL_MAX_SSL_SESSION_ID_LENGTH`. This parameter is always recommended since it helps avoid problems both if the server caches the session and if the client requested caching.                                                                                                                                                        | `$\{application.name\}`                      |
-| `sessionCacheSize`            | The maximum number of sessions that the server caches. A value of `0` means unlimited sessions.                                                                                                                                                                                                                                                                                                                                                                        | [1024\*20](https://github.com/ClickHouse/boringssl/blob/master/include/openssl/ssl.h#L1978)                            |
-| `sessionTimeout`              | Time for caching the session on the server in hours.                                                                                                                                                                                                                                                                                                                                                                                                                   | `2`                                        |
-| `extendedVerification`        | If enabled, verify that the certificate CN or SAN matches the peer hostname.                                                                                                                                                                                                                                                                                                                                                                                           | `false`                                    |
-| `requireTLSv1`                | Require a TLSv1 connection. Acceptable values: `true`, `false`.                                                                                                                                                                                                                                                                                                                                                                                                        | `false`                                    |
-| `requireTLSv1_1`              | Require a TLSv1.1 connection. Acceptable values: `true`, `false`.                                                                                                                                                                                                                                                                                                                                                                                                      | `false`                                    |
-| `requireTLSv1_2`              | Require a TLSv1.2 connection. Acceptable values: `true`, `false`.                                                                                                                                                                                                                                                                                                                                                                                                      | `false`                                    |
-| `fips`                        | Activates OpenSSL FIPS mode. Supported if the library's OpenSSL version supports FIPS.                                                                                                                                                                                                                                                                                                                                                                                 | `false`                                    |
-| `privateKeyPassphraseHandler` | Class (PrivateKeyPassphraseHandler subclass) that requests the passphrase for accessing the private key. For example: `<privateKeyPassphraseHandler>`, `<name>KeyFileHandler</name>`, `<options><password>test</password></options>`, `</privateKeyPassphraseHandler>`.                                                                                                                                                                                                | `KeyConsoleHandler`                        |
-| `invalidCertificateHandler`   | Class (a subclass of CertificateHandler) for verifying invalid certificates. For example: `<invalidCertificateHandler> <name>RejectCertificateHandler</name> </invalidCertificateHandler>` .                                                                                                                                                                                                                                                                           | `RejectCertificateHandler`                 |
-| `disableProtocols`            | Protocols that are not allowed to be used.                                                                                                                                                                                                                                                                                                                                                                                                                             |                                            |
-| `preferServerCiphers`         | Client-preferred server ciphers.                                                                                                                                                                                                                                                                                                                                                                                                                                       | `false`                                    |
-
-**Example of settings:**
-
-```xml
-<openSSL>
-    <server>
-        <!-- openssl req -subj "/CN=localhost" -new -newkey rsa:2048 -days 365 -nodes -x509 -keyout /etc/clickhouse-server/server.key -out /etc/clickhouse-server/server.crt -->
-        <certificateFile>/etc/clickhouse-server/server.crt</certificateFile>
-        <privateKeyFile>/etc/clickhouse-server/server.key</privateKeyFile>
-        <!-- openssl dhparam -out /etc/clickhouse-server/dhparam.pem 4096 -->
-        <dhParamsFile>/etc/clickhouse-server/dhparam.pem</dhParamsFile>
-        <verificationMode>none</verificationMode>
-        <loadDefaultCAFile>true</loadDefaultCAFile>
-        <cacheSessions>true</cacheSessions>
-        <disableProtocols>sslv2,sslv3</disableProtocols>
-        <preferServerCiphers>true</preferServerCiphers>
-    </server>
-    <client>
-        <loadDefaultCAFile>true</loadDefaultCAFile>
-        <cacheSessions>true</cacheSessions>
-        <disableProtocols>sslv2,sslv3</disableProtocols>
-        <preferServerCiphers>true</preferServerCiphers>
-        <!-- Use for self-signed: <verificationMode>none</verificationMode> -->
-        <invalidCertificateHandler>
-            <!-- Use for self-signed: <name>AcceptCertificateHandler</name> -->
-            <name>RejectCertificateHandler</name>
-        </invalidCertificateHandler>
-    </client>
-</openSSL>
-```
-
-## part_log {#part_log}
-
-Logging events that are associated with [MergeTree](../../engines/table-engines/mergetree-family/mergetree.md). For instance, adding or merging data. You can use the log to simulate merge algorithms and compare their characteristics. You can visualize the merge process.
-
-Queries are logged in the [system.part_log](/operations/system-tables/part_log) table, not in a separate file. You can configure the name of this table in the `table` parameter (see below).
-
-<SystemLogParameters/>
-
-**Example**
-
-```xml
-<part_log>
-    <database>system</database>
-    <table>part_log</table>
-    <partition_by>toMonday(event_date)</partition_by>
-    <flush_interval_milliseconds>7500</flush_interval_milliseconds>
-    <max_size_rows>1048576</max_size_rows>
-    <reserved_size_rows>8192</reserved_size_rows>
-    <buffer_size_rows_flush_threshold>524288</buffer_size_rows_flush_threshold>
-    <flush_on_crash>false</flush_on_crash>
-</part_log>
-```
-
-## path {#path}
-
-The path to the directory containing data.
-
-:::note
-The trailing slash is mandatory.
-:::
-
-**Example**
-
-```xml
-<path>/var/lib/clickhouse/</path>
-```
-## processors_profile_log {#processors_profile_log}
-
-Settings for the [`processors_profile_log`](../system-tables/processors_profile_log.md) system table.
-
-<SystemLogParameters/>
-
-The default settings are:
-
-```xml
-<processors_profile_log>
-    <database>system</database>
-    <table>processors_profile_log</table>
-    <partition_by>toYYYYMM(event_date)</partition_by>
-    <flush_interval_milliseconds>7500</flush_interval_milliseconds>
-    <max_size_rows>1048576</max_size_rows>
-    <reserved_size_rows>8192</reserved_size_rows>
-    <buffer_size_rows_flush_threshold>524288</buffer_size_rows_flush_threshold>
-    <flush_on_crash>false</flush_on_crash>
-</processors_profile_log>
-```
-
-## Prometheus {#prometheus}
-
-Exposing metrics data for scraping from [Prometheus](https://prometheus.io).
-
-Settings:
-
-- `endpoint` – HTTP endpoint for scraping metrics by prometheus server. Start from '/'.
-- `port` – Port for `endpoint`.
-- `metrics` – Expose metrics from the [system.metrics](/operations/system-tables/metrics) table.
-- `events` – Expose metrics from the [system.events](/operations/system-tables/events) table.
-- `asynchronous_metrics` – Expose current metrics values from the [system.asynchronous_metrics](/operations/system-tables/asynchronous_metrics) table.
-- `errors` - Expose the number of errors by error codes occurred since the last server restart. This information could be obtained from the [system.errors](/operations/system-tables/errors) as well.
-
-**Example**
-
-```xml
-<clickhouse>
-    <listen_host>0.0.0.0</listen_host>
-    <http_port>8123</http_port>
-    <tcp_port>9000</tcp_port>
-    <!-- highlight-start -->
-    <prometheus>
-        <endpoint>/metrics</endpoint>
-        <port>9363</port>
-        <metrics>true</metrics>
-        <events>true</events>
-        <asynchronous_metrics>true</asynchronous_metrics>
-        <errors>true</errors>
-    </prometheus>
-    <!-- highlight-end -->
-</clickhouse>
-```
-
-Check (replace `127.0.0.1` with the IP addr or hostname of your ClickHouse server):
-```bash
-curl 127.0.0.1:9363/metrics
-```
-
-## query_log {#query_log}
-
-Setting for logging queries received with the [log_queries=1](../../operations/settings/settings.md) setting.
-
-Queries are logged in the [system.query_log](/operations/system-tables/query_log) table, not in a separate file. You can change the name of the table in the `table` parameter (see below).
-
-<SystemLogParameters/>
-
-If the table does not exist, ClickHouse will create it. If the structure of the query log changed when the ClickHouse server was updated, the table with the old structure is renamed, and a new table is created automatically.
-
-**Example**
-
-```xml
-<query_log>
-    <database>system</database>
-    <table>query_log</table>
-    <engine>Engine = MergeTree PARTITION BY event_date ORDER BY event_time TTL event_date + INTERVAL 30 day</engine>
-    <flush_interval_milliseconds>7500</flush_interval_milliseconds>
-    <max_size_rows>1048576</max_size_rows>
-    <reserved_size_rows>8192</reserved_size_rows>
-    <buffer_size_rows_flush_threshold>524288</buffer_size_rows_flush_threshold>
-    <flush_on_crash>false</flush_on_crash>
-</query_log>
-```
-
-## query_metric_log {#query_metric_log}
-
-It is disabled by default.
-
-**Enabling**
-
-To manually turn on metrics history collection [`system.query_metric_log`](../../operations/system-tables/query_metric_log.md), create `/etc/clickhouse-server/config.d/query_metric_log.xml` with the following content:
-
-```xml
-<clickhouse>
-    <query_metric_log>
-        <database>system</database>
-        <table>query_metric_log</table>
-        <flush_interval_milliseconds>7500</flush_interval_milliseconds>
-        <collect_interval_milliseconds>1000</collect_interval_milliseconds>
-        <max_size_rows>1048576</max_size_rows>
-        <reserved_size_rows>8192</reserved_size_rows>
-        <buffer_size_rows_flush_threshold>524288</buffer_size_rows_flush_threshold>
-        <flush_on_crash>false</flush_on_crash>
-    </query_metric_log>
-</clickhouse>
-```
-
-**Disabling**
-
-To disable `query_metric_log` setting, you should create the following file `/etc/clickhouse-server/config.d/disable_query_metric_log.xml` with the following content:
-
-```xml
-<clickhouse>
-    <query_metric_log remove="1" />
-</clickhouse>
-```
-
-<SystemLogParameters/>
-
-## query_cache {#query_cache}
-
-[Query cache](../query-cache.md) configuration.
-
-The following settings are available:
-
-| Setting                   | Description                                                                            | Default Value |
-|---------------------------|----------------------------------------------------------------------------------------|---------------|
-| `max_size_in_bytes`       | The maximum cache size in bytes. `0` means the query cache is disabled.                | `1073741824`  |
-| `max_entries`             | The maximum number of `SELECT` query results stored in the cache.                      | `1024`        |
-| `max_entry_size_in_bytes` | The maximum size in bytes `SELECT` query results may have to be saved in the cache.    | `1048576`     |
-| `max_entry_size_in_rows`  | The maximum number of rows `SELECT` query results may have to be saved in the cache.   | `30000000`    |
-
-:::note
-- Changed settings take effect immediately.
-- Data for the query cache is allocated in DRAM. If memory is scarce, make sure to set a small value for `max_size_in_bytes` or disable the query cache altogether.
-:::
-
-**Example**
-
-```xml
-<query_cache>
-    <max_size_in_bytes>1073741824</max_size_in_bytes>
-    <max_entries>1024</max_entries>
-    <max_entry_size_in_bytes>1048576</max_entry_size_in_bytes>
-    <max_entry_size_in_rows>30000000</max_entry_size_in_rows>
-</query_cache>
-```
-
-## query_thread_log {#query_thread_log}
-
-Setting for logging threads of queries received with the [log_query_threads=1](/operations/settings/settings#log_query_threads) setting.
-
-Queries are logged in the [system.query_thread_log](/operations/system-tables/query_thread_log) table, not in a separate file. You can change the name of the table in the `table` parameter (see below).
-
-<SystemLogParameters/>
-
-If the table does not exist, ClickHouse will create it. If the structure of the query thread log changed when the ClickHouse server was updated, the table with the old structure is renamed, and a new table is created automatically.
-
-**Example**
-
-```xml
-<query_thread_log>
-    <database>system</database>
-    <table>query_thread_log</table>
-    <partition_by>toMonday(event_date)</partition_by>
-    <flush_interval_milliseconds>7500</flush_interval_milliseconds>
-    <max_size_rows>1048576</max_size_rows>
-    <reserved_size_rows>8192</reserved_size_rows>
-    <buffer_size_rows_flush_threshold>524288</buffer_size_rows_flush_threshold>
-    <flush_on_crash>false</flush_on_crash>
-</query_thread_log>
-```
-
-## query_views_log {#query_views_log}
-
-Setting for logging views (live, materialized etc) dependant of queries received with the [log_query_views=1](/operations/settings/settings#log_query_views) setting.
-
-Queries are logged in the [system.query_views_log](/operations/system-tables/query_views_log) table, not in a separate file. You can change the name of the table in the `table` parameter (see below).
-
-<SystemLogParameters/>
-
-If the table does not exist, ClickHouse will create it. If the structure of the query views log changed when the ClickHouse server was updated, the table with the old structure is renamed, and a new table is created automatically.
-
-**Example**
-
-```xml
-<query_views_log>
-    <database>system</database>
-    <table>query_views_log</table>
-    <partition_by>toYYYYMM(event_date)</partition_by>
-    <flush_interval_milliseconds>7500</flush_interval_milliseconds>
-    <max_size_rows>1048576</max_size_rows>
-    <reserved_size_rows>8192</reserved_size_rows>
-    <buffer_size_rows_flush_threshold>524288</buffer_size_rows_flush_threshold>
-    <flush_on_crash>false</flush_on_crash>
-</query_views_log>
-```
-
-## text_log {#text_log}
-
-Settings for the [text_log](/operations/system-tables/text_log) system table for logging text messages.
-
-<SystemLogParameters/>
-
-Additionally:
-
-| Setting | Description                                                                                                                                                                                                 | Default Value       |
-|---------|-------------------------------------------------------------------------------------------------------------------------------------------------------------------------------------------------------------|---------------------|
-| `level` | Maximum Message Level (by default `Trace`) which will be stored in a table.                                                                                                                                 | `Trace`             |
-
-**Example**
-
-```xml
-<clickhouse>
-    <text_log>
-        <level>notice</level>
-        <database>system</database>
-        <table>text_log</table>
-        <flush_interval_milliseconds>7500</flush_interval_milliseconds>
-        <max_size_rows>1048576</max_size_rows>
-        <reserved_size_rows>8192</reserved_size_rows>
-        <buffer_size_rows_flush_threshold>524288</buffer_size_rows_flush_threshold>
-        <flush_on_crash>false</flush_on_crash>
-        <!-- <partition_by>event_date</partition_by> -->
-        <engine>Engine = MergeTree PARTITION BY event_date ORDER BY event_time TTL event_date + INTERVAL 30 day</engine>
-    </text_log>
-</clickhouse>
-```
-
-## trace_log {#trace_log}
-
-Settings for the [trace_log](/operations/system-tables/trace_log) system table operation.
-
-<SystemLogParameters/>
-
-The default server configuration file `config.xml` contains the following settings section:
-
-```xml
-<trace_log>
-    <database>system</database>
-    <table>trace_log</table>
-    <partition_by>toYYYYMM(event_date)</partition_by>
-    <flush_interval_milliseconds>7500</flush_interval_milliseconds>
-    <max_size_rows>1048576</max_size_rows>
-    <reserved_size_rows>8192</reserved_size_rows>
-    <buffer_size_rows_flush_threshold>524288</buffer_size_rows_flush_threshold>
-    <flush_on_crash>false</flush_on_crash>
-    <symbolize>false</symbolize>
-</trace_log>
-```
-
-## asynchronous_insert_log {#asynchronous_insert_log}
-
-Settings for the [asynchronous_insert_log](/operations/system-tables/asynchronous_insert_log) system table for logging async inserts.
-
-<SystemLogParameters/>
-
-**Example**
-
-```xml
-<clickhouse>
-    <asynchronous_insert_log>
-        <database>system</database>
-        <table>asynchronous_insert_log</table>
-        <flush_interval_milliseconds>7500</flush_interval_milliseconds>
-        <partition_by>toYYYYMM(event_date)</partition_by>
-        <max_size_rows>1048576</max_size_rows>
-        <reserved_size_rows>8192</reserved_size_rows>
-        <buffer_size_rows_flush_threshold>524288</buffer_size_rows_flush_threshold>
-        <flush_on_crash>false</flush_on_crash>
-        <!-- <engine>Engine = MergeTree PARTITION BY event_date ORDER BY event_time TTL event_date + INTERVAL 30 day</engine> -->
-    </asynchronous_insert_log>
-</clickhouse>
-```
-
-## crash_log {#crash_log}
-
-Settings for the [crash_log](../../operations/system-tables/crash-log.md) system table operation.
-
-<SystemLogParameters/>
-
-The default server configuration file `config.xml` contains the following settings section:
-
-```xml
-<crash_log>
-    <database>system</database>
-    <table>crash_log</table>
-    <partition_by>toYYYYMM(event_date)</partition_by>
-    <flush_interval_milliseconds>7500</flush_interval_milliseconds>
-    <max_size_rows>1024</max_size_rows>
-    <reserved_size_rows>1024</reserved_size_rows>
-    <buffer_size_rows_flush_threshold>512</buffer_size_rows_flush_threshold>
-    <flush_on_crash>false</flush_on_crash>
-</crash_log>
-```
-
-## custom_cached_disks_base_directory {#custom_cached_disks_base_directory}
-
-This setting specifies the cache path for custom (created from SQL) cached disks.
-`custom_cached_disks_base_directory` has higher priority for custom disks over `filesystem_caches_path` (found in `filesystem_caches_path.xml`),
-which is used if the former one is absent.
-The filesystem cache setting path must lie inside that directory,
-otherwise an exception will be thrown preventing the disk from being created.
-
-:::note
-This will not affect disks created on an older version for which the server was upgraded.
-In this case, an exception will not be thrown, to allow the server to successfully start.
-:::
-
-Example:
-
-```xml
-<custom_cached_disks_base_directory>/var/lib/clickhouse/caches/</custom_cached_disks_base_directory>
-```
-
-## backup_log {#backup_log}
-
-Settings for the [backup_log](../../operations/system-tables/backup_log.md) system table for logging `BACKUP` and `RESTORE` operations.
-
-<SystemLogParameters/>
-
-**Example**
-
-```xml
-<clickhouse>
-    <backup_log>
-        <database>system</database>
-        <table>backup_log</table>
-        <flush_interval_milliseconds>1000</flush_interval_milliseconds>
-        <partition_by>toYYYYMM(event_date)</partition_by>
-        <max_size_rows>1048576</max_size_rows>
-        <reserved_size_rows>8192</reserved_size_rows>
-        <buffer_size_rows_flush_threshold>524288</buffer_size_rows_flush_threshold>
-        <flush_on_crash>false</flush_on_crash>
-        <!-- <engine>Engine = MergeTree PARTITION BY event_date ORDER BY event_time TTL event_date + INTERVAL 30 day</engine> -->
-    </backup_log>
-</clickhouse>
-```
-
-## blog_storage_log {#blog_storage_log}
-
-Settings for the [`blob_storage_log`](../system-tables/blob_storage_log.md) system table.
-
-<SystemLogParameters/>
-
-Example:
-
-```xml
-<blob_storage_log>
-    <database>system</database
-    <table>blob_storage_log</table
-    <partition_by>toYYYYMM(event_date)</partition_by>
-    <flush_interval_milliseconds>7500</flush_interval_milliseconds
-    <ttl>event_date + INTERVAL 30 DAY</ttl>
-</blob_storage_log>
-```
-
-## query_masking_rules {#query_masking_rules}
-
-Regexp-based rules, which will be applied to queries as well as all log messages before storing them in server logs,
-[`system.query_log`](/operations/system-tables/query_log), [`system.text_log`](/operations/system-tables/text_log), [`system.processes`](/operations/system-tables/processes) tables, and in logs sent to the client. That allows preventing
-sensitive data leakage from SQL queries such as names, emails, personal identifiers or credit card numbers to logs.
-
-**Example**
-
-```xml
-<query_masking_rules>
-    <rule>
-        <name>hide SSN</name>
-        <regexp>(^|\D)\d{3}-\d{2}-\d{4}($|\D)</regexp>
-        <replace>000-00-0000</replace>
-    </rule>
-</query_masking_rules>
-```
-
-**Config fields**:
-
-| Setting   | Description                                                                   |
-|-----------|-------------------------------------------------------------------------------|
-| `name`    | name for the rule (optional)                                                  |
-| `regexp`  | RE2 compatible regular expression (mandatory)                                 |
-| `replace` | substitution string for sensitive data (optional, by default - six asterisks) |
-
-The masking rules are applied to the whole query (to prevent leaks of sensitive data from malformed / non-parseable queries).
-
-The [`system.events`](/operations/system-tables/events) table has counter `QueryMaskingRulesMatch` which has an overall number of query masking rules matches.
-
-For distributed queries each server has to be configured separately, otherwise, subqueries passed to other
-nodes will be stored without masking.
-
-## remote_servers {#remote_servers}
-
-Configuration of clusters used by the [Distributed](../../engines/table-engines/special/distributed.md) table engine and by the `cluster` table function.
-
-**Example**
-
-```xml
-<remote_servers incl="clickhouse_remote_servers" />
-```
-
-For the value of the `incl` attribute, see the section "[Configuration files](/operations/configuration-files)".
-
-**See Also**
-
-- [skip_unavailable_shards](../../operations/settings/settings.md#skip_unavailable_shards)
-- [Cluster Discovery](../../operations/cluster-discovery.md)
-- [Replicated database engine](../../engines/database-engines/replicated.md)
-
-## remote_url_allow_hosts {#remote_url_allow_hosts}
-
-List of hosts which are allowed to be used in URL-related storage engines and table functions.
-
-When adding a host with the `\<host\>` xml tag:
-- it should be specified exactly as in the URL, as the name is checked before DNS resolution. For example: `<host>clickhouse.com</host>`
-- if the port is explicitly specified in the URL, then host:port is checked as a whole. For example: `<host>clickhouse.com:80</host>`
-- if the host is specified without a port, then any port of the host is allowed. For example: if `<host>clickhouse.com</host>` is specified then `clickhouse.com:20` (FTP), `clickhouse.com:80` (HTTP), `clickhouse.com:443` (HTTPS) etc are allowed.
-- if the host is specified as an IP address, then it is checked as specified in the URL. For example: `[2a02:6b8:a::a]`.
-- if there are redirects and support for redirects is enabled, then every redirect (the location field) is checked.
-
-For example:
-
-```sql
-<remote_url_allow_hosts>
-    <host>clickhouse.com</host>
-</remote_url_allow_hosts>
-```
-
-## timezone {#timezone}
-
-The server's time zone.
-
-Specified as an IANA identifier for the UTC timezone or geographic location (for example, Africa/Abidjan).
-
-The time zone is necessary for conversions between String and DateTime formats when DateTime fields are output to text format (printed on the screen or in a file), and when getting DateTime from a string. Besides, the time zone is used in functions that work with the time and date if they didn't receive the time zone in the input parameters.
-
-**Example**
-
-```xml
-<timezone>Asia/Istanbul</timezone>
-```
-
-**See also**
-
-- [session_timezone](../settings/settings.md#session_timezone)
-
-## tcp_port {#tcp_port}
-
-Port for communicating with clients over the TCP protocol.
-
-**Example**
-
-```xml
-<tcp_port>9000</tcp_port>
-```
-
-## tcp_port_secure {#tcp_port_secure}
-
-TCP port for secure communication with clients. Use it with [OpenSSL](#openssl) settings.
-
-**Default value**
-
-```xml
-<tcp_port_secure>9440</tcp_port_secure>
-```
-
-## mysql_port {#mysql_port}
-
-Port for communicating with clients over MySQL protocol.
-
-:::note
-- Positive integers specify the port number to listen to
-- Empty values are used to disable communication with clients over MySQL protocol.
-:::
-
-**Example**
-
-```xml
-<mysql_port>9004</mysql_port>
-```
-
-## postgresql_port {#postgresql_port}
-
-Port for communicating with clients over PostgreSQL protocol.
-
-:::note
-- Positive integers specify the port number to listen to
-- Empty values are used to disable communication with clients over PostgreSQL protocol.
-:::
-
-**Example**
-
-```xml
-<postgresql_port>9005</postgresql_port>
-```
-
-## tmp_path {#tmp_path}
-
-Path on the local filesystem to store temporary data for processing large queries.
-
-:::note
-- Only one option can be used to configure temporary data storage: `tmp_path` ,`tmp_policy`, `temporary_data_in_cache`.
-- The trailing slash is mandatory.
-:::
-
-**Example**
-
-```xml
-<tmp_path>/var/lib/clickhouse/tmp/</tmp_path>
-```
-
-## url_scheme_mappers {#url_scheme_mappers}
-
-Configuration for translating shortened or symbolic URL prefixes into full URLs.
-
-Example:
-
-```xml
-<url_scheme_mappers>
-    <s3>
-        <to>https://{bucket}.s3.amazonaws.com</to>
-    </s3>
-    <gs>
-        <to>https://storage.googleapis.com/{bucket}</to>
-    </gs>
-    <oss>
-        <to>https://{bucket}.oss.aliyuncs.com</to>
-    </oss>
-</url_scheme_mappers>
-```
-
-## user_files_path {#user_files_path}
-
-The directory with user files. Used in the table function [file()](../../sql-reference/table-functions/file.md), [fileCluster()](../../sql-reference/table-functions/fileCluster.md).
-
-**Example**
-
-```xml
-<user_files_path>/var/lib/clickhouse/user_files/</user_files_path>
-```
-
-## user_scripts_path {#user_scripts_path}
-
-The directory with user scripts files. Used for Executable user defined functions [Executable User Defined Functions](/sql-reference/functions/udf#executable-user-defined-functions).
-
-**Example**
-
-```xml
-<user_scripts_path>/var/lib/clickhouse/user_scripts/</user_scripts_path>
-```
-
-Type:
-
-Default:
-
-## user_defined_path {#user_defined_path}
-
-The directory with user defined files. Used for SQL user defined functions [SQL User Defined Functions](/sql-reference/functions/udf).
-
-**Example**
-
-```xml
-<user_defined_path>/var/lib/clickhouse/user_defined/</user_defined_path>
-```
-
-## users_config {#users_config}
-
-Path to the file that contains:
-
-- User configurations.
-- Access rights.
-- Settings profiles.
-- Quota settings.
-
-**Example**
-
-```xml
-<users_config>users.xml</users_config>
-```
-
-## validate_tcp_client_information {#validate_tcp_client_information}
-
-Determines whether validation of client information is enabled when a query packet is received.
-
-By default, it is `false`:
-
-```xml
-<validate_tcp_client_information>false</validate_tcp_client_information>
-```
-
-## access_control_improvements {#access_control_improvements}
-
-Settings for optional improvements in the access control system.
-
-| Setting                                         | Description                                                                                                                                                                                                                                                                                                                                                                                                                                                                                                      | Default |
-|-------------------------------------------------|------------------------------------------------------------------------------------------------------------------------------------------------------------------------------------------------------------------------------------------------------------------------------------------------------------------------------------------------------------------------------------------------------------------------------------------------------------------------------------------------------------------|---------|
-| `users_without_row_policies_can_read_rows`      | Sets whether users without permissive row policies can still read rows using a `SELECT` query. For example, if there are two users A and B and a row policy is defined only for A, then if this setting is true, user B will see all rows. If this setting is false, user B will see no rows.                                                                                                                                                                                                                    | `true`  |
-| `on_cluster_queries_require_cluster_grant`      | Sets whether `ON CLUSTER` queries require the `CLUSTER` grant.                                                                                                                                                                                                                                                                                                                                                                                                                                                   | `true`  |
-| `select_from_system_db_requires_grant`          | Sets whether `SELECT * FROM system.<table>` requires any grants and can be executed by any user. If set to true then this query requires `GRANT SELECT ON system.<table>` just as for non-system tables. Exceptions: a few system tables (`tables`, `columns`, `databases`, and some constant tables like `one`, `contributors`) are still accessible for everyone; and if there is a `SHOW` privilege (e.g. `SHOW USERS`) granted then the corresponding system table (i.e. `system.users`) will be accessible. | `true`  |
-| `select_from_information_schema_requires_grant` | Sets whether `SELECT * FROM information_schema.<table>` requires any grants and can be executed by any user. If set to true, then this query requires `GRANT SELECT ON information_schema.<table>`, just as for ordinary tables.                                                                                                                                                                                                                                                                                 | `true`  |
-| `settings_constraints_replace_previous`         | Sets whether a constraint in a settings profile for some setting will cancel actions of the previous constraint (defined in other profiles) for that setting, including fields which are not set by the new constraint. It also enables the `changeable_in_readonly` constraint type.                                                                                                                                                                                                                            | `true`  |
-| `table_engines_require_grant`                   | Sets whether creating a table with a specific table engine requires a grant.                                                                                                                                                                                                                                                                                                                                                                                                                                     | `false` |
-| `role_cache_expiration_time_seconds`            | Sets the number of seconds since last access, that a role is stored in the Role Cache.                                                                                                                                                                                                                                                                                                                                                                                                                           | `600`   |
-
-Example:
-
-```xml
-<access_control_improvements>
-    <users_without_row_policies_can_read_rows>true</users_without_row_policies_can_read_rows>
-    <on_cluster_queries_require_cluster_grant>true</on_cluster_queries_require_cluster_grant>
-    <select_from_system_db_requires_grant>true</select_from_system_db_requires_grant>
-    <select_from_information_schema_requires_grant>true</select_from_information_schema_requires_grant>
-    <settings_constraints_replace_previous>true</settings_constraints_replace_previous>
-    <table_engines_require_grant>false</table_engines_require_grant>
-    <role_cache_expiration_time_seconds>600</role_cache_expiration_time_seconds>
-</access_control_improvements>
-```
-
-## s3queue_log {#s3queue_log}
-
-Settings for the `s3queue_log` system table.
-
-<SystemLogParameters/>
-
-The default settings are:
-
-```xml
-<s3queue_log>
-    <database>system</database>
-    <table>s3queue_log</table>
-    <partition_by>toYYYYMM(event_date)</partition_by>
-    <flush_interval_milliseconds>7500</flush_interval_milliseconds>
-</s3queue_log>
-```
-
-## wait_dictionaries_load_at_startup {#wait_dictionaries_load_at_startup}
-
-This setting allows to specify behavior if `dictionaries_lazy_load` is `false`.
-(If `dictionaries_lazy_load` is `true` this setting doesn't affect anything.)
-
-If `wait_dictionaries_load_at_startup` is `false`, then the server
-will start loading all the dictionaries at startup and it will receive connections in parallel with that loading.
-When a dictionary is used in a query for the first time then the query will wait until the dictionary is loaded if it's not loaded yet.
-Setting `wait_dictionaries_load_at_startup` to `false` can make ClickHouse start faster, however some queries can be executed slower
-(because they will have to wait for some dictionaries to be loaded).
-
-If `wait_dictionaries_load_at_startup` is `true`, then the server will wait at startup
-until all the dictionaries finish their loading (successfully or not) before receiving any connections.
-
-**Example**
-
-```xml
-<wait_dictionaries_load_at_startup>true</wait_dictionaries_load_at_startup>
-```
-
-Default: true
-
-## zookeeper {#zookeeper}
-
-Contains settings that allow ClickHouse to interact with a [ZooKeeper](http://zookeeper.apache.org/) cluster. ClickHouse uses ZooKeeper for storing metadata of replicas when using replicated tables. If replicated tables are not used, this section of parameters can be omitted.
-
-The following settings can be configured by sub-tags:
-
-| Setting                                    | Description                                                                                                                                                                                                                                                                                                                                                                                                                                                                                                             |
-|--------------------------------------------|-------------------------------------------------------------------------------------------------------------------------------------------------------------------------------------------------------------------------------------------------------------------------------------------------------------------------------------------------------------------------------------------------------------------------------------------------------------------------------------------------------------------------|
-| `node`                                     | ZooKeeper endpoint. You can set multiple endpoints. Eg. `<node index="1"><host>example_host</host><port>2181</port></node>`. The `index` attribute specifies the node order when trying to connect to the ZooKeeper cluster.                                                                                                                                                                                                                                                                                            |
-| `session_timeout_ms`                       | Maximum timeout for the client session in milliseconds.                                                                                                                                                                                                                                                                                                                                                                                                                                                                 |
-| `operation_timeout_ms`                     | Maximum timeout for one operation in milliseconds.                                                                                                                                                                                                                                                                                                                                                                                                                                                                      |
-| `root` (optional)                          | The znode that is used as the root for znodes used by the ClickHouse server.                                                                                                                                                                                                                                                                                                                                                                                                                                            |
-| `fallback_session_lifetime.min` (optional) | Minimum limit for the lifetime of a zookeeper session to the fallback node when primary is unavailable (load-balancing). Set in seconds. Default: 3 hours.                                                                                                                                                                                                                                                                                                                                                              |
-| `fallback_session_lifetime.max` (optional) | Maximum limit for the lifetime of a zookeeper session to the fallback node when primary is unavailable (load-balancing). Set in seconds. Default: 6 hours.                                                                                                                                                                                                                                                                                                                                                              |
-| `identity` (optional)                      | User and password required by ZooKeeper to access requested znodes.                                                                                                                                                                                                                                                                                                                                                                                                                                                     |
-| `use_compression` (optional)               | Enables compression in Keeper protocol if set to true.                                                                                                                                                                                                                                                                                                                                                                                                                                                                  |
-
-There is also the `zookeeper_load_balancing` setting (optional) which lets you select the algorithm for ZooKeeper node selection:
-
-| Algorithm Name                   | Description                                                                                                                    |
-|----------------------------------|--------------------------------------------------------------------------------------------------------------------------------|
-| `random`                         | randomly selects one of ZooKeeper nodes.                                                                                       |
-| `in_order`                       | selects the first ZooKeeper node, if it's not available then the second, and so on.                                            |
-| `nearest_hostname`               | selects a ZooKeeper node with a hostname that is most similar to the server's hostname, hostname is compared with name prefix. |
-| `hostname_levenshtein_distance`  | just like nearest_hostname, but it compares hostname in a levenshtein distance manner.                                         |
-| `first_or_random`                | selects the first ZooKeeper node, if it's not available then randomly selects one of remaining ZooKeeper nodes.                |
-| `round_robin`                    | selects the first ZooKeeper node, if reconnection happens selects the next.                                                    |
-
-**Example configuration**
-
-```xml
-<zookeeper>
-    <node>
-        <host>example1</host>
-        <port>2181</port>
-    </node>
-    <node>
-        <host>example2</host>
-        <port>2181</port>
-    </node>
-    <session_timeout_ms>30000</session_timeout_ms>
-    <operation_timeout_ms>10000</operation_timeout_ms>
-    <!-- Optional. Chroot suffix. Should exist. -->
-    <root>/path/to/zookeeper/node</root>
-    <!-- Optional. Zookeeper digest ACL string. -->
-    <identity>user:password</identity>
-    <!--<zookeeper_load_balancing>random / in_order / nearest_hostname / hostname_levenshtein_distance / first_or_random / round_robin</zookeeper_load_balancing>-->
-    <zookeeper_load_balancing>random</zookeeper_load_balancing>
-</zookeeper>
-```
-
-**See Also**
-
-- [Replication](../../engines/table-engines/mergetree-family/replication.md)
-- [ZooKeeper Programmer's Guide](http://zookeeper.apache.org/doc/current/zookeeperProgrammers.html)
-- [Optional secured communication between ClickHouse and Zookeeper](/operations/ssl-zookeeper)
-
-## use_minimalistic_part_header_in_zookeeper {#use_minimalistic_part_header_in_zookeeper}
-
-Storage method for data part headers in ZooKeeper. This setting only applies to the [`MergeTree`](/engines/table-engines/mergetree-family) family. It can be specified:
-
-**Globally in the [merge_tree](#merge_tree) section of the `config.xml` file**
-
-ClickHouse uses the setting for all the tables on the server. You can change the setting at any time. Existing tables change their behaviour when the setting changes.
-
-**For each table**
-
-When creating a table, specify the corresponding [engine setting](../../engines/table-engines/mergetree-family/mergetree.md#table_engine-mergetree-creating-a-table). The behaviour of an existing table with this setting does not change, even if the global setting changes.
-
-**Possible values**
-
-- `0` — Functionality is turned off.
-- `1` — Functionality is turned on.
-
-If [`use_minimalistic_part_header_in_zookeeper = 1`](#use_minimalistic_part_header_in_zookeeper), then [replicated](../../engines/table-engines/mergetree-family/replication.md) tables store the headers of the data parts compactly using a single `znode`. If the table contains many columns, this storage method significantly reduces the volume of the data stored in Zookeeper.
-
-:::note
-After applying `use_minimalistic_part_header_in_zookeeper = 1`, you can't downgrade the ClickHouse server to a version that does not support this setting. Be careful when upgrading ClickHouse on servers in a cluster. Don't upgrade all the servers at once. It is safer to test new versions of ClickHouse in a test environment, or on just a few servers of a cluster.
-
-Data part headers already stored with this setting can't be restored to their previous (non-compact) representation.
-:::
-
-Type: UInt8
-
-Default: 0
-
-## distributed_ddl {#distributed_ddl}
-
-Manage executing [distributed ddl queries](../../sql-reference/distributed-ddl.md) (`CREATE`, `DROP`, `ALTER`, `RENAME`) on cluster.
-Works only if [ZooKeeper](/operations/server-configuration-parameters/settings#zookeeper) is enabled.
-
-The configurable settings within `<distributed_ddl>` include:
-
-| Setting                | Description                                                                                                                       | Default Value                          |
-|------------------------|-----------------------------------------------------------------------------------------------------------------------------------|----------------------------------------|
-| `path`                 | the path in Keeper for the `task_queue` for DDL queries                                                                           |                                        |
-| `profile`              | the profile used to execute the DDL queries                                                                                       |                                        |
-| `pool_size`            | how many `ON CLUSTER` queries can be run simultaneously                                                                           |                                        |
-| `max_tasks_in_queue`   | the maximum number of tasks that can be in the queue.                                                                             | `1,000`                                |
-| `task_max_lifetime`    | delete node if its age is greater than this value.                                                                                | `7 * 24 * 60 * 60` (a week in seconds) |
-| `cleanup_delay_period` | cleaning starts after new node event is received if the last cleaning wasn't made sooner than `cleanup_delay_period` seconds ago. | `60` seconds                           |
-
-**Example**
-
-```xml
-<distributed_ddl>
-    <!-- Path in ZooKeeper to queue with DDL queries -->
-    <path>/clickhouse/task_queue/ddl</path>
-
-    <!-- Settings from this profile will be used to execute DDL queries -->
-    <profile>default</profile>
-
-    <!-- Controls how much ON CLUSTER queries can be run simultaneously. -->
-    <pool_size>1</pool_size>
-
-    <!--
-         Cleanup settings (active tasks will not be removed)
-    -->
-
-    <!-- Controls task TTL (default 1 week) -->
-    <task_max_lifetime>604800</task_max_lifetime>
-
-    <!-- Controls how often cleanup should be performed (in seconds) -->
-    <cleanup_delay_period>60</cleanup_delay_period>
-
-    <!-- Controls how many tasks could be in the queue -->
-    <max_tasks_in_queue>1000</max_tasks_in_queue>
-</distributed_ddl>
-```
-
-## access_control_path {#access_control_path}
-
-Path to a folder where a ClickHouse server stores user and role configurations created by SQL commands.
-
-**See also**
-
-- [Access Control and Account Management](/operations/access-rights#access-control-usage)
-
-Type: String
-
-Default: `/var/lib/clickhouse/access/`.
-
-## allow_plaintext_password {#allow_plaintext_password}
-
-Sets whether plaintext-password types (insecure) are allowed or not.
-
-Default: `1` (authType plaintext_password is allowed)
-
-```xml
-<allow_plaintext_password>1</allow_plaintext_password>
-```
-
-## allow_no_password {#allow_no_password}
-
-Sets whether an insecure password type of no_password is allowed or not.
-
-Default: `1` (authType no_password is allowed)
-
-```xml
-<allow_no_password>1</allow_no_password>
-```
-
-## allow_implicit_no_password {#allow_implicit_no_password}
-
-Forbids creating a user with no password unless 'IDENTIFIED WITH no_password' is explicitly specified.
-
-Default: `1`
-
-```xml
-<allow_implicit_no_password>1</allow_implicit_no_password>
-```
-## default_session_timeout {#default_session_timeout}
-
-Default session timeout, in seconds.
-
-Default: `60`
-
-```xml
-<default_session_timeout>60</default_session_timeout>
-```
-
-## default_password_type {#default_password_type}
-
-Sets the password type to be automatically set for in queries like `CREATE USER u IDENTIFIED BY 'p'`.
-
-Accepted values are:
-- `plaintext_password`
-- `sha256_password`
-- `double_sha1_password`
-- `bcrypt_password`
-
-```xml
-<default_password_type>sha256_password</default_password_type>
-```
-
-## user_directories {#user_directories}
-
-Section of the configuration file that contains settings:
-- Path to configuration file with predefined users.
-- Path to folder where users created by SQL commands are stored.
-- ZooKeeper node path where users created by SQL commands are stored and replicated (experimental).
-
-If this section is specified, the path from [users_config](/operations/server-configuration-parameters/settings#users_config) and [access_control_path](../../operations/server-configuration-parameters/settings.md#access_control_path) won't be used.
-
-The `user_directories` section can contain any number of items, the order of the items means their precedence (the higher the item the higher the precedence).
-
-**Examples**
-
-```xml
-<user_directories>
-    <users_xml>
-        <path>/etc/clickhouse-server/users.xml</path>
-    </users_xml>
-    <local_directory>
-        <path>/var/lib/clickhouse/access/</path>
-    </local_directory>
-</user_directories>
-```
-
-Users, roles, row policies, quotas, and profiles can be also stored in ZooKeeper:
-
-```xml
-<user_directories>
-    <users_xml>
-        <path>/etc/clickhouse-server/users.xml</path>
-    </users_xml>
-    <replicated>
-        <zookeeper_path>/clickhouse/access/</zookeeper_path>
-    </replicated>
-</user_directories>
-```
-
-You can also define sections `memory` — means storing information only in memory, without writing to disk, and `ldap` — means storing information on an LDAP server.
-
-To add an LDAP server as a remote user directory of users that are not defined locally, define a single `ldap` section with the following settings:
-
-| Setting  | Description                                                                                                                                                                                                                                                                                                                                                                    |
-|----------|--------------------------------------------------------------------------------------------------------------------------------------------------------------------------------------------------------------------------------------------------------------------------------------------------------------------------------------------------------------------------------|
-| `server` | one of LDAP server names defined in `ldap_servers` config section. This parameter is mandatory and cannot be empty.                                                                                                                                                                                                                                                            |
-| `roles`  | section with a list of locally defined roles that will be assigned to each user retrieved from the LDAP server. If no roles are specified, user will not be able to perform any actions after authentication. If any of the listed roles is not defined locally at the time of authentication, the authentication attempt will fail as if the provided password was incorrect. |
-
-**Example**
-
-```xml
-<ldap>
-    <server>my_ldap_server</server>
-        <roles>
-            <my_local_role1 />
-            <my_local_role2 />
-        </roles>
-</ldap>
-```
-
-## top_level_domains_list {#top_level_domains_list}
-
-Defines a list of custom top level domains to add where each entry is, of the format `<name>/path/to/file</name>`.
-
-For example:
-
-```xml
-<top_level_domains_lists>
-    <public_suffix_list>/path/to/public_suffix_list.dat</public_suffix_list>
-</top_level_domains_lists>
-```
-
-See also:
-- function [`cutToFirstSignificantSubdomainCustom`](../../sql-reference/functions/url-functions.md/#cuttofirstsignificantsubdomaincustom) and variations thereof,
-which accepts a custom TLD list name, returning the part of the domain that includes top-level subdomains up to the first significant subdomain.
-
-## total_memory_profiler_step {#total_memory_profiler_step}
-
-Sets the memory size (in bytes) for a stack trace at every peak allocation step. The data is stored in the [system.trace_log](../../operations/system-tables/trace_log.md) system table with `query_id` equal to an empty string.
-
-Default: `4194304`.
-
-## total_memory_tracker_sample_probability {#total_memory_tracker_sample_probability}
-
-Allows to collect random allocations and de-allocations and writes them in the [system.trace_log](../../operations/system-tables/trace_log.md) system table with `trace_type` equal to a `MemorySample` with the specified probability. The probability is for every allocation or deallocations, regardless of the size of the allocation. Note that sampling happens only when the amount of untracked memory exceeds the untracked memory limit (default value is `4` MiB). It can be lowered if [total_memory_profiler_step](#total_memory_profiler_step) is lowered. You can set `total_memory_profiler_step` equal to `1` for extra fine-grained sampling.
-
-Possible values:
-
-- Positive integer.
-- `0` — Writing of random allocations and de-allocations in the `system.trace_log` system table is disabled.
-
-Default: `0`.
-
-## compiled_expression_cache_size {#compiled_expression_cache_size}
-
-Sets the cache size (in bytes) for [compiled expressions](../../operations/caches.md).
-
-Default: `134217728`.
-
-## compiled_expression_cache_elements_size {#compiled_expression_cache_elements_size}
-
-Sets the cache size (in elements) for [compiled expressions](../../operations/caches.md).
-
-Default: `10000`.
-
-## display_secrets_in_show_and_select {#display_secrets_in_show_and_select}
-
-Enables or disables showing secrets in `SHOW` and `SELECT` queries for tables, databases, table functions, and dictionaries.
-
-User wishing to see secrets must also have
-[`format_display_secrets_in_show_and_select` format setting](../settings/formats#format_display_secrets_in_show_and_select)
-turned on and a
-[`displaySecretsInShowAndSelect`](/sql-reference/statements/grant#displaysecretsinshowandselect) privilege.
-
-Possible values:
-
-- `0` — Disabled.
-- `1` — Enabled.
-
-Default: `0`
-
-## proxy {#proxy}
-
-Define proxy servers for HTTP and HTTPS requests, currently supported by S3 storage, S3 table functions, and URL functions.
-
-There are three ways to define proxy servers:
-- environment variables
-- proxy lists
-- remote proxy resolvers.
-
-Bypassing proxy servers for specific hosts is also supported with the use of `no_proxy`.
-
-**Environment variables**
-
-The `http_proxy` and `https_proxy` environment variables allow you to specify a
-proxy server for a given protocol. If you have it set on your system, it should work seamlessly.
-
-This is the simplest approach if a given protocol has
-only one proxy server and that proxy server doesn't change.
-
-**Proxy lists**
-
-This approach allows you to specify one or more
-proxy servers for a protocol. If more than one proxy server is defined,
-ClickHouse uses the different proxies on a round-robin basis, balancing the
-load across the servers. This is the simplest approach if there is more than
-one proxy server for a protocol and the list of proxy servers doesn't change.
-
-**Configuration template**
-
-```xml
-<proxy>
-    <http>
-        <uri>http://proxy1</uri>
-        <uri>http://proxy2:3128</uri>
-    </http>
-    <https>
-        <uri>http://proxy1:3128</uri>
-    </https>
-</proxy>
-```
-Select a parent field in the tabs below to view their children:
-
-<Tabs>
-  <TabItem value="proxy" label="<proxy>" default>
-
-| Field     | Description                         |
-|-----------|-------------------------------------|
-| `<http>`  | A list of one or more HTTP proxies  |
-| `<https>` | A list of one or more HTTPS proxies |
-
-  </TabItem>
-  <TabItem value="http_https" label="<http> and <https>">
-
-
-| Field   | Description          |
-|---------|----------------------|
-| `<uri>` | The URI of the proxy |
-
-  </TabItem>
-</Tabs>
-
-**Remote proxy resolvers**
-
-It's possible that the proxy servers change dynamically. In that
-case, you can define the endpoint of a resolver. ClickHouse sends
-an empty GET request to that endpoint, the remote resolver should return the proxy host.
-ClickHouse will use it to form the proxy URI using the following template: `\{proxy_scheme\}://\{proxy_host\}:{proxy_port}`
-
-**Configuration template**
-
-```xml
-<proxy>
-    <http>
-        <resolver>
-            <endpoint>http://resolver:8080/hostname</endpoint>
-            <proxy_scheme>http</proxy_scheme>
-            <proxy_port>80</proxy_port>
-            <proxy_cache_time>10</proxy_cache_time>
-        </resolver>
-    </http>
-
-    <https>
-        <resolver>
-            <endpoint>http://resolver:8080/hostname</endpoint>
-            <proxy_scheme>http</proxy_scheme>
-            <proxy_port>3128</proxy_port>
-            <proxy_cache_time>10</proxy_cache_time>
-        </resolver>
-    </https>
-
-</proxy>
-```
-
-Select a parent field in the tabs below to view their children:
-
-<Tabs>
-  <TabItem value="proxy" label="<proxy>" default>
-
-| Field    | Description                      |
-|----------|----------------------------------|
-| `<http>` | A list of one or more resolvers* |
-| `<https>` | A list of one or more resolvers* |
-
-  </TabItem>
-  <TabItem value="http_https" label="<http> and <https>">
-
-| Field       | Description                                   |
-|-------------|-----------------------------------------------|
-| `<resolver>` | The endpoint and other details for a resolver |
-
-:::note
-You can have multiple `<resolver>` elements, but only the first
-`<resolver>` for a given protocol is used. Any other `<resolver>`
-elements for that protocol are ignored. That means load balancing
-(if needed) should be implemented by the remote resolver.
-:::
-
-  </TabItem>
-  <TabItem value="resolver" label="<resolver>">
-
-| Field               | Description                                                                                                                                                                            |
-|---------------------|----------------------------------------------------------------------------------------------------------------------------------------------------------------------------------------|
-| `<endpoint>`        | The URI of the proxy resolver                                                                                                                                                          |
-| `<proxy_scheme>`    | The protocol of the final proxy URI. This can be either `http` or `https`.                                                                                                             |
-| `<proxy_port>`      | The port number of the proxy resolver                                                                                                                                                  |
-| `<proxy_cache_time>` | The time in seconds that values from the resolver should be cached by ClickHouse. Setting this value to `0` causes ClickHouse to contact the resolver for every HTTP or HTTPS request. |
-
-  </TabItem>
-</Tabs>
-
-**Precedence**
-
-Proxy settings are determined in the following order:
-
-| Order | Setting                |
-|-------|------------------------|
-| 1.    | Remote proxy resolvers |
-| 2.    | Proxy lists            |
-| 3.    | Environment variables  |
-
-ClickHouse will check the highest priority resolver type for the request protocol. If it is not defined,
-it will check the next highest priority resolver type, until it reaches the environment resolver.
-This also allows a mix of resolver types can be used.
-
-## disable_tunneling_for_https_requests_over_http_proxy {#disable_tunneling_for_https_requests_over_http_proxy}
-
-By default, tunneling (i.e, `HTTP CONNECT`) is used to make `HTTPS` requests over `HTTP` proxy. This setting can be used to disable it.
-
-**no_proxy**
-
-By default, all requests will go through the proxy. In order to disable it for specific hosts, the `no_proxy` variable must be set.
-It can be set inside the `<proxy>` clause for list and remote resolvers and as an environment variable for environment resolver.
-It supports IP addresses, domains, subdomains and `'*'` wildcard for full bypass. Leading dots are stripped just like curl does.
-
-**Example**
-
-The below configuration bypasses proxy requests to `clickhouse.cloud` and all of its subdomains (e.g, `auth.clickhouse.cloud`).
-The same applies to GitLab, even though it has a leading dot. Both `gitlab.com` and `about.gitlab.com` would bypass the proxy.
-
-```xml
-<proxy>
-    <no_proxy>clickhouse.cloud,.gitlab.com</no_proxy>
-    <http>
-        <uri>http://proxy1</uri>
-        <uri>http://proxy2:3128</uri>
-    </http>
-    <https>
-        <uri>http://proxy1:3128</uri>
-    </https>
-</proxy>
-```
-
-## max_materialized_views_count_for_table {#max_materialized_views_count_for_table}
-
-A limit on the number of materialized views attached to a table.
-
-:::note
-Only directly dependent views are considered here, and the creation of one view on top of another view is not considered.
-:::
-
-Default: `0`.
-
-## format_alter_operations_with_parentheses {#format_alter_operations_with_parentheses}
-
-If set to `true`, then alter operations will be surrounded by parentheses in formatted queries. This makes the parsing of formatted alter queries less ambiguous.
-
-Type: `Bool`
-
-Default: `0`
-
-## ignore_empty_sql_security_in_create_view_query {#ignore_empty_sql_security_in_create_view_query}
-
-If true, ClickHouse doesn't write defaults for empty SQL security statement in `CREATE VIEW` queries.
-
-:::note
-This setting is only necessary for the migration period and will become obsolete in 24.4
-:::
-
-Type: `Bool`
-
-Default: `1`
-
-## merge_workload {#merge_workload}
-
-Used to regulate how resources are utilized and shared between merges and other workloads. Specified value is used as `workload` setting value for all background merges. Can be overridden by a merge tree setting.
-
-Type: `String`
-
-Default: `default`
-
-**See Also**
-- [Workload Scheduling](/operations/workload-scheduling.md)
-
-## mutation_workload {#mutation_workload}
-
-Used to regulate how resources are utilized and shared between mutations and other workloads. Specified value is used as `workload` setting value for all background mutations. Can be overridden by a merge tree setting.
-
-**See Also**
-- [Workload Scheduling](/operations/workload-scheduling.md)
-
-Type: `String`
-
-Default: `default`
-
-## throw_on_unknown_workload {#throw_on_unknown_workload}
-
-Defines behaviour on access to unknown WORKLOAD with query setting 'workload'.
-
-- If `true`, RESOURCE_ACCESS_DENIED exception is thrown from a query that is trying to access unknown workload. Useful to enforce resource scheduling for all queries after WORKLOAD hierarchy is established and contains WORKLOAD default.
-- If `false` (default), unlimited access w/o resource scheduling is provided to a query with 'workload' setting pointing to unknown WORKLOAD. This is important during setting up hierarchy of WORKLOAD, before WORKLOAD default is added.
-
-**See Also**
-- [Workload Scheduling](/operations/workload-scheduling.md)
-
-Type: String
-
-Default: false
-
-**Example**
-
-```xml
-<throw_on_unknown_workload>true</throw_on_unknown_workload>
-```
-
-## workload_path {#workload_path}
-
-The directory used as a storage for all `CREATE WORKLOAD` and `CREATE RESOURCE` queries. By default `/workload/` folder under server working directory is used.
-
-**Example**
-
-```xml
-<workload_path>/var/lib/clickhouse/workload/</workload_path>
-```
-
-**See Also**
-- [Workload Hierarchy](/operations/workload-scheduling.md#workloads)
-- [workload_zookeeper_path](#workload_zookeeper_path)
-
-## workload_zookeeper_path {#workload_zookeeper_path}
-
-The path to a ZooKeeper node, which is used as a storage for all `CREATE WORKLOAD` and `CREATE RESOURCE` queries. For consistency all SQL definitions are stored as a value of this single znode. By default ZooKeeper is not used and definitions are stored on [disk](#workload_path).
-
-**Example**
-
-```xml
-<workload_zookeeper_path>/clickhouse/workload/definitions.sql</workload_zookeeper_path>
-```
-
-**See Also**
-- [Workload Hierarchy](/operations/workload-scheduling.md#workloads)
-- [workload_path](#workload_path)
-
-## max_authentication_methods_per_user {#max_authentication_methods_per_user}
-
-The maximum number of authentication methods a user can be created with or altered to.
-Changing this setting does not affect existing users. Create/alter authentication-related queries will fail if they exceed the limit specified in this setting.
-Non authentication create/alter queries will succeed.
-
-:::note
-A value of `0` means unlimited.
-:::
-
-Type: `UInt64`
-
-Default: `100`
-
-## allow_feature_tier {#allow_feature_tier}
-
-Controls if the user can change settings related to the different feature tiers.
-
-- `0` - Changes to any setting are allowed (experimental, beta, production).
-- `1` - Only changes to beta and production feature settings are allowed. Changes to experimental settings are rejected.
-- `2` - Only changes to production settings are allowed. Changes to experimental or beta settings are rejected.
-
-This is equivalent to setting a readonly constraint on all `EXPERIMENTAL` / `BETA` features.
-
-:::note
-A value of `0` means that all settings can be changed.
-:::
-
-Type: `UInt32`
-
-Default: `0`
-=======
 <!-- NOTE: The settings in this file are autogenerated
 For more information see: ["Generating documentation from source code"](https://github.com/ClickHouse/clickhouse-docs/blob/main/contribute/autogenerated-documentation-from-source.md)
--->
->>>>>>> f0097e1b
+-->