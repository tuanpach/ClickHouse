#!/usr/bin/env bash

# For code formatting we have clang-format.
#
# But it's not sane to apply clang-format for whole code base,
#  because it sometimes makes worse for properly formatted files.
#
# It's only reasonable to blindly apply clang-format only in cases
#  when the code is likely to be out of style.
#
# For this purpose we have a script that will use very primitive heuristics
#  (simple regexps) to check if the code is likely to have basic style violations.
#  and then to run formatter only for the specified files.

LC_ALL="en_US.UTF-8"
ROOT_PATH=$(git rev-parse --show-toplevel)
EXCLUDE='build/|integration/|widechar_width/|glibc-compatibility/|poco/|memcpy/|consistent-hashing|benchmark|tests/.*.cpp|programs/keeper-bench/example.yaml|base/base/openpty.h|src/Storages/ObjectStorage/DataLakes/Iceberg/AvroSchema.h'
EXCLUDE_DOCS='Settings\.cpp|FormatFactorySettings\.h'

# From [1]:
#     But since array_to_string_internal() in array.c still loops over array
#     elements and concatenates them into a string, it's probably not more
#     efficient than the looping solutions proposed, but it's more readable.
#
#  [1]: https://stackoverflow.com/a/15394738/328260
function in_array()
{
    local IFS="|"
    local value=$1 && shift

    [[ "${IFS}${*}${IFS}" =~ "${IFS}${value}${IFS}" ]]
}

find $ROOT_PATH/{src,base,programs,utils} -name '*.h' -or -name '*.cpp' 2>/dev/null |
    grep -vP $EXCLUDE |
    grep -v 'src/Storages/System/StorageSystemDashboards.cpp' |
    grep -vP $EXCLUDE_DOCS |
    xargs grep $@ -P '((class|struct|namespace|enum|if|for|while|else|throw|switch).*|\)(\s*const)?(\s*override)?\s*)\{$|\s$|^ {1,3}[^\* ]\S|\t|^\s*(if|else if|if constexpr|else if constexpr|for|while|catch|switch)\(|\( [^\s\\]|\S \)' |
# a curly brace not in a new line, but not for the case of C++11 init or agg. initialization | trailing whitespace | number of ws not a multiple of 4, but not in the case of comment continuation | missing whitespace after for/if/while... before opening brace | whitespaces inside braces
    grep -v -P '(//|:\s+\*|\$\(\()| \)"' && echo "{ should be a new line"
# single-line comment | continuation of a multiline comment | a typical piece of embedded shell code | something like ending of raw string literal

# Tabs
find $ROOT_PATH/{src,base,programs,utils} -name '*.h' -or -name '*.cpp' 2>/dev/null |
    grep -vP $EXCLUDE |
    xargs grep $@ -F $'\t' && echo '^ tabs are not allowed'

# // namespace comments are unneeded
result=$(find $ROOT_PATH/{src,base,programs,utils} -name '*.h' -or -name '*.cpp' 2>/dev/null |
    grep -vP $EXCLUDE |
    xargs grep $@ -P '}\s*//+\s*namespace\s*' 2>/dev/null)

if [ -n "$result" ]; then
    echo "$result"
    echo "^ Found unnecessary namespace comments"
fi

# Broken symlinks
find -L $ROOT_PATH -type l 2>/dev/null | grep -v contrib && echo "^ Broken symlinks found"

# Duplicated or incorrect setting declarations
bash $ROOT_PATH/ci/jobs/scripts/check_style/check-settings-style

# Unused/Undefined/Duplicates ErrorCodes/ProfileEvents/CurrentMetrics
declare -A EXTERN_TYPES
EXTERN_TYPES[ErrorCodes]=int
EXTERN_TYPES[ProfileEvents]=Event
EXTERN_TYPES[CurrentMetrics]=Metric

EXTERN_TYPES_EXCLUDES=(
    ProfileEvents::global_counters
    ProfileEvents::Event
    ProfileEvents::Count
    ProfileEvents::Counters
    ProfileEvents::end
    ProfileEvents::increment
    ProfileEvents::incrementForLogMessage
    ProfileEvents::incrementLoggerElapsedNanoseconds
    ProfileEvents::getName
    ProfileEvents::Timer
    ProfileEvents::Type
    ProfileEvents::TypeEnum
    ProfileEvents::ValueType
    ProfileEvents::dumpToMapColumn
    ProfileEvents::getProfileEvents
    ProfileEvents::ThreadIdToCountersSnapshot
    ProfileEvents::LOCAL_NAME
    ProfileEvents::keeper_profile_events
    ProfileEvents::CountersIncrement
    ProfileEvents::size
    ProfileEvents::checkCPUOverload

    CurrentMetrics::add
    CurrentMetrics::sub
    CurrentMetrics::get
    CurrentMetrics::getDocumentation
    CurrentMetrics::getName
    CurrentMetrics::set
    CurrentMetrics::end
    CurrentMetrics::Increment
    CurrentMetrics::Metric
    CurrentMetrics::values
    CurrentMetrics::Value
    CurrentMetrics::keeper_metrics
    CurrentMetrics::size

    ErrorCodes::ErrorCode
    ErrorCodes::getName
    ErrorCodes::increment
    ErrorCodes::end
    ErrorCodes::extendedMessage
    ErrorCodes::values
    ErrorCodes::values[i]
    ErrorCodes::getErrorCodeByName
    ErrorCodes::Value
)
for extern_type in ${!EXTERN_TYPES[@]}; do
    type_of_extern=${EXTERN_TYPES[$extern_type]}
    allowed_chars='[_A-Za-z]+'

    # Unused
    # NOTE: to fix automatically, replace echo with:
    # sed -i "/extern const $type_of_extern $val/d" $file
    find $ROOT_PATH/{src,base,programs,utils} -name '*.h' -or -name '*.cpp' | {
        # NOTE: the check is pretty dumb and distinguish only by the type_of_extern,
        # and this matches with zkutil::CreateMode
        grep -v -e 'src/Common/ZooKeeper/Types.h' -e 'src/Coordination/KeeperConstants.cpp'
    } | {
        grep -vP $EXCLUDE | xargs grep -l -P "extern const $type_of_extern $allowed_chars"
    } | while read file; do
        grep -P "extern const $type_of_extern $allowed_chars;" $file | sed -r -e "s/^.*?extern const $type_of_extern ($allowed_chars);.*?$/\1/" | while read val; do
            if ! grep -q "$extern_type::$val" $file; then
                # Excludes for SOFTWARE_EVENT/HARDWARE_EVENT/CACHE_EVENT in ThreadProfileEvents.cpp
                if [[ ! $extern_type::$val =~ ProfileEvents::Perf.* ]]; then
                    echo "$extern_type::$val is defined but not used in file $file"
                fi
            fi
        done
    done

    # Undefined
    # NOTE: to fix automatically, replace echo with:
    # ( grep -q -F 'namespace $extern_type' $file && \
    #   sed -i -r "0,/(\s*)extern const $type_of_extern [$allowed_chars]+/s//\1extern const $type_of_extern $val;\n&/" $file || \
    #     awk '{ print; if (ns == 1) { ns = 2 }; if (ns == 2) { ns = 0; print "namespace $extern_type\n{\n    extern const $type_of_extern '$val';\n}" } }; /namespace DB/ { ns = 1; };' < $file > ${file}.tmp && mv ${file}.tmp $file )
    find $ROOT_PATH/{src,base,programs,utils} -name '*.h' -or -name '*.cpp' | {
        grep -vP $EXCLUDE | xargs grep -l -P "$extern_type::$allowed_chars"
    } | while read file; do
        grep -P "$extern_type::$allowed_chars" $file | grep -P -v '^\s*//' | sed -r -e "s/^.*?$extern_type::($allowed_chars).*?$/\1/" | while read val; do
            if ! grep -q "extern const $type_of_extern $val" $file; then
                if ! in_array "$extern_type::$val" "${EXTERN_TYPES_EXCLUDES[@]}"; then
                    echo "$extern_type::$val is used in file $file but not defined"
                fi
            fi
        done
    done

    # Duplicates
    find $ROOT_PATH/{src,base,programs,utils} -name '*.h' -or -name '*.cpp' | {
        grep -vP $EXCLUDE | xargs grep -l -P "$extern_type::$allowed_chars"
    } | while read file; do
        grep -P "extern const $type_of_extern $allowed_chars;" $file | sort | uniq -c | grep -v -P ' +1 ' && echo "Duplicate $extern_type in file $file"
    done
done

# Three or more consecutive empty lines
find $ROOT_PATH/{src,base,programs,utils} -name '*.h' -or -name '*.cpp' |
    grep -vP $EXCLUDE |
    while read file; do awk '/^$/ { ++i; if (i > 2) { print "More than two consecutive empty lines in file '$file'" } } /./ { i = 0 }' $file; done

# Check that every header file has #pragma once in first line
find $ROOT_PATH/{src,programs,utils} -name '*.h' |
    grep -vP $EXCLUDE |
    while read file; do [[ $(head -n1 $file) != '#pragma once' ]] && echo "File $file must have '#pragma once' in first line"; done

# Too many exclamation marks
find $ROOT_PATH/{src,base,programs,utils} -name '*.h' -or -name '*.cpp' |
    grep -vP $EXCLUDE |
    xargs grep -F '!!!' | grep -P '.' && echo "Too many exclamation marks (looks dirty, unconfident)."

# Exclamation mark in a message
find $ROOT_PATH/{src,base,programs,utils} -name '*.h' -or -name '*.cpp' |
    grep -vP $EXCLUDE |
    xargs grep -F '!",' | grep -P '.' && echo "No need for an exclamation mark (looks dirty, unconfident)."

# Trailing whitespaces
find $ROOT_PATH/{src,base,programs,utils} -name '*.h' -or -name '*.cpp' |
    grep -vP $EXCLUDE |
    xargs grep -n -P ' $' | grep -n -P '.' && echo "^ Trailing whitespaces."

# Forbid stringstream because it's easy to use them incorrectly and hard to debug possible issues
find $ROOT_PATH/{src,programs,utils} -name '*.h' -or -name '*.cpp' |
    grep -vP $EXCLUDE |
    xargs grep -P 'std::[io]?stringstream' | grep -v "STYLE_CHECK_ALLOW_STD_STRING_STREAM" && echo "Use WriteBufferFromOwnString or ReadBufferFromString instead of std::stringstream"

# Forbid std::cerr/std::cout in src (fine in programs/utils)
std_cerr_cout_excludes=(
    /examples/
    /tests/
    _fuzzer
    # OK
    base/base/ask.cpp
    src/Common/ProgressIndication.cpp
    src/Common/ProgressTable.cpp
    # only under #ifdef DBMS_HASH_MAP_DEBUG_RESIZES, that is used only in tests
    src/Common/HashTable/HashTable.h
    # SensitiveDataMasker::printStats()
    src/Common/SensitiveDataMasker.cpp
    # StreamStatistics::print()
    src/Compression/LZ4_decompress_faster.cpp
    # ContextSharedPart with subsequent std::terminate()
    src/Interpreters/Context.cpp
    # IProcessor::dump()
    src/Processors/IProcessor.cpp
    src/Client/ClientApplicationBase.cpp
    src/Client/ClientBase.cpp
    src/Common/ProgressIndication.h
    src/Client/LineReader.h
    src/Client/LineReader.cpp
    src/Client/ReplxxLineReader.h
    src/Client/QueryFuzzer.cpp
    src/Client/Suggest.cpp
    src/Client/ClientBase.h
    src/Client/LineReader.h
    src/Client/ReplxxLineReader.h
    src/Bridge/IBridge.cpp
    src/Daemon/BaseDaemon.cpp
    src/Loggers/Loggers.cpp
    src/Common/GWPAsan.cpp
    src/Common/ProgressIndication.h
    src/IO/Ask.cpp
)
sources_with_std_cerr_cout=( $(
    find $ROOT_PATH/{src,base} -name '*.h' -or -name '*.cpp' | \
        grep -vP $EXCLUDE | \
        grep -F -v $(printf -- "-e %s " "${std_cerr_cout_excludes[@]}") | \
        xargs grep -F --with-filename -e std::cerr -e std::cout | cut -d: -f1 | sort -u
) )
# Exclude comments
for src in "${sources_with_std_cerr_cout[@]}"; do
    # suppress stderr, since it may contain warning for #pragma once in headers
    if gcc -fpreprocessed -dD -E "$src" 2>/dev/null | grep -F -q -e std::cerr -e std::cout; then
        echo "$src: uses std::cerr/std::cout"
    fi
done

expect_tests=( $(find $ROOT_PATH/tests/queries -name '*.expect') )
for test_case in "${expect_tests[@]}"; do
    pattern="^exp_internal -f \$CLICKHOUSE_TMP/\$basename.debuglog 0$"
    grep -q "$pattern" "$test_case" || echo "Missing '$pattern' in '$test_case'"

    if grep -q "^spawn.*CLICKHOUSE_CLIENT_BINARY$" "$test_case"; then
        pattern="^spawn.*CLICKHOUSE_CLIENT_BINARY.*--history_file$"
        grep -q "$pattern" "$test_case" || echo "Missing '$pattern' in '$test_case'"
    fi

    # Otherwise expect_after/expect_before will not bail without stdin attached
    # (and actually this is a hack anyway, correct way is to use $any_spawn_id)
    pattern="-i \$any_spawn_id timeout"
    grep -q -- "$pattern" "$test_case" || echo "Missing '$pattern' in '$test_case'"
    pattern="-i \$any_spawn_id eof"
    grep -q -- "$pattern" "$test_case" || echo "Missing '$pattern' in '$test_case'"
done

# Forbid non-unique error codes
if [[ "$(grep -Po "M\([0-9]*," $ROOT_PATH/src/Common/ErrorCodes.cpp | wc -l)" != "$(grep -Po "M\([0-9]*," $ROOT_PATH/src/Common/ErrorCodes.cpp | sort | uniq | wc -l)" ]]
then
    echo "ErrorCodes.cpp contains non-unique error codes"
fi

# Check that there is no system-wide libraries/headers in use.
#
# NOTE: it is better to override find_path/find_library in cmake, but right now
# it is not possible, see [1] for the reference.
#
#   [1]: git grep --recurse-submodules -e find_library -e find_path contrib
if git grep -e find_path -e find_library -- :**CMakeLists.txt; then
    echo "There is find_path/find_library usage. ClickHouse should use everything bundled. Consider adding one more contrib module."
fi

# Forbid std::filesystem::is_symlink and std::filesystem::read_symlink, because it's easy to use them incorrectly
find $ROOT_PATH/{src,programs,utils} -name '*.h' -or -name '*.cpp' |
    grep -vP $EXCLUDE |
    xargs grep -P '::(is|read)_symlink' | grep -v "STYLE_CHECK_ALLOW_STD_FS_SYMLINK" && echo "Use DB::FS::isSymlink and DB::FS::readSymlink instead"

# Forbid __builtin_unreachable(), because it's hard to debug when it becomes reachable
find $ROOT_PATH/{src,programs,utils} -name '*.h' -or -name '*.cpp' |
    grep -vP $EXCLUDE |
    xargs grep -P '__builtin_unreachable' && echo "Use UNREACHABLE() from defines.h instead"

# Forbid mt19937() and random_device() which are outdated and slow
find $ROOT_PATH/{src,programs,utils} -name '*.h' -or -name '*.cpp' |
    grep -vP $EXCLUDE |
    xargs grep -P '(std::mt19937|std::mersenne_twister_engine|std::random_device)' && echo "Use pcg64_fast (from pcg_random.h) and randomSeed (from Common/randomSeed.h) instead"

# Require checking return value of close(),
# since it can hide fd misuse and break other places.
find $ROOT_PATH/{src,programs,utils} -name '*.h' -or -name '*.cpp' |
    grep -vP $EXCLUDE |
    xargs grep -e ' close(.*fd' -e ' ::close(' | grep -v = && echo "Return value of close() should be checked"

# A small typo can lead to debug code in release builds, see https://github.com/ClickHouse/ClickHouse/pull/47647
find $ROOT_PATH/{src,programs,utils} -name '*.h' -or -name '*.cpp' | xargs grep -l -F '#ifdef NDEBUG' | xargs -I@FILE awk '/#ifdef NDEBUG/ { inside = 1; dirty = 1 } /#endif/ { if (inside && dirty) { print "File @FILE has suspicious #ifdef NDEBUG, possibly confused with #ifndef NDEBUG" }; inside = 0 } /#else/ { dirty = 0 }' @FILE

# If a user is doing dynamic or typeid cast with a pointer, and immediately dereferencing it, it is unsafe.
find $ROOT_PATH/{src,programs,utils} -name '*.h' -or -name '*.cpp' | xargs grep --line-number -P '(dynamic|typeid)_cast<[^>]+\*>\([^\(\)]+\)->' | grep -P '.' && echo "It's suspicious when you are doing a dynamic_cast or typeid_cast with a pointer and immediately dereferencing it. Use references instead of pointers or check a pointer to nullptr."

# Check for bad punctuation: whitespace before comma.
find $ROOT_PATH/{src,programs,utils} -name '*.h' -or -name '*.cpp' | xargs grep -P --line-number '\w ,' | grep -v 'bad punctuation is ok here' && echo "^ There is bad punctuation: whitespace before comma. You should write it like this: 'Hello, world!'"

# Check usage of std::regex which is too bloated and slow.
find $ROOT_PATH/{src,programs,utils} -name '*.h' -or -name '*.cpp' | xargs grep -P --line-number 'std::regex' | grep -P '.' && echo "^ Please use re2 instead of std::regex"

# Cyrillic characters hiding inside Latin.
find $ROOT_PATH/{src,programs,utils} -name '*.h' -or -name '*.cpp' | grep -v StorageSystemContributors.generated.cpp | xargs grep -P --line-number '[a-zA-Z][а-яА-ЯёЁ]|[а-яА-ЯёЁ][a-zA-Z]' && echo "^ Cyrillic characters found in unexpected place."

# Orphaned header files.
join -v1 <(find $ROOT_PATH/{src,programs,utils} -name '*.h' -printf '%f\n' | sort | uniq) <(find $ROOT_PATH/{src,programs,utils,tests/lexer} -name '*.cpp' -or -name '*.c' -or -name '*.h' -or -name '*.S' | xargs grep --no-filename -o -P '[\w-]+\.h' | sort | uniq) |
    grep . && echo '^ Found orphan header files.'

# Don't allow dynamic compiler check with CMake, because we are using hermetic, reproducible, cross-compiled, static (TLDR, good) builds.
ls -1d $ROOT_PATH/contrib/*-cmake | xargs -I@ find @ -name 'CMakeLists.txt' -or -name '*.cmake' | xargs grep --with-filename -i -P 'check_c_compiler_flag|check_cxx_compiler_flag|check_c_source_compiles|check_cxx_source_compiles|check_include_file|check_symbol_exists|cmake_push_check_state|cmake_pop_check_state|find_package|CMAKE_REQUIRED_FLAGS|CheckIncludeFile|CheckCCompilerFlag|CheckCXXCompilerFlag|CheckCSourceCompiles|CheckCXXSourceCompiles|CheckCSymbolExists|CheckCXXSymbolExists' | grep -v Rust && echo "^ It's not allowed to have dynamic compiler checks with CMake."

# Wrong spelling of abbreviations, e.g. SQL is right, Sql is wrong. XMLHttpRequest is very wrong.
find $ROOT_PATH/{src,base,programs,utils} -name '*.h' -or -name '*.cpp' |
    grep -vP $EXCLUDE |
<<<<<<< HEAD
    xargs grep -P 'Sql|Html|Xml|Cpu|Tcp|Udp|Http|Db|Json|Yaml' | grep -v -P 'RabbitMQ|Azure|Aws|aws|Avro|IO/S3|IcebergWrites' &&
=======
    xargs grep -P 'Sql|Html|Xml|Cpu|Tcp|Udp|Http|Db|Json|Yaml' | grep -v -P 'RabbitMQ|Azure|Aws|aws|Avro|IO/S3|ai::JsonValue' &&
>>>>>>> 67fc087e
    echo "Abbreviations such as SQL, XML, HTTP, should be in all caps. For example, SQL is right, Sql is wrong. XMLHttpRequest is very wrong."

find $ROOT_PATH/{src,base,programs,utils} -name '*.h' -or -name '*.cpp' |
    grep -vP $EXCLUDE |
    xargs grep -F -i 'ErrorCodes::LOGICAL_ERROR, "Logical error:' &&
    echo "If an exception has LOGICAL_ERROR code, there is no need to include the text 'Logical error' in the exception message, because then the phrase 'Logical error' will be printed twice."

PATTERN="allow_";
DIFF=$(comm -3 <(grep -o "\b$PATTERN\w*\b" $ROOT_PATH/src/Core/Settings.cpp | sort -u) <(grep -o -h "\b$PATTERN\w*\b" $ROOT_PATH/src/Databases/enableAllExperimentalSettings.cpp $ROOT_PATH/ci/jobs/scripts/check_style/experimental_settings_ignore.txt | sort -u));
[ -n "$DIFF" ] && echo "$DIFF" && echo "^^ Detected 'allow_*' settings that might need to be included in src/Databases/enableAllExperimentalSettings.cpp" && echo "Alternatively, consider adding an exception to ci/jobs/scripts/check_style/experimental_settings_ignore.txt"

# Don't allow the direct inclusion of magic_enum.hpp and instead point to base/EnumReflection.h
find $ROOT_PATH/{src,base,programs,utils} -name '*.cpp' -or -name '*.h' | xargs grep -l "magic_enum.hpp" | grep -v EnumReflection.h | while read -r line;
do
    echo "Found the inclusion of magic_enum.hpp in '${line}'. Please use <base/EnumReflection.h> instead"
done

# Currently fmt::format is faster both at compile and runtime
find $ROOT_PATH/{src,base,programs,utils} -name '*.h' -or -name '*.cpp' | grep -vP $EXCLUDE | xargs grep -l "std::format" | while read -r file;
do
    echo "Found the usage of std::format in '${file}'. Please use fmt::format instead"
done

# Forbid using quotes for includes (except for autogenerated files)
QUOTE_EXCLUSIONS=(
    --exclude "$ROOT_PATH/utils/memcpy-bench/glibc/*"
)
find $ROOT_PATH/{src,programs,utils} -name '*.h' -or -name '*.cpp' | \
  xargs grep -P '#include[\s]*(").*(")' "${QUOTE_EXCLUSIONS[@]}" | \
  grep -v -F -e \"config.h\" -e \"config_tools.h\" -e \"SQLGrammar.pb.h\" -e \"out.pb.h\" -e \"clickhouse_grpc.grpc.pb.h\" -e \"delta_kernel_ffi.hpp\" | \
  xargs -i echo "Found include with quotes in '{}'. Please use <> instead"

# Context.h (and a few similar headers) is included in many parts of the
# codebase, so any modifications to it trigger a large-scale recompilation.
# Therefore, it is crucial to avoid unnecessary inclusion of Context.h in
# headers.
#
# In most cases, we can include Context_fwd.h instead, as we usually do not
# need the full definition of the Context structure in headers - only declaration.
CONTEXT_H_EXCLUDES=(
    # For now we have few exceptions (somewhere due to templated code, in other
    # places just because for now it does not worth it, i.e. the header is not
    # too generic):
    --exclude "$ROOT_PATH/src/BridgeHelper/XDBCBridgeHelper.h"
    --exclude "$ROOT_PATH/src/Interpreters/AddDefaultDatabaseVisitor.h"
    --exclude "$ROOT_PATH/src/TableFunctions/ITableFunctionCluster.h"
    --exclude "$ROOT_PATH/src/Core/PostgreSQLProtocol.h"
    --exclude "$ROOT_PATH/src/Client/ClientBase.h"
    --exclude "$ROOT_PATH/src/Common/tests/gtest_global_context.h"
    --exclude "$ROOT_PATH/src/Analyzer/InDepthQueryTreeVisitor.h"

    # For functions we allow it for regular functions (due to lots of
    # templates), but forbid it in interface (IFunction) part.
    --exclude "$ROOT_PATH/src/Functions/*"
    --include "$ROOT_PATH/src/Functions/IFunction*"
)
find $ROOT_PATH/src -name '*.h' -print0 | xargs -0 grep -P '#include[\s]*(<|")Interpreters/Context.h(>|")' "${CONTEXT_H_EXCLUDES[@]}" | \
    grep . && echo '^ Too broad Context.h usage. Consider using Context_fwd.h and Context.h out from .h into .cpp'

exit 0<|MERGE_RESOLUTION|>--- conflicted
+++ resolved
@@ -324,11 +324,7 @@
 # Wrong spelling of abbreviations, e.g. SQL is right, Sql is wrong. XMLHttpRequest is very wrong.
 find $ROOT_PATH/{src,base,programs,utils} -name '*.h' -or -name '*.cpp' |
     grep -vP $EXCLUDE |
-<<<<<<< HEAD
-    xargs grep -P 'Sql|Html|Xml|Cpu|Tcp|Udp|Http|Db|Json|Yaml' | grep -v -P 'RabbitMQ|Azure|Aws|aws|Avro|IO/S3|IcebergWrites' &&
-=======
-    xargs grep -P 'Sql|Html|Xml|Cpu|Tcp|Udp|Http|Db|Json|Yaml' | grep -v -P 'RabbitMQ|Azure|Aws|aws|Avro|IO/S3|ai::JsonValue' &&
->>>>>>> 67fc087e
+    xargs grep -P 'Sql|Html|Xml|Cpu|Tcp|Udp|Http|Db|Json|Yaml' | grep -v -P 'RabbitMQ|Azure|Aws|aws|Avro|IO/S3|ai::JsonValue|IcebergWrites' &&
     echo "Abbreviations such as SQL, XML, HTTP, should be in all caps. For example, SQL is right, Sql is wrong. XMLHttpRequest is very wrong."
 
 find $ROOT_PATH/{src,base,programs,utils} -name '*.h' -or -name '*.cpp' |
