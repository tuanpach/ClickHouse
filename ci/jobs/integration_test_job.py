import argparse
import os
import subprocess
import time
from pathlib import Path
from typing import List, Tuple

from ci.jobs.scripts.find_tests import Targeting
from ci.jobs.scripts.integration_tests_configs import IMAGES_ENV, get_optimal_test_batch
from ci.praktika.info import Info
from ci.praktika.result import Result
from ci.praktika.utils import Shell, Utils

repo_dir = Utils.cwd()
temp_path = f"{repo_dir}/ci/tmp"
MAX_FAILS_BEFORE_DROP = 5
OOM_IN_DMESG_TEST_NAME = "OOM in dmesg"
ncpu = Utils.cpu_count()
mem_gb = round(Utils.physical_memory() // (1024**3), 1)
MAX_CPUS_PER_WORKER = 4
MAX_MEM_PER_WORKER = 7


def _start_docker_in_docker():
    with open("./ci/tmp/docker-in-docker.log", "w") as log_file:
        dockerd_proc = subprocess.Popen(
            "./ci/jobs/scripts/docker_in_docker.sh",
            stdout=log_file,
            stderr=subprocess.STDOUT,
        )
    retries = 20
    for i in range(retries):
        if Shell.check("docker info > /dev/null", verbose=True):
            break
        if i == retries - 1:
            raise RuntimeError(
                f"Docker daemon didn't responded after {retries} attempts"
            )
        time.sleep(2)
    print(f"Started docker-in-docker asynchronously with PID {dockerd_proc.pid}")


def parse_args():
    parser = argparse.ArgumentParser(description="ClickHouse Build Job")
    parser.add_argument("--options", help="Job parameters: ...")
    parser.add_argument(
        "--test",
        help="Optional. Test name patterns (space-separated)",
        default=[],
        nargs="+",
        action="extend",
    )
    parser.add_argument(
        "--count",
        help="Optional. Number of times to repeat each test",
        default=None,
        type=int,
    )
    parser.add_argument(
        "--debug",
        help="Optional. Open python debug console on exception",
        default=False,
        action="store_true",
    )
    parser.add_argument(
        "--path",
        help="Optional. Path to custom clickhouse binary",
        type=str,
        default="",
    )
    parser.add_argument(
        "--path_1",
        help="Optional. Path to custom server config",
        type=str,
        default="",
    )
    parser.add_argument(
        "--workers",
        help="Optional. Number of parallel workers for pytest",
        default=None,
        type=int,
    )
    return parser.parse_args()


FLAKY_CHECK_TEST_REPEAT_COUNT = 3
FLAKY_CHECK_MODULE_REPEAT_COUNT = 2


def get_parallel_sequential_tests_to_run(
    batch_num: int, total_batches: int, args_test: List[str], workers: int
) -> Tuple[List[str], List[str]]:
    if args_test:
        batch_num = 1
        total_batches = 1

    test_files = [
        str(p.relative_to("./tests/integration/"))
        for p in Path("./tests/integration/").glob("test_*/test*.py")
    ]

    assert len(test_files) > 100

    parallel_test_modules, sequential_test_modules = get_optimal_test_batch(
        test_files, total_batches, batch_num, workers
    )
    if not args_test:
        return parallel_test_modules, sequential_test_modules

    # there are following possible values for args.test:
    # 1) test suit (e.g. test_directory or test_directory/)
    # 2) test module (e.g. test_directory/test_module or test_directory/test_module.py)
    # 3) test case (e.g. test_directory/test_module.py::test_case or test_directory/test_module::test_case[test_param])
    def test_match(test_file: str, test_arg: str) -> bool:
        if "/" not in test_arg:
            return f"{test_arg}/" in test_file
        if test_arg.endswith(".py"):
            return test_file == test_arg
        test_arg = test_arg.split("::", maxsplit=1)[0]
        return test_file.removesuffix(".py") == test_arg.removesuffix(".py")

    parallel_tests = []
    sequential_tests = []
    for test_arg in args_test:
        matched = False
        for test_file in parallel_test_modules:
            if test_match(test_file, test_arg):
                parallel_tests.append(test_arg)
                matched = True
        for test_file in sequential_test_modules:
            if test_match(test_file, test_arg):
                sequential_tests.append(test_arg)
                matched = True
        assert matched, f"Test [{test_arg}] not found"

    return parallel_tests, sequential_tests


def main():
    sw = Utils.Stopwatch()
    info = Info()
    args = parse_args()
    job_params = args.options.split(",") if args.options else []
    job_params = [to.strip() for to in job_params]
    use_old_analyzer = False
    use_distributed_plan = False
    use_database_disk = False
    is_flaky_check = False
    is_bugfix_validation = False
    is_parallel = False
    is_sequential = False
    is_targeted_check = False
    java_path = Shell.get_output(
        "update-alternatives --config java | sed -n 's/.*(providing \/usr\/bin\/java): //p'",
        verbose=True,
    )
    repeat_option = ""
    if "bugfix" in info.job_name.lower():
        is_bugfix_validation = True

    batch_num, total_batches = 1, 1
    for to in job_params:
        if "/" in to:
            batch_num, total_batches = map(int, to.split("/"))
        elif any(build in to for build in ("amd_", "arm_")):
            build_type = to
        elif to == "old analyzer":
            use_old_analyzer = True
        elif to == "distributed plan":
            use_distributed_plan = True
        elif to == "db disk":
            use_database_disk = True
        elif to == "flaky":
            is_flaky_check = True
        elif to == "parallel":
            is_parallel = True
        elif to == "sequential":
            is_sequential = True
        elif "bugfix" in to.lower() or "validation" in to.lower():
            is_bugfix_validation = True
        elif "targeted" in to:
            is_targeted_check = True
        else:
            assert False, f"Unknown job option [{to}]"

    if args.count or is_flaky_check:
        repeat_option = (
            f"--count {args.count or FLAKY_CHECK_TEST_REPEAT_COUNT} --random-order"
        )
    elif is_targeted_check:
        repeat_option = f"--count 10 --random-order"

    if args.workers:
        workers = args.workers
    else:
        workers = min(ncpu // MAX_CPUS_PER_WORKER, mem_gb // MAX_MEM_PER_WORKER) or 1

    clickhouse_path = f"{Utils.cwd()}/ci/tmp/clickhouse"
    clickhouse_server_config_dir = f"{Utils.cwd()}/programs/server"
    if info.is_local_run:
        if args.path:
            clickhouse_path = args.path
        else:
            paths_to_check = [
                clickhouse_path,  # it's set for CI runs, but we need to check it
                f"{Utils.cwd()}/build/programs/clickhouse",
                f"{Utils.cwd()}/clickhouse",
            ]
            for path in paths_to_check:
                if Path(path).is_file():
                    clickhouse_path = path
                    break
            else:
                raise FileNotFoundError(
                    "Clickhouse binary not found in any of the paths: "
                    + ", ".join(paths_to_check)
                    + ". You can also specify path to binary via --path argument"
                )
        if args.path_1:
            clickhouse_server_config_dir = args.path_1
    assert Path(
        clickhouse_server_config_dir
    ), f"Clickhouse config dir does not exist [{clickhouse_server_config_dir}]"
    print(f"Using ClickHouse binary at [{clickhouse_path}]")

    changed_test_modules = []
    if is_bugfix_validation or is_flaky_check or is_targeted_check:
        if info.is_local_run:
            assert (
                args.test
            ), "--test must be provided for flaky or bugfix job flavor with local run"
        else:
            # TODO: reduce scope to modified test cases instead of entire modules
            changed_files = info.get_changed_files()
            for file in changed_files:
                if (
                    file.startswith("tests/integration/test")
                    and Path(file).name.startswith("test_")
                    and file.endswith(".py")
                    and Path(file).is_file()
                ):
                    changed_test_modules.append(file.removeprefix("tests/integration/"))

    if is_bugfix_validation:
        if Utils.is_arm():
            link_to_master_head_binary = "https://clickhouse-builds.s3.us-east-1.amazonaws.com/master/aarch64/clickhouse"
        else:
            link_to_master_head_binary = "https://clickhouse-builds.s3.us-east-1.amazonaws.com/master/amd64/clickhouse"
        if not info.is_local_run or not (Path(temp_path) / "clickhouse").exists():
            print(
                f"NOTE: Clickhouse binary will be downloaded to [{temp_path}] from [{link_to_master_head_binary}]"
            )
            if info.is_local_run:
                time.sleep(10)
            Shell.check(
                f"wget -nv -P {temp_path} {link_to_master_head_binary}",
                verbose=True,
                strict=True,
            )

    Shell.check(f"chmod +x {clickhouse_path}", verbose=True, strict=True)
    Shell.check(f"{clickhouse_path} --version", verbose=True, strict=True)

    targeted_tests = []
    if is_targeted_check:
        assert not args.test, "--test not supposed to be used for targeted check ???"
        targeter = Targeting(info=info)
        tests, results_with_info = targeter.get_all_relevant_tests_with_info(
            clickhouse_path
        )
        # no subtask level for integration tests - cannot add this info to the report now
        # results.append(results_with_info)
        if not tests:
            # early exit
            Result.create_from(
                status=Result.Status.SKIPPED,
                info="No failed tests found from previous runs",
            ).complete_job()

        # Parse test names from the query result
        for test_ in tests:
            if test_.strip():
                test_name = test_.strip()
                targeted_tests.append(
                    test_name.split("[")[0]
                )  # remove parametrization - does not work with test repeat with --count
        print(f"Parsed {len(targeted_tests)} test names: {targeted_tests}")

    if not Shell.check("docker info > /dev/null", verbose=True):
        _start_docker_in_docker()
    Shell.check("docker info > /dev/null", verbose=True, strict=True)

    parallel_test_modules, sequential_test_modules = (
        get_parallel_sequential_tests_to_run(
            batch_num,
            total_batches,
            args.test or targeted_tests or changed_test_modules,
            workers,
        )
    )

    if is_sequential:
        parallel_test_modules = []
        assert not is_parallel
    elif is_parallel:
        sequential_test_modules = []
        assert not is_sequential

    # Setup environment variables for tests
    for image_name, env_name in IMAGES_ENV.items():
        tag = info.docker_tag(image_name)
        if tag:
            print(f"Setting environment variable [{env_name}] to [{tag}]")
            os.environ[env_name] = tag
        else:
            assert False, f"No tag found for image [{image_name}]"

    test_env = {
        "CLICKHOUSE_TESTS_BASE_CONFIG_DIR": clickhouse_server_config_dir,
        "CLICKHOUSE_TESTS_SERVER_BIN_PATH": clickhouse_path,
        "CLICKHOUSE_BINARY": clickhouse_path,  # some test cases support alternative binary location
        "CLICKHOUSE_TESTS_CLIENT_BIN_PATH": clickhouse_path,
        "CLICKHOUSE_USE_OLD_ANALYZER": "1" if use_old_analyzer else "0",
        "CLICKHOUSE_USE_DISTRIBUTED_PLAN": "1" if use_distributed_plan else "0",
        "CLICKHOUSE_USE_DATABASE_DISK": "1" if use_database_disk else "0",
        "PYTEST_CLEANUP_CONTAINERS": "1",
        "JAVA_PATH": java_path,
    }
    test_results = []
    failed_tests_files = []

    has_error = False
    error_info = []

    module_repeat_cnt = 1
    if is_flaky_check:
        module_repeat_cnt = FLAKY_CHECK_MODULE_REPEAT_COUNT

    failed_test_cases = []

    if parallel_test_modules:
        for attempt in range(module_repeat_cnt):
            log_file = f"{temp_path}/pytest_parallel.log"
            test_result_parallel = Result.from_pytest_run(
<<<<<<< HEAD
                command=f"{' '.join(reversed(parallel_test_modules))} --report-log-exclude-logs-on-passed-tests -n {workers} --dist=loadfile --tb=short {repeat_option} --session-timeout=5400",
=======
                command=f"{' '.join(parallel_test_modules)} --report-log-exclude-logs-on-passed-tests -n {workers} --dist=loadfile --tb=short {repeat_option}",
>>>>>>> 48f55662
                cwd="./tests/integration/",
                env=test_env,
                pytest_report_file=f"{temp_path}/pytest_parallel.jsonl",
                logfile=log_file,
            )
            if is_flaky_check and not test_result_parallel.is_ok():
                print(
                    f"Flaky check: Test run fails after attempt [{attempt+1}/{module_repeat_cnt}] - break"
                )
                break
        test_results.extend(test_result_parallel.results)
        failed_test_cases.extend(
            [t.name for t in test_result_parallel.results if t.is_failure()]
        )
        if test_result_parallel.files:
            failed_tests_files.extend(test_result_parallel.files)
        if test_result_parallel.is_error():
            has_error = True
            error_info.append(test_result_parallel.info)

    fail_num = len([r for r in test_results if not r.is_ok()])
    if sequential_test_modules and fail_num < MAX_FAILS_BEFORE_DROP and not has_error:
        for attempt in range(module_repeat_cnt):
            log_file = f"{temp_path}/pytest_sequential.log"
            test_result_sequential = Result.from_pytest_run(
                command=f"{' '.join(sequential_test_modules)} --report-log-exclude-logs-on-passed-tests --tb=short {repeat_option} -n 1 --dist=loadfile --session-timeout=5400",
                env=test_env,
                cwd="./tests/integration/",
                pytest_report_file=f"{temp_path}/pytest_sequential.jsonl",
                logfile=log_file,
            )
            if is_flaky_check and not test_result_sequential.is_ok():
                print(
                    f"Flaky check: Test run fails after attempt [{attempt+1}/{module_repeat_cnt}] - break"
                )
                break
        test_results.extend(test_result_sequential.results)
        failed_test_cases.extend(
            [t.name for t in test_result_sequential.results if t.is_failure()]
        )
        if test_result_sequential.files:
            failed_tests_files.extend(test_result_sequential.files)
        if test_result_sequential.is_error():
            has_error = True
            error_info.append(test_result_sequential.info)

    # Collect logs before rerun
    files = []
    if not info.is_local_run:
        failed_suits = []
        # Collect docker compose configs used in tests
        config_files = [
            str(p)
            for p in Path("./tests/integration/").glob("test_*/_instances*/*/configs/")
        ]
        for test_result in test_results:
            if not test_result.is_ok() and ".py" in test_result.name:
                failed_suits.append(test_result.name.split("/")[0])
        failed_suits = list(set(failed_suits))
        for failed_suit in failed_suits:
            failed_tests_files.append(f"tests/integration/{failed_suit}")

        if failed_suits:
            files.append(
                Utils.compress_files_gz(failed_tests_files, f"{temp_path}/logs.tar.gz")
            )
            files.append(
                Utils.compress_files_gz(config_files, f"{temp_path}/configs.tar.gz")
            )
            if Path("./ci/tmp/docker-in-docker.log").exists():
                files.append("./ci/tmp/docker-in-docker.log")

    # Rerun failed tests if any to check if failure is reproducible
    if 0 < len(failed_test_cases) < 10 and not (
        is_flaky_check or is_bugfix_validation or is_targeted_check or info.is_local_run
    ):
        test_result_retries = Result.from_pytest_run(
            command=f"{' '.join(failed_test_cases)} --report-log-exclude-logs-on-passed-tests --tb=short -n 1 --dist=loadfile --session-timeout=1200",
            env=test_env,
            cwd="./tests/integration/",
            pytest_report_file=f"{temp_path}/pytest_retries.jsonl",
        )
        successful_retries = [t.name for t in test_result_retries.results if t.is_ok()]
        failed_retries = [t.name for t in test_result_retries.results if t.is_failure()]
        if successful_retries or failed_retries:
            for test_case in test_results:
                if test_case.name in successful_retries:
                    test_case.set_label(Result.Label.OK_ON_RETRY)
                elif test_case.name in failed_retries:
                    test_case.set_label(Result.Label.FAILED_ON_RETRY)

    # Remove iptables rule added in tests
    Shell.check("sudo iptables -D DOCKER-USER 1 ||:", verbose=True)

    if not info.is_local_run:
        print("Dumping dmesg")
        Shell.check("dmesg -T > dmesg.log", verbose=True, strict=True)
        failed_tests_files.append("dmesg.log")
        with open("dmesg.log", "rb") as dmesg:
            dmesg = dmesg.read()
            if (
                b"Out of memory: Killed process" in dmesg
                or b"oom_reaper: reaped process" in dmesg
                or b"oom-kill:constraint=CONSTRAINT_NONE" in dmesg
            ):
                test_results.append(
                    Result(
                        name=OOM_IN_DMESG_TEST_NAME, status=Result.StatusExtended.FAIL
                    )
                )

    R = Result.create_from(results=test_results, stopwatch=sw, files=files)

    if has_error:
        R.set_error().set_info("\n".join(error_info))

    if is_bugfix_validation:
        has_failure = False
        for r in R.results:
            # invert statuses
            r.set_label("xfail")
            if r.status == Result.StatusExtended.FAIL:
                r.status = Result.StatusExtended.OK
                has_failure = True
            elif r.status == Result.StatusExtended.OK:
                r.status = Result.StatusExtended.FAIL
        if not has_failure:
            print("Failed to reproduce the bug")
            R.set_failed()
            R.set_info("Failed to reproduce the bug")
        else:
            R.set_success()

    R.sort().complete_job()


if __name__ == "__main__":
    main()<|MERGE_RESOLUTION|>--- conflicted
+++ resolved
@@ -342,11 +342,7 @@
         for attempt in range(module_repeat_cnt):
             log_file = f"{temp_path}/pytest_parallel.log"
             test_result_parallel = Result.from_pytest_run(
-<<<<<<< HEAD
-                command=f"{' '.join(reversed(parallel_test_modules))} --report-log-exclude-logs-on-passed-tests -n {workers} --dist=loadfile --tb=short {repeat_option} --session-timeout=5400",
-=======
-                command=f"{' '.join(parallel_test_modules)} --report-log-exclude-logs-on-passed-tests -n {workers} --dist=loadfile --tb=short {repeat_option}",
->>>>>>> 48f55662
+                command=f"{' '.join(parallel_test_modules)} --report-log-exclude-logs-on-passed-tests -n {workers} --dist=loadfile --tb=short {repeat_option} --session-timeout=5400",
                 cwd="./tests/integration/",
                 env=test_env,
                 pytest_report_file=f"{temp_path}/pytest_parallel.jsonl",
