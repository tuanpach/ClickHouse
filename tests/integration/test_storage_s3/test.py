--- conflicted
+++ resolved
@@ -2678,36 +2678,6 @@
     )
 
     assert expected_count == int(
-<<<<<<< HEAD
-        node.query(f"SELECT count() FROM {cluster_function_new} SETTINGS cluster_function_process_archive_on_multiple_nodes = 1")
-    )
-
-
-def test_object_tags(started_cluster):
-    bucket = started_cluster.minio_bucket
-    instance = started_cluster.instances["dummy"]
-    table_name = f"test_object_tags_{uuid.uuid4()}"
-
-    instance.query(
-        f"insert into function s3('http://{started_cluster.minio_host}:{started_cluster.minio_port}/{bucket}/{table_name}.tsv', auto, 'x UInt64') select 1 SETTINGS s3_truncate_on_insert=1"
-    )
-
-    tags = Tags(for_object=True)
-    tags["Database"] = "ClickHouse"
-    tags["Team"] = "Core"
-    tags["Ping"] = "Pong"
-
-    started_cluster.minio_client.set_object_tags(bucket, f"{table_name}.tsv", tags)
-    read_tags = started_cluster.minio_client.get_object_tags(bucket, f"{table_name}.tsv")
-
-    assert read_tags == tags
-
-    res = instance.query(
-        f"select _tags, _file, _path, x from s3('http://{started_cluster.minio_host}:{started_cluster.minio_port}/{bucket}/{table_name}.tsv', auto, 'x UInt64')"
-    )
-
-    assert res == f"{tags}\t{table_name}.tsv\troot/{table_name}.tsv\t1\n"
-=======
         node.query(
             f"SELECT count() FROM {cluster_function_new} SETTINGS cluster_function_process_archive_on_multiple_nodes = 1"
         )
@@ -2951,4 +2921,29 @@
 PARTITION BY (b, c)
 """
     )
->>>>>>> 2729e307
+
+
+def test_object_tags(started_cluster):
+    bucket = started_cluster.minio_bucket
+    instance = started_cluster.instances["dummy"]
+    table_name = f"test_object_tags_{uuid.uuid4()}"
+
+    instance.query(
+        f"insert into function s3('http://{started_cluster.minio_host}:{started_cluster.minio_port}/{bucket}/{table_name}.tsv', auto, 'x UInt64') select 1 SETTINGS s3_truncate_on_insert=1"
+    )
+
+    tags = Tags(for_object=True)
+    tags["Database"] = "ClickHouse"
+    tags["Team"] = "Core"
+    tags["Ping"] = "Pong"
+
+    started_cluster.minio_client.set_object_tags(bucket, f"{table_name}.tsv", tags)
+    read_tags = started_cluster.minio_client.get_object_tags(bucket, f"{table_name}.tsv")
+
+    assert read_tags == tags
+
+    res = instance.query(
+        f"select _tags, _file, _path, x from s3('http://{started_cluster.minio_host}:{started_cluster.minio_port}/{bucket}/{table_name}.tsv', auto, 'x UInt64')"
+    )
+
+    assert res == f"{tags}\t{table_name}.tsv\troot/{table_name}.tsv\t1\n"