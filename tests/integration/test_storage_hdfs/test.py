--- conflicted
+++ resolved
@@ -257,22 +257,6 @@
     node1.query("drop table test_truncate")
 
 
-<<<<<<< HEAD
-def test_seekable_formats(started_cluster):
-    hdfs_api = started_cluster.hdfs_api
-
-    table_function = f"hdfs('hdfs://hdfs1:9000/parquet', 'Parquet', 'a Int32, b String')"
-    node1.query(f"insert into table function {table_function} SELECT number, randomString(1000) FROM numbers(5000000)")
-
-    result = node1.query(f"SELECT count() FROM {table_function}")
-    assert(int(result) == 5000000)
-
-    table_function = f"hdfs('hdfs://hdfs1:9000/orc', 'ORC', 'a Int32, b String')"
-    node1.query(f"insert into table function {table_function} SELECT number, randomString(1000) FROM numbers(5000000)")
-
-    result = node1.query(f"SELECT count() FROM {table_function}")
-    assert(int(result) == 5000000)
-=======
 def test_partition_by(started_cluster):
     hdfs_api = started_cluster.hdfs_api
 
@@ -299,7 +283,22 @@
     assert(result.strip() == "1\t3\t2")
     result = node1.query(f"select * from hdfs('hdfs://hdfs1:9000/test2_3', 'TSV', '{table_format}')")
     assert(result.strip() == "1\t2\t3")
->>>>>>> 59c8ed9b
+
+
+def test_seekable_formats(started_cluster):
+    hdfs_api = started_cluster.hdfs_api
+
+    table_function = f"hdfs('hdfs://hdfs1:9000/parquet', 'Parquet', 'a Int32, b String')"
+    node1.query(f"insert into table function {table_function} SELECT number, randomString(1000) FROM numbers(5000000)")
+
+    result = node1.query(f"SELECT count() FROM {table_function}")
+    assert(int(result) == 5000000)
+
+    table_function = f"hdfs('hdfs://hdfs1:9000/orc', 'ORC', 'a Int32, b String')"
+    node1.query(f"insert into table function {table_function} SELECT number, randomString(1000) FROM numbers(5000000)")
+
+    result = node1.query(f"SELECT count() FROM {table_function}")
+    assert(int(result) == 5000000)
 
 
 if __name__ == '__main__':
