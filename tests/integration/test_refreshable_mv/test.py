import logging
import time
from random import randint

import pytest

from helpers.cluster import ClickHouseCluster, QueryRuntimeException
from helpers.network import PartitionManager
from helpers.test_tools import assert_eq_with_retry, assert_logs_contain

cluster = ClickHouseCluster(__file__)

node1 = cluster.add_instance(
    "node1",
    main_configs=["configs/config.xml"],
    user_configs=["configs/users.xml"],
    with_zookeeper=True,
    with_minio=True,
    keeper_required_feature_flags=["multi_read", "create_if_not_exists"],
    macros={"shard": "shard1", "replica": "1"},
    stay_alive=True,
)
node2 = cluster.add_instance(
    "node2",
    main_configs=["configs/config.xml"],
    user_configs=["configs/users.xml"],
    with_zookeeper=True,
    keeper_required_feature_flags=["multi_read", "create_if_not_exists"],
    macros={"shard": "shard1", "replica": "2"},
)

reading_node = cluster.add_instance(
    "reading_node",
    main_configs=["configs/read_only.xml"],
    user_configs=["configs/users.xml"],
    with_zookeeper=True,
    keeper_required_feature_flags=["multi_read", "create_if_not_exists"],
    macros={"shard": "shard1", "replica": "3"},
)
nodes = [node1, node2]

test_idx = 0


@pytest.fixture(scope="module")
def started_cluster():
    try:
        cluster.start()
        yield cluster

    finally:
        cluster.shutdown()


@pytest.fixture
def cleanup():
    yield

    for node in nodes + [reading_node]:
        node.query("drop database if exists re sync;" "drop table if exists system.a;")

    global test_idx
    test_idx += 1


def test_refreshable_mv_in_replicated_db(started_cluster, cleanup):
    for node in nodes:
        # (Use different znode path for each test because even `drop database ... sync` doesn't seem
        # to guarantee that a new database can be immediately created with the same znode path:
        # https://github.com/ClickHouse/ClickHouse/issues/76418 )
        node.query(
            f"create database re engine = Replicated('/test/re_{test_idx}', 'shard1', '{{replica}}');"
        )

    # Table engine check.
    assert "BAD_ARGUMENTS" in node1.query_and_get_error(
        "create materialized view re.a refresh every 1 second (x Int64) engine Memory as select 1 as x"
    )

    # Basic refreshing.
    node1.query(
        "create materialized view re.a refresh every 1 second (x Int64) engine ReplicatedMergeTree order by x as select number*10 as x from numbers(2)"
    )
    node1.query("system sync database replica re")
    for node in nodes:
        node.query("system wait view re.a")
        assert node.query("select * from re.a order by all") == "0\n10\n"
        assert (
            node.query(
                "select database, view, last_success_time != 0, last_refresh_time != 0, last_refresh_replica in ('1','2'), exception from system.view_refreshes"
            )
            == "re\ta\t1\t1\t1\t\n"
        )

    # Append mode, with and without coordination.
    for coordinated in [True, False]:
        name = "append" if coordinated else "append_uncoordinated"
        refresh_settings = "" if coordinated else " settings all_replicas = 1"
        node2.query(
            f"create materialized view re.{name} refresh every 1 year{refresh_settings} append (x Int64) engine ReplicatedMergeTree order by x as select rand64() as x"
        )
        # Stop the clocks.
        for node in nodes:
            node.query(
                f"system test view re.{name} set fake time '2040-01-01 00:00:01'"
            )
        # Wait for quiescence.
        for node in nodes:
            # Wait twice to make sure we wait for a refresh that started after we adjusted the clock.
            # Otherwise another refresh may start right after (because clock moved far forward).
            node.query(
                f"system wait view re.{name};\
                system refresh view re.{name};\
                system wait view re.{name};"
            )
        for node in nodes:
            node.query(f"system sync replica re.{name};")
        rows_before = int(nodes[randint(0, 1)].query(f"select count() from re.{name}"))
        # Advance the clocks.
        for node in nodes:
            node.query(
                f"system test view re.{name} set fake time '2041-01-01 00:00:01'"
            )
        # Wait for refresh.
        for node in nodes:
            assert_eq_with_retry(
                node,
                f"select status, last_success_time from system.view_refreshes where view = '{name}'",
                "Scheduled\t2041-01-01 00:00:01",
            )
            node.query(f"system wait view re.{name}")
        # Check results.
        node = nodes[randint(0, 1)]
        node.query(f"system sync replica re.{name}")
        rows_after = int(node.query(f"select count() from re.{name}"))
        expected = 1 if coordinated else 2
        assert rows_after - rows_before == expected

    # Uncoordinated append to unreplicated table.
    node1.query(
        "create materialized view re.unreplicated_uncoordinated refresh every 1 second settings all_replicas = 1 append (x String) engine Memory as select 1 as x"
    )
    node2.query("system sync database replica re")
    for node in nodes:
        node.query("system wait view re.unreplicated_uncoordinated")
        assert (
            node.query("select distinct x from re.unreplicated_uncoordinated") == "1\n"
        )

    # Rename.
    node2.query(
        "create materialized view re.c refresh every 1 year (x Int64) engine ReplicatedMergeTree order by x empty as select rand() as x"
    )
    node1.query("system sync database replica re")
    node1.query("rename table re.c to re.d")
    node1.query(
        "alter table re.d modify query select number + sleepEachRow(1) as x from numbers(5) settings max_block_size = 1"
    )
    # Rename while refreshing.
    node1.query("system refresh view re.d")
    assert_eq_with_retry(
        node2,
        "select status from system.view_refreshes where view = 'd'",
        "RunningOnAnotherReplica",
    )
    node2.query("rename table re.d to re.e")
    node1.query("system wait view re.e")
    assert node1.query("select * from re.e order by x") == "0\n1\n2\n3\n4\n"

    # A view that will be stuck refreshing until dropped.
    node1.query(
        "create materialized view re.f refresh every 1 second (x Int64) engine ReplicatedMergeTree order by x as select sleepEachRow(1) as x from numbers(1000000) settings max_block_size = 1"
    )
    assert_eq_with_retry(
        node2,
        "select status in ('Running', 'RunningOnAnotherReplica') from system.view_refreshes where view = 'f'",
        "1",
    )

    # Locate coordination znodes.
    znode_exists_query = (
        lambda uuid: f"select count() from system.zookeeper where path = '/clickhouse/tables/{uuid}' and name = 'shard1'"
    )
    tables = []
    for row in node1.query(
        "select table, uuid from system.tables where database = 're'"
    ).split("\n")[:-1]:
        name, uuid = row.split("\t")
        print(f"found table {name} {uuid}")
        if name.startswith(".") or name.startswith("_tmp_replace_"):
            continue
        coordinated = not name.endswith("uncoordinated")
        tables.append((name, uuid, coordinated))
        znode_exists = nodes[randint(0, 1)].query(znode_exists_query(uuid)) == "1\n"
        assert coordinated == znode_exists
    assert sorted([name for (name, _, _) in tables]) == [
        "a",
        "append",
        "append_uncoordinated",
        "e",
        "f",
        "unreplicated_uncoordinated",
    ]

    # Drop all tables and check that coordination znodes were deleted.
    for name, uuid, coordinated in tables:
        sync = randint(0, 1) == 0
        nodes[randint(0, 1)].query(f"drop table re.{name}{' sync' if sync else ''}")
        # TODO: After https://github.com/ClickHouse/ClickHouse/issues/61065 is done (for MVs, not ReplicatedMergeTree), check the parent znode instead.
        if sync:
            assert_eq_with_retry(nodes[randint(0, 1)], znode_exists_query(uuid), "0\n")

    # A little stress test dropping MV while it's refreshing, hoping to hit various cases where the
    # drop happens while creating/exchanging/dropping the inner table.
    for i in range(20):
        maybe_empty = " empty" if randint(0, 2) == 0 else ""
        nodes[randint(0, 1)].query(
            f"create materialized view re.g refresh every 1 second (x Int64) engine ReplicatedMergeTree order by x{maybe_empty} as select 1 as x"
        )
        r = randint(0, 5)
        if r == 0:
            pass
        elif r == 1:
            time.sleep(randint(0, 100) / 1000)
        else:
            time.sleep(randint(900, 1100) / 1000)
        nodes[randint(0, 1)].query("drop table re.g")

    # Check that inner and temp tables were dropped.
    for node in nodes:
        assert node.query("show tables from re") == ""


def test_refreshable_mv_in_system_db(started_cluster, cleanup):
    node1.query(
        "create materialized view system.a refresh every 1 second (x Int64) engine Memory as select number+1 as x from numbers(2);"
        "system refresh view system.a;"
    )

    node1.restart_clickhouse()
    node1.query("system refresh view system.a")
    assert node1.query("select count(), sum(x) from system.a") == "2\t3\n"


def test_refreshable_mv_in_read_only_node(started_cluster, cleanup):
    # writable node
    node1.query(
        f"create database re engine = Replicated('/test/re_{test_idx}', 'shard1', '{{replica}}');"
    )

    # read_only node
    reading_node.query(
        f"create database re engine = Replicated('/test/re_{test_idx}', 'shard1', '{{replica}}');"
    )

    # disable view sync on writable node, see if there's RefreshTask on read_only node
    node1.query("system stop view sync")

    # clear text_log ensure all logs are related to this test
    reading_node.query("system flush logs;" "truncate table system.text_log;")

    # this MV will be replicated to read_only node
    node1.query(
        "create materialized view re.a refresh every 1 second (x Int64) engine ReplicatedMergeTree order by x as select number*10 as x from numbers(2)"
    )

    # refresh the view manually
    reading_node.query("system refresh view re.a")

    # slepp 3 seconds to make sure the view is refreshed
    reading_node.query("select sleep(3)")

    # check if there's RefreshTask on read_only node
    reading_node.query("system flush logs")
    assert (
        reading_node.query(
            "select count() from system.text_log where message like '%QUERY_IS_PROHIBITED%'"
        )
        == "0\n"
    )
    assert (
        reading_node.query(
            "select count() from system.view_refreshes where exception != ''"
        )
        == "0\n"
    )

    # start sync and chek refresh task works well on node1
    node1.query("system start view sync")
    node1.query("system refresh view re.a")
    assert_eq_with_retry(
        node1,
        "select * from re.a order by x",
        "0\n10\n",
    )
    assert_eq_with_retry(
        node1,
        "select count() from system.view_refreshes where exception = '' and last_refresh_replica = '1'",
        "1\n",
    )


def test_refreshable_mv_in_read_only_node_no_ddl(started_cluster, cleanup):
    node1.query(
        f"create database re engine = Replicated('/test/re_{test_idx}', 'shard1', '{{replica}}');"
    )

    reading_node.query(
        f"create database re engine = Replicated('/test/re_{test_idx}', 'shard1', '{{replica}}');"
    )

    reading_node.replace_in_config(
        "/etc/clickhouse-server/users.d/users.xml", "<allow_ddl>1", "<allow_ddl>0"
    )
    reading_node.query("SYSTEM RELOAD CONFIG")

    assert "DDL queries are prohibited" in reading_node.query_and_get_error(
        "create table foo (x Int64) engine = Null;"
    )

    node1.query(
        "create table re.foo (x Int64) engine = ReplicatedMergeTree order by x;"
    )

    node1.query("system stop view sync")

    # this MV will be replicated to read_only node
    node1.query(
        "create materialized view re.a refresh every 1 second (x Int64) engine ReplicatedMergeTree order by x as select number*10 as x from numbers(2)",
    )

    reading_node.query("system refresh view re.a")

    # slepp 3 seconds to make sure the view is refreshed
    reading_node.query("select sleep(3)")

    # check if there's RefreshTask on read_only node
    assert (
        reading_node.query(
            "select count() from system.view_refreshes where exception != ''"
        )
        == "0\n"
    )

    assert_eq_with_retry(
        reading_node,
        "select * from re.a order by x",
        "0\n10\n",
    )

    # for cleanup
    reading_node.replace_in_config(
        "/etc/clickhouse-server/users.d/users.xml", "<allow_ddl>0", "<allow_ddl>1"
    )
    reading_node.query("SYSTEM RELOAD CONFIG")


def test_refresh_vs_shutdown_smoke(started_cluster, cleanup):
    for node in nodes:
        node.query(
            f"create database re engine = Replicated('/test/re_{test_idx}', 'shard1', '{{replica}}');"
        )

    node1.stop_clickhouse()

    num_tables = 2

    for i in range(10):
        exec_id = node1.start_clickhouse()
        assert exec_id is not None

        if i == 0:
            node1.query("select '===test_refresh_vs_shutdown_smoke start==='")
            for j in range(num_tables):
                node1.query(
                    f"create materialized view re.a{j} refresh every 1 second (x Int64) engine ReplicatedMergeTree order by x as select number*10 as x from numbers(2)"
                )

        if randint(0, 1):
            for j in range(num_tables):
                if randint(0, 1):
                    node1.query(f"system refresh view re.a{j}")
        r = randint(0, 2)
        if r == 1:
            time.sleep(randint(0, 10) / 1000)
        elif r == 2:
            time.sleep(randint(0, 100) / 1000)

        node1.stop_clickhouse(stop_wait_sec=300)
        while True:
            exit_code = cluster.docker_client.api.exec_inspect(exec_id)["ExitCode"]
            if exit_code is not None:
                assert exit_code == 0
                break
            time.sleep(1)

    assert not node1.contains_in_log("view refreshes failed to stop", from_host=True)
    assert not node1.contains_in_log("Closed connections. But", from_host=True)
    assert not node1.contains_in_log("Will shutdown forcefully.", from_host=True)
    assert not node1.contains_in_log("##########", from_host=True)
    assert node1.contains_in_log(
        "===test_refresh_vs_shutdown_smoke start===", from_host=True
    )

    node1.start_clickhouse()


def test_pause(started_cluster, cleanup):
    for node in nodes:
        node.query(
            "create database re engine = Replicated('/test/re', 'shard1', '{replica}');"
        )
    node1.query(
        "create table re.src (x Int64) engine ReplicatedMergeTree order by x;"
        "insert into re.src values (1);"
    )
    node2.query(
        "system sync database replica re;"
        "system sync replica re.src;"
        "create materialized view re.a refresh every 1 second (x Int64) engine ReplicatedMergeTree order by x as select x from re.src;"
        "system wait view re.a"
    )
    assert node2.query("select * from re.a") == "1\n"
    node2.query("system stop replicated view re.a")
    node1.restart_clickhouse()  # just to guarantee that it notices the new znode
    try:
        node2.query("system wait view re.a")
    except QueryRuntimeException as ex:
        # If the node1.restart_clickhouse() interrupted a refresh, the error message (with substring
        # "cancelled") is written to keeper, then thrown by "system wait view". That's normal.
        assert "cancelled" in str(ex)
    node2.query("truncate table re.src;" "insert into re.src values (2);")
    time.sleep(3)
    assert node1.query("select * from re.a") == "1\n"
    node1.query("system start replicated view re.a")
    assert_eq_with_retry(
        node1,
        "select * from re.a",
        "2\n",
    )
    # Drop while paused.
    node1.query("system stop replicated view re.a")
    for node in nodes:
        node.query("drop database re sync")
<<<<<<< HEAD
=======

>>>>>>> bdae49ab

backup_id_counter = 0


def new_backup_destination():
    global backup_id_counter
    backup_id_counter += 1
    backup_name = f"backup{backup_id_counter}"

    return f"S3('http://minio1:9001/root/data/backups/{backup_name}', 'minio', 'ClickHouse_Minio_P@ssw0rd')"


def do_test_backup(to_table):
    for node in nodes:
        node.query(
            "create database re engine = Replicated('/test/re', 'shard1', '{replica}');"
        )

    target = "rmv"
    if to_table:
        node1.query(
            "create table re.tgt (x Int64) engine ReplicatedMergeTree order by x"
        )
        target = "tgt"

    node1.query(
        "create table re.src (x Int64) engine ReplicatedMergeTree order by x;"
        "insert into re.src values (1);"
    )
    node2.query(
        "system sync database replica re;"
        "system sync replica re.src;"
        f"create materialized view re.rmv refresh every 1 second {'TO re.tgt' if to_table else '(x Int64) engine ReplicatedMergeTree order by x'} as select x from re.src;"
        "system wait view re.rmv"
    )
    assert node2.query(f"select * from re.{target}") == "1\n"

    backup_destination = new_backup_destination()
    tables_exist_query = "SELECT count() FROM system.tables where database='re' AND name in ('src', 'rmv')"

    node1.query(
        f"BACKUP ALL EXCEPT DATABASE system ON CLUSTER 'default' TO {backup_destination};"
    )
    for node in nodes:
        node.query(
            "drop database re sync;"
            "drop database if exists re_broken_replicated_tables sync;"
        )
    assert node1.query(tables_exist_query) == "0\n"

    node1.query(f"RESTORE ALL ON CLUSTER 'default' FROM {backup_destination};")

    assert node1.query(tables_exist_query) == "2\n"
    assert node2.query(tables_exist_query) == "2\n"
    if not to_table:
        # Inner tables are not backed up, wait for first refresh.
        node1.query(f"SYSTEM WAIT VIEW re.{target}")
        node2.query(f"SYSTEM WAIT VIEW re.{target}")
    else:
        node1.query(f"SYSTEM SYNC REPLICA re.{target}")
        node2.query(f"SYSTEM SYNC REPLICA re.{target}")
    assert node1.query(f"SELECT * FROM re.{target}") == "1\n"
    assert node2.query(f"SELECT * FROM re.{target}") == "1\n"

    node1.query("insert into re.src values (2)")
    assert_eq_with_retry(
        node2,
        f"select * from re.{target} order by x",
        "1\n2\n",
    )


def test_backup_outer_table(started_cluster, cleanup):
    do_test_backup(True)


def test_backup_inner_table(started_cluster, cleanup):
    do_test_backup(False)


def test_adding_replica(started_cluster, cleanup):
    node1.query(
        "create database re engine = Replicated('/test/re', 'shard1', 'r1');"
        "create materialized view re.a refresh every 1 second (x Int64) engine ReplicatedMergeTree order by x as select number*10 as x from numbers(2);"
        "system wait view re.a"
    )
    assert node1.query("select * from re.a order by all") == "0\n10\n"
    assert (
        node1.query("select last_refresh_replica from system.view_refreshes") == "1\n"
    )

    r = node2.query(
        "create database re engine = Replicated('/test/re', 'shard1', 'r2');"
        "system sync database replica re"
    )
    assert node2.query("select * from re.a order by all") == "0\n10\n"

    node1.query("system stop view re.a")
    node2.query_with_retry(
        "select last_refresh_replica from system.view_refreshes",
        check_callback=lambda x: x == "2\n",
        sleep_time=1,
        retry_count=20,
    )


def test_replicated_db_startup_race(started_cluster, cleanup):
    for node in nodes:
        node.query(
            f"create database re engine = Replicated('/test/re_{test_idx}', 'shard1', '{{replica}}');"
        )
    node1.query(
        "create materialized view re.a refresh every 1 second (x Int64) engine ReplicatedMergeTree order by x as select number*10 as x from numbers(2);\
            system wait view re.a"
    )

    # Drop a database before it's loaded.
    # We stall DatabaseReplicated::startupDatabaseAsync task and expect the server to become responsive without waiting for it.
    node1.replace_in_config(
        "/etc/clickhouse-server/config.d/config.xml",
        "<database_replicated_startup_pause>false</database_replicated_startup_pause>",
        "<database_replicated_startup_pause>true</database_replicated_startup_pause>",
    )
    node1.restart_clickhouse()
    node1.replace_in_config(
        "/etc/clickhouse-server/config.d/config.xml",
        "<database_replicated_startup_pause>true</database_replicated_startup_pause>",
        "<database_replicated_startup_pause>false</database_replicated_startup_pause>",
    )
    drop_query_handle = node1.get_query_request(
        "drop database re sync"
    )  # this will get stuck until we unpause loading
    time.sleep(2)
    node1.query("system disable failpoint database_replicated_startup_pause")
    _, err = drop_query_handle.get_answer_and_error()
    assert err == ""<|MERGE_RESOLUTION|>--- conflicted
+++ resolved
@@ -442,10 +442,7 @@
     node1.query("system stop replicated view re.a")
     for node in nodes:
         node.query("drop database re sync")
-<<<<<<< HEAD
-=======
-
->>>>>>> bdae49ab
+
 
 backup_id_counter = 0
 
