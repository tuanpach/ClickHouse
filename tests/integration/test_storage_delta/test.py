import glob
import json
import logging
import os
import random
import string
import time
import uuid
from datetime import datetime

import delta
import pyarrow as pa
import pyarrow.parquet as pq
import pyspark
import pytest
from azure.storage.blob import BlobServiceClient
from delta import *
from deltalake.writer import write_deltalake
from minio.deleteobjects import DeleteObject
from pyspark.sql.functions import (
    current_timestamp,
    monotonically_increasing_id,
    row_number,
)
from pyspark.sql.types import (
    ArrayType,
    BooleanType,
    DateType,
    IntegerType,
    StringType,
    StructField,
    StructType,
    TimestampType,
)
from pyspark.sql.window import Window

import helpers.client
from helpers.cluster import ClickHouseCluster
from helpers.network import PartitionManager
from helpers.s3_tools import (
    AzureUploader,
    S3Uploader,
    get_file_contents,
    list_s3_objects,
    prepare_s3_bucket,
    upload_directory,
)
from helpers.test_tools import TSV
from helpers.mock_servers import start_mock_servers
from helpers.config_cluster import minio_access_key
from helpers.config_cluster import minio_secret_key

SCRIPT_DIR = os.path.dirname(os.path.realpath(__file__))
cluster = ClickHouseCluster(__file__, with_spark=True)


def get_spark():
    builder = (
        pyspark.sql.SparkSession.builder.appName("spark_test")
        .config("spark.sql.extensions", "io.delta.sql.DeltaSparkSessionExtension")
        .config(
            "spark.sql.catalog.spark_catalog",
            "org.apache.spark.sql.delta.catalog.DeltaCatalog",
        )
        .master("local")
    )

    return builder.master("local").getOrCreate()


def randomize_table_name(table_name, random_suffix_length=10):
    letters = string.ascii_letters + string.digits
    return f"{table_name}{''.join(random.choice(letters) for _ in range(random_suffix_length))}"


@pytest.fixture(scope="module")
def started_cluster():
    try:
        cluster.add_instance(
            "node1",
            main_configs=[
                "configs/config.d/named_collections.xml",
                "configs/config.d/filesystem_caches.xml",
                "configs/config.d/remote_servers.xml",
            ],
            user_configs=["configs/users.d/users.xml"],
            with_minio=True,
            with_azurite=True,
            stay_alive=True,
            with_zookeeper=True,
        )
        cluster.add_instance(
            "node2",
            main_configs=[
                "configs/config.d/named_collections.xml",
                "configs/config.d/remote_servers.xml",
            ],
            user_configs=["configs/users.d/users.xml"],
            with_minio=True,
            stay_alive=True,
            with_zookeeper=True,
            with_remote_database_disk=False,  # Disable `with_remote_database_disk` as in `test_replicated_database_and_unavailable_s3``, minIO rejects node2 connections
        )
        cluster.add_instance(
            "node_with_environment_credentials",
            with_minio=True,
            main_configs=[
                "configs/config.d/named_collections.xml",
                "configs/config.d/use_environment_credentials.xml",
            ],
            env_variables={
                "AWS_ACCESS_KEY_ID": minio_access_key,
                "AWS_SECRET_ACCESS_KEY": minio_secret_key,
            },
            with_remote_database_disk=False,
        )

        logging.info("Starting cluster...")
        cluster.start()

        cluster.default_s3_uploader = S3Uploader(
            cluster.minio_client, cluster.minio_bucket
        )

        cluster.minio_restricted_bucket = "{}-with-auth".format(cluster.minio_bucket)
        if cluster.minio_client.bucket_exists(cluster.minio_restricted_bucket):
            cluster.minio_client.remove_bucket(cluster.minio_restricted_bucket)

        cluster.minio_client.make_bucket(cluster.minio_restricted_bucket)

        cluster.azure_container_name = "mycontainer"
        cluster.blob_service_client = cluster.blob_service_client
        container_client = cluster.blob_service_client.create_container(
            cluster.azure_container_name
        )
        cluster.container_client = container_client
        cluster.default_azure_uploader = AzureUploader(
            cluster.blob_service_client, cluster.azure_container_name
        )

        cluster.spark_session = get_spark()

        yield cluster

    finally:
        cluster.shutdown()


def write_delta_from_file(spark, path, result_path, mode="overwrite"):
    spark.read.load(path).write.mode(mode).option("compression", "none").format(
        "delta"
    ).option("delta.columnMapping.mode", "name").save(result_path)


def write_delta_from_df(spark, df, result_path, mode="overwrite", partition_by=None):
    if partition_by is None:
        df.write.mode(mode).option("compression", "none").format("delta").option(
            "delta.columnMapping.mode", "name"
        ).save(result_path)
    else:
        df.write.mode(mode).option("compression", "none").format("delta").option(
            "delta.columnMapping.mode", "name"
        ).partitionBy("a").save(result_path)


def generate_data(spark, start, end):
    a = spark.range(start, end, 1).toDF("a")
    b = spark.range(start + 1, end + 1, 1).toDF("b")
    b = b.withColumn("b", b["b"].cast(StringType()))

    a = a.withColumn(
        "row_index", row_number().over(Window.orderBy(monotonically_increasing_id()))
    )
    b = b.withColumn(
        "row_index", row_number().over(Window.orderBy(monotonically_increasing_id()))
    )

    df = a.join(b, on=["row_index"]).drop("row_index")
    return df


def get_delta_metadata(delta_metadata_file):
    jsons = [json.loads(x) for x in delta_metadata_file.splitlines()]
    combined_json = {}
    for d in jsons:
        combined_json.update(d)
    return combined_json


def create_delta_table(
    storage_type,
    table_name,
    cluster,
    format="Parquet",
    table_function=False,
    allow_dynamic_metadata_for_data_lakes=False,
    run_on_cluster=False,
    use_delta_kernel=False,
    **kwargs,
):
    allow_dynamic_metadata_for_datalakes_suffix = (
        " SETTINGS allow_dynamic_metadata_for_data_lakes = 1"
        if allow_dynamic_metadata_for_data_lakes
        else ""
    )

    if storage_type == "s3":
        if "bucket" in kwargs:
            bucket = kwargs["bucket"]
        else:
            bucket = cluster.minio_bucket

        if run_on_cluster:
            assert table_function
            return (f"deltalakeS3Cluster('cluster_simple', s3, filename = '{table_name}/', format={format}, url = 'http://minio1:9001/{bucket}/')"
                    f"SETTINGS allow_experimental_delta_kernel_rs={use_delta_kernel}")
        else:
            if table_function:
                return (f"deltalakeS3(s3, filename = '{table_name}/', format={format}, url = 'http://minio1:9001/{bucket}/')"
                        f"SETTINGS allow_experimental_delta_kernel_rs={use_delta_kernel}")
            else:
                return (
                    f"""
                    DROP TABLE IF EXISTS {table_name};
                    CREATE TABLE {table_name}
                    ENGINE=DeltaLake(s3, filename = '{table_name}/', format={format}, url = 'http://minio1:9001/{bucket}/')
                    SETTINGS allow_experimental_delta_kernel_rs={use_delta_kernel}"""
                    + allow_dynamic_metadata_for_datalakes_suffix
                )

    elif storage_type == "azure":
        if run_on_cluster:
            assert table_function
            return f"""
                deltalakeAzureCluster('cluster_simple', azure, container = '{cluster.azure_container_name}', storage_account_url = '{cluster.env_variables["AZURITE_STORAGE_ACCOUNT_URL"]}', blob_path = '/{table_name}', format={format})
                SETTINGS allow_experimental_delta_kernel_rs={use_delta_kernel}
            """
        else:
            if table_function:
                return f"""
                    deltalakeAzure(azure, container = '{cluster.azure_container_name}', storage_account_url = '{cluster.env_variables["AZURITE_STORAGE_ACCOUNT_URL"]}', blob_path = '/{table_name}', format={format})
                    SETTINGS allow_experimental_delta_kernel_rs={use_delta_kernel}
                """
            else:
                return (
                    f"""
                    DROP TABLE IF EXISTS {table_name};
                    CREATE TABLE {table_name}
                    ENGINE=DeltaLakeAzure(azure, container = {cluster.azure_container_name}, storage_account_url = '{cluster.env_variables["AZURITE_STORAGE_ACCOUNT_URL"]}', blob_path = '/{table_name}', format={format})
                    SETTINGS allow_experimental_delta_kernel_rs={use_delta_kernel}"""
                    + allow_dynamic_metadata_for_datalakes_suffix
                )
    else:
        raise Exception(f"Unknown delta lake storage type: {storage_type}")


def default_upload_directory(
    started_cluster, storage_type, local_path, remote_path, **kwargs
):
    if storage_type == "s3":
        print(kwargs)
        return started_cluster.default_s3_uploader.upload_directory(
            local_path, remote_path, **kwargs
        )
    elif storage_type == "azure":
        return started_cluster.default_azure_uploader.upload_directory(
            local_path, remote_path, **kwargs
        )
    else:
        raise Exception(f"Unknown delta storage type: {storage_type}")


def create_initial_data_file(
    cluster, node, query, table_name, compression_method="none", node_name="node1"
):
    node.query(
        f"""
        INSERT INTO TABLE FUNCTION
            file('{table_name}.parquet')
        SETTINGS
            output_format_parquet_compression_method='{compression_method}',
            s3_truncate_on_insert=1 {query}
        FORMAT Parquet"""
    )
    user_files_path = os.path.join(
        SCRIPT_DIR, f"{cluster.instances_dir_name}/{node_name}/database/user_files"
    )
    result_path = f"{user_files_path}/{table_name}.parquet"
    return result_path


@pytest.mark.parametrize("use_delta_kernel, storage_type", [("1", "s3"), ("0", "s3"), ("0", "azure")])
def test_single_log_file(started_cluster, use_delta_kernel, storage_type):
    instance = started_cluster.instances["node1"]
    spark = started_cluster.spark_session
    TABLE_NAME = randomize_table_name("test_single_log_file")

    inserted_data = "SELECT number as a, toString(number + 1) as b FROM numbers(100)"
    parquet_data_path = create_initial_data_file(
        started_cluster, instance, inserted_data, TABLE_NAME
    )

    write_delta_from_file(spark, parquet_data_path, f"/{TABLE_NAME}")

    files = default_upload_directory(
        started_cluster,
        storage_type,
        f"/{TABLE_NAME}",
        "",
    )

    assert len(files) == 2  # 1 metadata files + 1 data file

    instance.query(create_delta_table(storage_type, TABLE_NAME, started_cluster, use_delta_kernel=use_delta_kernel))

    assert int(instance.query(f"SELECT count() FROM {TABLE_NAME}")) == 100
    assert instance.query(f"SELECT * FROM {TABLE_NAME}") == instance.query(
        inserted_data
    )

@pytest.mark.parametrize("use_delta_kernel, storage_type", [("1", "s3"), ("0", "s3"), ("0", "azure")])
def test_partition_by(started_cluster, use_delta_kernel, storage_type):
    instance = started_cluster.instances["node1"]
    spark = started_cluster.spark_session
    TABLE_NAME = randomize_table_name("test_partition_by")

    write_delta_from_df(
        spark,
        generate_data(spark, 0, 10),
        f"/{TABLE_NAME}",
        mode="overwrite",
        partition_by="a",
    )

    files = default_upload_directory(
        started_cluster,
        storage_type,
        f"/{TABLE_NAME}",
        "",
    )

    assert len(files) == 11  # 10 partitions and 1 metadata file

    instance.query(create_delta_table(storage_type, TABLE_NAME, started_cluster, use_delta_kernel=use_delta_kernel))
    assert int(instance.query(f"SELECT count() FROM {TABLE_NAME}")) == 10


@pytest.mark.parametrize("use_delta_kernel, storage_type", [("1", "s3"), ("0", "s3"), ("0", "azure")])
def test_checkpoint(started_cluster, use_delta_kernel, storage_type):
    instance = started_cluster.instances["node1"]
    spark = started_cluster.spark_session
    minio_client = started_cluster.minio_client
    bucket = started_cluster.minio_bucket
    TABLE_NAME = randomize_table_name("test_checkpoint")

    write_delta_from_df(
        spark,
        generate_data(spark, 0, 1),
        f"/{TABLE_NAME}",
        mode="overwrite",
    )
    for i in range(1, 25):
        write_delta_from_df(
            spark,
            generate_data(spark, i, i + 1),
            f"/{TABLE_NAME}",
            mode="append",
        )

    files = default_upload_directory(
        started_cluster,
        storage_type,
        f"/{TABLE_NAME}",
        "",
    )
    # 25 data files
    # 25 metadata files
    # 1 last_metadata file
    # 2 checkpoints
    assert len(files) == 25 * 2 + 3

    ok = False
    for file in files:
        if file.endswith("last_checkpoint"):
            ok = True
    assert ok

    instance.query(create_delta_table(storage_type, TABLE_NAME, started_cluster, use_delta_kernel = use_delta_kernel))
    assert (
        int(
            instance.query(
                f"SELECT count() FROM {TABLE_NAME} SETTINGS input_format_parquet_allow_missing_columns=1"
            )
        )
        == 25
    )

    table = DeltaTable.forPath(spark, f"/{TABLE_NAME}")
    table.delete("a < 10")
    files = default_upload_directory(
        started_cluster,
        storage_type,
        f"/{TABLE_NAME}",
        "",
    )
    assert int(instance.query(f"SELECT count() FROM {TABLE_NAME}")) == 15

    for i in range(0, 5):
        write_delta_from_df(
            spark,
            generate_data(spark, i, i + 1),
            f"/{TABLE_NAME}",
            mode="append",
        )
    # + 1 metadata files (for delete)
    # + 5 data files
    # + 5 metadata files
    # + 1 checkpoint file
    # + 1 ?
    files = default_upload_directory(
        started_cluster,
        storage_type,
        f"/{TABLE_NAME}",
        "",
    )
    assert len(files) == 53 + 1 + 5 * 2 + 1 + 1
    assert int(instance.query(f"SELECT count() FROM {TABLE_NAME}")) == 20

    assert (
        instance.query(f"SELECT * FROM {TABLE_NAME} ORDER BY 1").strip()
        == instance.query(
            "SELECT * FROM ("
            "SELECT number, toString(number + 1) FROM numbers(5) "
            "UNION ALL SELECT number, toString(number + 1) FROM numbers(10, 15) "
            ") ORDER BY 1"
        ).strip()
    )


@pytest.mark.parametrize("use_delta_kernel", ["1", "0"])
def test_multiple_log_files(started_cluster, use_delta_kernel):
    instance = started_cluster.instances["node1"]
    spark = started_cluster.spark_session
    minio_client = started_cluster.minio_client
    bucket = started_cluster.minio_bucket
    TABLE_NAME = randomize_table_name("test_multiple_log_files")

    write_delta_from_df(
        spark, generate_data(spark, 0, 100), f"/{TABLE_NAME}", mode="overwrite"
    )
    files = upload_directory(minio_client, bucket, f"/{TABLE_NAME}", "")
    assert len(files) == 2  # 1 metadata files + 1 data file

    s3_objects = list(
        minio_client.list_objects(bucket, f"{TABLE_NAME}/_delta_log/", recursive=True)
    )
    assert len(s3_objects) == 1

    instance.query(create_delta_table("s3", TABLE_NAME, started_cluster, use_delta_kernel = use_delta_kernel))
    assert int(instance.query(f"SELECT count() FROM {TABLE_NAME}")) == 100

    write_delta_from_df(
        spark, generate_data(spark, 100, 200), f"/{TABLE_NAME}", mode="append"
    )
    files = upload_directory(minio_client, bucket, f"/{TABLE_NAME}", "")
    assert len(files) == 4  # 2 metadata files + 2 data files

    s3_objects = list(
        minio_client.list_objects(bucket, f"{TABLE_NAME}/_delta_log/", recursive=True)
    )
    assert len(s3_objects) == 2

    assert int(instance.query(f"SELECT count() FROM {TABLE_NAME}")) == 200
    assert instance.query(f"SELECT * FROM {TABLE_NAME} ORDER BY 1") == instance.query(
        "SELECT number, toString(number + 1) FROM numbers(200)"
    )


@pytest.mark.parametrize("use_delta_kernel", ["1", "0"])
def test_metadata(started_cluster, use_delta_kernel):
    instance = started_cluster.instances["node1"]
    spark = started_cluster.spark_session
    minio_client = started_cluster.minio_client
    bucket = started_cluster.minio_bucket
    TABLE_NAME = randomize_table_name("test_metadata")

    parquet_data_path = create_initial_data_file(
        started_cluster,
        instance,
        "SELECT number, toString(number) FROM numbers(100)",
        TABLE_NAME,
    )

    write_delta_from_file(spark, parquet_data_path, f"/{TABLE_NAME}")
    upload_directory(minio_client, bucket, f"/{TABLE_NAME}", "")

    data = get_file_contents(
        minio_client,
        bucket,
        f"/{TABLE_NAME}/_delta_log/00000000000000000000.json",
    )
    delta_metadata = get_delta_metadata(data)

    stats = json.loads(delta_metadata["add"]["stats"])
    assert stats["numRecords"] == 100
    assert next(iter(stats["minValues"].values())) == 0
    assert next(iter(stats["maxValues"].values())) == 99

    instance.query(create_delta_table("s3", TABLE_NAME, started_cluster, use_delta_kernel = use_delta_kernel))
    assert int(instance.query(f"SELECT count() FROM {TABLE_NAME}")) == 100


@pytest.mark.parametrize("use_delta_kernel", ["1", "0"])
def test_types(started_cluster, use_delta_kernel):
    instance = started_cluster.instances["node1"]
    TABLE_NAME = randomize_table_name("test_types")
    spark = started_cluster.spark_session
    result_file = randomize_table_name(f"{TABLE_NAME}_result_2")

    delta_table = (
        DeltaTable.create(spark)
        .tableName(TABLE_NAME)
        .location(f"/{result_file}")
        .addColumn("a", "INT", nullable=True)
        .addColumn("b", "STRING", nullable=False)
        .addColumn("c", "DATE", nullable=False)
        .addColumn("d", "ARRAY<STRING>", nullable=False)
        .addColumn("e", "BOOLEAN", nullable=True)
        .addColumn("f", ArrayType(StringType(), containsNull=False), nullable=False)
        .execute()
    )
    data = [
        (
            123,
            "string",
            datetime.strptime("2000-01-01", "%Y-%m-%d"),
            ["str1", "str2"],
            True,
            ["str1", "str4"],
        )
    ]

    schema = StructType(
        [
            StructField("a", IntegerType(), nullable=True),
            StructField("b", StringType(), nullable=False),
            StructField("c", DateType(), nullable=False),
            StructField("d", ArrayType(StringType())),
            StructField("e", BooleanType(), nullable=False),
            StructField("f", ArrayType(StringType(), containsNull=False)),
        ]
    )
    df = spark.createDataFrame(data=data, schema=schema)
    df.printSchema()
    df.write.mode("append").format("delta").saveAsTable(TABLE_NAME)

    minio_client = started_cluster.minio_client
    bucket = started_cluster.minio_bucket
    upload_directory(minio_client, bucket, f"/{result_file}", "")

    instance.query(
        f"""
        DROP TABLE IF EXISTS {TABLE_NAME};
        CREATE TABLE {TABLE_NAME} ENGINE=DeltaLake('http://{started_cluster.minio_ip}:{started_cluster.minio_port}/{bucket}/{result_file}/', 'minio', '{minio_secret_key}')"""
    )
    assert int(instance.query(f"SELECT count() FROM {TABLE_NAME}")) == 1
    assert (
        instance.query(f"SELECT * FROM {TABLE_NAME}").strip()
        == "123\tstring\t2000-01-01\t['str1','str2']\ttrue\t['str1','str4']"
    )

    table_function = f"deltaLake('http://{started_cluster.minio_ip}:{started_cluster.minio_port}/{bucket}/{result_file}/', 'minio', '{minio_secret_key}', SETTINGS allow_experimental_delta_kernel_rs={use_delta_kernel})"
    assert (
        instance.query(f"SELECT * FROM {table_function}").strip()
        == "123\tstring\t2000-01-01\t['str1','str2']\ttrue\t['str1','str4']"
    )

    assert instance.query(f"DESCRIBE {table_function} FORMAT TSV") == TSV(
        [
            ["a", "Nullable(Int32)"],
            ["b", "String"],
            ["c", "Date32"],
            ["d", "Array(Nullable(String))"],
            ["e", "Nullable(Bool)"],
            ["f", "Array(String)"],
        ]
    )


@pytest.mark.parametrize("use_delta_kernel", ["1", "0"])
def test_restart_broken(started_cluster, use_delta_kernel):
    instance = started_cluster.instances["node1"]
    spark = started_cluster.spark_session
    minio_client = started_cluster.minio_client
    bucket = "broken"
    TABLE_NAME = randomize_table_name("test_restart_broken")

    if not minio_client.bucket_exists(bucket):
        minio_client.make_bucket(bucket)

    parquet_data_path = create_initial_data_file(
        started_cluster,
        instance,
        "SELECT number, toString(number) FROM numbers(100)",
        TABLE_NAME,
    )

    write_delta_from_file(spark, parquet_data_path, f"/{TABLE_NAME}")
    upload_directory(minio_client, bucket, f"/{TABLE_NAME}", "")
<<<<<<< HEAD

    instance.query(
        f"""
        DROP TABLE IF EXISTS {TABLE_NAME};
        CREATE TABLE {TABLE_NAME}
        ENGINE=DeltaLake(s3, filename = '{TABLE_NAME}/', url = 'http://minio1:9001/{bucket}/')
        SETTINGS allow_experimental_delta_kernel_rs={use_delta_kernel}""")


=======
    create_delta_table(
        instance, TABLE_NAME, bucket=bucket, use_delta_kernel=use_delta_kernel
    )
>>>>>>> c30bb6c4
    assert int(instance.query(f"SELECT count() FROM {TABLE_NAME}")) == 100

    s3_objects = list_s3_objects(minio_client, bucket, prefix="")
    assert (
        len(
            list(
                minio_client.remove_objects(
                    bucket,
                    [DeleteObject(obj) for obj in s3_objects],
                )
            )
        )
        == 0
    )
    minio_client.remove_bucket(bucket)

    instance.restart_clickhouse()

    assert "NoSuchBucket" in instance.query_and_get_error(
        f"SELECT count() FROM {TABLE_NAME}"
    )

    s3_disk_no_key_errors_metric_value = int(
        instance.query(
            """
            SELECT value
            FROM system.metrics
            WHERE metric = 'DiskS3NoSuchKeyErrors'
            """
        ).strip()
    )

    assert s3_disk_no_key_errors_metric_value == 0

    minio_client.make_bucket(bucket)

    upload_directory(minio_client, bucket, f"/{TABLE_NAME}", "")

    assert int(instance.query(f"SELECT count() FROM {TABLE_NAME}")) == 100


@pytest.mark.parametrize("use_delta_kernel", ["1", "0"])
def test_restart_broken_table_function(started_cluster, use_delta_kernel):
    instance = started_cluster.instances["node1"]
    spark = started_cluster.spark_session
    minio_client = started_cluster.minio_client
    bucket = "broken2"
    TABLE_NAME = randomize_table_name("test_restart_broken_table_function")

    if not minio_client.bucket_exists(bucket):
        minio_client.make_bucket(bucket)

    parquet_data_path = create_initial_data_file(
        started_cluster,
        instance,
        "SELECT number, toString(number) FROM numbers(100)",
        TABLE_NAME,
    )

    write_delta_from_file(spark, parquet_data_path, f"/{TABLE_NAME}")
    upload_directory(minio_client, bucket, f"/{TABLE_NAME}", "")
    instance.query(
        f"""
        DROP TABLE IF EXISTS {TABLE_NAME};
        CREATE TABLE {TABLE_NAME}
        AS deltaLake(s3, filename = '{TABLE_NAME}/', url = 'http://minio1:9001/{bucket}/')"""
    )
    assert int(instance.query(f"SELECT count() FROM {TABLE_NAME}")) == 100

    s3_objects = list_s3_objects(minio_client, bucket, prefix="")
    assert (
        len(
            list(
                minio_client.remove_objects(
                    bucket,
                    [DeleteObject(obj) for obj in s3_objects],
                )
            )
        )
        == 0
    )
    minio_client.remove_bucket(bucket)

    instance.restart_clickhouse()

    assert "NoSuchBucket" in instance.query_and_get_error(
        f"SELECT count() FROM {TABLE_NAME}"
    )

    minio_client.make_bucket(bucket)

    upload_directory(minio_client, bucket, f"/{TABLE_NAME}", "")

    assert int(instance.query(f"SELECT count() FROM {TABLE_NAME}")) == 100


@pytest.mark.parametrize("use_delta_kernel", ["1", "0"])
def test_partition_columns(started_cluster, use_delta_kernel):
    instance = started_cluster.instances["node1"]
    spark = started_cluster.spark_session
    minio_client = started_cluster.minio_client
    bucket = started_cluster.minio_bucket
    TABLE_NAME = randomize_table_name("test_partition_columns")
    result_file = f"{TABLE_NAME}"
    partition_columns = ["b", "c", "d", "e"]

    delta_table = (
        DeltaTable.create(spark)
        .tableName(TABLE_NAME)
        .location(f"/{result_file}")
        .addColumn("a", "INT")
        .addColumn("b", "STRING")
        .addColumn("c", "DATE")
        .addColumn("d", "INT")
        .addColumn("e", "BOOLEAN")
        .partitionedBy(partition_columns)
        .execute()
    )
    num_rows = 9

    schema = StructType(
        [
            StructField("a", IntegerType()),
            StructField("b", StringType()),
            StructField("c", DateType()),
            StructField("d", IntegerType()),
            StructField("e", BooleanType()),
        ]
    )

    for i in range(1, num_rows + 1):
        data = [
            (
                i,
                "test" + str(i),
                datetime.strptime(f"2000-01-0{i}", "%Y-%m-%d"),
                i,
                False if i % 2 == 0 else True,
            )
        ]
        df = spark.createDataFrame(data=data, schema=schema)
        df.printSchema()
        df.write.mode("append").format("delta").partitionBy(partition_columns).save(
            f"/{TABLE_NAME}"
        )

    minio_client = started_cluster.minio_client
    bucket = started_cluster.minio_bucket

    files = upload_directory(minio_client, bucket, f"/{TABLE_NAME}", "")
    assert len(files) > 0
    print(f"Uploaded files: {files}")

    result = instance.query(
        f"describe table deltaLake('http://{started_cluster.minio_ip}:{started_cluster.minio_port}/{bucket}/{result_file}/', 'minio', '{minio_secret_key}', SETTINGS allow_experimental_delta_kernel_rs={use_delta_kernel})"
    ).strip()

    assert (
        result
        == "a\tNullable(Int32)\t\t\t\t\t\nb\tNullable(String)\t\t\t\t\t\nc\tNullable(Date32)\t\t\t\t\t\nd\tNullable(Int32)\t\t\t\t\t\ne\tNullable(Bool)"
    )

    result = int(
        instance.query(
            f"""SELECT count()
            FROM deltaLake('http://{started_cluster.minio_ip}:{started_cluster.minio_port}/{bucket}/{result_file}/', 'minio', '{minio_secret_key}', SETTINGS allow_experimental_delta_kernel_rs={use_delta_kernel})
            """
        )
    )
    assert result == num_rows
    result = int(
        instance.query(
            f"""SELECT count()
            FROM deltaLake('http://{started_cluster.minio_ip}:{started_cluster.minio_port}/{bucket}/{result_file}/', 'minio', '{minio_secret_key}', SETTINGS allow_experimental_delta_kernel_rs={use_delta_kernel})
            WHERE c == toDateTime('2000/01/05')
            """
        )
    )
    assert result == 1

    instance.query(
        f"""
       DROP TABLE IF EXISTS {TABLE_NAME};
       CREATE TABLE {TABLE_NAME} (a Nullable(Int32), b Nullable(String), c Nullable(Date32), d Nullable(Int32), e Nullable(Bool))
       ENGINE=DeltaLake('http://{started_cluster.minio_ip}:{started_cluster.minio_port}/{bucket}/{result_file}/', 'minio', '{minio_secret_key}')
       SETTINGS allow_experimental_delta_kernel_rs={use_delta_kernel}
        """
    )
    assert (
        """1	test1	2000-01-01	1	true
2	test2	2000-01-02	2	false
3	test3	2000-01-03	3	true
4	test4	2000-01-04	4	false
5	test5	2000-01-05	5	true
6	test6	2000-01-06	6	false
7	test7	2000-01-07	7	true
8	test8	2000-01-08	8	false
9	test9	2000-01-09	9	true"""
        == instance.query(f"SELECT * FROM {TABLE_NAME} ORDER BY b").strip()
    )

    assert (
        int(
            instance.query(
                f"SELECT count() FROM {TABLE_NAME} WHERE c == toDateTime('2000/01/05')"
            )
        )
        == 1
    )

    # Subset of columns should work.
    instance.query(
        f"""
       DROP TABLE IF EXISTS {TABLE_NAME};
       CREATE TABLE {TABLE_NAME} (b Nullable(String), c Nullable(Date32), d Nullable(Int32))
       ENGINE=DeltaLake('http://{started_cluster.minio_ip}:{started_cluster.minio_port}/{bucket}/{result_file}/', 'minio', '{minio_secret_key}')
       SETTINGS allow_experimental_delta_kernel_rs={use_delta_kernel}
        """
    )
    assert (
        """test1	2000-01-01	1
test2	2000-01-02	2
test3	2000-01-03	3
test4	2000-01-04	4
test5	2000-01-05	5
test6	2000-01-06	6
test7	2000-01-07	7
test8	2000-01-08	8
test9	2000-01-09	9"""
        == instance.query(f"SELECT * FROM {TABLE_NAME} ORDER BY b").strip()
    )

    for i in range(num_rows + 1, 2 * num_rows + 1):
        data = [
            (
                i,
                "test" + str(i),
                datetime.strptime(f"2000-01-{i}", "%Y-%m-%d"),
                i,
                False if i % 2 == 0 else True,
            )
        ]
        df = spark.createDataFrame(data=data, schema=schema)
        df.printSchema()
        df.write.mode("append").format("delta").partitionBy(partition_columns).save(
            f"/{TABLE_NAME}"
        )

    files = upload_directory(minio_client, bucket, f"/{TABLE_NAME}", "")
    ok = False
    for file in files:
        if file.endswith("last_checkpoint"):
            ok = True
    assert ok

    result = int(
        instance.query(
            f"""SELECT count()
            FROM deltaLake('http://{started_cluster.minio_ip}:{started_cluster.minio_port}/{bucket}/{result_file}/', 'minio', '{minio_secret_key}', SETTINGS allow_experimental_delta_kernel_rs={use_delta_kernel})
            """
        )
    )
    assert result == num_rows * 2

    assert (
        """1	test1	2000-01-01	1	true
2	test2	2000-01-02	2	false
3	test3	2000-01-03	3	true
4	test4	2000-01-04	4	false
5	test5	2000-01-05	5	true
6	test6	2000-01-06	6	false
7	test7	2000-01-07	7	true
8	test8	2000-01-08	8	false
9	test9	2000-01-09	9	true
10	test10	2000-01-10	10	false
11	test11	2000-01-11	11	true
12	test12	2000-01-12	12	false
13	test13	2000-01-13	13	true
14	test14	2000-01-14	14	false
15	test15	2000-01-15	15	true
16	test16	2000-01-16	16	false
17	test17	2000-01-17	17	true
18	test18	2000-01-18	18	false"""
        == instance.query(
            f"""
SELECT * FROM deltaLake('http://{started_cluster.minio_ip}:{started_cluster.minio_port}/{bucket}/{result_file}/', 'minio', '{minio_secret_key}', SETTINGS allow_experimental_delta_kernel_rs={use_delta_kernel}) ORDER BY c
        """
        ).strip()
    )
    assert (
        int(
            instance.query(
                f"SELECT count() FROM {TABLE_NAME} WHERE c == toDateTime('2000/01/15')"
            )
        )
        == 1
    )


@pytest.mark.parametrize("use_delta_kernel", ["1", "0"])
def test_complex_types(started_cluster, use_delta_kernel):
    node = started_cluster.instances["node1"]
    minio_client = started_cluster.minio_client
    bucket = started_cluster.minio_bucket

    schema = pa.schema(
        [
            pa.field("id", pa.int32(), nullable=False),
            pa.field("name", pa.string(), nullable=False),
            (
                "address",
                pa.struct(
                    [
                        ("street", pa.string()),
                        ("city", pa.string()),
                        ("state", pa.string()),
                    ]
                ),
            ),
            ("interests", pa.list_(pa.string())),
            (
                "metadata",
                pa.map_(
                    pa.string(), pa.string()
                ),  # Map with string keys and string values
            ),
        ]
    )

    # Create sample data
    data = [
        pa.array([1, 2, 3], type=pa.int32()),
        pa.array(["John Doe", "Jane Smith", "Jake Johnson"], type=pa.string()),
        pa.array(
            [
                {"street": "123 Elm St", "city": "Springfield", "state": "IL"},
                {"street": "456 Maple St", "city": "Shelbyville", "state": "IL"},
                {"street": "789 Oak St", "city": "Ogdenville", "state": "IL"},
            ],
            type=schema.field("address").type,
        ),
        pa.array(
            [
                pa.array(["dancing", "coding", "hiking"]),
                pa.array(["dancing", "coding", "hiking"]),
                pa.array(["dancing", "coding", "hiking"]),
            ],
            type=schema.field("interests").type,
        ),
        pa.array(
            [
                {"key1": "value1", "key2": "value2"},
                {"key1": "value3", "key2": "value4"},
                {"key1": "value5", "key2": "value6"},
            ],
            type=schema.field("metadata").type,
        ),
    ]

    endpoint_url = f"http://{started_cluster.minio_ip}:{started_cluster.minio_port}"
    aws_access_key_id = "minio"
    aws_secret_access_key = "ClickHouse_Minio_P@ssw0rd"
    table_name = randomize_table_name("test_complex_types")

    storage_options = {
        "AWS_ENDPOINT_URL": endpoint_url,
        "AWS_ACCESS_KEY_ID": aws_access_key_id,
        "AWS_SECRET_ACCESS_KEY": aws_secret_access_key,
        "AWS_ALLOW_HTTP": "true",
        "AWS_S3_ALLOW_UNSAFE_RENAME": "true",
    }
    path = f"s3://root/{table_name}"
    table = pa.Table.from_arrays(data, schema=schema)

    write_deltalake(path, table, storage_options=storage_options)

    assert "1\n2\n3\n" in node.query(
        f"SELECT id FROM deltaLake('http://{started_cluster.minio_ip}:{started_cluster.minio_port}/root/{table_name}' , 'minio', '{minio_secret_key}', SETTINGS allow_experimental_delta_kernel_rs={use_delta_kernel})"
    )
    assert (
        "('123 Elm St','Springfield','IL')\n('456 Maple St','Shelbyville','IL')\n('789 Oak St','Ogdenville','IL')"
        in node.query(
            f"SELECT address FROM deltaLake('http://{started_cluster.minio_ip}:{started_cluster.minio_port}/root/{table_name}' , 'minio', '{minio_secret_key}', SETTINGS allow_experimental_delta_kernel_rs={use_delta_kernel})"
        )
    )
    assert (
        "{'key1':'value1','key2':'value2'}\n{'key1':'value3','key2':'value4'}\n{'key1':'value5','key2':'value6'}"
        in node.query(
            f"SELECT metadata FROM deltaLake('http://{started_cluster.minio_ip}:{started_cluster.minio_port}/root/{table_name}' , 'minio', '{minio_secret_key}', SETTINGS allow_experimental_delta_kernel_rs={use_delta_kernel})"
        )
    )


@pytest.mark.parametrize("use_delta_kernel", ["1", "0"])
def test_filesystem_cache(started_cluster, use_delta_kernel):
    instance = started_cluster.instances["node1"]
    spark = started_cluster.spark_session
    minio_client = started_cluster.minio_client
    TABLE_NAME = randomize_table_name("test_filesystem_cache")
    bucket = started_cluster.minio_bucket

    if not minio_client.bucket_exists(bucket):
        minio_client.make_bucket(bucket)

    parquet_data_path = create_initial_data_file(
        started_cluster,
        instance,
        "SELECT toUInt64(number), toString(number) FROM numbers(100)",
        TABLE_NAME,
    )

    write_delta_from_file(spark, parquet_data_path, f"/{TABLE_NAME}")
    upload_directory(minio_client, bucket, f"/{TABLE_NAME}", "")
<<<<<<< HEAD
    instance.query(create_delta_table("s3", TABLE_NAME, started_cluster, use_delta_kernel = use_delta_kernel))
=======
    create_delta_table(
        instance, TABLE_NAME, bucket=bucket, use_delta_kernel=use_delta_kernel
    )
>>>>>>> c30bb6c4

    query_id = f"{TABLE_NAME}-{uuid.uuid4()}"
    instance.query(
        f"SELECT * FROM {TABLE_NAME} SETTINGS filesystem_cache_name = 'cache1'",
        query_id=query_id,
    )

    instance.query("SYSTEM FLUSH LOGS")

    count = int(
        instance.query(
            f"SELECT ProfileEvents['CachedReadBufferCacheWriteBytes'] FROM system.query_log WHERE query_id = '{query_id}' AND type = 'QueryFinish'"
        )
    )
    assert 0 < int(
        instance.query(
            f"SELECT ProfileEvents['S3GetObject'] FROM system.query_log WHERE query_id = '{query_id}' AND type = 'QueryFinish'"
        )
    )

    query_id = f"{TABLE_NAME}-{uuid.uuid4()}"
    instance.query(
        f"SELECT * FROM {TABLE_NAME} SETTINGS filesystem_cache_name = 'cache1'",
        query_id=query_id,
    )

    instance.query("SYSTEM FLUSH LOGS")

    assert count == int(
        instance.query(
            f"SELECT ProfileEvents['CachedReadBufferReadFromCacheBytes'] FROM system.query_log WHERE query_id = '{query_id}' AND type = 'QueryFinish'"
        )
    )
    assert 0 == int(
        instance.query(
            f"SELECT ProfileEvents['S3GetObject'] FROM system.query_log WHERE query_id = '{query_id}' AND type = 'QueryFinish'"
        )
    )


@pytest.mark.parametrize("use_delta_kernel", ["1", "0"])
def test_replicated_database_and_unavailable_s3(started_cluster, use_delta_kernel):
    node1 = started_cluster.instances["node1"]
    node2 = started_cluster.instances["node2"]

    DB_NAME = randomize_table_name("db")
    TABLE_NAME = randomize_table_name("test_replicated_database_and_unavailable_s3")
    minio_client = started_cluster.minio_client
    bucket = started_cluster.minio_restricted_bucket

    if not minio_client.bucket_exists(bucket):
        minio_client.make_bucket(bucket)

    node1.query(
        f"CREATE DATABASE {DB_NAME} ENGINE=Replicated('/clickhouse/databases/{DB_NAME}', 'shard1', 'node1')"
    )
    node2.query(
        f"CREATE DATABASE {DB_NAME} ENGINE=Replicated('/clickhouse/databases/{DB_NAME}', 'shard1', 'node2')"
    )

    parquet_data_path = create_initial_data_file(
        started_cluster,
        node1,
        "SELECT number, toString(number) FROM numbers(100)",
        TABLE_NAME,
    )

    endpoint_url = f"http://{started_cluster.minio_ip}:{started_cluster.minio_port}"
    aws_access_key_id = "minio"
    aws_secret_access_key = "ClickHouse_Minio_P@ssw0rd"

    schema = pa.schema(
        [
            ("id", pa.int32()),
            ("name", pa.string()),
        ]
    )

    data = [
        pa.array([1, 2, 3], type=pa.int32()),
        pa.array(["John Doe", "Jane Smith", "Jake Johnson"], type=pa.string()),
    ]
    storage_options = {
        "AWS_ENDPOINT_URL": endpoint_url,
        "AWS_ACCESS_KEY_ID": aws_access_key_id,
        "AWS_SECRET_ACCESS_KEY": aws_secret_access_key,
        "AWS_ALLOW_HTTP": "true",
        "AWS_S3_ALLOW_UNSAFE_RENAME": "true",
    }
    path = f"s3://root/{TABLE_NAME}"
    table = pa.Table.from_arrays(data, schema=schema)

    write_deltalake(path, table, storage_options=storage_options)

    with PartitionManager() as pm:
        pm_rule_reject = {
            "probability": 1,
            "destination": node2.ip_address,
            "source_port": started_cluster.minio_port,
            "action": "REJECT --reject-with tcp-reset",
        }
        pm_rule_drop_all = {
            "destination": node2.ip_address,
            "source_port": started_cluster.minio_port,
            "action": "DROP",
        }
        pm._add_rule(pm_rule_reject)

        node1.query(
            f"""
            DROP TABLE IF EXISTS {DB_NAME}.{TABLE_NAME};
            CREATE TABLE {DB_NAME}.{TABLE_NAME}
            AS deltaLake('http://{started_cluster.minio_ip}:{started_cluster.minio_port}/root/{TABLE_NAME}' , 'minio', '{minio_secret_key}')
            """
        )

        assert TABLE_NAME in node1.query(
            f"select name from system.tables where database = '{DB_NAME}'"
        )
        assert TABLE_NAME in node2.query(
            f"select name from system.tables where database = '{DB_NAME}'"
        )

        replica_path = f"/clickhouse/databases/{DB_NAME}/replicas/shard1|node2"
        zk = started_cluster.get_kazoo_client("zoo1")
        zk.set(replica_path + "/digest", "123456".encode())

        assert "123456" in node2.query(
            f"SELECT * FROM system.zookeeper WHERE path = '{replica_path}'"
        )

        node2.restart_clickhouse()

        assert "123456" not in node2.query(
            f"SELECT * FROM system.zookeeper WHERE path = '{replica_path}'"
        )


def test_session_token(started_cluster):
    spark = started_cluster.spark_session
    minio_client = started_cluster.minio_client
    TABLE_NAME = randomize_table_name("test_session_token")
    bucket = started_cluster.minio_bucket

    if not minio_client.bucket_exists(bucket):
        minio_client.make_bucket(bucket)

    node_name = "node_with_environment_credentials"
    instance = started_cluster.instances[node_name]
    parquet_data_path = create_initial_data_file(
        started_cluster,
        instance,
        "SELECT toUInt64(number), toString(number) FROM numbers(100)",
        TABLE_NAME,
        node_name=node_name,
    )

    write_delta_from_file(spark, parquet_data_path, f"/{TABLE_NAME}")
    upload_directory(minio_client, bucket, f"/{TABLE_NAME}", "")

    assert 0 < int(
        instance.query(
            f"""
    SELECT count() FROM deltaLake(
        'http://{started_cluster.minio_host}:{started_cluster.minio_port}/{started_cluster.minio_bucket}/{TABLE_NAME}/',
        SETTINGS allow_experimental_delta_kernel_rs=1)
    """
        )
    )

    instance2 = started_cluster.instances["node1"]

    assert 0 < int(
        instance2.query(
            f"""
    SELECT count() FROM deltaLake(
        'http://{started_cluster.minio_host}:{started_cluster.minio_port}/{started_cluster.minio_bucket}/{TABLE_NAME}/', '{minio_access_key}', '{minio_secret_key}',
        SETTINGS allow_experimental_delta_kernel_rs=1)
    """
        )
    )

    assert (
        "Received DeltaLake kernel error ReqwestError: Error interacting with object store"
        in instance2.query_and_get_error(
            f"""
    SELECT count() FROM deltaLake(
        'http://{started_cluster.minio_host}:{started_cluster.minio_port}/{started_cluster.minio_bucket}/{TABLE_NAME}/', '{minio_access_key}', '{minio_secret_key}', 'fake-token',
        SETTINGS allow_experimental_delta_kernel_rs=1)
    """
        )
    )<|MERGE_RESOLUTION|>--- conflicted
+++ resolved
@@ -607,7 +607,6 @@
 
     write_delta_from_file(spark, parquet_data_path, f"/{TABLE_NAME}")
     upload_directory(minio_client, bucket, f"/{TABLE_NAME}", "")
-<<<<<<< HEAD
 
     instance.query(
         f"""
@@ -616,12 +615,6 @@
         ENGINE=DeltaLake(s3, filename = '{TABLE_NAME}/', url = 'http://minio1:9001/{bucket}/')
         SETTINGS allow_experimental_delta_kernel_rs={use_delta_kernel}""")
 
-
-=======
-    create_delta_table(
-        instance, TABLE_NAME, bucket=bucket, use_delta_kernel=use_delta_kernel
-    )
->>>>>>> c30bb6c4
     assert int(instance.query(f"SELECT count() FROM {TABLE_NAME}")) == 100
 
     s3_objects = list_s3_objects(minio_client, bucket, prefix="")
@@ -1035,13 +1028,7 @@
 
     write_delta_from_file(spark, parquet_data_path, f"/{TABLE_NAME}")
     upload_directory(minio_client, bucket, f"/{TABLE_NAME}", "")
-<<<<<<< HEAD
     instance.query(create_delta_table("s3", TABLE_NAME, started_cluster, use_delta_kernel = use_delta_kernel))
-=======
-    create_delta_table(
-        instance, TABLE_NAME, bucket=bucket, use_delta_kernel=use_delta_kernel
-    )
->>>>>>> c30bb6c4
 
     query_id = f"{TABLE_NAME}-{uuid.uuid4()}"
     instance.query(
