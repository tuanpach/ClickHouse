--- conflicted
+++ resolved
@@ -2341,7 +2341,39 @@
 
     select(0)
 
-<<<<<<< HEAD
+
+def test_join_with_distributed(started_cluster):
+    instance = started_cluster.instances["node1"]
+    spark = started_cluster.spark_session
+    TABLE_NAME = randomize_table_name("test_join_with_distributed")
+    result_file = f"{TABLE_NAME}"
+
+    df = spark.createDataFrame([(1, 'a'), (2, 'b'), (3, 'c'), (4, 'd'), (5, 'e'), (6, 'f',), (7, 'g'), (8, 'h'), (9, 'i')], ['id', 'val'])
+
+    df.write.format("delta").save(f"/{TABLE_NAME}")
+
+    clickhouse_table_name = f"test_join_with_distributed_{uuid.uuid4().hex}"
+
+    minio_client = started_cluster.minio_client
+    bucket = started_cluster.minio_bucket
+
+    upload_directory(minio_client, bucket, f"/{TABLE_NAME}", "")
+    table_function = f"deltaLake('http://{started_cluster.minio_ip}:{started_cluster.minio_port}/{bucket}/{result_file}/', 'minio', '{minio_secret_key}')"
+
+    instance.query(f"create table {clickhouse_table_name} on cluster cluster (id UInt8, val char) engine = ReplicatedMergeTree('/clickhouse/tables/{{shard}}/{clickhouse_table_name}', '{{replica}}') order by id")
+    instance.query(f"create table {clickhouse_table_name}_dist on cluster cluster AS {clickhouse_table_name} engine = Distributed(cluster, default, {clickhouse_table_name}, rand())")
+    instance.query(f"insert into {clickhouse_table_name}_dist values (1, 'A'),(2, 'B'),(3, 'C'),(4, 'D'),(5, 'E'),(6, 'F'),(7, 'G'),(8, 'H'),(9, 'I');")
+
+    table_function_cluster = f"deltaLakeCluster(cluster, 'http://{started_cluster.minio_ip}:{started_cluster.minio_port}/{bucket}/{result_file}/', 'minio', '{minio_secret_key}')"
+
+    # All cases which were reproted as faulty
+    assert int(instance.query(f"SELECT count() FROM {table_function_cluster} SETTINGS prefer_localhost_replica = 0").strip()) == 9
+    assert int(instance.query(f"SELECT count() FROM {table_function} SETTINGS cluster_for_parallel_replicas='cluster', max_parallel_replicas=2, allow_experimental_parallel_reading_from_replicas=2, parallel_replicas_for_cluster_engines=1").strip()) == 9
+
+    assert len(instance.query(f"with b as (select * from {table_function}) select {clickhouse_table_name}_dist.val, b.val from {clickhouse_table_name}_dist join b on {clickhouse_table_name}_dist.id = b.id;").split('\n')) == 10
+    assert len(instance.query(f"with b as (select * from {table_function}) select {clickhouse_table_name}_dist.val, b.val from b join {clickhouse_table_name}_dist on {clickhouse_table_name}_dist.id = b.id;").split('\n')) == 10
+    assert int(instance.query(f"SELECT count() FROM remote('localhost', {table_function}) SETTINGS prefer_localhost_replica = 0").strip()) == 9
+
 
 def test_delta_kernel_internal_pruning(started_cluster):
     instance = started_cluster.instances["node1"]
@@ -2407,24 +2439,10 @@
         df.write.mode("append").format("delta").partitionBy(partition_columns).save(
             f"/{TABLE_NAME}"
         )
-=======
-def test_join_with_distributed(started_cluster):
-    instance = started_cluster.instances["node1"]
-    spark = started_cluster.spark_session
-    TABLE_NAME = randomize_table_name("test_join_with_distributed")
-    result_file = f"{TABLE_NAME}"
-
-    df = spark.createDataFrame([(1, 'a'), (2, 'b'), (3, 'c'), (4, 'd'), (5, 'e'), (6, 'f',), (7, 'g'), (8, 'h'), (9, 'i')], ['id', 'val'])
-
-    df.write.format("delta").save(f"/{TABLE_NAME}")
-
-    clickhouse_table_name = f"test_join_with_distributed_{uuid.uuid4().hex}"
->>>>>>> 3a7832b7
 
     minio_client = started_cluster.minio_client
     bucket = started_cluster.minio_bucket
 
-<<<<<<< HEAD
     files = upload_directory(minio_client, bucket, f"/{TABLE_NAME}", "")
     assert len(files) > 0
     print(f"Uploaded files: {files}")
@@ -2732,22 +2750,4 @@
         instance.query(
             f"SELECT count() FROM system.text_log WHERE query_id = '{query_id}' and message ILIKE '%Scanned file%'"
         )
-    )
-=======
-    upload_directory(minio_client, bucket, f"/{TABLE_NAME}", "")
-    table_function = f"deltaLake('http://{started_cluster.minio_ip}:{started_cluster.minio_port}/{bucket}/{result_file}/', 'minio', '{minio_secret_key}')"
-
-    instance.query(f"create table {clickhouse_table_name} on cluster cluster (id UInt8, val char) engine = ReplicatedMergeTree('/clickhouse/tables/{{shard}}/{clickhouse_table_name}', '{{replica}}') order by id")
-    instance.query(f"create table {clickhouse_table_name}_dist on cluster cluster AS {clickhouse_table_name} engine = Distributed(cluster, default, {clickhouse_table_name}, rand())")
-    instance.query(f"insert into {clickhouse_table_name}_dist values (1, 'A'),(2, 'B'),(3, 'C'),(4, 'D'),(5, 'E'),(6, 'F'),(7, 'G'),(8, 'H'),(9, 'I');")
-
-    table_function_cluster = f"deltaLakeCluster(cluster, 'http://{started_cluster.minio_ip}:{started_cluster.minio_port}/{bucket}/{result_file}/', 'minio', '{minio_secret_key}')"
-
-    # All cases which were reproted as faulty
-    assert int(instance.query(f"SELECT count() FROM {table_function_cluster} SETTINGS prefer_localhost_replica = 0").strip()) == 9
-    assert int(instance.query(f"SELECT count() FROM {table_function} SETTINGS cluster_for_parallel_replicas='cluster', max_parallel_replicas=2, allow_experimental_parallel_reading_from_replicas=2, parallel_replicas_for_cluster_engines=1").strip()) == 9
-
-    assert len(instance.query(f"with b as (select * from {table_function}) select {clickhouse_table_name}_dist.val, b.val from {clickhouse_table_name}_dist join b on {clickhouse_table_name}_dist.id = b.id;").split('\n')) == 10
-    assert len(instance.query(f"with b as (select * from {table_function}) select {clickhouse_table_name}_dist.val, b.val from b join {clickhouse_table_name}_dist on {clickhouse_table_name}_dist.id = b.id;").split('\n')) == 10
-    assert int(instance.query(f"SELECT count() FROM remote('localhost', {table_function}) SETTINGS prefer_localhost_replica = 0").strip()) == 9
->>>>>>> 3a7832b7
+    )