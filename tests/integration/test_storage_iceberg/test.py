import glob
import json
import logging
import os
import subprocess
import time
import uuid
from datetime import datetime, timezone

import pyspark
import pytest
from azure.storage.blob import BlobServiceClient
from minio.deleteobjects import DeleteObject
from pyspark.sql.functions import (
    current_timestamp,
    monotonically_increasing_id,
    row_number,
)
from pyspark.sql.readwriter import DataFrameWriter, DataFrameWriterV2
from pyspark.sql.types import (
    ArrayType,
    BooleanType,
    DateType,
    IntegerType,
    StringType,
    StructField,
    StructType,
    TimestampType,
)
from pyspark.sql.window import Window

import helpers.client
from helpers.cluster import ClickHouseCluster, ClickHouseInstance, is_arm
from helpers.s3_tools import (
    AzureUploader,
    LocalUploader,
    S3Uploader,
    LocalDownloader,
    get_file_contents,
    list_s3_objects,
    prepare_s3_bucket,
)
from helpers.test_tools import TSV
import duckdb

SCRIPT_DIR = os.path.dirname(os.path.realpath(__file__))


def get_spark():
    os.environ["PYSPARK_TRACE_BACK"] = "true"

    builder = (
        pyspark.sql.SparkSession.builder.appName("spark_test")
        .config(
            "spark.sql.catalog.spark_catalog",
            "org.apache.iceberg.spark.SparkSessionCatalog",
        )
        .config("spark.sql.catalog.local", "org.apache.iceberg.spark.SparkCatalog")
        .config("spark.sql.catalog.spark_catalog.type", "hadoop")
        .config("spark.sql.catalog.spark_catalog.warehouse", "/iceberg_data")
        .config(
            "spark.sql.extensions",
            "org.apache.iceberg.spark.extensions.IcebergSparkSessionExtensions",
        )
        .config("spark.executor.extraJavaOptions", "-Dlog4j.configuration=file:log4j.properties")
        .config("spark.driver.extraJavaOptions", "-Dlog4j.configuration=file:log4j.properties")
        .master("local")
    )
    return builder.master("local").getOrCreate()


@pytest.fixture(scope="module")
def started_cluster():
    try:
        cluster = ClickHouseCluster(__file__, with_spark=True)
        cluster.add_instance(
            "node1",
            main_configs=[
                "configs/config.d/query_log.xml",
                "configs/config.d/cluster.xml",
                "configs/config.d/named_collections.xml",
                "configs/config.d/filesystem_caches.xml",
            ],
            user_configs=["configs/users.d/users.xml"],
            with_minio=True,
            with_azurite=True,
            stay_alive=True,
        )
        cluster.add_instance(
            "node2",
            main_configs=[
                "configs/config.d/query_log.xml",
                "configs/config.d/cluster.xml",
                "configs/config.d/named_collections.xml",
                "configs/config.d/filesystem_caches.xml",
            ],
            user_configs=["configs/users.d/users.xml"],
            stay_alive=True,
        )
        cluster.add_instance(
            "node3",
            main_configs=[
                "configs/config.d/query_log.xml",
                "configs/config.d/cluster.xml",
                "configs/config.d/named_collections.xml",
                "configs/config.d/filesystem_caches.xml",
            ],
            user_configs=["configs/users.d/users.xml"],
            stay_alive=True,
        )

        logging.info("Starting cluster...")
        cluster.start()

        prepare_s3_bucket(cluster)
        logging.info("S3 bucket created")

        cluster.spark_session = get_spark()
        cluster.default_s3_uploader = S3Uploader(
            cluster.minio_client, cluster.minio_bucket
        )

        cluster.azure_container_name = "mycontainer"

        cluster.blob_service_client = cluster.blob_service_client

        container_client = cluster.blob_service_client.create_container(
            cluster.azure_container_name
        )

        cluster.container_client = container_client

        cluster.default_azure_uploader = AzureUploader(
            cluster.blob_service_client, cluster.azure_container_name
        )

        cluster.default_local_uploader = LocalUploader(cluster.instances["node1"])
        cluster.default_local_downloader = LocalDownloader(cluster.instances["node1"])

        yield cluster

    finally:
        cluster.shutdown()


def run_query(instance, query, stdin=None, settings=None):
    # type: (ClickHouseInstance, str, object, dict) -> str

    logging.info("Running query '{}'...".format(query))
    result = instance.query(query, stdin=stdin, settings=settings)
    logging.info("Query finished")

    return result


def write_iceberg_from_file(
    spark, path, table_name, mode="overwrite", format_version="1", partition_by=None
):
    if mode == "overwrite":
        if partition_by is None:
            spark.read.load(f"file://{path}").writeTo(table_name).tableProperty(
                "format-version", format_version
            ).using("iceberg").create()
        else:
            spark.read.load(f"file://{path}").writeTo(table_name).partitionedBy(
                partition_by
            ).tableProperty("format-version", format_version).using("iceberg").create()
    else:
        spark.read.load(f"file://{path}").writeTo(table_name).append()


def write_iceberg_from_df(
    spark, df, table_name, mode="overwrite", format_version="1", partition_by=None
):
    if mode == "overwrite":
        if partition_by is None:
            df.writeTo(table_name).tableProperty(
                "format-version", format_version
            ).using("iceberg").create()
        else:
            df.writeTo(table_name).tableProperty(
                "format-version", format_version
            ).partitionedBy(partition_by).using("iceberg").create()
    else:
        df.writeTo(table_name).append()


def generate_data(spark, start, end):
    a = spark.range(start, end, 1).toDF("a")
    b = spark.range(start + 1, end + 1, 1).toDF("b")
    b = b.withColumn("b", b["b"].cast(StringType()))

    a = a.withColumn(
        "row_index", row_number().over(Window.orderBy(monotonically_increasing_id()))
    )
    b = b.withColumn(
        "row_index", row_number().over(Window.orderBy(monotonically_increasing_id()))
    )

    df = a.join(b, on=["row_index"]).drop("row_index")
    return df


def get_creation_expression(
    storage_type,
    table_name,
    cluster,
    format="Parquet",
    table_function=False,
    allow_dynamic_metadata_for_data_lakes=False,
    use_version_hint=False,
    run_on_cluster=False,
    explicit_metadata_path="",
    **kwargs,
):
    settings_array = []
    if allow_dynamic_metadata_for_data_lakes:
        settings_array.append("allow_dynamic_metadata_for_data_lakes = 1")

    if explicit_metadata_path:
        settings_array.append(f"iceberg_metadata_file_path = '{explicit_metadata_path}'")

    if use_version_hint:
        settings_array.append("iceberg_use_version_hint = true")

    if settings_array:
        settings_expression = " SETTINGS " + ",".join(settings_array)
    else:
        settings_expression = ""

    if storage_type == "s3":
        if "bucket" in kwargs:
            bucket = kwargs["bucket"]
        else:
            bucket = cluster.minio_bucket

        if run_on_cluster:
            assert table_function
            return f"icebergS3Cluster('cluster_simple', s3, filename = 'iceberg_data/default/{table_name}/', format={format}, url = 'http://minio1:9001/{bucket}/')"
        else:
            if table_function:
                return f"icebergS3(s3, filename = 'iceberg_data/default/{table_name}/', format={format}, url = 'http://minio1:9001/{bucket}/')"
            else:
                return (
                    f"""
                    DROP TABLE IF EXISTS {table_name};
                    CREATE TABLE {table_name}
                    ENGINE=IcebergS3(s3, filename = 'iceberg_data/default/{table_name}/', format={format}, url = 'http://minio1:9001/{bucket}/')"""
                    + settings_expression
                )

    elif storage_type == "azure":
        if run_on_cluster:
            assert table_function
            return f"""
                icebergAzureCluster('cluster_simple', azure, container = '{cluster.azure_container_name}', storage_account_url = '{cluster.env_variables["AZURITE_STORAGE_ACCOUNT_URL"]}', blob_path = '/iceberg_data/default/{table_name}/', format={format})
            """
        else:
            if table_function:
                return f"""
                    icebergAzure(azure, container = '{cluster.azure_container_name}', storage_account_url = '{cluster.env_variables["AZURITE_STORAGE_ACCOUNT_URL"]}', blob_path = '/iceberg_data/default/{table_name}/', format={format})
                """
            else:
                return (
                    f"""
                    DROP TABLE IF EXISTS {table_name};
                    CREATE TABLE {table_name}
                    ENGINE=IcebergAzure(azure, container = {cluster.azure_container_name}, storage_account_url = '{cluster.env_variables["AZURITE_STORAGE_ACCOUNT_URL"]}', blob_path = '/iceberg_data/default/{table_name}/', format={format})"""
                    + settings_expression
                )

    elif storage_type == "local":
        assert not run_on_cluster

        if table_function:
            return f"""
                icebergLocal(local, path = '/iceberg_data/default/{table_name}/', format={format})
            """
        else:
            return (
                f"""
                DROP TABLE IF EXISTS {table_name};
                CREATE TABLE {table_name}
                ENGINE=IcebergLocal(local, path = '/iceberg_data/default/{table_name}/', format={format})"""
                + settings_expression
            )

    else:
        raise Exception(f"Unknown iceberg storage type: {storage_type}")


def check_schema_and_data(instance, table_expression, expected_schema, expected_data, timestamp_ms=None):
    if timestamp_ms:
        schema = instance.query(f"DESC {table_expression} SETTINGS iceberg_timestamp_ms = {timestamp_ms}")
        data = instance.query(f"SELECT * FROM {table_expression} ORDER BY ALL SETTINGS iceberg_timestamp_ms = {timestamp_ms}")
    else:
        schema = instance.query(f"DESC {table_expression}")
        data = instance.query(f"SELECT * FROM {table_expression} ORDER BY ALL")
    schema = list(
        map(
            lambda x: x.split("\t")[:2],
            filter(lambda x: len(x) > 0, schema.strip().split("\n")),
        )
    )
    data = list(
        map(
            lambda x: x.split("\t"),
            filter(lambda x: len(x) > 0, data.strip().split("\n")),
        )
    )
    assert expected_schema == schema
    assert expected_data == data

def get_uuid_str():
    return str(uuid.uuid4()).replace("-", "_")


def create_iceberg_table(
    storage_type,
    node,
    table_name,
    cluster,
    format="Parquet",
    **kwargs,
):
    node.query(
        get_creation_expression(storage_type, table_name, cluster, format, **kwargs)
    )


def create_initial_data_file(
    cluster, node, query, table_name, compression_method="none"
):
    node.query(
        f"""
        INSERT INTO TABLE FUNCTION
            file('{table_name}.parquet')
        SETTINGS
            output_format_parquet_compression_method='{compression_method}',
            s3_truncate_on_insert=1 {query}
        FORMAT Parquet"""
    )
    user_files_path = os.path.join(
        SCRIPT_DIR, f"{cluster.instances_dir_name}/node1/database/user_files"
    )
    result_path = f"{user_files_path}/{table_name}.parquet"
    return result_path


def default_upload_directory(
    started_cluster, storage_type, local_path, remote_path, **kwargs
):
    if storage_type == "local":
        return started_cluster.default_local_uploader.upload_directory(
            local_path, remote_path, **kwargs
        )
    elif storage_type == "s3":
        print(kwargs)
        return started_cluster.default_s3_uploader.upload_directory(
            local_path, remote_path, **kwargs
        )
    elif storage_type == "azure":
        return started_cluster.default_azure_uploader.upload_directory(
            local_path, remote_path, **kwargs
        )
    else:
        raise Exception(f"Unknown iceberg storage type: {storage_type}")


<<<<<<< HEAD
def default_download_directory(
    started_cluster, storage_type, remote_path, local_path, **kwargs
):
    if storage_type == "local":
        return started_cluster.default_local_downloader.download_directory(
            local_path, remote_path, **kwargs
        )
    else:
        raise Exception(f"Unknown iceberg storage type for downloading: {storage_type}")
=======
def execute_spark_query_general(
    spark, started_cluster, storage_type: str, table_name: str, query: str
):
    spark.sql(query)
    default_upload_directory(
        started_cluster,
        storage_type,
        f"/iceberg_data/default/{table_name}/",
        f"/iceberg_data/default/{table_name}/",
    )
    return
>>>>>>> 0288f344


@pytest.mark.parametrize("format_version", ["1", "2"])
@pytest.mark.parametrize("storage_type", ["s3", "azure", "local"])
def test_single_iceberg_file(started_cluster, format_version, storage_type):
    instance = started_cluster.instances["node1"]
    spark = started_cluster.spark_session
    TABLE_NAME = (
        "test_single_iceberg_file_"
        + format_version
        + "_"
        + storage_type
        + "_"
        + get_uuid_str()
    )

    write_iceberg_from_df(spark, generate_data(spark, 0, 100), TABLE_NAME)

    default_upload_directory(
        started_cluster,
        storage_type,
        f"/iceberg_data/default/{TABLE_NAME}/",
        f"/iceberg_data/default/{TABLE_NAME}/",
    )

    create_iceberg_table(storage_type, instance, TABLE_NAME, started_cluster)

    assert instance.query(f"SELECT * FROM {TABLE_NAME}") == instance.query(
        "SELECT number, toString(number + 1) FROM numbers(100)"
    )


@pytest.mark.parametrize("format_version", ["1", "2"])
@pytest.mark.parametrize("storage_type", ["s3", "azure", "local"])
def test_partition_by(started_cluster, format_version, storage_type):
    instance = started_cluster.instances["node1"]
    spark = started_cluster.spark_session
    TABLE_NAME = (
        "test_partition_by_"
        + format_version
        + "_"
        + storage_type
        + "_"
        + get_uuid_str()
    )

    write_iceberg_from_df(
        spark,
        generate_data(spark, 0, 10),
        TABLE_NAME,
        mode="overwrite",
        format_version=format_version,
        partition_by="a",
    )

    files = default_upload_directory(
        started_cluster,
        storage_type,
        f"/iceberg_data/default/{TABLE_NAME}/",
        f"/iceberg_data/default/{TABLE_NAME}/",
    )
    assert len(files) == 14  # 10 partitions + 4 metadata files

    create_iceberg_table(storage_type, instance, TABLE_NAME, started_cluster)
    assert int(instance.query(f"SELECT count() FROM {TABLE_NAME}")) == 10
    assert int(instance.query(f"SELECT count() FROM system.iceberg_history WHERE table = '{TABLE_NAME}'")) == 1


@pytest.mark.parametrize("format_version", ["1", "2"])
@pytest.mark.parametrize("storage_type", ["s3", "azure", "local"])
def test_multiple_iceberg_files(started_cluster, format_version, storage_type):
    instance = started_cluster.instances["node1"]
    spark = started_cluster.spark_session
    TABLE_NAME = (
        "test_multiple_iceberg_files_"
        + format_version
        + "_"
        + storage_type
        + "_"
        + get_uuid_str()
    )

    write_iceberg_from_df(
        spark,
        generate_data(spark, 0, 100),
        TABLE_NAME,
        mode="overwrite",
        format_version=format_version,
    )

    files = default_upload_directory(
        started_cluster,
        storage_type,
        f"/iceberg_data/default/{TABLE_NAME}/",
        f"/iceberg_data/default/{TABLE_NAME}/",
    )

    # ['/iceberg_data/default/test_multiple_iceberg_files/data/00000-1-35302d56-f1ed-494e-a85b-fbf85c05ab39-00001.parquet',
    # '/iceberg_data/default/test_multiple_iceberg_files/metadata/version-hint.text',
    # '/iceberg_data/default/test_multiple_iceberg_files/metadata/3127466b-299d-48ca-a367-6b9b1df1e78c-m0.avro',
    # '/iceberg_data/default/test_multiple_iceberg_files/metadata/snap-5220855582621066285-1-3127466b-299d-48ca-a367-6b9b1df1e78c.avro',
    # '/iceberg_data/default/test_multiple_iceberg_files/metadata/v1.metadata.json']
    assert len(files) == 5

    create_iceberg_table(storage_type, instance, TABLE_NAME, started_cluster)
    assert int(instance.query(f"SELECT count() FROM {TABLE_NAME}")) == 100

    write_iceberg_from_df(
        spark,
        generate_data(spark, 100, 200),
        TABLE_NAME,
        mode="append",
        format_version=format_version,
    )
    files = default_upload_directory(
        started_cluster,
        storage_type,
        f"/iceberg_data/default/{TABLE_NAME}/",
        "",
    )
    assert len(files) == 9

    assert int(instance.query(f"SELECT count() FROM {TABLE_NAME}")) == 200
    assert instance.query(f"SELECT * FROM {TABLE_NAME} ORDER BY 1") == instance.query(
        "SELECT number, toString(number + 1) FROM numbers(200)"
    )


@pytest.mark.parametrize("format_version", ["1", "2"])
@pytest.mark.parametrize("storage_type", ["s3", "azure", "local"])
def test_types(started_cluster, format_version, storage_type):
    instance = started_cluster.instances["node1"]
    spark = started_cluster.spark_session
    TABLE_NAME = (
        "test_types_" + format_version + "_" + storage_type + "_" + get_uuid_str()
    )

    data = [
        (
            123,
            "string",
            datetime.strptime("2000-01-01", "%Y-%m-%d"),
            ["str1", "str2"],
            True,
        )
    ]
    schema = StructType(
        [
            StructField("a", IntegerType()),
            StructField("b", StringType()),
            StructField("c", DateType()),
            StructField("d", ArrayType(StringType())),
            StructField("e", BooleanType()),
        ]
    )
    df = spark.createDataFrame(data=data, schema=schema)
    df.printSchema()
    write_iceberg_from_df(
        spark, df, TABLE_NAME, mode="overwrite", format_version=format_version
    )

    default_upload_directory(
        started_cluster,
        storage_type,
        f"/iceberg_data/default/{TABLE_NAME}/",
        f"/iceberg_data/default/{TABLE_NAME}/",
    )

    create_iceberg_table(storage_type, instance, TABLE_NAME, started_cluster)
    assert int(instance.query(f"SELECT count() FROM {TABLE_NAME}")) == 1
    assert (
        instance.query(f"SELECT a, b, c, d, e FROM {TABLE_NAME}").strip()
        == "123\tstring\t2000-01-01\t['str1','str2']\ttrue"
    )

    table_function_expr = get_creation_expression(
        storage_type, TABLE_NAME, started_cluster, table_function=True
    )
    assert (
        instance.query(f"SELECT a, b, c, d, e FROM {table_function_expr}").strip()
        == "123\tstring\t2000-01-01\t['str1','str2']\ttrue"
    )

    assert instance.query(f"DESCRIBE {table_function_expr} FORMAT TSV") == TSV(
        [
            ["a", "Nullable(Int32)"],
            ["b", "Nullable(String)"],
            ["c", "Nullable(Date)"],
            ["d", "Array(Nullable(String))"],
            ["e", "Nullable(Bool)"],
        ]
    )


@pytest.mark.parametrize("format_version", ["1", "2"])
@pytest.mark.parametrize("storage_type", ["s3", "azure"])
def test_cluster_table_function(started_cluster, format_version, storage_type):

    instance = started_cluster.instances["node1"]
    spark = started_cluster.spark_session

    TABLE_NAME = (
        "test_iceberg_cluster_"
        + format_version
        + "_"
        + storage_type
        + "_"
        + get_uuid_str()
    )

    def add_df(mode):
        write_iceberg_from_df(
            spark,
            generate_data(spark, 0, 100),
            TABLE_NAME,
            mode=mode,
            format_version=format_version,
        )

        files = default_upload_directory(
            started_cluster,
            storage_type,
            f"/iceberg_data/default/{TABLE_NAME}/",
            f"/iceberg_data/default/{TABLE_NAME}/",
        )

        logging.info(f"Adding another dataframe. result files: {files}")

        return files

    files = add_df(mode="overwrite")
    for i in range(1, len(started_cluster.instances)):
        files = add_df(mode="append")

    logging.info(f"Setup complete. files: {files}")
    assert len(files) == 5 + 4 * (len(started_cluster.instances) - 1)

    clusters = instance.query(f"SELECT * FROM system.clusters")
    logging.info(f"Clusters setup: {clusters}")

    # Regular Query only node1
    table_function_expr = get_creation_expression(
        storage_type, TABLE_NAME, started_cluster, table_function=True
    )
    select_regular = (
        instance.query(f"SELECT * FROM {table_function_expr}").strip().split()
    )

    # Cluster Query with node1 as coordinator
    table_function_expr_cluster = get_creation_expression(
        storage_type,
        TABLE_NAME,
        started_cluster,
        table_function=True,
        run_on_cluster=True,
    )
    select_cluster = (
        instance.query(f"SELECT * FROM {table_function_expr_cluster}").strip().split()
    )

    # Simple size check
    assert len(select_regular) == 600
    assert len(select_cluster) == 600

    # Actual check
    assert select_cluster == select_regular

    # Check query_log
    for replica in started_cluster.instances.values():
        replica.query("SYSTEM FLUSH LOGS")

    for node_name, replica in started_cluster.instances.items():
        cluster_secondary_queries = (
            replica.query(
                f"""
                SELECT query, type, is_initial_query, read_rows, read_bytes FROM system.query_log
                WHERE
                    type = 'QueryStart' AND
                    positionCaseInsensitive(query, '{storage_type}Cluster') != 0 AND
                    position(query, '{TABLE_NAME}') != 0 AND
                    position(query, 'system.query_log') = 0 AND
                    NOT is_initial_query
            """
            )
            .strip()
            .split("\n")
        )

        logging.info(
            f"[{node_name}] cluster_secondary_queries: {cluster_secondary_queries}"
        )
        assert len(cluster_secondary_queries) == 1

    # write 3 times
    assert int(instance.query(f"SELECT count() FROM {table_function_expr_cluster}")) == 100 * 3


@pytest.mark.parametrize("format_version", ["1", "2"])
@pytest.mark.parametrize("storage_type", ["s3", "azure", "local"])
def test_delete_files(started_cluster, format_version, storage_type):
    instance = started_cluster.instances["node1"]
    spark = started_cluster.spark_session
    TABLE_NAME = (
        "test_delete_files_"
        + format_version
        + "_"
        + storage_type
        + "_"
        + get_uuid_str()
    )

    write_iceberg_from_df(
        spark,
        generate_data(spark, 0, 100),
        TABLE_NAME,
        mode="overwrite",
        format_version=format_version,
    )

    default_upload_directory(
        started_cluster,
        storage_type,
        f"/iceberg_data/default/{TABLE_NAME}/",
        f"/iceberg_data/default/{TABLE_NAME}/",
    )
    create_iceberg_table(storage_type, instance, TABLE_NAME, started_cluster)

    # Test trivial count with deleted files
    query_id = "test_trivial_count_" + get_uuid_str()
    assert int(instance.query(f"SELECT count() FROM {TABLE_NAME}", query_id=query_id)) == 100
    instance.query("SYSTEM FLUSH LOGS")
    assert instance.query(f"SELECT ProfileEvents['IcebergTrivialCountOptimizationApplied'] FROM system.query_log where query_id = '{query_id}' and type = 'QueryFinish'") == "1\n"

    spark.sql(f"DELETE FROM {TABLE_NAME} WHERE a >= 0")
    default_upload_directory(
        started_cluster,
        storage_type,
        f"/iceberg_data/default/{TABLE_NAME}/",
        "",
    )

    query_id = "test_trivial_count_" + get_uuid_str()
    assert int(instance.query(f"SELECT count() FROM {TABLE_NAME}", query_id=query_id)) == 0

    instance.query("SYSTEM FLUSH LOGS")
    assert instance.query(f"SELECT ProfileEvents['IcebergTrivialCountOptimizationApplied'] FROM system.query_log where query_id = '{query_id}' and type = 'QueryFinish'") == "1\n"

    write_iceberg_from_df(
        spark,
        generate_data(spark, 100, 200),
        TABLE_NAME,
        mode="upsert",
        format_version=format_version,
    )

    default_upload_directory(
        started_cluster,
        storage_type,
        f"/iceberg_data/default/{TABLE_NAME}/",
        "",
    )

    query_id = "test_trivial_count_" + get_uuid_str()
    assert int(instance.query(f"SELECT count() FROM {TABLE_NAME}", query_id=query_id)) == 100

    instance.query("SYSTEM FLUSH LOGS")
    assert instance.query(f"SELECT ProfileEvents['IcebergTrivialCountOptimizationApplied'] FROM system.query_log where query_id = '{query_id}' and type = 'QueryFinish'") == "1\n"

    spark.sql(f"DELETE FROM {TABLE_NAME} WHERE a >= 150")
    default_upload_directory(
        started_cluster,
        storage_type,
        f"/iceberg_data/default/{TABLE_NAME}/",
        "",
    )

    query_id = "test_trivial_count_" + get_uuid_str()
    assert int(instance.query(f"SELECT count() FROM {TABLE_NAME}", query_id=query_id)) == 50

    instance.query("SYSTEM FLUSH LOGS")
    assert instance.query(f"SELECT ProfileEvents['IcebergTrivialCountOptimizationApplied'] FROM system.query_log where query_id = '{query_id}' and type = 'QueryFinish'") == "1\n"


@pytest.mark.parametrize("format_version", ["1", "2"])
@pytest.mark.parametrize("storage_type", ["s3", "azure", "local"])
@pytest.mark.parametrize("is_table_function", [False, True])
def test_evolved_schema_simple(
    started_cluster, format_version, storage_type, is_table_function
):
    instance = started_cluster.instances["node1"]
    spark = started_cluster.spark_session
    TABLE_NAME = (
        "test_evolved_schema_simple_"
        + format_version
        + "_"
        + storage_type
        + "_"
        + get_uuid_str()
    )

    def execute_spark_query(query: str):
        return execute_spark_query_general(
            spark,
            started_cluster,
            storage_type,
            TABLE_NAME,
            query,
        )

    execute_spark_query(
        f"""
            DROP TABLE IF EXISTS {TABLE_NAME};
        """
    )

    execute_spark_query(
        f"""
            CREATE TABLE IF NOT EXISTS {TABLE_NAME} (
                a int NOT NULL,
                b float,
                c decimal(9,2) NOT NULL,
                d array<int>
            )
            USING iceberg
            OPTIONS ('format-version'='{format_version}')
        """
    )

    table_creation_expression = get_creation_expression(
        storage_type,
        TABLE_NAME,
        started_cluster,
        table_function=is_table_function,
        allow_dynamic_metadata_for_data_lakes=True,
    )

    table_select_expression = (
        TABLE_NAME if not is_table_function else table_creation_expression
    )

    if not is_table_function:
        instance.query(table_creation_expression)

    check_schema_and_data(
        instance,
        table_select_expression,
        [
            ["a", "Int32"],
            ["b", "Nullable(Float32)"],
            ["c", "Decimal(9, 2)"],
            ["d", "Array(Nullable(Int32))"],
        ],
        [],
    )

    execute_spark_query(
        f"""
            INSERT INTO {TABLE_NAME} VALUES (4, NULL, 7.12, ARRAY(5, 6, 7));
        """
    )

    check_schema_and_data(
        instance,
        table_select_expression,
        [
            ["a", "Int32"],
            ["b", "Nullable(Float32)"],
            ["c", "Decimal(9, 2)"],
            ["d", "Array(Nullable(Int32))"],
        ],
        [["4", "\\N", "7.12", "[5,6,7]"]],
    )

    execute_spark_query(
        f"""
            ALTER TABLE {TABLE_NAME} ALTER COLUMN b TYPE double;
        """
    )

    check_schema_and_data(
        instance,
        table_select_expression,
        [
            ["a", "Int32"],
            ["b", "Nullable(Float64)"],
            ["c", "Decimal(9, 2)"],
            ["d", "Array(Nullable(Int32))"],
        ],
        [["4", "\\N", "7.12", "[5,6,7]"]],
    )

    execute_spark_query(
        f"""
            INSERT INTO {TABLE_NAME} VALUES (7, 5.0, 18.1, ARRAY(6, 7, 9));
        """
    )

    check_schema_and_data(
        instance,
        table_select_expression,
        [
            ["a", "Int32"],
            ["b", "Nullable(Float64)"],
            ["c", "Decimal(9, 2)"],
            ["d", "Array(Nullable(Int32))"],
        ],
        [["4", "\\N", "7.12", "[5,6,7]"], ["7", "5", "18.1", "[6,7,9]"]],
    )

    execute_spark_query(
        f"""
            ALTER TABLE {TABLE_NAME} ALTER COLUMN d FIRST;
        """
    )

    check_schema_and_data(
        instance,
        table_select_expression,
        [
            ["d", "Array(Nullable(Int32))"],
            ["a", "Int32"],
            ["b", "Nullable(Float64)"],
            ["c", "Decimal(9, 2)"],
        ],
        [["[5,6,7]", "4", "\\N", "7.12"], ["[6,7,9]", "7", "5", "18.1"]],
    )

    execute_spark_query(
        f"""
            ALTER TABLE {TABLE_NAME} ALTER COLUMN b AFTER d;
        """
    )

    check_schema_and_data(
        instance,
        table_select_expression,
        [
            ["d", "Array(Nullable(Int32))"],
            ["b", "Nullable(Float64)"],
            ["a", "Int32"],
            ["c", "Decimal(9, 2)"],
        ],
        [["[5,6,7]", "\\N", "4", "7.12"], ["[6,7,9]", "5", "7", "18.1"]],
    )

    execute_spark_query(
        f"""
            ALTER TABLE {TABLE_NAME}
            ADD COLUMNS (
                e string
            );
        """
    )

    check_schema_and_data(
        instance,
        table_select_expression,
        [
            ["d", "Array(Nullable(Int32))"],
            ["b", "Nullable(Float64)"],
            ["a", "Int32"],
            ["c", "Decimal(9, 2)"],
            ["e", "Nullable(String)"],
        ],
        [
            ["[5,6,7]", "\\N", "4", "7.12", "\\N"],
            ["[6,7,9]", "5", "7", "18.1", "\\N"],
        ],
    )

    execute_spark_query(
        f"""
            ALTER TABLE {TABLE_NAME} ALTER COLUMN c TYPE decimal(12, 2);
        """
    )

    check_schema_and_data(
        instance,
        table_select_expression,
        [
            ["d", "Array(Nullable(Int32))"],
            ["b", "Nullable(Float64)"],
            ["a", "Int32"],
            ["c", "Decimal(12, 2)"],
            ["e", "Nullable(String)"],
        ],
        [
            ["[5,6,7]", "\\N", "4", "7.12", "\\N"],
            ["[6,7,9]", "5", "7", "18.1", "\\N"],
        ],
    )

    execute_spark_query(
        f"""
            INSERT INTO {TABLE_NAME} VALUES (ARRAY(5, 6, 7), 3, -30, 7.12, 'AAA');
        """
    )

    check_schema_and_data(
        instance,
        table_select_expression,
        [
            ["d", "Array(Nullable(Int32))"],
            ["b", "Nullable(Float64)"],
            ["a", "Int32"],
            ["c", "Decimal(12, 2)"],
            ["e", "Nullable(String)"],
        ],
        [
            ["[5,6,7]", "3", "-30", "7.12", "AAA"],
            ["[5,6,7]", "\\N", "4", "7.12", "\\N"],
            ["[6,7,9]", "5", "7", "18.1", "\\N"],
        ],
    )

    execute_spark_query(
        f"""
            ALTER TABLE {TABLE_NAME} ALTER COLUMN a TYPE BIGINT;
        """
    )

    check_schema_and_data(
        instance,
        table_select_expression,
        [
            ["d", "Array(Nullable(Int32))"],
            ["b", "Nullable(Float64)"],
            ["a", "Int64"],
            ["c", "Decimal(12, 2)"],
            ["e", "Nullable(String)"],
        ],
        [
            ["[5,6,7]", "3", "-30", "7.12", "AAA"],
            ["[5,6,7]", "\\N", "4", "7.12", "\\N"],
            ["[6,7,9]", "5", "7", "18.1", "\\N"],
        ],
    )

    execute_spark_query(
        f"""
            INSERT INTO {TABLE_NAME} VALUES (ARRAY(), 3.0, 12, -9.13, 'BBB');
        """
    )

    check_schema_and_data(
        instance,
        table_select_expression,
        [
            ["d", "Array(Nullable(Int32))"],
            ["b", "Nullable(Float64)"],
            ["a", "Int64"],
            ["c", "Decimal(12, 2)"],
            ["e", "Nullable(String)"],
        ],
        [
            ["[]", "3", "12", "-9.13", "BBB"],
            ["[5,6,7]", "3", "-30", "7.12", "AAA"],
            ["[5,6,7]", "\\N", "4", "7.12", "\\N"],
            ["[6,7,9]", "5", "7", "18.1", "\\N"],
        ],
    )

    execute_spark_query(
        f"""
            ALTER TABLE {TABLE_NAME} ALTER COLUMN a DROP NOT NULL;
        """
    )

    check_schema_and_data(
        instance,
        table_select_expression,
        [
            ["d", "Array(Nullable(Int32))"],
            ["b", "Nullable(Float64)"],
            ["a", "Nullable(Int64)"],
            ["c", "Decimal(12, 2)"],
            ["e", "Nullable(String)"],
        ],
        [
            ["[]", "3", "12", "-9.13", "BBB"],
            ["[5,6,7]", "3", "-30", "7.12", "AAA"],
            ["[5,6,7]", "\\N", "4", "7.12", "\\N"],
            ["[6,7,9]", "5", "7", "18.1", "\\N"],
        ],
    )

    execute_spark_query(
        f"""
            INSERT INTO {TABLE_NAME} VALUES (NULL, 3.4, NULL, -9.13, NULL);
        """
    )

    check_schema_and_data(
        instance,
        table_select_expression,
        [
            ["d", "Array(Nullable(Int32))"],
            ["b", "Nullable(Float64)"],
            ["a", "Nullable(Int64)"],
            ["c", "Decimal(12, 2)"],
            ["e", "Nullable(String)"],
        ],
        [
            ["[]", "3", "12", "-9.13", "BBB"],
            ["[]", "3.4", "\\N", "-9.13", "\\N"],
            ["[5,6,7]", "3", "-30", "7.12", "AAA"],
            ["[5,6,7]", "\\N", "4", "7.12", "\\N"],
            ["[6,7,9]", "5", "7", "18.1", "\\N"],
        ],
    )

    execute_spark_query(
        f"""
            ALTER TABLE {TABLE_NAME} DROP COLUMN d;
        """
    )

    check_schema_and_data(
        instance,
        table_select_expression,
        [
            ["b", "Nullable(Float64)"],
            ["a", "Nullable(Int64)"],
            ["c", "Decimal(12, 2)"],
            ["e", "Nullable(String)"],
        ],
        [
            ["3", "-30", "7.12", "AAA"],
            ["3", "12", "-9.13", "BBB"],
            ["3.4", "\\N", "-9.13", "\\N"],
            ["5", "7", "18.1", "\\N"],
            ["\\N", "4", "7.12", "\\N"],
        ],
    )

    execute_spark_query(
        f"""
            ALTER TABLE {TABLE_NAME} RENAME COLUMN a TO f;
        """
    )

    check_schema_and_data(
        instance,
        table_select_expression,
        [
            ["b", "Nullable(Float64)"],
            ["f", "Nullable(Int64)"],
            ["c", "Decimal(12, 2)"],
            ["e", "Nullable(String)"],
        ],
        [
            ["3", "-30", "7.12", "AAA"],
            ["3", "12", "-9.13", "BBB"],
            ["3.4", "\\N", "-9.13", "\\N"],
            ["5", "7", "18.1", "\\N"],
            ["\\N", "4", "7.12", "\\N"],
        ],
    )
    if not is_table_function :
        print (instance.query("SELECT * FROM system.iceberg_history"))
        assert int(instance.query(f"SELECT count() FROM system.iceberg_history WHERE table = '{TABLE_NAME}'")) == 5
        assert int(instance.query(f"SELECT count() FROM system.iceberg_history WHERE table = '{TABLE_NAME}' AND made_current_at >= yesterday()")) == 5

    # Do a single check to verify that restarting CH maintains the setting (ATTACH)
    # We are just interested on the setting working after restart, so no need to run it on all combinations
    if format_version == "1" and storage_type == "s3" and not is_table_function:

        instance.restart_clickhouse()

        execute_spark_query(
            f"""
                ALTER TABLE {TABLE_NAME} RENAME COLUMN e TO z;
            """
        )

        check_schema_and_data(
            instance,
            table_select_expression,
            [
                ["b", "Nullable(Float64)"],
                ["f", "Nullable(Int64)"],
                ["c", "Decimal(12, 2)"],
                ["z", "Nullable(String)"],
            ],
            [
                ["3", "-30", "7.12", "AAA"],
                ["3", "12", "-9.13", "BBB"],
                ["3.4", "\\N", "-9.13", "\\N"],
                ["5", "7", "18.1", "\\N"],
                ["\\N", "4", "7.12", "\\N"],
            ],
        )


@pytest.mark.parametrize("format_version", ["1", "2"])
@pytest.mark.parametrize("storage_type", ["s3", "azure", "local"])
def test_not_evolved_schema(started_cluster, format_version, storage_type):
    instance = started_cluster.instances["node1"]
    spark = started_cluster.spark_session
    TABLE_NAME = (
        "test_evolved_schema_simple_"
        + format_version
        + "_"
        + storage_type
        + "_"
        + get_uuid_str()
    )

    def execute_spark_query(query: str):
        return execute_spark_query_general(
            spark,
            started_cluster,
            storage_type,
            TABLE_NAME,
            query,
        )

    execute_spark_query(
        f"""
            DROP TABLE IF EXISTS {TABLE_NAME};
        """
    )

    execute_spark_query(
        f"""
            CREATE TABLE IF NOT EXISTS {TABLE_NAME} (
                a int NOT NULL,
                b float,
                c decimal(9,2) NOT NULL,
                d array<int>
            )
            USING iceberg
            OPTIONS ('format-version'='{format_version}')
        """
    )

    instance.query(
        get_creation_expression(
            storage_type,
            TABLE_NAME,
            started_cluster,
            table_function=False,
            allow_dynamic_metadata_for_data_lakes=False,
        )
    )

    check_schema_and_data(
        instance,
        TABLE_NAME,
        [
            ["a", "Int32"],
            ["b", "Nullable(Float32)"],
            ["c", "Decimal(9, 2)"],
            ["d", "Array(Nullable(Int32))"],
        ],
        [],
    )

    execute_spark_query(
        f"""
            INSERT INTO {TABLE_NAME} VALUES (4, 3.0, 7.12, ARRAY(5, 6, 7));
        """
    )

    check_schema_and_data(
        instance,
        TABLE_NAME,
        [
            ["a", "Int32"],
            ["b", "Nullable(Float32)"],
            ["c", "Decimal(9, 2)"],
            ["d", "Array(Nullable(Int32))"],
        ],
        [["4", "3", "7.12", "[5,6,7]"]],
    )

    execute_spark_query(
        f"""
            ALTER TABLE {TABLE_NAME} ALTER COLUMN b TYPE double;
        """
    )

    check_schema_and_data(
        instance,
        TABLE_NAME,
        [
            ["a", "Int32"],
            ["b", "Nullable(Float32)"],
            ["c", "Decimal(9, 2)"],
            ["d", "Array(Nullable(Int32))"],
        ],
        [["4", "3", "7.12", "[5,6,7]"]],
    )

    execute_spark_query(
        f"""
            INSERT INTO {TABLE_NAME} VALUES (7, 5.0, 18.1, ARRAY(6, 7, 9));
        """
    )

    check_schema_and_data(
        instance,
        TABLE_NAME,
        [
            ["a", "Int32"],
            ["b", "Nullable(Float32)"],
            ["c", "Decimal(9, 2)"],
            ["d", "Array(Nullable(Int32))"],
        ],
        [["4", "3", "7.12", "[5,6,7]"], ["7", "5", "18.1", "[6,7,9]"]],
    )

    execute_spark_query(
        f"""
            ALTER TABLE {TABLE_NAME} ALTER COLUMN d FIRST;
        """
    )

    check_schema_and_data(
        instance,
        TABLE_NAME,
        [
            ["a", "Int32"],
            ["b", "Nullable(Float32)"],
            ["c", "Decimal(9, 2)"],
            ["d", "Array(Nullable(Int32))"],
        ],
        [["4", "3", "7.12", "[5,6,7]"], ["7", "5", "18.1", "[6,7,9]"]],
    )

    execute_spark_query(
        f"""
            ALTER TABLE {TABLE_NAME} ALTER COLUMN b AFTER d;
        """
    )

    check_schema_and_data(
        instance,
        TABLE_NAME,
        [
            ["a", "Int32"],
            ["b", "Nullable(Float32)"],
            ["c", "Decimal(9, 2)"],
            ["d", "Array(Nullable(Int32))"],
        ],
        [["4", "3", "7.12", "[5,6,7]"], ["7", "5", "18.1", "[6,7,9]"]],
    )

    execute_spark_query(
        f"""
            ALTER TABLE {TABLE_NAME}
            ADD COLUMNS (
                e string
            );
        """
    )

    check_schema_and_data(
        instance,
        TABLE_NAME,
        [
            ["a", "Int32"],
            ["b", "Nullable(Float32)"],
            ["c", "Decimal(9, 2)"],
            ["d", "Array(Nullable(Int32))"],
        ],
        [["4", "3", "7.12", "[5,6,7]"], ["7", "5", "18.1", "[6,7,9]"]],
    )

    execute_spark_query(
        f"""
            ALTER TABLE {TABLE_NAME} ALTER COLUMN c TYPE decimal(12, 2);
        """
    )

    check_schema_and_data(
        instance,
        TABLE_NAME,
        [
            ["a", "Int32"],
            ["b", "Nullable(Float32)"],
            ["c", "Decimal(9, 2)"],
            ["d", "Array(Nullable(Int32))"],
        ],
        [["4", "3", "7.12", "[5,6,7]"], ["7", "5", "18.1", "[6,7,9]"]],
    )

    execute_spark_query(
        f"""
            INSERT INTO {TABLE_NAME} VALUES (ARRAY(5, 6, 7), 3, -30, 7.12, 'AAA');
        """
    )

    check_schema_and_data(
        instance,
        TABLE_NAME,
        [
            ["a", "Int32"],
            ["b", "Nullable(Float32)"],
            ["c", "Decimal(9, 2)"],
            ["d", "Array(Nullable(Int32))"],
        ],
        [
            ["-30", "3", "7.12", "[5,6,7]"],
            ["4", "3", "7.12", "[5,6,7]"],
            ["7", "5", "18.1", "[6,7,9]"],
        ],
    )

    execute_spark_query(
        f"""
            ALTER TABLE {TABLE_NAME} ALTER COLUMN a TYPE BIGINT;
        """
    )

    check_schema_and_data(
        instance,
        TABLE_NAME,
        [
            ["a", "Int32"],
            ["b", "Nullable(Float32)"],
            ["c", "Decimal(9, 2)"],
            ["d", "Array(Nullable(Int32))"],
        ],
        [
            ["-30", "3", "7.12", "[5,6,7]"],
            ["4", "3", "7.12", "[5,6,7]"],
            ["7", "5", "18.1", "[6,7,9]"],
        ],
    )

    execute_spark_query(
        f"""
            INSERT INTO {TABLE_NAME} VALUES (ARRAY(), 3.0, 12, -9.13, 'BBB');
        """
    )

    check_schema_and_data(
        instance,
        TABLE_NAME,
        [
            ["a", "Int32"],
            ["b", "Nullable(Float32)"],
            ["c", "Decimal(9, 2)"],
            ["d", "Array(Nullable(Int32))"],
        ],
        [
            ["-30", "3", "7.12", "[5,6,7]"],
            ["4", "3", "7.12", "[5,6,7]"],
            ["7", "5", "18.1", "[6,7,9]"],
            ["12", "3", "-9.13", "[]"],
        ],
    )

    execute_spark_query(
        f"""
            ALTER TABLE {TABLE_NAME} ALTER COLUMN a DROP NOT NULL;
        """
    )

    check_schema_and_data(
        instance,
        TABLE_NAME,
        [
            ["a", "Int32"],
            ["b", "Nullable(Float32)"],
            ["c", "Decimal(9, 2)"],
            ["d", "Array(Nullable(Int32))"],
        ],
        [
            ["-30", "3", "7.12", "[5,6,7]"],
            ["4", "3", "7.12", "[5,6,7]"],
            ["7", "5", "18.1", "[6,7,9]"],
            ["12", "3", "-9.13", "[]"],
        ],
    )

    execute_spark_query(
        f"""
            INSERT INTO {TABLE_NAME} VALUES (NULL, 3.4, NULL, -9.13, NULL);
        """
    )

    check_schema_and_data(
        instance,
        TABLE_NAME,
        [
            ["a", "Int32"],
            ["b", "Nullable(Float32)"],
            ["c", "Decimal(9, 2)"],
            ["d", "Array(Nullable(Int32))"],
        ],
        [
            ["-30", "3", "7.12", "[5,6,7]"],
            ["0", "3.4", "-9.13", "[]"],
            ["4", "3", "7.12", "[5,6,7]"],
            ["7", "5", "18.1", "[6,7,9]"],
            ["12", "3", "-9.13", "[]"],
        ],
    )

    execute_spark_query(
        f"""
            ALTER TABLE {TABLE_NAME} DROP COLUMN d;
        """
    )

    error = instance.query_and_get_error(f"SELECT * FROM {TABLE_NAME} ORDER BY ALL")

    assert "Not found column" in error


@pytest.mark.parametrize("format_version", ["1", "2"])
@pytest.mark.parametrize("storage_type", ["s3", "azure", "local"])
def test_evolved_schema_complex(started_cluster, format_version, storage_type):
    instance = started_cluster.instances["node1"]
    spark = started_cluster.spark_session
    TABLE_NAME = (
        "test_evolved_schema_complex_"
        + format_version
        + "_"
        + storage_type
        + "_"
        + get_uuid_str()
    )

    def execute_spark_query(query: str):
        return execute_spark_query_general(
            spark,
            started_cluster,
            storage_type,
            TABLE_NAME,
            query,
        )

    execute_spark_query(
        f"""
            DROP TABLE IF EXISTS {TABLE_NAME};
        """
    )

    execute_spark_query(
        f"""
            CREATE TABLE {TABLE_NAME}   (
                address STRUCT<
                    house_number : DOUBLE,
                    city: STRING,
                    zip: INT
                >,
                animals ARRAY<INT>
            )
            USING iceberg
            OPTIONS ('format-version'='{format_version}')
        """
    )

    execute_spark_query(
        f"""
            INSERT INTO {TABLE_NAME} VALUES (named_struct('house_number', 3, 'city', 'Singapore', 'zip', 12345), ARRAY(4, 7));
        """
    )

    table_function = get_creation_expression(
        storage_type, TABLE_NAME, started_cluster, table_function=True
    )
    execute_spark_query(
        f"""
            ALTER TABLE {TABLE_NAME} ADD COLUMNS ( address.appartment INT );
        """
    )

    error = instance.query_and_get_error(f"SELECT * FROM {table_function} ORDER BY ALL")

    assert "UNSUPPORTED_METHOD" in error

    execute_spark_query(
        f"""
            ALTER TABLE {TABLE_NAME} DROP COLUMN address.appartment;
        """
    )

    check_schema_and_data(
        instance,
        table_function,
        [
            [
                "address",
                "Tuple(\\n    house_number Nullable(Float64),\\n    city Nullable(String),\\n    zip Nullable(Int32))",
            ],
            ["animals", "Array(Nullable(Int32))"],
        ],
        [["(3,'Singapore',12345)", "[4,7]"]],
    )

    execute_spark_query(
        f"""
            ALTER TABLE {TABLE_NAME} ALTER COLUMN animals.element TYPE BIGINT
        """
    )

    error = instance.query_and_get_error(f"SELECT * FROM {table_function} ORDER BY ALL")

    assert "UNSUPPORTED_METHOD" in error


@pytest.mark.parametrize("storage_type", ["s3", "azure", "local"])
def test_row_based_deletes(started_cluster, storage_type):
    instance = started_cluster.instances["node1"]
    spark = started_cluster.spark_session
    TABLE_NAME = "test_row_based_deletes_" + storage_type + "_" + get_uuid_str()

    spark.sql(
        f"CREATE TABLE {TABLE_NAME} (id bigint, data string) USING iceberg TBLPROPERTIES ('format-version' = '2', 'write.update.mode'='merge-on-read', 'write.delete.mode'='merge-on-read', 'write.merge.mode'='merge-on-read')"
    )
    spark.sql(
        f"INSERT INTO {TABLE_NAME} select id, char(id + ascii('a')) from range(100)"
    )

    default_upload_directory(
        started_cluster,
        storage_type,
        f"/iceberg_data/default/{TABLE_NAME}/",
        f"/iceberg_data/default/{TABLE_NAME}/",
    )

    create_iceberg_table(storage_type, instance, TABLE_NAME, started_cluster)

    assert int(instance.query(f"SELECT count() FROM {TABLE_NAME}")) == 100

    spark.sql(f"DELETE FROM {TABLE_NAME} WHERE id < 10")
    default_upload_directory(
        started_cluster,
        storage_type,
        f"/iceberg_data/default/{TABLE_NAME}/",
        "",
    )

    error = instance.query_and_get_error(f"SELECT * FROM {TABLE_NAME}")
    assert "UNSUPPORTED_METHOD" in error
    instance.query(f"DROP TABLE {TABLE_NAME}")


@pytest.mark.parametrize("format_version", ["1", "2"])
@pytest.mark.parametrize("storage_type", ["s3", "azure", "local"])
def test_schema_inference(started_cluster, format_version, storage_type):
    instance = started_cluster.instances["node1"]
    spark = started_cluster.spark_session
    for format in ["Parquet", "ORC", "Avro"]:
        TABLE_NAME = (
            "test_schema_inference_"
            + format
            + "_"
            + format_version
            + "_"
            + storage_type
            + "_"
            + get_uuid_str()
        )

        # Types time, timestamptz, fixed are not supported in Spark.
        spark.sql(
            f"CREATE TABLE {TABLE_NAME} (intC int, longC long, floatC float, doubleC double, decimalC1 decimal(10, 3), decimalC2 decimal(20, 10), decimalC3 decimal(38, 30), dateC date,  timestampC timestamp, stringC string, binaryC binary, arrayC1 array<int>, mapC1 map<string, string>, structC1 struct<field1: int, field2: string>, complexC array<struct<field1: map<string, array<map<string, int>>>, field2: struct<field3: int, field4: string>>>) USING iceberg TBLPROPERTIES ('format-version' = '{format_version}', 'write.format.default' = '{format}')"
        )

        spark.sql(
            f"insert into {TABLE_NAME} select 42, 4242, 42.42, 4242.4242, decimal(42.42), decimal(42.42), decimal(42.42), date('2020-01-01'), timestamp('2020-01-01 20:00:00'), 'hello', binary('hello'), array(1,2,3), map('key', 'value'), struct(42, 'hello'), array(struct(map('key', array(map('key', 42))), struct(42, 'hello')))"
        )
        default_upload_directory(
            started_cluster,
            storage_type,
            f"/iceberg_data/default/{TABLE_NAME}/",
            f"/iceberg_data/default/{TABLE_NAME}/",
        )

        create_iceberg_table(
            storage_type, instance, TABLE_NAME, started_cluster, format=format
        )

        res = instance.query(
            f"DESC {TABLE_NAME} FORMAT TSVRaw", settings={"print_pretty_type_names": 0}
        )
        expected = TSV(
            [
                ["intC", "Nullable(Int32)"],
                ["longC", "Nullable(Int64)"],
                ["floatC", "Nullable(Float32)"],
                ["doubleC", "Nullable(Float64)"],
                ["decimalC1", "Nullable(Decimal(10, 3))"],
                ["decimalC2", "Nullable(Decimal(20, 10))"],
                ["decimalC3", "Nullable(Decimal(38, 30))"],
                ["dateC", "Nullable(Date)"],
                ["timestampC", "Nullable(DateTime64(6, 'UTC'))"],
                ["stringC", "Nullable(String)"],
                ["binaryC", "Nullable(String)"],
                ["arrayC1", "Array(Nullable(Int32))"],
                ["mapC1", "Map(String, Nullable(String))"],
                ["structC1", "Tuple(field1 Nullable(Int32), field2 Nullable(String))"],
                [
                    "complexC",
                    "Array(Tuple(field1 Map(String, Array(Map(String, Nullable(Int32)))), field2 Tuple(field3 Nullable(Int32), field4 Nullable(String))))",
                ],
            ]
        )

        assert res == expected

        # Check that we can parse data
        instance.query(f"SELECT * FROM {TABLE_NAME}")


@pytest.mark.parametrize("format_version", ["1", "2"])
@pytest.mark.parametrize("storage_type", ["s3", "azure", "local"])
def test_explanation(started_cluster, format_version, storage_type):
    instance = started_cluster.instances["node1"]
    spark = started_cluster.spark_session
    for format in ["Parquet", "ORC", "Avro"]:
        TABLE_NAME = (
            "test_explanation_"
            + format
            + "_"
            + format_version
            + "_"
            + storage_type
            + "_"
            + get_uuid_str()
        )

        # Types time, timestamptz, fixed are not supported in Spark.
        spark.sql(
            f"CREATE TABLE {TABLE_NAME} (x int) USING iceberg TBLPROPERTIES ('format-version' = '{format_version}', 'write.format.default' = '{format}')"
        )

        spark.sql(f"insert into {TABLE_NAME} select 42")
        default_upload_directory(
            started_cluster,
            storage_type,
            f"/iceberg_data/default/{TABLE_NAME}/",
            f"/iceberg_data/default/{TABLE_NAME}/",
        )

        create_iceberg_table(
            storage_type, instance, TABLE_NAME, started_cluster, format=format
        )

        res = instance.query(f"EXPLAIN SELECT * FROM {TABLE_NAME}")
        res = list(
            map(
                lambda x: x.split("\t"),
                filter(lambda x: len(x) > 0, res.strip().split("\n")),
            )
        )

        expected = [
            [
                "Expression ((Project names + (Projection + Change column names to column identifiers)))"
            ],
            [f"  Iceberg{storage_type.title()}(default.{TABLE_NAME})ReadStep"],
        ]

        assert res == expected

        # Check that we can parse data
        instance.query(f"SELECT * FROM {TABLE_NAME}")


@pytest.mark.parametrize("format_version", ["1", "2"])
@pytest.mark.parametrize("storage_type", ["s3", "azure", "local"])
def test_metadata_file_selection(started_cluster, format_version, storage_type):
    instance = started_cluster.instances["node1"]
    spark = started_cluster.spark_session
    TABLE_NAME = (
        "test_metadata_selection_"
        + format_version
        + "_"
        + storage_type
        + "_"
        + get_uuid_str()
    )

    spark.sql(
        f"CREATE TABLE {TABLE_NAME} (id bigint, data string) USING iceberg TBLPROPERTIES ('format-version' = '2', 'write.update.mode'='merge-on-read', 'write.delete.mode'='merge-on-read', 'write.merge.mode'='merge-on-read')"
    )

    for i in range(50):
        spark.sql(
            f"INSERT INTO {TABLE_NAME} select id, char(id + ascii('a')) from range(10)"
        )

    default_upload_directory(
        started_cluster,
        storage_type,
        f"/iceberg_data/default/{TABLE_NAME}/",
        f"/iceberg_data/default/{TABLE_NAME}/",
    )

    create_iceberg_table(storage_type, instance, TABLE_NAME, started_cluster)

    assert int(instance.query(f"SELECT count() FROM {TABLE_NAME}")) == 500

@pytest.mark.parametrize("format_version", ["1", "2"])
@pytest.mark.parametrize("storage_type", ["s3", "azure", "local"])
def test_metadata_file_format_with_uuid(started_cluster, format_version, storage_type):
    instance = started_cluster.instances["node1"]
    spark = started_cluster.spark_session
    TABLE_NAME = (
        "test_metadata_selection_with_uuid_"
        + format_version
        + "_"
        + storage_type
        + "_"
        + get_uuid_str()
    )

    spark.sql(
        f"CREATE TABLE {TABLE_NAME} (id bigint, data string) USING iceberg TBLPROPERTIES ('format-version' = '2', 'write.update.mode'='merge-on-read', 'write.delete.mode'='merge-on-read', 'write.merge.mode'='merge-on-read')"
    )

    for i in range(50):
        spark.sql(
            f"INSERT INTO {TABLE_NAME} select id, char(id + ascii('a')) from range(10)"
        )

    for i in range(50):
        os.rename(
            f"/iceberg_data/default/{TABLE_NAME}/metadata/v{i + 1}.metadata.json",
            f"/iceberg_data/default/{TABLE_NAME}/metadata/{str(i).zfill(5)}-{get_uuid_str()}.metadata.json",
        )

    default_upload_directory(
        started_cluster,
        storage_type,
        f"/iceberg_data/default/{TABLE_NAME}/",
        f"/iceberg_data/default/{TABLE_NAME}/",
    )

    create_iceberg_table(storage_type, instance, TABLE_NAME, started_cluster)

    assert int(instance.query(f"SELECT count() FROM {TABLE_NAME}")) == 500


@pytest.mark.parametrize("format_version", ["1", "2"])
@pytest.mark.parametrize("storage_type", ["s3", "azure", "local"])
def test_metadata_file_selection_from_version_hint(started_cluster, format_version, storage_type):
    instance = started_cluster.instances["node1"]
    spark = started_cluster.spark_session
    TABLE_NAME = (
        "test_metadata_file_selection_from_version_hint_"
        + format_version
        + "_"
        + storage_type
        + "_"
        + get_uuid_str()
    )

    spark.sql(
        f"CREATE TABLE {TABLE_NAME} (id bigint, data string) USING iceberg TBLPROPERTIES ('format-version' = '2', 'write.update.mode'='merge-on-read', 'write.delete.mode'='merge-on-read', 'write.merge.mode'='merge-on-read')"
    )

    for i in range(10):
        spark.sql(
            f"INSERT INTO {TABLE_NAME} select id, char(id + ascii('a')) from range(10)"
        )
        
    # test the case where version_hint.text file contains just the version number
    with open(f"/iceberg_data/default/{TABLE_NAME}/metadata/version-hint.text", "w") as f:
        f.write('5')

    default_upload_directory(
        started_cluster,
        storage_type,
        f"/iceberg_data/default/{TABLE_NAME}/",
        f"/iceberg_data/default/{TABLE_NAME}/",
    )

    create_iceberg_table(storage_type, instance, TABLE_NAME, started_cluster, use_version_hint=True)

    assert int(instance.query(f"SELECT count() FROM {TABLE_NAME}")) == 40

    # test the case where version_hint.text file contains the whole metadata file name
    with open(f"/iceberg_data/default/{TABLE_NAME}/metadata/version-hint.text", "w") as f:
        f.write('v3.metadata.json')

    default_upload_directory(
        started_cluster,
        storage_type,
        f"/iceberg_data/default/{TABLE_NAME}/",
        f"/iceberg_data/default/{TABLE_NAME}/",
    )

    create_iceberg_table(storage_type, instance, TABLE_NAME, started_cluster, use_version_hint=True)

    assert int(instance.query(f"SELECT count() FROM {TABLE_NAME}")) == 20


def test_restart_broken_s3(started_cluster):
    instance = started_cluster.instances["node1"]
    spark = started_cluster.spark_session
    TABLE_NAME = "test_restart_broken_table_function_s3" + "_" + get_uuid_str()

    minio_client = started_cluster.minio_client
    bucket = "broken2"

    if not minio_client.bucket_exists(bucket):
        minio_client.make_bucket(bucket)

    write_iceberg_from_df(
        spark,
        generate_data(spark, 0, 100),
        TABLE_NAME,
        mode="overwrite",
        format_version="1",
    )

    files = default_upload_directory(
        started_cluster,
        "s3",
        f"/iceberg_data/default/{TABLE_NAME}/",
        f"/iceberg_data/default/{TABLE_NAME}/",
        bucket=bucket,
    )
    create_iceberg_table("s3", instance, TABLE_NAME, started_cluster, bucket=bucket)
    assert int(instance.query(f"SELECT count() FROM {TABLE_NAME}")) == 100

    s3_objects = list_s3_objects(minio_client, bucket, prefix="")
    assert (
        len(
            list(
                minio_client.remove_objects(
                    bucket,
                    [DeleteObject(obj) for obj in s3_objects],
                )
            )
        )
        == 0
    )
    minio_client.remove_bucket(bucket)

    instance.restart_clickhouse()

    assert "NoSuchBucket" in instance.query_and_get_error(
        f"SELECT count() FROM {TABLE_NAME}"
    )

    minio_client.make_bucket(bucket)

    files = default_upload_directory(
        started_cluster,
        "s3",
        f"/iceberg_data/default/{TABLE_NAME}/",
        f"/iceberg_data/default/{TABLE_NAME}/",
        bucket=bucket,
    )

    assert int(instance.query(f"SELECT count() FROM {TABLE_NAME}")) == 100
    instance.query(f"DROP TABLE {TABLE_NAME}")


@pytest.mark.parametrize("storage_type", ["s3"])
def test_filesystem_cache(started_cluster, storage_type):
    instance = started_cluster.instances["node1"]
    spark = started_cluster.spark_session
    TABLE_NAME = "test_filesystem_cache_" + storage_type + "_" + get_uuid_str()

    write_iceberg_from_df(
        spark,
        generate_data(spark, 0, 10),
        TABLE_NAME,
        mode="overwrite",
        format_version="1",
        partition_by="a",
    )

    default_upload_directory(
        started_cluster,
        storage_type,
        f"/iceberg_data/default/{TABLE_NAME}/",
        f"/iceberg_data/default/{TABLE_NAME}/",
    )

    create_iceberg_table(storage_type, instance, TABLE_NAME, started_cluster)

    query_id = f"{TABLE_NAME}-{uuid.uuid4()}"
    instance.query(
        f"SELECT * FROM {TABLE_NAME} SETTINGS filesystem_cache_name = 'cache1'",
        query_id=query_id,
    )

    instance.query("SYSTEM FLUSH LOGS")

    written_to_cache_first_select = int(
        instance.query(
            f"SELECT ProfileEvents['CachedReadBufferCacheWriteBytes'] FROM system.query_log WHERE query_id = '{query_id}' AND type = 'QueryFinish'"
        )
    )

    read_from_cache_first_select = int(
        instance.query(
            f"SELECT ProfileEvents['CachedReadBufferReadFromCacheBytes'] FROM system.query_log WHERE query_id = '{query_id}' AND type = 'QueryFinish'"
        )
    )

    assert 0 < int(
        instance.query(
            f"SELECT ProfileEvents['S3GetObject'] FROM system.query_log WHERE query_id = '{query_id}' AND type = 'QueryFinish'"
        )
    )

    query_id = f"{TABLE_NAME}-{uuid.uuid4()}"
    instance.query(
        f"SELECT * FROM {TABLE_NAME} SETTINGS filesystem_cache_name = 'cache1'",
        query_id=query_id,
    )

    instance.query("SYSTEM FLUSH LOGS")

    read_from_cache_second_select = int(
        instance.query(
            f"SELECT ProfileEvents['CachedReadBufferReadFromCacheBytes'] FROM system.query_log WHERE query_id = '{query_id}' AND type = 'QueryFinish'"
        )
    )

    assert (
        read_from_cache_second_select
        == read_from_cache_first_select + written_to_cache_first_select
    )

    assert 0 == int(
        instance.query(
            f"SELECT ProfileEvents['S3GetObject'] FROM system.query_log WHERE query_id = '{query_id}' AND type = 'QueryFinish'"
        )
    )

def check_validity_and_get_prunned_files_general(instance, table_name, settings1, settings2, profile_event_name, select_expression):
    query_id1 = f"{table_name}-{uuid.uuid4()}"
    query_id2 = f"{table_name}-{uuid.uuid4()}"

    data1 = instance.query(
        select_expression,
        query_id=query_id1,
        settings=settings1
    )
    data1 = list(
        map(
            lambda x: x.split("\t"),
            filter(lambda x: len(x) > 0, data1.strip().split("\n")),
        )
    )

    data2 = instance.query(
        select_expression,
        query_id=query_id2,
        settings=settings2
    )
    data2 = list(
        map(
            lambda x: x.split("\t"),
            filter(lambda x: len(x) > 0, data2.strip().split("\n")),
        )
    )

    assert data1 == data2

    instance.query("SYSTEM FLUSH LOGS")

    assert 0 == int(
        instance.query(
            f"SELECT ProfileEvents['{profile_event_name}'] FROM system.query_log WHERE query_id = '{query_id1}' AND type = 'QueryFinish'"
        )
    )
    return int(
        instance.query(
            f"SELECT ProfileEvents['{profile_event_name}'] FROM system.query_log WHERE query_id = '{query_id2}' AND type = 'QueryFinish'"
        )
    )


@pytest.mark.parametrize(
    "storage_type, run_on_cluster",
    [("s3", False), ("s3", True), ("azure", False), ("local", False)],
)
def test_partition_pruning(started_cluster, storage_type, run_on_cluster):
    instance = started_cluster.instances["node1"]
    spark = started_cluster.spark_session
    TABLE_NAME = "test_partition_pruning_" + storage_type + "_" + get_uuid_str()

    def execute_spark_query(query: str):
        return execute_spark_query_general(
            spark,
            started_cluster,
            storage_type,
            TABLE_NAME,
            query,
        )

    execute_spark_query(
        f"""
            CREATE TABLE {TABLE_NAME} (
                tag INT,
                date DATE,
                date2 DATE,
                ts TIMESTAMP,
                ts2 TIMESTAMP,
                time_struct struct<a : DATE, b : TIMESTAMP>,
                name VARCHAR(50),
                number BIGINT
            )
            USING iceberg
            PARTITIONED BY (identity(tag), days(date), years(date2), hours(ts), months(ts2), TRUNCATE(3, name), TRUNCATE(3, number))
            OPTIONS('format-version'='2')
        """
    )

    execute_spark_query(
        f"""
        INSERT INTO {TABLE_NAME} VALUES
        (1, DATE '2024-01-20', DATE '2024-01-20',
        TIMESTAMP '2024-02-20 10:00:00', TIMESTAMP '2024-02-20 10:00:00', named_struct('a', DATE '2024-01-20', 'b', TIMESTAMP '2024-02-20 10:00:00'), 'vasya', 5),
        (2, DATE '2024-01-30', DATE '2024-01-30',
        TIMESTAMP '2024-03-20 15:00:00', TIMESTAMP '2024-03-20 15:00:00', named_struct('a', DATE '2024-03-20', 'b', TIMESTAMP '2024-03-20 14:00:00'), 'vasilisa', 6),
        (1, DATE '2024-02-20', DATE '2024-02-20',
        TIMESTAMP '2024-03-20 20:00:00', TIMESTAMP '2024-03-20 20:00:00', named_struct('a', DATE '2024-02-20', 'b', TIMESTAMP '2024-02-20 10:00:00'), 'iceberg', 7),
        (2, DATE '2025-01-20', DATE '2025-01-20',
        TIMESTAMP '2024-04-30 14:00:00', TIMESTAMP '2024-04-30 14:00:00', named_struct('a', DATE '2024-04-30', 'b', TIMESTAMP '2024-04-30 14:00:00'), 'icebreaker', 8);
    """
    )

    creation_expression = get_creation_expression(
        storage_type, TABLE_NAME, started_cluster, table_function=True, run_on_cluster=run_on_cluster
    )

    def check_validity_and_get_prunned_files(select_expression):
        settings1 = {
            "use_iceberg_partition_pruning": 0
        }
        settings2 = {
            "use_iceberg_partition_pruning": 1
        }
        return check_validity_and_get_prunned_files_general(
            instance, TABLE_NAME, settings1, settings2, 'IcebergPartitionPrunedFiles', select_expression
        )

    assert (
        check_validity_and_get_prunned_files(
            f"SELECT * FROM {creation_expression} ORDER BY ALL"
        )
        == 0
    )
    assert (
        check_validity_and_get_prunned_files(
            f"SELECT * FROM {creation_expression} WHERE date <= '2024-01-25' ORDER BY ALL"
        )
        == 3
    )
    assert (
        check_validity_and_get_prunned_files(
            f"SELECT * FROM {creation_expression} WHERE date2 <= '2024-01-25' ORDER BY ALL"
        )
        == 1
    )
    assert (
        check_validity_and_get_prunned_files(
            f"SELECT * FROM {creation_expression} WHERE ts <= timestamp('2024-03-20 14:00:00.000000') ORDER BY ALL"
        )
        == 3
    )
    assert (
        check_validity_and_get_prunned_files(
            f"SELECT * FROM {creation_expression} WHERE ts2 <= timestamp('2024-03-20 14:00:00.000000') ORDER BY ALL"
        )
        == 1
    )

    assert (
        check_validity_and_get_prunned_files(
            f"SELECT * FROM {creation_expression} WHERE tag == 1 ORDER BY ALL"
        )
        == 2
    )

    assert (
        check_validity_and_get_prunned_files(
            f"SELECT * FROM {creation_expression} WHERE tag <= 1 ORDER BY ALL"
        )
        == 2
    )

    assert (
        check_validity_and_get_prunned_files(
            f"SELECT * FROM {creation_expression} WHERE name == 'vasilisa' ORDER BY ALL"
        )
        == 2
    )

    assert (
        check_validity_and_get_prunned_files(
            f"SELECT * FROM {creation_expression} WHERE name < 'kek' ORDER BY ALL"
        )
        == 2
    )

    assert (
        check_validity_and_get_prunned_files(
            f"SELECT * FROM {creation_expression} WHERE number == 8 ORDER BY ALL"
        )
        == 1
    )

    assert (
        check_validity_and_get_prunned_files(
            f"SELECT * FROM {creation_expression} WHERE number <= 5 ORDER BY ALL"
        )
        == 3
    )

    execute_spark_query(f"ALTER TABLE {TABLE_NAME} RENAME COLUMN date TO date3")

    assert (
        check_validity_and_get_prunned_files(
            f"SELECT * FROM {creation_expression} WHERE date3 <= '2024-01-25' ORDER BY ALL"
        )
        == 3
    )

    execute_spark_query(f"ALTER TABLE {TABLE_NAME} ALTER COLUMN tag TYPE BIGINT")

    assert (
        check_validity_and_get_prunned_files(
            f"SELECT * FROM {creation_expression} WHERE tag <= 1 ORDER BY ALL"
        )
        == 2
    )

    execute_spark_query(f"ALTER TABLE {TABLE_NAME} ADD PARTITION FIELD time_struct.a")

    assert (
        check_validity_and_get_prunned_files(
            f"SELECT * FROM {creation_expression} WHERE time_struct.a <= '2024-02-01' ORDER BY ALL"
        )
        == 0
    )

    execute_spark_query(
        f"INSERT INTO {TABLE_NAME} VALUES (1, DATE '2024-01-20', DATE '2024-01-20', TIMESTAMP '2024-02-20 10:00:00', TIMESTAMP '2024-02-20 10:00:00', named_struct('a', DATE '2024-03-15', 'b', TIMESTAMP '2024-02-20 10:00:00'), 'kek', 10)"
    )

    assert (
        check_validity_and_get_prunned_files(
            f"SELECT * FROM {creation_expression} WHERE time_struct.a <= '2024-02-01' ORDER BY ALL"
        )
        == 1
    )


@pytest.mark.parametrize("format_version", ["1", "2"])
@pytest.mark.parametrize("storage_type", ["s3", "azure", "local"])
def test_schema_evolution_with_time_travel(
    started_cluster, format_version, storage_type
):
    instance = started_cluster.instances["node1"]
    spark = started_cluster.spark_session
    TABLE_NAME = (
        "test_schema_evolution_with_time_travel_"
        + format_version
        + "_"
        + storage_type
        + "_"
        + get_uuid_str()
    )

    def execute_spark_query(query: str):
        return execute_spark_query_general(
            spark,
            started_cluster,
            storage_type,
            TABLE_NAME,
            query,
        )

    execute_spark_query(
        f"""
            DROP TABLE IF EXISTS {TABLE_NAME};
        """
    )

    execute_spark_query(
        f"""
            CREATE TABLE IF NOT EXISTS {TABLE_NAME} (
                a int NOT NULL
            )
            USING iceberg
            OPTIONS ('format-version'='{format_version}')
        """
    )

    table_creation_expression = get_creation_expression(
        storage_type,
        TABLE_NAME,
        started_cluster,
        table_function=True,
        allow_dynamic_metadata_for_data_lakes=True,
    )

    table_select_expression =  table_creation_expression

    check_schema_and_data(
        instance,
        table_select_expression,
        [
            ["a", "Int32"]
        ],
        [],
    )

    first_timestamp_ms = int(datetime.now().timestamp() * 1000)

    time.sleep(0.5)

    execute_spark_query(
        f"""
            INSERT INTO {TABLE_NAME} VALUES (4);
        """
    )

    check_schema_and_data(
        instance,
        table_select_expression,
        [
            ["a", "Int32"],
        ],
        [["4"]],
    )

    error_message = instance.query_and_get_error(f"SELECT * FROM {table_select_expression} ORDER BY ALL SETTINGS iceberg_timestamp_ms = {first_timestamp_ms}")
    assert "No snapshot found in snapshot log before requested timestamp" in error_message

    second_timestamp_ms = int(datetime.now().timestamp() * 1000)

    time.sleep(0.5)

    execute_spark_query(
        f"""
            ALTER TABLE {TABLE_NAME} ADD COLUMNS (
                b double
            );
        """
    )

    check_schema_and_data(
        instance,
        table_select_expression,
        [
            ["a", "Int32"],
            ["b", "Nullable(Float64)"]
        ],
        [["4", "\\N"]],
    )

    check_schema_and_data(
        instance,
        table_select_expression,
        [
            ["a", "Int32"],
        ],
        [["4"]],
        timestamp_ms=second_timestamp_ms,
    )

    third_timestamp_ms = int(datetime.now().timestamp() * 1000)

    time.sleep(0.5)

    execute_spark_query(
        f"""
            INSERT INTO {TABLE_NAME} VALUES (7, 5.0);
        """
    )

    check_schema_and_data(
        instance,
        table_select_expression,
        [
            ["a", "Int32"],
            ["b", "Nullable(Float64)"]
        ],
        [["4", "\\N"], ["7", "5"]],
    )

    check_schema_and_data(
        instance,
        table_select_expression,
        [
            ["a", "Int32"],
        ],
        [["4"]],
        timestamp_ms=second_timestamp_ms,
    )

    check_schema_and_data(
        instance,
        table_select_expression,
        [
            ["a", "Int32"],        ],
        [["4"]],
        timestamp_ms=third_timestamp_ms,
    )

    execute_spark_query(
        f"""
            ALTER TABLE {TABLE_NAME} ADD COLUMNS (
                c double
            );
        """
    )

    time.sleep(0.5)
    fourth_timestamp_ms = int(datetime.now().timestamp() * 1000)

    check_schema_and_data(
        instance,
        table_select_expression,
        [
            ["a", "Int32"],
            ["b", "Nullable(Float64)"]
        ],
        [["4", "\\N"], ["7", "5"]],
        timestamp_ms=fourth_timestamp_ms,
    )

    check_schema_and_data(
        instance,
        table_select_expression,
        [
            ["a", "Int32"],
            ["b", "Nullable(Float64)"],
            ["c", "Nullable(Float64)"]
        ],
        [["4", "\\N", "\\N"], ["7", "5", "\\N"]],
    )

def get_last_snapshot(path_to_table):
    import json
    import os

    metadata_dir = f"{path_to_table}/metadata/"
    last_timestamp = 0
    last_snapshot_id = -1
    for filename in os.listdir(metadata_dir):
        if filename.endswith('.json'):
            filepath = os.path.join(metadata_dir, filename)
            with open(filepath, 'r') as f:
                data = json.load(f)
                print(data)
                timestamp = data.get('last-updated-ms')
                if (timestamp > last_timestamp):
                    last_timestamp = timestamp
                    last_snapshot_id = data.get('current-snapshot-id')
    return last_snapshot_id


@pytest.mark.parametrize("format_version", ["1", "2"])
@pytest.mark.parametrize("storage_type", ["s3", "azure", "local"])
def test_iceberg_snapshot_reads(started_cluster, format_version, storage_type):
    instance = started_cluster.instances["node1"]
    spark = started_cluster.spark_session
    TABLE_NAME = (
        "test_iceberg_snapshot_reads"
        + format_version
        + "_"
        + storage_type
        + "_"
        + get_uuid_str()
    )

    write_iceberg_from_df(
        spark,
        generate_data(spark, 0, 100),
        TABLE_NAME,
        mode="overwrite",
        format_version=format_version,
    )
    default_upload_directory(
        started_cluster,
        storage_type,
        f"/iceberg_data/default/{TABLE_NAME}/",
        "",
    )

    create_iceberg_table(storage_type, instance, TABLE_NAME, started_cluster)
    assert int(instance.query(f"SELECT count() FROM {TABLE_NAME}")) == 100
    snapshot1_timestamp = datetime.now(timezone.utc)
    snapshot1_id = get_last_snapshot(f"/iceberg_data/default/{TABLE_NAME}/")
    time.sleep(0.1)

    write_iceberg_from_df(
        spark,
        generate_data(spark, 100, 200),
        TABLE_NAME,
        mode="append",
        format_version=format_version,
    )
    default_upload_directory(
        started_cluster,
        storage_type,
        f"/iceberg_data/default/{TABLE_NAME}/",
        "",
    )
    snapshot2_timestamp = datetime.now(timezone.utc)
    snapshot2_id = get_last_snapshot(f"/iceberg_data/default/{TABLE_NAME}/")
    time.sleep(0.1)

    write_iceberg_from_df(
        spark,
        generate_data(spark, 200, 300),
        TABLE_NAME,
        mode="append",
        format_version=format_version,
    )
    default_upload_directory(
        started_cluster,
        storage_type,
        f"/iceberg_data/default/{TABLE_NAME}/",
        "",
    )
    snapshot3_timestamp = datetime.now(timezone.utc)
    snapshot3_id = get_last_snapshot(f"/iceberg_data/default/{TABLE_NAME}/")
    assert int(instance.query(f"SELECT count() FROM {TABLE_NAME}")) == 300
    assert instance.query(f"SELECT * FROM {TABLE_NAME} ORDER BY 1") == instance.query(
        "SELECT number, toString(number + 1) FROM numbers(300)"
    )

    # Validate that each snapshot timestamp only sees the data inserted by that time.
    assert (
        instance.query(
            f"""
                          SELECT * FROM {TABLE_NAME} ORDER BY 1
                          SETTINGS iceberg_timestamp_ms = {int(snapshot1_timestamp.timestamp() * 1000)}"""
        )
        == instance.query("SELECT number, toString(number + 1) FROM numbers(100)")
    )

    assert (
        instance.query(
            f"""
                          SELECT * FROM {TABLE_NAME} ORDER BY 1
                          SETTINGS iceberg_snapshot_id = {snapshot1_id}"""
        )
        == instance.query("SELECT number, toString(number + 1) FROM numbers(100)")
    )


    assert (
        instance.query(
            f"""
                          SELECT * FROM {TABLE_NAME} ORDER BY 1
                          SETTINGS iceberg_timestamp_ms = {int(snapshot2_timestamp.timestamp() * 1000)}"""
        )
        == instance.query("SELECT number, toString(number + 1) FROM numbers(200)")
    )

    assert (
        instance.query(
            f"""
                          SELECT * FROM {TABLE_NAME} ORDER BY 1
                          SETTINGS iceberg_snapshot_id = {snapshot2_id}"""
        )
        == instance.query("SELECT number, toString(number + 1) FROM numbers(200)")
    )


    assert (
        instance.query(
            f"""SELECT * FROM {TABLE_NAME} ORDER BY 1
                          SETTINGS iceberg_timestamp_ms = {int(snapshot3_timestamp.timestamp() * 1000)}"""
        )
        == instance.query("SELECT number, toString(number + 1) FROM numbers(300)")
    )

    assert (
        instance.query(
            f"""
                          SELECT * FROM {TABLE_NAME} ORDER BY 1
                          SETTINGS iceberg_snapshot_id = {snapshot3_id}"""
        )
        == instance.query("SELECT number, toString(number + 1) FROM numbers(300)")
    )


@pytest.mark.parametrize("storage_type", ["s3", "azure"])
def test_metadata_cache(started_cluster, storage_type):
    instance = started_cluster.instances["node1"]
    spark = started_cluster.spark_session
    TABLE_NAME = "test_metadata_cache_" + storage_type + "_" + get_uuid_str()

    write_iceberg_from_df(
        spark,
        generate_data(spark, 0, 10),
        TABLE_NAME,
        mode="overwrite",
        format_version="1",
        partition_by="a",
    )

    default_upload_directory(
        started_cluster,
        storage_type,
        f"/iceberg_data/default/{TABLE_NAME}/",
        f"/iceberg_data/default/{TABLE_NAME}/",
    )

    table_expr = get_creation_expression(storage_type, TABLE_NAME, started_cluster, table_function=True)

    query_id = f"{TABLE_NAME}-{uuid.uuid4()}"
    instance.query(
        f"SELECT * FROM {table_expr}", query_id=query_id,
    )

    instance.query("SYSTEM FLUSH LOGS")

    assert 0 < int(
        instance.query(
            f"SELECT ProfileEvents['IcebergMetadataFilesCacheMisses'] FROM system.query_log WHERE query_id = '{query_id}' AND type = 'QueryFinish'"
        )
    )

    query_id = f"{TABLE_NAME}-{uuid.uuid4()}"
    instance.query(
        f"SELECT * FROM {table_expr}",
        query_id=query_id,
    )

    instance.query("SYSTEM FLUSH LOGS")

    assert 0 == int(
        instance.query(
            f"SELECT ProfileEvents['IcebergMetadataFilesCacheMisses'] FROM system.query_log WHERE query_id = '{query_id}' AND type = 'QueryFinish'"
        )
    )

    assert 0 < int(
        instance.query(
            f"SELECT ProfileEvents['IcebergMetadataFilesCacheHits'] FROM system.query_log WHERE query_id = '{query_id}' AND type = 'QueryFinish'"
        )
    )

    instance.query("SYSTEM DROP ICEBERG METADATA CACHE")

    query_id = f"{TABLE_NAME}-{uuid.uuid4()}"
    instance.query(
        f"SELECT * FROM {table_expr}", query_id=query_id,
    )

    instance.query("SYSTEM FLUSH LOGS")

    assert 0 < int(
        instance.query(
            f"SELECT ProfileEvents['IcebergMetadataFilesCacheMisses'] FROM system.query_log WHERE query_id = '{query_id}' AND type = 'QueryFinish'"
        )
    )

    query_id = f"{TABLE_NAME}-{uuid.uuid4()}"
    instance.query(
        f"SELECT * FROM {table_expr}",
        query_id=query_id,
        settings={"use_iceberg_metadata_files_cache":"0"},
    )

    instance.query("SYSTEM FLUSH LOGS")
    assert "0\t0\n" == instance.query(
            f"SELECT ProfileEvents['IcebergMetadataFilesCacheHits'], ProfileEvents['IcebergMetadataFilesCacheMisses'] FROM system.query_log WHERE query_id = '{query_id}' AND type = 'QueryFinish'",
        )


@pytest.mark.parametrize("storage_type", ["s3", "azure", "local"])
@pytest.mark.parametrize("is_table_function", [False, True])
def test_minmax_pruning(started_cluster, storage_type, is_table_function):
    instance = started_cluster.instances["node1"]
    spark = started_cluster.spark_session
    TABLE_NAME = "test_minmax_pruning_" + storage_type + "_" + get_uuid_str()

    def execute_spark_query(query: str):
        return execute_spark_query_general(
            spark,
            started_cluster,
            storage_type,
            TABLE_NAME,
            query,
        )

    execute_spark_query(
        f"""
            CREATE TABLE {TABLE_NAME} (
                tag INT,
                date DATE,
                ts TIMESTAMP,
                time_struct struct<a : DATE, b : TIMESTAMP>,
                name VARCHAR(50),
                number BIGINT
            )
            USING iceberg
            OPTIONS('format-version'='2')
        """
    )

    execute_spark_query(
        f"""
        INSERT INTO {TABLE_NAME} VALUES
        (1, DATE '2024-01-20',
        TIMESTAMP '2024-02-20 10:00:00', named_struct('a', DATE '2024-01-20', 'b', TIMESTAMP '2024-02-20 10:00:00'), 'vasya', 5)
    """
    )

    execute_spark_query(
        f"""
        INSERT INTO {TABLE_NAME} VALUES
        (2, DATE '2024-02-20',
        TIMESTAMP '2024-03-20 15:00:00', named_struct('a', DATE '2024-02-20', 'b', TIMESTAMP '2024-03-20 14:00:00'), 'vasilisa', 6)
    """
    )

    execute_spark_query(
        f"""
        INSERT INTO {TABLE_NAME} VALUES
        (3, DATE '2025-03-20',
        TIMESTAMP '2024-04-30 14:00:00', named_struct('a', DATE '2024-03-20', 'b', TIMESTAMP '2024-04-30 14:00:00'), 'icebreaker', 7)
    """
    )
    execute_spark_query(
        f"""
        INSERT INTO {TABLE_NAME} VALUES
        (4, DATE '2025-04-20',
        TIMESTAMP '2024-05-30 14:00:00', named_struct('a', DATE '2024-04-20', 'b', TIMESTAMP '2024-05-30 14:00:00'), 'iceberg', 8)
    """
    )

    if is_table_function:
        creation_expression = get_creation_expression(
        storage_type, TABLE_NAME, started_cluster, table_function=True
    )
    else:
        instance.query(get_creation_expression(
            storage_type, TABLE_NAME, started_cluster, table_function=False
        ))
        creation_expression = TABLE_NAME

    def check_validity_and_get_prunned_files(select_expression):
        settings1 = {
            "use_iceberg_partition_pruning": 0,
            "input_format_parquet_bloom_filter_push_down": 0,
            "input_format_parquet_filter_push_down": 0,
        }
        settings2 = {
            "use_iceberg_partition_pruning": 1,
            "input_format_parquet_bloom_filter_push_down": 0,
            "input_format_parquet_filter_push_down": 0,
        }
        return check_validity_and_get_prunned_files_general(
            instance, TABLE_NAME, settings1, settings2, 'IcebergMinMaxIndexPrunedFiles', select_expression
        )

    assert (
        check_validity_and_get_prunned_files(
            f"SELECT * FROM {creation_expression} ORDER BY ALL"
        )
        == 0
    )
    assert (
        check_validity_and_get_prunned_files(
            f"SELECT * FROM {creation_expression} WHERE date <= '2024-01-25' ORDER BY ALL"
        )
        == 3
    )
    assert (
        check_validity_and_get_prunned_files(
            f"SELECT * FROM {creation_expression} WHERE ts <= timestamp('2024-03-20 14:00:00.000000') ORDER BY ALL"
        )
        == 3
    )

    assert (
        check_validity_and_get_prunned_files(
            f"SELECT * FROM {creation_expression} WHERE tag == 1 ORDER BY ALL"
        )
        == 3
    )

    assert (
        check_validity_and_get_prunned_files(
            f"SELECT * FROM {creation_expression} WHERE tag <= 1 ORDER BY ALL"
        )
        == 3
    )

    assert (
        check_validity_and_get_prunned_files(
            f"SELECT * FROM {creation_expression} WHERE name == 'vasilisa' ORDER BY ALL"
        )
        == 3
    )

    assert (
        check_validity_and_get_prunned_files(
            f"SELECT * FROM {creation_expression} WHERE name < 'kek' ORDER BY ALL"
        )
        == 2
    )

    assert (
        check_validity_and_get_prunned_files(
            f"SELECT * FROM {creation_expression} WHERE number == 8 ORDER BY ALL"
        )
        == 3
    )

    assert (
        check_validity_and_get_prunned_files(
            f"SELECT * FROM {creation_expression} WHERE number <= 5 ORDER BY ALL"
        )
        == 3
    )

    if not is_table_function:
        return

    execute_spark_query(f"ALTER TABLE {TABLE_NAME} RENAME COLUMN date TO date3")

    assert (
        check_validity_and_get_prunned_files(
            f"SELECT * FROM {creation_expression} WHERE date3 <= '2024-01-25' ORDER BY ALL"
        )
        == 3
    )

    execute_spark_query(f"ALTER TABLE {TABLE_NAME} ALTER COLUMN tag TYPE BIGINT")

    assert (
        check_validity_and_get_prunned_files(
            f"SELECT * FROM {creation_expression} WHERE tag <= 1 ORDER BY ALL"
        )
        == 3
    )

    assert (
        check_validity_and_get_prunned_files(
            f"SELECT * FROM {creation_expression} WHERE time_struct.a <= '2024-02-01' ORDER BY ALL"
        )
        == 3
    )

    execute_spark_query(
        f"INSERT INTO {TABLE_NAME} VALUES (1, DATE '2024-01-20', TIMESTAMP '2024-02-20 10:00:00', named_struct('a', DATE '2024-03-15', 'b', TIMESTAMP '2024-02-20 10:00:00'), 'kek', 10)"
    )

    assert (
        check_validity_and_get_prunned_files(
            f"SELECT * FROM {creation_expression} WHERE time_struct.a <= '2024-02-01' ORDER BY ALL"
        )
        == 4
    )

    execute_spark_query(f"ALTER TABLE {TABLE_NAME} ADD COLUMNS (ddd decimal(10, 3))")

    execute_spark_query(
        f"INSERT INTO {TABLE_NAME} VALUES (1, DATE '2024-01-20', TIMESTAMP '2024-02-20 10:00:00', named_struct('a', DATE '2024-03-15', 'b', TIMESTAMP '2024-02-20 10:00:00'), 'kek', 30, decimal(17.22))"
    )

    execute_spark_query(
        f"INSERT INTO {TABLE_NAME} VALUES (1, DATE '2024-01-20', TIMESTAMP '2024-02-20 10:00:00', named_struct('a', DATE '2024-03-15', 'b', TIMESTAMP '2024-02-20 10:00:00'), 'kek', 10, decimal(14311.772))"
    )

    execute_spark_query(
        f"INSERT INTO {TABLE_NAME} VALUES (1, DATE '2024-01-20', TIMESTAMP '2024-02-20 10:00:00', named_struct('a', DATE '2024-03-15', 'b', TIMESTAMP '2024-02-20 10:00:00'), 'kek', 10, decimal(-8888.999))"
    )

    assert (
        check_validity_and_get_prunned_files(
            f"SELECT * FROM {creation_expression} WHERE ddd >= 100 ORDER BY ALL"
        )
        == 2
    )
    # Spark store rounded values of decimals, this query checks that we work it around.
    # Please check the code where we parse lower bounds and upper bounds
    assert (
        check_validity_and_get_prunned_files(
            f"SELECT * FROM {creation_expression} WHERE ddd >= toDecimal64('17.21', 3) ORDER BY ALL"
        )
        == 1
    )

@pytest.mark.parametrize("storage_type", ["s3", "azure", "local"])
def test_explicit_metadata_file(started_cluster, storage_type):
    instance = started_cluster.instances["node1"]
    spark = started_cluster.spark_session
    TABLE_NAME = (
        "test_explicit_metadata_file_"
        + storage_type
        + "_"
        + get_uuid_str()
    )

    spark.sql(
        f"CREATE TABLE {TABLE_NAME} (id bigint, data string) USING iceberg TBLPROPERTIES ('format-version' = '2', 'write.update.mode'='merge-on-read', 'write.delete.mode'='merge-on-read', 'write.merge.mode'='merge-on-read')"
    )

    for i in range(50):
        spark.sql(
            f"INSERT INTO {TABLE_NAME} select id, char(id + ascii('a')) from range(10)"
        )

    default_upload_directory(
        started_cluster,
        storage_type,
        f"/iceberg_data/default/{TABLE_NAME}/",
        f"/iceberg_data/default/{TABLE_NAME}/",
    )

    create_iceberg_table(storage_type, instance, TABLE_NAME, started_cluster, explicit_metadata_path="")

    assert int(instance.query(f"SELECT count() FROM {TABLE_NAME}")) == 500

    create_iceberg_table(storage_type, instance, TABLE_NAME, started_cluster, explicit_metadata_path="metadata/v31.metadata.json")

    assert int(instance.query(f"SELECT count() FROM {TABLE_NAME}")) == 300

    create_iceberg_table(storage_type, instance, TABLE_NAME, started_cluster, explicit_metadata_path="metadata/v11.metadata.json")

    assert int(instance.query(f"SELECT count() FROM {TABLE_NAME}")) == 100

    with pytest.raises(Exception):
        create_iceberg_table(storage_type, instance, TABLE_NAME, started_cluster, explicit_metadata_path=chr(0) + chr(1))
    with pytest.raises(Exception):
        create_iceberg_table(storage_type, instance, TABLE_NAME, started_cluster, explicit_metadata_path="../metadata/v11.metadata.json")

@pytest.mark.parametrize("storage_type", ["s3", "azure", "local"])
def test_minmax_pruning_with_null(started_cluster, storage_type):
    instance = started_cluster.instances["node1"]
    spark = started_cluster.spark_session
    TABLE_NAME = "test_minmax_pruning_with_null" + storage_type + "_" + get_uuid_str()

    def execute_spark_query(query: str):
        return execute_spark_query_general(
            spark,
            started_cluster,
            storage_type,
            TABLE_NAME,
            query,
        )

    execute_spark_query(
        f"""
            CREATE TABLE {TABLE_NAME} (
                tag INT,
                date DATE,
                ts TIMESTAMP,
                time_struct struct<a : DATE, b : TIMESTAMP>,
                name VARCHAR(50),
                number BIGINT
            )
            USING iceberg
            OPTIONS('format-version'='2')
        """
    )

    # min-max value of time_struct in manifest file is null.
    execute_spark_query(
        f"""
        INSERT INTO {TABLE_NAME} VALUES
        (1, DATE '2024-01-20',
        TIMESTAMP '2024-02-20 10:00:00', null, 'vasya', 5)
    """
    )

    execute_spark_query(
        f"""
        INSERT INTO {TABLE_NAME} VALUES
        (2, DATE '2024-02-20',
        TIMESTAMP '2024-03-20 15:00:00', null, 'vasilisa', 6)
    """
    )

    execute_spark_query(
        f"""
        INSERT INTO {TABLE_NAME} VALUES
        (3, DATE '2025-03-20',
        TIMESTAMP '2024-04-30 14:00:00', null, 'icebreaker', 7)
    """
    )
    execute_spark_query(
        f"""
        INSERT INTO {TABLE_NAME} VALUES
        (4, DATE '2025-04-20',
        TIMESTAMP '2024-05-30 14:00:00', null, 'iceberg', 8)
    """
    )

    execute_spark_query(
        f"""
        INSERT INTO {TABLE_NAME} VALUES
        (1, DATE '2024-01-20',
        TIMESTAMP '2024-02-20 10:00:00', named_struct('a', DATE '2024-02-20', 'b', TIMESTAMP '2024-02-20 10:00:00'), 'vasya', 5)
    """
    )

    creation_expression = get_creation_expression(
        storage_type, TABLE_NAME, started_cluster, table_function=True
    )

    def check_validity_and_get_prunned_files(select_expression):
        settings1 = {
            "use_iceberg_partition_pruning": 0,
            "input_format_parquet_bloom_filter_push_down": 0,
            "input_format_parquet_filter_push_down": 0,
        }
        settings2 = {
            "use_iceberg_partition_pruning": 1,
            "input_format_parquet_bloom_filter_push_down": 0,
            "input_format_parquet_filter_push_down": 0,
        }
        return check_validity_and_get_prunned_files_general(
            instance, TABLE_NAME, settings1, settings2, 'IcebergMinMaxIndexPrunedFiles', select_expression
        )

    assert (
        check_validity_and_get_prunned_files(
            f"SELECT * FROM {creation_expression} WHERE time_struct.a <= '2024-02-01' ORDER BY ALL"
        )
        == 1
    )


@pytest.mark.parametrize("storage_type", ["s3", "azure", "local"])
def test_bucket_partition_pruning(started_cluster, storage_type):
    instance = started_cluster.instances["node1"]
    spark = started_cluster.spark_session
    TABLE_NAME = "test_bucket_partition_pruning_" + storage_type + "_" + get_uuid_str()

    def execute_spark_query(query: str):
        return execute_spark_query_general(
            spark,
            started_cluster,
            storage_type,
            TABLE_NAME,
            query,
        )

    execute_spark_query(
        f"""
            CREATE TABLE {TABLE_NAME} (
                id INT,
                name STRING,
                value DECIMAL(10, 2),
                created_at DATE,
                event_time TIMESTAMP
            )
            USING iceberg
            PARTITIONED BY (bucket(3, id), bucket(2, name), bucket(4, value), bucket(5, created_at), bucket(3, event_time))
            OPTIONS('format-version'='2')
        """
    )

    execute_spark_query(
        f"""
        INSERT INTO {TABLE_NAME} VALUES
        (1, 'Alice', 10.50, DATE '2024-01-20', TIMESTAMP '2024-01-20 10:00:00'),
        (2, 'Bob', 20.00, DATE '2024-01-21', TIMESTAMP '2024-01-21 11:00:00'),
        (3, 'Charlie', 30.50, DATE '2024-01-22', TIMESTAMP '2024-01-22 12:00:00'),
        (4, 'Diana', 40.00, DATE '2024-01-23', TIMESTAMP '2024-01-23 13:00:00'),
        (5, 'Eve', 50.50, DATE '2024-01-24', TIMESTAMP '2024-01-24 14:00:00');
        """
    )

    def check_validity_and_get_prunned_files(select_expression):
        settings1 = {
            "use_iceberg_partition_pruning": 0
        }
        settings2 = {
            "use_iceberg_partition_pruning": 1
        }
        return check_validity_and_get_prunned_files_general(
            instance,
            TABLE_NAME,
            settings1,
            settings2,
            "IcebergPartitionPrunedFiles",
            select_expression,
        )

    creation_expression = get_creation_expression(
        storage_type, TABLE_NAME, started_cluster, table_function=True
    )

    queries = [
        f"SELECT * FROM {creation_expression} WHERE id == 1 ORDER BY ALL",
        f"SELECT * FROM {creation_expression} WHERE value == 20.00 OR event_time == '2024-01-24 14:00:00' ORDER BY ALL",
        f"SELECT * FROM {creation_expression} WHERE id == 3 AND name == 'Charlie' ORDER BY ALL",
        f"SELECT * FROM {creation_expression} WHERE (event_time == TIMESTAMP '2024-01-21 11:00:00' AND name == 'Bob') OR (name == 'Eve' AND id == 5) ORDER BY ALL",
    ]

    for query in queries:
        assert check_validity_and_get_prunned_files(query) > 0


@pytest.mark.parametrize("format_version", ["2"])
@pytest.mark.parametrize("storage_type", ["s3"])
def test_cluster_table_function_with_partition_pruning(
    started_cluster, format_version, storage_type
):
    instance = started_cluster.instances["node1"]
    spark = started_cluster.spark_session

    TABLE_NAME = (
        "test_cluster_table_function_with_partition_pruning_"
        + format_version
        + "_"
        + storage_type
        + "_"
        + get_uuid_str()
    )

    def execute_spark_query(query: str):
        return execute_spark_query_general(
            spark,
            started_cluster,
            storage_type,
            TABLE_NAME,
            query,
        )

    execute_spark_query(
        f"""
            DROP TABLE IF EXISTS {TABLE_NAME};
        """
    )

    execute_spark_query(
        f"""
            CREATE TABLE {TABLE_NAME} (
                a int,
                b float
            )
            USING iceberg
            PARTITIONED BY (identity(a))
            OPTIONS ('format-version'='{format_version}')
        """
    )

    execute_spark_query(f"INSERT INTO {TABLE_NAME} VALUES (1, 1.0), (2, 2.0), (3, 3.0)")

    table_function_expr_cluster = get_creation_expression(
        storage_type,
        TABLE_NAME,
        started_cluster,
        table_function=True,
        run_on_cluster=True,
    )

    instance.query(f"SELECT * FROM {table_function_expr_cluster} WHERE a = 1")

@pytest.mark.parametrize("storage_type", ["local", "s3"])
def test_compressed_metadata(started_cluster, storage_type):
    instance = started_cluster.instances["node1"]
    spark = started_cluster.spark_session
    TABLE_NAME = "test_compressed_metadata_" + storage_type + "_" + get_uuid_str()

    table_properties = {
        "write.metadata.compression": "gzip"
    }

    df = spark.createDataFrame([
        (1, "Alice"),
        (2, "Bob")
    ], ["id", "name"])

    # for some reason write.metadata.compression is not working :(
    df.writeTo(TABLE_NAME) \
        .tableProperty("write.metadata.compression", "gzip") \
        .using("iceberg") \
        .create()

    # manual compression of metadata file before upload, still test some scenarios
    subprocess.check_output(f"gzip /iceberg_data/default/{TABLE_NAME}/metadata/v1.metadata.json", shell=True)

    # Weird but compression extension is really in the middle of the file name, not in the end...
    subprocess.check_output(f"mv /iceberg_data/default/{TABLE_NAME}/metadata/v1.metadata.json.gz /iceberg_data/default/{TABLE_NAME}/metadata/v1.gz.metadata.json", shell=True)

    default_upload_directory(
        started_cluster,
        storage_type,
        f"/iceberg_data/default/{TABLE_NAME}/",
        f"/iceberg_data/default/{TABLE_NAME}/",
    )
    
    create_iceberg_table(storage_type, instance, TABLE_NAME, started_cluster, explicit_metadata_path="")

    assert instance.query(f"SELECT * FROM {TABLE_NAME} WHERE not ignore(*)") == "1\tAlice\n2\tBob\n"


<<<<<<< HEAD
@pytest.mark.parametrize("format_version", ["1", "2"])
@pytest.mark.parametrize("storage_type", ["s3", "azure", "local"])
def test_writes(started_cluster, format_version, storage_type):
    instance = started_cluster.instances["node1"]
    spark = started_cluster.spark_session

    TABLE_NAME = "test_row_based_deletes_" + storage_type + "_" + get_uuid_str()

    spark.sql(
        f"CREATE TABLE {TABLE_NAME} (id int) USING iceberg TBLPROPERTIES ('format-version' = '{format_version}')")

    default_upload_directory(
        started_cluster,
        storage_type,
        f"/iceberg_data/default/{TABLE_NAME}/",
        f"/iceberg_data/default/{TABLE_NAME}/",
    )

    create_iceberg_table(storage_type, instance, TABLE_NAME, started_cluster)
    spark.sql(f"INSERT INTO {TABLE_NAME} VALUES (42);")

    default_upload_directory(
        started_cluster,
        storage_type,
        f"/iceberg_data/default/{TABLE_NAME}/",
        f"/iceberg_data/default/{TABLE_NAME}/",
    )

    instance.query(f"INSERT INTO {TABLE_NAME} VALUES (123);")
    assert instance.query(f"SELECT * FROM {TABLE_NAME} ORDER BY ALL") == '42\n123\n'
    instance.query(f"INSERT INTO {TABLE_NAME} VALUES (456);")
    assert instance.query(f"SELECT * FROM {TABLE_NAME} ORDER BY ALL") == '42\n123\n456\n'

    if storage_type != "local":
        return

    default_download_directory(
        started_cluster,
        storage_type,
        f"/iceberg_data/default/{TABLE_NAME}/",
        f"/iceberg_data/default/{TABLE_NAME}/",
    )

    with open(f"/iceberg_data/default/{TABLE_NAME}/metadata/version-hint.text", "wb") as f:
        f.write(b"4")

    df = spark.read.format("iceberg").load(f"/iceberg_data/default/{TABLE_NAME}").collect()
    assert len(df) == 3


@pytest.mark.parametrize("format_version", ["1", "2"])
@pytest.mark.parametrize("storage_type", ["s3", "azure", "local"])
def test_writes_from_zero(started_cluster, format_version, storage_type):
    instance = started_cluster.instances["node1"]
    spark = started_cluster.spark_session

    TABLE_NAME = "test_row_based_deletes_" + storage_type + "_" + get_uuid_str()

    spark.sql(
        f"CREATE TABLE {TABLE_NAME} (id int) USING iceberg TBLPROPERTIES ('format-version' = '{format_version}')")
    default_upload_directory(
        started_cluster,
        storage_type,
        f"/iceberg_data/default/{TABLE_NAME}/",
        f"/iceberg_data/default/{TABLE_NAME}/",
    )

    create_iceberg_table(storage_type, instance, TABLE_NAME, started_cluster)

    instance.query(f"INSERT INTO {TABLE_NAME} VALUES (123);")
    assert instance.query(f"SELECT * FROM {TABLE_NAME} ORDER BY ALL") == '123\n'
    instance.query(f"INSERT INTO {TABLE_NAME} VALUES (456);")
    assert instance.query(f"SELECT * FROM {TABLE_NAME} ORDER BY ALL") == '123\n456\n'

    if storage_type != "local":
        return

    default_download_directory(
        started_cluster,
        storage_type,
        f"/iceberg_data/default/{TABLE_NAME}/",
        f"/iceberg_data/default/{TABLE_NAME}/",
    )

    with open(f"/iceberg_data/default/{TABLE_NAME}/metadata/version-hint.text", "wb") as f:
        f.write(b"3")

    df = spark.read.format("iceberg").load(f"/iceberg_data/default/{TABLE_NAME}").collect()
    assert len(df) == 2


@pytest.mark.parametrize("format_version", ["1", "2"])
@pytest.mark.parametrize("storage_type", ["s3", "azure", "local"])
def test_writes_with_partitioned_table(started_cluster, format_version, storage_type):
    instance = started_cluster.instances["node1"]
    spark = started_cluster.spark_session
    TABLE_NAME = "test_bucket_partition_pruning_" + storage_type + "_" + get_uuid_str()

    def execute_spark_query(query: str):
        spark.sql(query)
        default_upload_directory(
            started_cluster,
            storage_type,
            f"/iceberg_data/default/{TABLE_NAME}/",
            f"/iceberg_data/default/{TABLE_NAME}/",
        )
        return

    execute_spark_query(
        f"""
            CREATE TABLE {TABLE_NAME} (
                id INT,
                name STRING,
                value DECIMAL(10, 2),
                created_at DATE,
                event_time TIMESTAMP
            )
            USING iceberg
            PARTITIONED BY (bucket(3, id), bucket(2, name), bucket(5, created_at), bucket(3, event_time))
            OPTIONS('format-version'='{format_version}')
        """
    )
    create_iceberg_table(storage_type, instance, TABLE_NAME, started_cluster)

    instance.query(
        f"""
        INSERT INTO {TABLE_NAME} VALUES
        (1, 'Alice', 10.50, DATE '2024-01-20', TIMESTAMP '2024-01-20 10:00:00'),
        (2, 'Bob', 20.00, DATE '2024-01-21', TIMESTAMP '2024-01-21 11:00:00'),
        (3, 'Charlie', 30.50, DATE '2024-01-22', TIMESTAMP '2024-01-22 12:00:00'),
        (4, 'Diana', 40.00, DATE '2024-01-23', TIMESTAMP '2024-01-23 13:00:00'),
        (5, 'Eve', 50.50, DATE '2024-01-24', TIMESTAMP '2024-01-24 14:00:00');
        """
    )

    assert instance.query(f"SELECT * FROM {TABLE_NAME} ORDER BY ALL") == '1\tAlice\t10.5\t2024-01-20\t2024-01-20 10:00:00.000000\n2\tBob\t20\t2024-01-21\t2024-01-21 11:00:00.000000\n3\tCharlie\t30.5\t2024-01-22\t2024-01-22 12:00:00.000000\n4\tDiana\t40\t2024-01-23\t2024-01-23 13:00:00.000000\n5\tEve\t50.5\t2024-01-24\t2024-01-24 14:00:00.000000\n'

    instance.query(
        f"""
        INSERT INTO {TABLE_NAME} VALUES
        (10, 'Alice', 10.50, DATE '2024-01-20', TIMESTAMP '2024-01-20 10:00:00'),
        (20, 'Bob', 20.00, DATE '2024-01-21', TIMESTAMP '2024-01-21 11:00:00'),
        (30, 'Charlie', 30.50, DATE '2024-01-22', TIMESTAMP '2024-01-22 12:00:00'),
        (40, 'Diana', 40.00, DATE '2024-01-23', TIMESTAMP '2024-01-23 13:00:00'),
        (50, 'Eve', 50.50, DATE '2024-01-24', TIMESTAMP '2024-01-24 14:00:00');
        """
    )

    assert instance.query(f"SELECT * FROM {TABLE_NAME} ORDER BY ALL") == '1\tAlice\t10.5\t2024-01-20\t2024-01-20 10:00:00.000000\n2\tBob\t20\t2024-01-21\t2024-01-21 11:00:00.000000\n3\tCharlie\t30.5\t2024-01-22\t2024-01-22 12:00:00.000000\n4\tDiana\t40\t2024-01-23\t2024-01-23 13:00:00.000000\n5\tEve\t50.5\t2024-01-24\t2024-01-24 14:00:00.000000\n10\tAlice\t10.5\t2024-01-20\t2024-01-20 10:00:00.000000\n20\tBob\t20\t2024-01-21\t2024-01-21 11:00:00.000000\n30\tCharlie\t30.5\t2024-01-22\t2024-01-22 12:00:00.000000\n40\tDiana\t40\t2024-01-23\t2024-01-23 13:00:00.000000\n50\tEve\t50.5\t2024-01-24\t2024-01-24 14:00:00.000000\n'

    if storage_type != "local":
        return

    default_download_directory(
=======
@pytest.mark.parametrize("storage_type", ["s3", "azure", "local"])
def test_minmax_pruning_for_arrays_and_maps_subfields_disabled(started_cluster, storage_type):
    instance = started_cluster.instances["node1"]
    spark = started_cluster.spark_session
    TABLE_NAME = (
        "test_disable_minmax_pruning_for_arrays_and_maps_subfields_"
        + storage_type
        + "_"
        + get_uuid_str()
    )

    def execute_spark_query(query: str):
        return execute_spark_query_general(
            spark,
            started_cluster,
            storage_type,
            TABLE_NAME,
            query,
        )

    execute_spark_query(
        f"""
            DROP TABLE IF EXISTS {TABLE_NAME};
        """
    )

    execute_spark_query(
        f"""
            CREATE TABLE {TABLE_NAME} (
            id BIGINT,
            measurements ARRAY<DOUBLE>
            ) USING iceberg
            TBLPROPERTIES (
            'write.metadata.metrics.max' = 'measurements.element',
            'write.metadata.metrics.min' = 'measurements.element'
            );
        """
    )

    execute_spark_query(
        f"""
            INSERT INTO {TABLE_NAME} VALUES
            (1, array(23.5, 24.1, 22.8, 25.3, 23.9)),
            (2, array(18.2, 19.5, 17.8, 20.1, 19.3, 18.7)),
            (3, array(30.0, 31.2, 29.8, 32.1, 30.5, 29.9, 31.0)),
            (4, array(15.5, 16.2, 14.8, 17.1, 16.5)),
            (5, array(27.3, 28.1, 26.9, 29.2, 28.5, 27.8, 28.3, 27.6));
        """
    )

    default_upload_directory(
>>>>>>> 0288f344
        started_cluster,
        storage_type,
        f"/iceberg_data/default/{TABLE_NAME}/",
        f"/iceberg_data/default/{TABLE_NAME}/",
    )

<<<<<<< HEAD
    with open(f"/iceberg_data/default/{TABLE_NAME}/metadata/version-hint.text", "wb") as f:
        f.write(b"3")

    df = spark.read.format("iceberg").load(f"/iceberg_data/default/{TABLE_NAME}").collect()
    assert len(df) == 10
=======
    table_creation_expression = get_creation_expression(
        storage_type,
        TABLE_NAME,
        started_cluster,
        table_function=True,
        allow_dynamic_metadata_for_data_lakes=True,
    )

    table_select_expression = table_creation_expression

    instance.query(f"SELECT * FROM {table_select_expression} ORDER BY ALL")
>>>>>>> 0288f344
<|MERGE_RESOLUTION|>--- conflicted
+++ resolved
@@ -367,7 +367,6 @@
         raise Exception(f"Unknown iceberg storage type: {storage_type}")
 
 
-<<<<<<< HEAD
 def default_download_directory(
     started_cluster, storage_type, remote_path, local_path, **kwargs
 ):
@@ -377,7 +376,8 @@
         )
     else:
         raise Exception(f"Unknown iceberg storage type for downloading: {storage_type}")
-=======
+
+        
 def execute_spark_query_general(
     spark, started_cluster, storage_type: str, table_name: str, query: str
 ):
@@ -389,7 +389,6 @@
         f"/iceberg_data/default/{table_name}/",
     )
     return
->>>>>>> 0288f344
 
 
 @pytest.mark.parametrize("format_version", ["1", "2"])
@@ -3186,7 +3185,6 @@
     assert instance.query(f"SELECT * FROM {TABLE_NAME} WHERE not ignore(*)") == "1\tAlice\n2\tBob\n"
 
 
-<<<<<<< HEAD
 @pytest.mark.parametrize("format_version", ["1", "2"])
 @pytest.mark.parametrize("storage_type", ["s3", "azure", "local"])
 def test_writes(started_cluster, format_version, storage_type):
@@ -3341,7 +3339,18 @@
         return
 
     default_download_directory(
-=======
+        started_cluster,
+        storage_type,
+        f"/iceberg_data/default/{TABLE_NAME}/",
+        f"/iceberg_data/default/{TABLE_NAME}/",
+    )
+
+    with open(f"/iceberg_data/default/{TABLE_NAME}/metadata/version-hint.text", "wb") as f:
+        f.write(b"3")
+
+    df = spark.read.format("iceberg").load(f"/iceberg_data/default/{TABLE_NAME}").collect()
+    assert len(df) == 10
+
 @pytest.mark.parametrize("storage_type", ["s3", "azure", "local"])
 def test_minmax_pruning_for_arrays_and_maps_subfields_disabled(started_cluster, storage_type):
     instance = started_cluster.instances["node1"]
@@ -3393,20 +3402,12 @@
     )
 
     default_upload_directory(
->>>>>>> 0288f344
         started_cluster,
         storage_type,
         f"/iceberg_data/default/{TABLE_NAME}/",
         f"/iceberg_data/default/{TABLE_NAME}/",
     )
 
-<<<<<<< HEAD
-    with open(f"/iceberg_data/default/{TABLE_NAME}/metadata/version-hint.text", "wb") as f:
-        f.write(b"3")
-
-    df = spark.read.format("iceberg").load(f"/iceberg_data/default/{TABLE_NAME}").collect()
-    assert len(df) == 10
-=======
     table_creation_expression = get_creation_expression(
         storage_type,
         TABLE_NAME,
@@ -3417,5 +3418,4 @@
 
     table_select_expression = table_creation_expression
 
-    instance.query(f"SELECT * FROM {table_select_expression} ORDER BY ALL")
->>>>>>> 0288f344
+    instance.query(f"SELECT * FROM {table_select_expression} ORDER BY ALL")