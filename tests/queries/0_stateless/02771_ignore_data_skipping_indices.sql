--- conflicted
+++ resolved
@@ -1,9 +1,6 @@
-<<<<<<< HEAD
 SET use_query_condition_cache = 0;
-=======
 -- Force using skip indexes in planning to proper test with EXPLAIN indexes = 1.
 SET use_skip_indexes_on_data_read = 0;
->>>>>>> 39c1463e
 
 DROP TABLE IF EXISTS data_02771;
 
