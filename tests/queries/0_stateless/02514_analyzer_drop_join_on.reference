-- { echoOn }

EXPLAIN PLAN header = 1
SELECT count() FROM a JOIN b ON b.b1 = a.a1 JOIN c ON c.c1 = b.b1 JOIN d ON d.d1 = c.c1 GROUP BY a.a2
;
Expression ((Project names + Projection))
Header: count() UInt64
  Aggregating
  Header: __table1.a2 String
          count() UInt64
    Expression (Before GROUP BY)
    Header: __table1.a2 String
      Expression
      Header: __table1.a2 String
        Join
        Header: __table1.a2 String
          Expression
          Header: __table1.a2 String
                  __table3.c1 UInt64
            Join
            Header: __table1.a2 String
                    __table3.c1 UInt64
              Expression
              Header: __table1.a2 String
                      __table2.b1 UInt64
                Join
                Header: __table1.a2 String
                        __table2.b1 UInt64
                  Expression (Change column names to column identifiers)
                  Header: __table1.a1 UInt64
                          __table1.a2 String
                    ReadFromMergeTree (default.a)
                    Header: a1 UInt64
                            a2 String
                  Expression (Change column names to column identifiers)
                  Header: __table2.b1 UInt64
                    ReadFromMergeTree (default.b)
                    Header: b1 UInt64
              Expression (Change column names to column identifiers)
              Header: __table3.c1 UInt64
                ReadFromMergeTree (default.c)
                Header: c1 UInt64
          Expression (Change column names to column identifiers)
          Header: __table4.d1 UInt64
            ReadFromMergeTree (default.d)
            Header: d1 UInt64
EXPLAIN PLAN header = 1
SELECT a.a2, d.d2 FROM a JOIN b USING (k) JOIN c USING (k) JOIN d USING (k)
;
Expression ((Project names + Projection))
Header: a2 String
        d2 String
  Expression
  Header: __table1.a2 String
          __table4.d2 String
    Join
    Header: __table1.a2 String
            __table4.d2 String
      Expression
      Header: __table1.a2 String
              __table1.k UInt64
        Join
        Header: __table1.a2 String
                __table1.k UInt64
          Expression
          Header: __table1.a2 String
                  __table1.k UInt64
            Join
            Header: __table1.a2 String
                    __table1.k UInt64
              Expression (Change column names to column identifiers)
              Header: __table1.a2 String
                      __table1.k UInt64
                ReadFromMergeTree (default.a)
                Header: a2 String
                        k UInt64
              Expression (Change column names to column identifiers)
              Header: __table2.k UInt64
                ReadFromMergeTree (default.b)
                Header: k UInt64
          Expression (Change column names to column identifiers)
          Header: __table3.k UInt64
            ReadFromMergeTree (default.c)
            Header: k UInt64
      Expression (Change column names to column identifiers)
      Header: __table4.d2 String
              __table4.k UInt64
        ReadFromMergeTree (default.d)
        Header: d2 String
                k UInt64
EXPLAIN PLAN header = 1
SELECT b.bx FROM a
JOIN (SELECT b1, b2 || 'x'  AS bx FROM b ) AS b ON b.b1 = a.a1
JOIN c ON c.c1 = b.b1
JOIN (SELECT number AS d1 from numbers(10)) AS d ON d.d1 = c.c1
WHERE c.c2 != '' ORDER BY a.a2
;
Expression (Project names)
Header: bx String
  Sorting (Sorting for ORDER BY)
  Header: __table1.a2 String
          __table2.bx String
    Expression ((Before ORDER BY + (Projection + )))
    Header: __table1.a2 String
            __table2.bx String
      Expression
      Header: __table1.a2 String
              __table2.bx String
              __table4.c2 String
        Join
        Header: __table1.a2 String
                __table2.bx String
                __table4.c2 String
          Expression
          Header: __table1.a2 String
                  __table2.bx String
                  __table4.c1 UInt64
                  __table4.c2 String
            Expression
            Header: __table1.a2 String
                    __table2.bx String
                    __table4.c1 UInt64
                    __table4.c2 String
              Join
              Header: __table1.a2 String
                      __table2.bx String
                      __table4.c1 UInt64
                      __table4.c2 String
                Expression
                Header: __table1.a2 String
                        __table2.b1 UInt64
                        __table2.bx String
                  Join
                  Header: __table1.a2 String
                          __table2.b1 UInt64
                          __table2.bx String
                    Expression (Change column names to column identifiers)
                    Header: __table1.a1 UInt64
                            __table1.a2 String
                      ReadFromMergeTree (default.a)
                      Header: a1 UInt64
                              a2 String
                    Expression ((Change column names to column identifiers + (Project names + (Projection + Change column names to column identifiers))))
                    Header: __table2.b1 UInt64
                            __table2.bx String
                      ReadFromMergeTree (default.b)
                      Header: b1 UInt64
                              b2 String
<<<<<<< HEAD
                Expression
=======
                Expression ((WHERE + Change column names to column identifiers))
>>>>>>> bdae49ab
                Header: __table4.c1 UInt64
                        __table4.c2 String
                  ReadFromMergeTree (default.c)
                  Header: c2 String
                          c1 UInt64
          Expression ((Change column names to column identifiers + (Project names + (Projection + Change column names to column identifiers))))
          Header: __table5.d1 UInt64
            ReadFromSystemNumbers
            Header: number UInt64<|MERGE_RESOLUTION|>--- conflicted
+++ resolved
@@ -146,11 +146,7 @@
                       ReadFromMergeTree (default.b)
                       Header: b1 UInt64
                               b2 String
-<<<<<<< HEAD
-                Expression
-=======
                 Expression ((WHERE + Change column names to column identifiers))
->>>>>>> bdae49ab
                 Header: __table4.c1 UInt64
                         __table4.c2 String
                   ReadFromMergeTree (default.c)
