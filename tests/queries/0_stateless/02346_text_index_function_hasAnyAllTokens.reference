Negative tests
<<<<<<< HEAD
1
1
Test what happens hasAnyTokens/All are called on columns without index
-- It is expected that the default tokenizer is used
=======
Test singular aliases
Test what happens when hasAnyTokens/All is called on a column without index
-- We expected that the default tokenizer is used
>>>>>>> 0b8b0ec9
-- { echoOn }
SELECT hasAnyTokens('a b', ['b']);
1
SELECT hasAnyTokens('a b', ['c']);
0
SELECT hasAnyTokens('a b', 'b');
1
SELECT hasAnyTokens('a b', 'c');
0
SELECT hasAnyTokens(materialize('a b'), ['b']);
1
SELECT hasAnyTokens(materialize('a b'), ['c']);
0
SELECT hasAnyTokens(materialize('a b'), 'b');
1
SELECT hasAnyTokens(materialize('a b'), 'c');
0
--
SELECT hasAllTokens('a b', ['a', 'b']);
1
SELECT hasAllTokens('a b', ['a', 'c']);
0
SELECT hasAllTokens('a b', 'a b');
1
SELECT hasAllTokens('a b', 'a c');
0
SELECT hasAllTokens(materialize('a b'), ['a', 'b']);
1
SELECT hasAllTokens(materialize('a b'), ['a', 'c']);
0
<<<<<<< HEAD
SELECT hasAllTokens(materialize('a b'), 'a b');
1
SELECT hasAllTokens(materialize('a b'), 'a c');
0
-- Test singular aliases
SELECT hasAnyToken('a b', ['b']);
1
SELECT hasAnyToken('a b', ['c']);
0
SELECT hasAllToken('a b', ['b']);
1
SELECT hasAllToken('a b', ['c']);
0
-- These are equivalent to the lines above, but using Search{Any,All} in the filter step.
-- We keep this test because the direct read optimization substituted Search{Any,All} only
-- when they are in the filterStep, and we want to detect any variation eagerly.
SELECT id FROM tab WHERE hasAnyTokens('a b', ['b']);
=======
-- These are equivalent to the lines above, but using Search{Any,All} in the filter step.
-- We keep this test because the direct read optimization substituted Search{Any,All} only
-- when they are in the filterStep, and we want to detect any variation eagerly.
SELECT id FROM tab WHERE hasAnyTokens('a b', ['b']);
1
2
3
SELECT id FROM tab WHERE hasAnyTokens('a b', ['c']);
SELECT id FROM tab WHERE hasAnyTokens(col_str, ['b']);
>>>>>>> 0b8b0ec9
1
SELECT id FROM tab WHERE hasAnyTokens(col_str, ['c']);
2
SELECT id FROM tab WHERE hasAllTokens('a b', ['a b']);
SELECT id FROM tab WHERE hasAllTokens('a b', ['a c']);
SELECT id FROM tab WHERE hasAllTokens(col_str, ['a b']);
SELECT id FROM tab WHERE hasAllTokens(col_str, ['a c']);
-- Test search without needle on non-empty columns (all are expected to match)
SELECT count() FROM tab WHERE hasAnyTokens(col_str, []);
3
SELECT count() FROM tab WHERE hasAllTokens(col_str, []);
3
<<<<<<< HEAD
SELECT id FROM tab WHERE hasAnyTokens('a b', ['c']);
SELECT id FROM tab WHERE hasAnyTokens(col_str, ['b']);
1
SELECT id FROM tab WHERE hasAnyTokens(col_str, ['c']);
2
SELECT id FROM tab WHERE hasAnyTokens('a b', 'b');
=======
-- { echoOn }
SELECT id FROM tab WHERE hasAnyTokens(s, ['hello']) ORDER BY id;
>>>>>>> 0b8b0ec9
1
3
SELECT id FROM tab WHERE hasAnyTokens(s, ['moon', 'goodbye']) ORDER BY id;
2
<<<<<<< HEAD
3
SELECT id FROM tab WHERE hasAnyTokens('a b', 'c');
SELECT id FROM tab WHERE hasAnyTokens(col_str, 'b');
1
SELECT id FROM tab WHERE hasAnyTokens(col_str, 'c');
2
SELECT id FROM tab WHERE hasAllTokens('a b', ['a b']);
SELECT id FROM tab WHERE hasAllTokens('a b', ['a c']);
SELECT id FROM tab WHERE hasAllTokens(col_str, ['a b']);
SELECT id FROM tab WHERE hasAllTokens(col_str, ['a c']);
SELECT id FROM tab WHERE hasAllTokens('a b', 'a b');
1
2
3
SELECT id FROM tab WHERE hasAllTokens('a b', 'a c');
SELECT id FROM tab WHERE hasAllTokens(col_str, 'a a');
SELECT id FROM tab WHERE hasAllTokens(col_str, 'b c');
Testing edge cases on non-indexed column
=======
>>>>>>> 0b8b0ec9
3
SELECT id FROM tab WHERE hasAnyTokens(s, ['unknown', 'goodbye']) ORDER BY id;
2
SELECT id FROM tab WHERE hasAllTokens(s, ['hello', 'world']) ORDER BY id;
1
SELECT id FROM tab WHERE hasAllTokens(s, ['goodbye']) ORDER BY id;
2
SELECT id FROM tab WHERE hasAllTokens(s, ['hello', 'moon']) ORDER BY id;
3
<<<<<<< HEAD
0
3
=======
SELECT id FROM tab WHERE hasAllTokens(s, ['hello', 'unknown']) ORDER BY id;
>>>>>>> 0b8b0ec9
FixedString input columns
[1]
[1]
[1]
[1]
-- Default tokenizer
[1,2,3,4,5,6]
[]
[1,3,5]
[2,4,6]
[1,2,3,4,5,6]
[1,2,3,4,5,6]
[1,2,3,4,5,6]
[1,3,5]
[]
[]
[1,3,5]
[1,2,3,4,5,6]
[]
[1,2,3,4,5,6]
[]
[1,3,5]
[2,4,6]
[1,3,5]
[2,4,6]
[]
[]
[]
[1,3,5]
[1,3,5]
[]
[1,2,3,4,5,6]
[1,2,3,4,5,6]
-- Ngram tokenizer
[3,4,5]
[]
[1,2,3]
[2,3,4]
[1,2,3,4]
[1,2,3,4,5]
[3,4,5]
[1,2,3,4,5]
[3,4,5]
[1,2,3,4]
[1,2,3,4,5]
[3,4,5]
[]
[1,2,3]
[2,3,4]
[2,3]
[3]
[3,4,5]
[1,2,3,4,5]
[4,5]
[2,3]
[3]
-- Split tokenizer
[2,3]
[2,4,5]
[2,5]
[2,3,4,5]
[2,3,5]
[2,4,5]
[]
[]
[2,5]
[2,3,4,5]
[]
[3]
[2,3]
[2,4,5]
[2,5]
[2]
[2]
[2,5]
[]
[]
[2,5]
[2]
[]
[3]
-- NoOp tokenizer
[]
[]
[]
[4]
[]
[1]
[]
[]
[]
[4]
[]
[1]
[]
Duplicate tokens
2
2
2
2
2
2
Combination with the tokens function
-- Default tokenizer
[1,2,3,4,5,6]
[]
[1,3,5]
[2,4,6]
[1,2,3,4,5,6]
[1,2,3,4,5,6]
[1,2,3,4,5,6]
[1,3,5]
[]
[1,2,3,4,5,6]
[]
[1,3,5]
[2,4,6]
[1,3,5]
[2,4,6]
[]
[]
-- Ngram tokenizer
[3,4,5]
[]
[1,2,3]
[2,3,4]
[1,2,3,4]
[1,2,3,4,5]
[3,4,5]
[]
[1,2,3]
[2,3,4]
[2,3]
[3]
-- Split tokenizer
[2,3]
[2,4,5]
[2,5]
[2,3,4,5]
[2,3,5]
[2,4,5]
[2,3]
[2,4,5]
[2,5]
[2]
[2]
[2,5]
-- NoOp tokenizer
[]
[]
[]
[4]
[]
[]
[]
[4]
Text index analysis
hasAnyTokens is used during index analysis
Text index overload 1 should choose none for non-existent term
Description: text GRANULARITY 1
Parts: 0/4
Granules: 0/4096
Text index overload 2 should choose none for non-existent term
Description: text GRANULARITY 1
Parts: 0/4
Granules: 0/4096
Text index overload 1 should choose 1 part and 1024 granules out of 4 parts and 4096 granules
Description: text GRANULARITY 1
Parts: 1/4
Granules: 1024/4096
Text index overload 2 should choose 1 part and 1024 granules out of 4 parts and 4096 granules
Description: text GRANULARITY 1
Parts: 1/4
Granules: 1024/4096
Text index overload 1 should choose 1 part and 1024 granules out of 4 parts and 4096 granules
Description: text GRANULARITY 1
Parts: 1/4
Granules: 1024/4096
Text index overload 2 should choose 1 part and 1024 granules out of 4 parts and 4096 granules
Description: text GRANULARITY 1
Parts: 1/4
Granules: 1024/4096
Text index should choose 2 parts and 2048 granules out of 4 parts and 4096 granules
Description: text GRANULARITY 1
Parts: 2/4
Granules: 2048/4096
Text index should choose 2 parts and 2048 granules out of 4 parts and 4096 granules
Description: text GRANULARITY 1
Parts: 2/4
Granules: 2048/4096
Text index should choose 3 parts and 3072 granules out of 4 parts and 4096 granules
Description: text GRANULARITY 1
Parts: 3/4
Granules: 3072/4096
Text index should choose 3 parts and 3072 granules out of 4 parts and 4096 granules
Description: text GRANULARITY 1
Parts: 3/4
Granules: 3072/4096
Text index should choose all 4 parts and 4096 granules
Description: text GRANULARITY 1
Parts: 4/4
Granules: 4096/4096
hasAllTokens is used during index analysis
Text index overload 1 should choose none for non-existent term
Description: text GRANULARITY 1
Parts: 0/4
Granules: 0/4096
Text index overload 2 should choose none for non-existent term
Description: text GRANULARITY 1
Parts: 0/4
Granules: 0/4096
Text index overload 1 should choose 1 part and 1024 granules out of 4 parts and 4096 granules
Description: text GRANULARITY 1
Parts: 1/4
Granules: 1024/4096
Text index overload 2 should choose 1 part and 1024 granules out of 4 parts and 4096 granules
Description: text GRANULARITY 1
Parts: 1/4
Granules: 1024/4096
Text index overload 1 should choose 1 part and 1024 granules out of 4 parts and 4096 granules
Description: text GRANULARITY 1
Parts: 1/4
Granules: 1024/4096
Text index overload 2 should choose 1 part and 1024 granules out of 4 parts and 4096 granules
Description: text GRANULARITY 1
Parts: 1/4
Granules: 1024/4096
Text index overload 1 should choose none if any term does not exists in dictionary
Description: text GRANULARITY 1
Parts: 0/4
Granules: 0/4096
Text index overload 2 should choose none if any term does not exists in dictionary
Description: text GRANULARITY 1
Parts: 0/4
Granules: 0/4096
Text index should choose 2 parts and 2048 granules out of 4 parts and 4096 granules
Description: text GRANULARITY 1
Parts: 2/4
Granules: 2048/4096
Text index should choose none
Description: text GRANULARITY 1
Parts: 0/4
Granules: 0/4096
Text index should choose none
Description: text GRANULARITY 1
Parts: 0/4
Granules: 0/4096
Text index should choose 3 parts and 3072 granules out of 4 parts and 4096 granules
Description: text GRANULARITY 1
Parts: 3/4
Granules: 3072/4096
Text index should choose none
Description: text GRANULARITY 1
Parts: 0/4
Granules: 0/4096
Chooses mixed granules inside part
Text index should choose 50% of granules
Description: text GRANULARITY 1
Parts: 1/1
Granules: 512/1024
Text index should choose all granules
Description: text GRANULARITY 1
Parts: 1/1
Granules: 1024/1024
Text index should choose 25% of granules
Description: text GRANULARITY 1
Parts: 1/1
<<<<<<< HEAD
Granules: 256/1024
Test hasAnyTokens and hasAllTokens on a non-indexed FixedString column
-- { echoOn }
SELECT id FROM tab WHERE hasAnyTokens(s, ['hello']) ORDER BY id;
1
3
SELECT id FROM tab WHERE hasAnyTokens(s, ['moon', 'goodbye']) ORDER BY id;
2
3
SELECT id FROM tab WHERE hasAnyTokens(s, ['unknown', 'goodbye']) ORDER BY id;
2
SELECT id FROM tab WHERE hasAnyTokens(s, 'hello') ORDER BY id;
1
3
SELECT id FROM tab WHERE hasAnyTokens(s, 'moon goodbye') ORDER BY id;
2
3
SELECT id FROM tab WHERE hasAnyTokens(s, 'unknown goodbye') ORDER BY id;
2
SELECT id FROM tab WHERE hasAllTokens(s, ['hello', 'world']) ORDER BY id;
1
SELECT id FROM tab WHERE hasAllTokens(s, ['goodbye']) ORDER BY id;
2
SELECT id FROM tab WHERE hasAllTokens(s, ['hello', 'moon']) ORDER BY id;
3
SELECT id FROM tab WHERE hasAllTokens(s, ['hello', 'unknown']) ORDER BY id;
SELECT id FROM tab WHERE hasAllTokens(s, 'hello world') ORDER BY id;
1
SELECT id FROM tab WHERE hasAllTokens(s, 'goodbye') ORDER BY id;
2
SELECT id FROM tab WHERE hasAllTokens(s, 'hello moon') ORDER BY id;
3
SELECT id FROM tab WHERE hasAllTokens(s, 'hello unknown') ORDER BY id;
=======
Granules: 256/1024
>>>>>>> 0b8b0ec9
<|MERGE_RESOLUTION|>--- conflicted
+++ resolved
@@ -1,14 +1,9 @@
 Negative tests
-<<<<<<< HEAD
-1
-1
-Test what happens hasAnyTokens/All are called on columns without index
--- It is expected that the default tokenizer is used
-=======
+1
+1
 Test singular aliases
 Test what happens when hasAnyTokens/All is called on a column without index
 -- We expected that the default tokenizer is used
->>>>>>> 0b8b0ec9
 -- { echoOn }
 SELECT hasAnyTokens('a b', ['b']);
 1
@@ -39,7 +34,6 @@
 1
 SELECT hasAllTokens(materialize('a b'), ['a', 'c']);
 0
-<<<<<<< HEAD
 SELECT hasAllTokens(materialize('a b'), 'a b');
 1
 SELECT hasAllTokens(materialize('a b'), 'a c');
@@ -57,45 +51,17 @@
 -- We keep this test because the direct read optimization substituted Search{Any,All} only
 -- when they are in the filterStep, and we want to detect any variation eagerly.
 SELECT id FROM tab WHERE hasAnyTokens('a b', ['b']);
-=======
--- These are equivalent to the lines above, but using Search{Any,All} in the filter step.
--- We keep this test because the direct read optimization substituted Search{Any,All} only
--- when they are in the filterStep, and we want to detect any variation eagerly.
-SELECT id FROM tab WHERE hasAnyTokens('a b', ['b']);
 1
 2
 3
 SELECT id FROM tab WHERE hasAnyTokens('a b', ['c']);
 SELECT id FROM tab WHERE hasAnyTokens(col_str, ['b']);
->>>>>>> 0b8b0ec9
 1
 SELECT id FROM tab WHERE hasAnyTokens(col_str, ['c']);
 2
-SELECT id FROM tab WHERE hasAllTokens('a b', ['a b']);
-SELECT id FROM tab WHERE hasAllTokens('a b', ['a c']);
-SELECT id FROM tab WHERE hasAllTokens(col_str, ['a b']);
-SELECT id FROM tab WHERE hasAllTokens(col_str, ['a c']);
--- Test search without needle on non-empty columns (all are expected to match)
-SELECT count() FROM tab WHERE hasAnyTokens(col_str, []);
-3
-SELECT count() FROM tab WHERE hasAllTokens(col_str, []);
-3
-<<<<<<< HEAD
-SELECT id FROM tab WHERE hasAnyTokens('a b', ['c']);
-SELECT id FROM tab WHERE hasAnyTokens(col_str, ['b']);
-1
-SELECT id FROM tab WHERE hasAnyTokens(col_str, ['c']);
-2
 SELECT id FROM tab WHERE hasAnyTokens('a b', 'b');
-=======
--- { echoOn }
-SELECT id FROM tab WHERE hasAnyTokens(s, ['hello']) ORDER BY id;
->>>>>>> 0b8b0ec9
-1
-3
-SELECT id FROM tab WHERE hasAnyTokens(s, ['moon', 'goodbye']) ORDER BY id;
-2
-<<<<<<< HEAD
+1
+2
 3
 SELECT id FROM tab WHERE hasAnyTokens('a b', 'c');
 SELECT id FROM tab WHERE hasAnyTokens(col_str, 'b');
@@ -113,9 +79,21 @@
 SELECT id FROM tab WHERE hasAllTokens('a b', 'a c');
 SELECT id FROM tab WHERE hasAllTokens(col_str, 'a a');
 SELECT id FROM tab WHERE hasAllTokens(col_str, 'b c');
-Testing edge cases on non-indexed column
-=======
->>>>>>> 0b8b0ec9
+-- Test search without needle on non-empty columns (all are expected to match)
+SELECT count() FROM tab WHERE hasAnyTokens(col_str, []);
+3
+SELECT count() FROM tab WHERE hasAllTokens(col_str, []);
+3
+SELECT count() FROM tab WHERE hasAnyTokens(col_str, ['']); -- matches nothing
+0
+SELECT count() FROM tab WHERE hasAnyTokens(col_str, ''); -- TODO currently this goes through the default tokenizer and matches everything
+3
+-- { echoOn }
+SELECT id FROM tab WHERE hasAnyTokens(s, ['hello']) ORDER BY id;
+1
+3
+SELECT id FROM tab WHERE hasAnyTokens(s, ['moon', 'goodbye']) ORDER BY id;
+2
 3
 SELECT id FROM tab WHERE hasAnyTokens(s, ['unknown', 'goodbye']) ORDER BY id;
 2
@@ -125,12 +103,7 @@
 2
 SELECT id FROM tab WHERE hasAllTokens(s, ['hello', 'moon']) ORDER BY id;
 3
-<<<<<<< HEAD
-0
-3
-=======
 SELECT id FROM tab WHERE hasAllTokens(s, ['hello', 'unknown']) ORDER BY id;
->>>>>>> 0b8b0ec9
 FixedString input columns
 [1]
 [1]
@@ -398,7 +371,6 @@
 Text index should choose 25% of granules
 Description: text GRANULARITY 1
 Parts: 1/1
-<<<<<<< HEAD
 Granules: 256/1024
 Test hasAnyTokens and hasAllTokens on a non-indexed FixedString column
 -- { echoOn }
@@ -431,7 +403,4 @@
 2
 SELECT id FROM tab WHERE hasAllTokens(s, 'hello moon') ORDER BY id;
 3
-SELECT id FROM tab WHERE hasAllTokens(s, 'hello unknown') ORDER BY id;
-=======
-Granules: 256/1024
->>>>>>> 0b8b0ec9
+SELECT id FROM tab WHERE hasAllTokens(s, 'hello unknown') ORDER BY id;