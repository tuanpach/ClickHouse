--- conflicted
+++ resolved
@@ -13,11 +13,7 @@
     ORDER BY name1
     PARTITION BY name2
     SAMPLE BY name1
-<<<<<<< HEAD
-    SETTINGS min_bytes_for_wide_part = 0, compress_marks = false, compress_primary_key = false, ratio_of_defaults_for_sparse_serialization = 1, auto_statistics_types = '';
-=======
-    SETTINGS min_bytes_for_wide_part = 0, compress_marks = false, compress_primary_key = false, ratio_of_defaults_for_sparse_serialization = 1, serialization_info_version = 'default';
->>>>>>> c5ca81fc
+    SETTINGS min_bytes_for_wide_part = 0, compress_marks = false, compress_primary_key = false, ratio_of_defaults_for_sparse_serialization = 1, serialization_info_version = 'default', auto_statistics_types = '';
 
 SELECT name, partition_key, sorting_key, primary_key, sampling_key, storage_policy, total_rows
 FROM system.tables WHERE name = 'check_system_tables' AND database = currentDatabase()
