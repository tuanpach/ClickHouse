DROP TABLE IF EXISTS t;

create table t (c1 Int64, c2 String, c3 DateTime, c4 Int8, c5 String, c6 String, c7 String, c8 String, c9 String, c10 String, c11 String, c12 String, c13 Int8, c14 Int64, c15 String, c16 String, c17 String, c18 Int64, c19 Int64, c20 Int64) engine ReplicatedMergeTree('/clickhouse/test/{database}/test_02477', '1') order by c18
SETTINGS allow_remote_fs_zero_copy_replication=1;

insert into t (c1, c18) select number, -number from numbers(2000000);

alter table t add projection p_norm (select * order by c1);

optimize table t final;

alter table t materialize projection p_norm settings mutations_sync = 1;

SYSTEM FLUSH LOGS;

<<<<<<< HEAD
SELECT * FROM system.text_log WHERE event_time >= now() - 30 and message like '%BAD_DATA_PART_NAME%' and message like '%p_norm%';
=======
SELECT * FROM system.text_log WHERE event_time >= now() - 30 and level == 'Error' and message like '%BAD_DATA_PART_NAME%';
>>>>>>> 61baf3b4

DROP TABLE IF EXISTS t;<|MERGE_RESOLUTION|>--- conflicted
+++ resolved
@@ -13,10 +13,6 @@
 
 SYSTEM FLUSH LOGS;
 
-<<<<<<< HEAD
-SELECT * FROM system.text_log WHERE event_time >= now() - 30 and message like '%BAD_DATA_PART_NAME%' and message like '%p_norm%';
-=======
-SELECT * FROM system.text_log WHERE event_time >= now() - 30 and level == 'Error' and message like '%BAD_DATA_PART_NAME%';
->>>>>>> 61baf3b4
+SELECT * FROM system.text_log WHERE event_time >= now() - 30 and level == 'Error' and message like '%BAD_DATA_PART_NAME%'and message like '%p_norm%';
 
 DROP TABLE IF EXISTS t;