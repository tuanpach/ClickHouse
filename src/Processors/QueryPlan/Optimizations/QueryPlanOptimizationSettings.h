#pragma once

#include <Interpreters/Context_fwd.h>

#include <cstddef>

namespace DB
{

struct Settings;

struct QueryPlanOptimizationSettings
{
    explicit QueryPlanOptimizationSettings(const Settings & from);
    explicit QueryPlanOptimizationSettings(ContextPtr from);

    /// Allows to globally disable all plan-level optimizations.
    /// Note: Even if set to 'true', individual optimizations may still be disabled via below settings.
    bool optimize_plan;

    /// If not zero, throw if too many optimizations were applied to query plan.
    /// It helps to avoid infinite optimization loop.
    size_t max_optimizations_to_apply;

    /// ------------------------------------------------------
    /// Enable/disable plan-level optimizations

    /// --- Zero-pass optimizations (Processors/QueryPlan/QueryPlan.cpp)
    bool remove_redundant_sorting;

    /// --- First-pass optimizations
    bool lift_up_array_join;
    bool push_down_limit;
    bool split_filter;
    bool merge_expressions;
    bool merge_filters;
    bool filter_push_down;
    bool convert_outer_join_to_inner_join;
    bool execute_functions_after_sorting;
    bool reuse_storage_ordering_for_window_functions;
    bool lift_up_union;
    bool aggregate_partitions_independently;
    bool remove_redundant_distinct;
    bool try_use_vector_search;

    /// If we can swap probe/build tables in join
    /// true/false - always/never swap
    /// nullopt - swap if it's beneficial
    std::optional<bool> join_swap_table;

    /// --- Second-pass optimizations
    bool optimize_prewhere;
    bool read_in_order;
    bool distinct_in_order;
    bool optimize_sorting_by_input_stream_properties;
    bool aggregation_in_order;
    bool optimize_projection;

    /// --- Third-pass optimizations (Processors/QueryPlan/QueryPlan.cpp)
    bool build_sets = true; /// this one doesn't have a corresponding setting

    /// ------------------------------------------------------

    /// Other settings related to plan-level optimizations

    bool optimize_use_implicit_projections;
    bool force_use_projection;
    String force_projection_name;
    size_t max_limit_for_ann_queries;

    bool keep_logical_steps;
<<<<<<< HEAD

    /// If query condition cache is enabled, the query condition cache needs to be updated in the WHERE stage.
    bool use_query_condition_cache = false;
=======
    bool is_explain;
>>>>>>> 39fb0d57
};

}<|MERGE_RESOLUTION|>--- conflicted
+++ resolved
@@ -69,13 +69,10 @@
     size_t max_limit_for_ann_queries;
 
     bool keep_logical_steps;
-<<<<<<< HEAD
 
     /// If query condition cache is enabled, the query condition cache needs to be updated in the WHERE stage.
     bool use_query_condition_cache = false;
-=======
     bool is_explain;
->>>>>>> 39fb0d57
 };
 
 }