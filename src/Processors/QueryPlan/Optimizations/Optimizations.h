#pragma once
#include <Processors/QueryPlan/QueryPlan.h>
#include <Processors/QueryPlan/Optimizations/QueryPlanOptimizationSettings.h>
#include <array>

class SipHash;

namespace DB
{

namespace QueryPlanOptimizations
{

/// Main functions which optimize QueryPlan tree.
/// First pass (ideally) apply local idempotent operations on top of Plan.
void optimizeTreeFirstPass(const QueryPlanOptimizationSettings & optimization_settings, QueryPlan::Node & root, QueryPlan::Nodes & nodes);
/// Second pass is used to apply read-in-order and attach a predicate to PK.
void optimizeTreeSecondPass(const QueryPlanOptimizationSettings & optimization_settings, QueryPlan::Node & root, QueryPlan::Nodes & nodes);
/// Third pass is used to apply filters such as key conditions and skip indexes to the storages that support them.
/// After that it add CreateSetsStep for the subqueries that has not be used in the filters.
void addStepsToBuildSets(const QueryPlanOptimizationSettings & optimization_settings, QueryPlan & plan, QueryPlan::Node & root, QueryPlan::Nodes & nodes);

/// Optimization (first pass) is a function applied to QueryPlan::Node.
/// It can read and update subtree of specified node.
/// It return the number of updated layers of subtree if some change happened.
/// It must guarantee that the structure of tree is correct.
///
/// New nodes should be added to QueryPlan::Nodes list.
/// It is not needed to remove old nodes from the list.
struct Optimization
{
    struct ExtraSettings
    {
<<<<<<< HEAD
        size_t max_limit_for_ann_queries;
        bool vector_search_with_rescoring;
=======
        size_t max_limit_for_vector_search_queries;
>>>>>>> 7cc63245
        size_t use_index_for_in_with_subqueries_max_values;
        SizeLimits network_transfer_limits;
    };

    using Function = size_t (*)(QueryPlan::Node *, QueryPlan::Nodes &, const ExtraSettings &);
    const Function apply = nullptr;
    const char * name = "";
    const bool QueryPlanOptimizationSettings::* const is_enabled{};
};

/// Move ARRAY JOIN up if possible
size_t tryLiftUpArrayJoin(QueryPlan::Node * parent_node, QueryPlan::Nodes & nodes, const Optimization::ExtraSettings &);

/// Move LimitStep down if possible
size_t tryPushDownLimit(QueryPlan::Node * parent_node, QueryPlan::Nodes &, const Optimization::ExtraSettings &);

/// Split FilterStep into chain `ExpressionStep -> FilterStep`, where FilterStep contains minimal number of nodes.
size_t trySplitFilter(QueryPlan::Node * node, QueryPlan::Nodes & nodes, const Optimization::ExtraSettings &);

/// Replace chain `ExpressionStep -> ExpressionStep` to single ExpressionStep
/// Replace chain `FilterStep -> ExpressionStep` to single FilterStep
size_t tryMergeExpressions(QueryPlan::Node * parent_node, QueryPlan::Nodes &, const Optimization::ExtraSettings &);

/// Replace chain `FilterStep -> FilterStep` to single FilterStep
/// Note: this breaks short-circuit logic, so it is disabled for now.
size_t tryMergeFilters(QueryPlan::Node * parent_node, QueryPlan::Nodes &, const Optimization::ExtraSettings &);

/// Move FilterStep down if possible.
/// May split FilterStep and push down only part of it.
size_t tryPushDownFilter(QueryPlan::Node * parent_node, QueryPlan::Nodes & nodes, const Optimization::ExtraSettings &);

/// Convert OUTER JOIN to INNER JOIN if filter after JOIN always filters default values
size_t tryConvertOuterJoinToInnerJoin(QueryPlan::Node * parent_node, QueryPlan::Nodes & nodes, const Optimization::ExtraSettings &);

/// Merge filter into JOIN step and convert CROSS JOIN to INNER.
size_t tryMergeFilterIntoJoinCondition(QueryPlan::Node * parent_node, QueryPlan::Nodes & nodes, const Optimization::ExtraSettings &);

/// Move ExpressionStep after SortingStep if possible.
/// May split ExpressionStep and lift up only a part of it.
size_t tryExecuteFunctionsAfterSorting(QueryPlan::Node * parent_node, QueryPlan::Nodes & nodes, const Optimization::ExtraSettings &);

/// Utilize storage sorting when sorting for window functions.
/// Update information about prefix sort description in SortingStep.
size_t tryReuseStorageOrderingForWindowFunctions(QueryPlan::Node * parent_node, QueryPlan::Nodes & nodes, const Optimization::ExtraSettings &);

/// Remove redundant sorting
void tryRemoveRedundantSorting(QueryPlan::Node * root);

/// Remove redundant distinct steps
size_t tryRemoveRedundantDistinct(QueryPlan::Node * parent_node, QueryPlan::Nodes & nodes, const Optimization::ExtraSettings &);

/// Extract limit and reference vector for vector similarity index
size_t tryUseVectorSearch(QueryPlan::Node * parent_node, QueryPlan::Nodes & nodes, const Optimization::ExtraSettings &);

/// Convert join to subquery with IN if output columns tied to only one table
size_t tryConvertJoinToIn(QueryPlan::Node * parent_node, QueryPlan::Nodes & nodes, const Optimization::ExtraSettings &);

/// Put some steps under union, so that plan optimization could be applied to union parts separately.
/// For example, the plan can be rewritten like:
///                      - Something -                    - Expression - Something -
/// - Expression - Union - Something -     =>     - Union - Expression - Something -
///                      - Something -                    - Expression - Something -
size_t tryLiftUpUnion(QueryPlan::Node * parent_node, QueryPlan::Nodes & nodes, const Optimization::ExtraSettings &);

size_t tryAggregatePartitionsIndependently(QueryPlan::Node * node, QueryPlan::Nodes &, const Optimization::ExtraSettings &);

inline const auto & getOptimizations()
{
    static const std::array<Optimization, 15> optimizations = {{
        {tryLiftUpArrayJoin, "liftUpArrayJoin", &QueryPlanOptimizationSettings::lift_up_array_join},
        {tryPushDownLimit, "pushDownLimit", &QueryPlanOptimizationSettings::push_down_limit},
        {trySplitFilter, "splitFilter", &QueryPlanOptimizationSettings::split_filter},
        {tryMergeExpressions, "mergeExpressions", &QueryPlanOptimizationSettings::merge_expressions},
        {tryMergeFilters, "mergeFilters", &QueryPlanOptimizationSettings::merge_filters},
        {tryPushDownFilter, "pushDownFilter", &QueryPlanOptimizationSettings::filter_push_down},
        {tryConvertOuterJoinToInnerJoin, "convertOuterJoinToInnerJoin", &QueryPlanOptimizationSettings::convert_outer_join_to_inner_join},
        {tryExecuteFunctionsAfterSorting, "liftUpFunctions", &QueryPlanOptimizationSettings::execute_functions_after_sorting},
        {tryReuseStorageOrderingForWindowFunctions, "reuseStorageOrderingForWindowFunctions", &QueryPlanOptimizationSettings::reuse_storage_ordering_for_window_functions},
        {tryLiftUpUnion, "liftUpUnion", &QueryPlanOptimizationSettings::lift_up_union},
        {tryAggregatePartitionsIndependently, "aggregatePartitionsIndependently", &QueryPlanOptimizationSettings::aggregate_partitions_independently},
        {tryRemoveRedundantDistinct, "removeRedundantDistinct", &QueryPlanOptimizationSettings::remove_redundant_distinct},
        {tryUseVectorSearch, "useVectorSearch", &QueryPlanOptimizationSettings::try_use_vector_search},
        {tryConvertJoinToIn, "convertJoinToIn", &QueryPlanOptimizationSettings::convert_join_to_in},
        {tryMergeFilterIntoJoinCondition, "mergeFilterIntoJoinCondition", &QueryPlanOptimizationSettings::merge_filter_into_join_condition},
    }};

    return optimizations;
}

struct Frame
{
    QueryPlan::Node * node = nullptr;
    size_t next_child = 0;
};

using Stack = std::vector<Frame>;

/// Second pass optimizations
void optimizePrimaryKeyConditionAndLimit(const Stack & stack);
void optimizePrewhere(Stack & stack, QueryPlan::Nodes & nodes);
void optimizeReadInOrder(QueryPlan::Node & node, QueryPlan::Nodes & nodes);
void optimizeAggregationInOrder(QueryPlan::Node & node, QueryPlan::Nodes &);
void optimizeLazyMaterialization(QueryPlan::Node & root, Stack & stack, QueryPlan::Nodes & nodes, size_t max_limit_for_lazy_materialization);
bool optimizeJoinLegacy(QueryPlan::Node & node, QueryPlan::Nodes &, const QueryPlanOptimizationSettings &);
void optimizeJoinByShards(QueryPlan::Node & root);
void optimizeDistinctInOrder(QueryPlan::Node & node, QueryPlan::Nodes &);
void updateQueryConditionCache(const Stack & stack, const QueryPlanOptimizationSettings & optimization_settings);

// Should be called once the query plan tree structure is finalized, i.e. no nodes addition, deletion or pushing down should happen after that call.
// Since those hashes are used for join optimization, the calculation performed before join optimization.
void calculateHashTableCacheKeys(QueryPlan::Node & root);

bool convertLogicalJoinToPhysical(
    QueryPlan::Node & node,
    QueryPlan::Nodes &,
    const QueryPlanOptimizationSettings & optimization_settings,
    std::optional<UInt64> rhs_size_estimation);

std::optional<UInt64> optimizeJoinLogical(QueryPlan::Node & node, QueryPlan::Nodes &, const QueryPlanOptimizationSettings &);

/// A separate tree traverse to apply sorting properties after *InOrder optimizations.
void applyOrder(const QueryPlanOptimizationSettings & optimization_settings, QueryPlan::Node & root);

/// Returns the name of used projection or nullopt if no projection is used.
std::optional<String> optimizeUseAggregateProjections(QueryPlan::Node & node, QueryPlan::Nodes & nodes, bool allow_implicit_projections);
std::optional<String> optimizeUseNormalProjections(Stack & stack, QueryPlan::Nodes & nodes);

bool addPlansForSets(const QueryPlanOptimizationSettings & optimization_settings, QueryPlan & plan, QueryPlan::Node & node, QueryPlan::Nodes & nodes);

/// Enable memory bound merging of aggregation states for remote queries
/// in case it was enabled for local plan
void enableMemoryBoundMerging(QueryPlan::Node & node);

}

}<|MERGE_RESOLUTION|>--- conflicted
+++ resolved
@@ -31,12 +31,8 @@
 {
     struct ExtraSettings
     {
-<<<<<<< HEAD
-        size_t max_limit_for_ann_queries;
+        size_t max_limit_for_vector_search_queries;
         bool vector_search_with_rescoring;
-=======
-        size_t max_limit_for_vector_search_queries;
->>>>>>> 7cc63245
         size_t use_index_for_in_with_subqueries_max_values;
         SizeLimits network_transfer_limits;
     };
