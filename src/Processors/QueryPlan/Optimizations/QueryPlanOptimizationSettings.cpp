--- conflicted
+++ resolved
@@ -109,9 +109,7 @@
     try_use_vector_search = from[Setting::query_plan_enable_optimizations] && from[Setting::query_plan_try_use_vector_search];
     convert_join_to_in = from[Setting::query_plan_enable_optimizations] && from[Setting::query_plan_convert_join_to_in];
     merge_filter_into_join_condition = from[Setting::query_plan_enable_optimizations] && from[Setting::query_plan_merge_filter_into_join_condition];
-<<<<<<< HEAD
     convert_any_join_to_semi_or_anti_join = from[Setting::query_plan_enable_optimizations] && from[Setting::query_plan_convert_any_join_to_semi_or_anti_join];
-=======
 
     bool use_parallel_replicas = from[Setting::allow_experimental_parallel_reading_from_replicas] && from[Setting::max_parallel_replicas] > 1;
     query_plan_optimize_join_order_limit = use_parallel_replicas ? 0 : from[Setting::query_plan_optimize_join_order_limit];
@@ -120,7 +118,6 @@
             "The value of the setting `query_plan_optimize_join_order_limit` is too large: {}, "
             "maximum allowed value is 64", query_plan_optimize_join_order_limit);
 
->>>>>>> 4e3374a8
     join_swap_table = from[Setting::query_plan_join_swap_table].is_auto
         ? std::nullopt
         : std::make_optional(from[Setting::query_plan_join_swap_table].base);
