#include <Processors/QueryPlan/Optimizations/Optimizations.h>
#include <Processors/QueryPlan/FilterStep.h>
#include <Processors/QueryPlan/JoinStepLogical.h>
#include <Processors/QueryPlan/ExpressionStep.h>
#include <Interpreters/ActionsDAG.h>
#include <Processors/QueryPlan/Optimizations/Utils.h>

namespace DB::QueryPlanOptimizations
{

size_t trySplitJoin(QueryPlan::Node * node, QueryPlan::Nodes & nodes)
{
    auto * join_step = typeid_cast<JoinStepLogical *>(node->step.get());
    if (!join_step || node->children.size() != 2 || typeid_cast<JoinStepLogicalLookup *>(node->children.back()->step.get()))
        return 0;

    size_t num_new_nodes = 0;
<<<<<<< HEAD

    String filter_coumn_name;

    if (auto fitler_dag = join_step->getFilterActions(JoinTableSide::Left, filter_coumn_name))
    {
        auto * new_node = makeExpressionNodeOnTopOf(node->children.at(0), std::move(*fitler_dag), filter_coumn_name, nodes);
        node->children.at(0) = new_node;
        new_node->step->setStepDescription("Join filter");
        num_new_nodes = std::max<size_t>(num_new_nodes, 2);
    }

    if (auto fitler_dag = join_step->getFilterActions(JoinTableSide::Right, filter_coumn_name))
    {
        auto * new_node = makeExpressionNodeOnTopOf(node->children.at(1), std::move(*fitler_dag), filter_coumn_name, nodes);
        node->children.at(1) = new_node;
        new_node->step->setStepDescription("Join filter");
        num_new_nodes = std::max<size_t>(num_new_nodes, 2);
=======
    for (auto [idx, side]: {std::make_pair(0, JoinTableSide::Left), std::make_pair(1, JoinTableSide::Right)})
    {
        auto & child_node = *node->children.at(idx);
        const auto & header = child_node.step->getOutputHeader();
        auto fitler_dag = join_step->getFilterActions(side, header);
        if (!fitler_dag)
            continue;
        const auto & filter_column_name = fitler_dag->dag.getOutputs()[fitler_dag->filter_pos]->result_name;
        QueryPlanStepPtr step = std::make_unique<FilterStep>(header, std::move(fitler_dag->dag), filter_column_name, fitler_dag->remove_filter);
        step->setStepDescription("Join filter");

        auto * new_node = &nodes.emplace_back(std::move(child_node));
        child_node = QueryPlan::Node{std::move(step), {new_node}};
        num_new_nodes++;
>>>>>>> 3c5b04cb
    }
    return num_new_nodes;
}

/// Split FilterStep into chain `FilterStep -> ExpressionStep`, where FilterStep contains minimal number of nodes.
size_t trySplitFilter(QueryPlan::Node * node, QueryPlan::Nodes & nodes, const Optimization::ExtraSettings & /*settings*/)
{
    if (size_t join_split = trySplitJoin(node, nodes))
        return join_split;

    auto * filter_step = typeid_cast<FilterStep *>(node->step.get());
    if (!filter_step)
        return 0;

    const auto & expr = filter_step->getExpression();
    const std::string & filter_column_name = filter_step->getFilterColumnName();

    /// Do not split if there are function like runningDifference.
    if (expr.hasStatefulFunctions())
        return 0;

    bool filter_name_clashs_with_input = false;
    if (filter_step->removesFilterColumn())
    {
        for (const auto * input : expr.getInputs())
        {
            if (input->result_name == filter_column_name)
            {
                filter_name_clashs_with_input = true;
                break;
            }
        }
    }

    auto split = expr.splitActionsForFilter(filter_column_name);

    if (split.second.trivial())
        return 0;

    bool remove_filter = false;
    if (filter_step->removesFilterColumn())
        remove_filter = split.second.removeUnusedResult(filter_column_name);

    auto description = filter_step->getStepDescription();

    auto & filter_node = nodes.emplace_back();
    node->children.swap(filter_node.children);
    node->children.push_back(&filter_node);

    std::string split_filter_name = filter_column_name;
    if (filter_name_clashs_with_input)
    {
        split_filter_name = "__split_filter";

        for (auto & filter_output : split.first.getOutputs())
        {
            if (filter_output->result_name == filter_column_name)
            {
                filter_output = &split.first.addAlias(*filter_output, split_filter_name);
                break;
            }
        }
    }

    filter_node.step = std::make_unique<FilterStep>(
            filter_node.children.at(0)->step->getOutputHeader(),
            std::move(split.first),
            std::move(split_filter_name),
            remove_filter);

    node->step = std::make_unique<ExpressionStep>(filter_node.step->getOutputHeader(), std::move(split.second));

    filter_node.step->setStepDescription("(" + description + ")[split]");
    node->step->setStepDescription(description);

    return 2;
}

}<|MERGE_RESOLUTION|>--- conflicted
+++ resolved
@@ -15,25 +15,6 @@
         return 0;
 
     size_t num_new_nodes = 0;
-<<<<<<< HEAD
-
-    String filter_coumn_name;
-
-    if (auto fitler_dag = join_step->getFilterActions(JoinTableSide::Left, filter_coumn_name))
-    {
-        auto * new_node = makeExpressionNodeOnTopOf(node->children.at(0), std::move(*fitler_dag), filter_coumn_name, nodes);
-        node->children.at(0) = new_node;
-        new_node->step->setStepDescription("Join filter");
-        num_new_nodes = std::max<size_t>(num_new_nodes, 2);
-    }
-
-    if (auto fitler_dag = join_step->getFilterActions(JoinTableSide::Right, filter_coumn_name))
-    {
-        auto * new_node = makeExpressionNodeOnTopOf(node->children.at(1), std::move(*fitler_dag), filter_coumn_name, nodes);
-        node->children.at(1) = new_node;
-        new_node->step->setStepDescription("Join filter");
-        num_new_nodes = std::max<size_t>(num_new_nodes, 2);
-=======
     for (auto [idx, side]: {std::make_pair(0, JoinTableSide::Left), std::make_pair(1, JoinTableSide::Right)})
     {
         auto & child_node = *node->children.at(idx);
@@ -47,8 +28,7 @@
 
         auto * new_node = &nodes.emplace_back(std::move(child_node));
         child_node = QueryPlan::Node{std::move(step), {new_node}};
-        num_new_nodes++;
->>>>>>> 3c5b04cb
+        num_new_nodes = std::max<size_t>(num_new_nodes, 2);
     }
     return num_new_nodes;
 }
