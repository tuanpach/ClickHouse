--- conflicted
+++ resolved
@@ -87,9 +87,8 @@
     const JoinSettings & getSettings() const { return join_settings; }
     bool useNulls() const { return use_nulls; }
 
-<<<<<<< HEAD
     void appendRequiredOutputsToActions(JoinActionRef & post_filter);
-=======
+
     void setHashTableCacheKeys(UInt64 left_key_hash, UInt64 right_key_hash)
     {
         hash_table_key_hash_left = left_key_hash;
@@ -100,7 +99,6 @@
     void serialize(Serialization & ctx) const override;
 
     static std::unique_ptr<IQueryPlanStep> deserialize(Deserialization & ctx);
->>>>>>> 66e8536a
 
 protected:
     void updateOutputHeader() override;
