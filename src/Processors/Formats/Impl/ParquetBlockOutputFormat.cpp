#include "ParquetBlockOutputFormat.h"

#if USE_PARQUET

#include <Columns/IColumn.h>
#include <Formats/FormatFactory.h>
#include <IO/WriteBufferFromVector.h>
#include <parquet/arrow/writer.h>
#include "ArrowBufferedStreams.h"
#include "CHColumnToArrowColumn.h"


namespace CurrentMetrics
{
    extern const Metric ParquetEncoderThreads;
    extern const Metric ParquetEncoderThreadsActive;
    extern const Metric ParquetEncoderThreadsScheduled;
}

namespace DB
{

using namespace Parquet;

namespace ErrorCodes
{
    extern const int UNKNOWN_EXCEPTION;
    extern const int NOT_IMPLEMENTED;
}

namespace
{

    parquet::ParquetVersion::type getParquetVersion(const FormatSettings & settings)
    {
        switch (settings.parquet.output_version)
        {
            case FormatSettings::ParquetVersion::V1_0:
                return parquet::ParquetVersion::PARQUET_1_0;
            case FormatSettings::ParquetVersion::V2_4:
                return parquet::ParquetVersion::PARQUET_2_4;
            case FormatSettings::ParquetVersion::V2_6:
                return parquet::ParquetVersion::PARQUET_2_6;
            case FormatSettings::ParquetVersion::V2_LATEST:
                return parquet::ParquetVersion::PARQUET_2_LATEST;
        }
    }

    parquet::Compression::type getParquetCompression(FormatSettings::ParquetCompression method)
    {
        if (method == FormatSettings::ParquetCompression::NONE)
            return parquet::Compression::type::UNCOMPRESSED;

#if USE_SNAPPY
        if (method == FormatSettings::ParquetCompression::SNAPPY)
            return parquet::Compression::type::SNAPPY;
#endif

#if USE_BROTLI
        if (method == FormatSettings::ParquetCompression::BROTLI)
            return parquet::Compression::type::BROTLI;
#endif

        if (method == FormatSettings::ParquetCompression::ZSTD)
            return parquet::Compression::type::ZSTD;

        if (method == FormatSettings::ParquetCompression::LZ4)
            return parquet::Compression::type::LZ4;

        if (method == FormatSettings::ParquetCompression::GZIP)
            return parquet::Compression::type::GZIP;

        throw Exception(ErrorCodes::NOT_IMPLEMENTED, "Unsupported parquet compression method");
    }
}

ParquetBlockOutputFormat::ParquetBlockOutputFormat(WriteBuffer & out_, const Block & header_, const FormatSettings & format_settings_)
    : IOutputFormat(header_, out_), format_settings{format_settings_}
{
    if (format_settings.parquet.use_custom_encoder)
    {
        if (format_settings.parquet.parallel_encoding && format_settings.max_threads > 1)
            pool = std::make_unique<ThreadPool>(
                CurrentMetrics::ParquetEncoderThreads,
                CurrentMetrics::ParquetEncoderThreadsActive,
                CurrentMetrics::ParquetEncoderThreadsScheduled,
                format_settings.max_threads);

        using C = FormatSettings::ParquetCompression;
        switch (format_settings.parquet.output_compression_method)
        {
            case C::NONE: options.compression = CompressionMethod::None; break;
            case C::SNAPPY: options.compression = CompressionMethod::Snappy; break;
            case C::ZSTD: options.compression = CompressionMethod::Zstd; break;
            case C::LZ4: options.compression = CompressionMethod::Lz4; break;
            case C::GZIP: options.compression = CompressionMethod::Gzip; break;
            case C::BROTLI: options.compression = CompressionMethod::Brotli; break;
        }
        options.compression_level = static_cast<int>(format_settings.parquet.output_compression_level);
        options.output_string_as_string = format_settings.parquet.output_string_as_string;
        options.output_fixed_string_as_fixed_byte_array = format_settings.parquet.output_fixed_string_as_fixed_byte_array;
        options.output_datetime_as_uint32 = format_settings.parquet.output_datetime_as_uint32;
        options.data_page_size = format_settings.parquet.data_page_size;
        options.write_batch_size = format_settings.parquet.write_batch_size;
        options.write_page_index = format_settings.parquet.write_page_index;
        options.write_bloom_filter = format_settings.parquet.write_bloom_filter;
        options.bloom_filter_bits_per_value = format_settings.parquet.bloom_filter_bits_per_value;
        options.bloom_filter_flush_threshold_bytes = format_settings.parquet.bloom_filter_flush_threshold_bytes;

        schema = convertSchema(header_, options);
    }
}

ParquetBlockOutputFormat::~ParquetBlockOutputFormat()
{
    if (pool)
    {
        is_stopped = true;
        pool->wait();
    }
}

void ParquetBlockOutputFormat::consume(Chunk chunk)
{
    /// Poll background tasks.
    if (pool)
    {
        std::unique_lock lock(mutex);
        while (true)
        {
            /// If some row groups are ready to be written to the file, write them.
            reapCompletedRowGroups(lock);

            if (background_exception)
                std::rethrow_exception(background_exception);

            if (is_stopped)
                return;

            /// If there's too much work in flight, wait for some of it to complete.
            if (row_groups.size() < 2)
                break;
            if (bytes_in_flight <= format_settings.parquet.row_group_bytes * 4 &&
                task_queue.size() <= format_settings.max_threads * 4)
                break;

            condvar.wait(lock);
        }
    }

    /// Do something like SquashingTransform to produce big enough row groups.
    /// Because the real SquashingTransform is only used for INSERT, not for SELECT ... INTO OUTFILE.
    /// The latter doesn't even have a pipeline where a transform could be inserted, so it's more
    /// convenient to do the squashing here. It's also parallelized here.
    if (chunk.getNumRows() != 0)
    {
        staging_rows += chunk.getNumRows();
        staging_bytes += chunk.allocatedBytes();
        staging_chunks.push_back(std::move(chunk));
    }

    const size_t target_rows = std::max(static_cast<UInt64>(1), format_settings.parquet.row_group_rows);

    if (staging_rows < target_rows &&
        staging_bytes < format_settings.parquet.row_group_bytes)
        return;

    /// In the rare case that more than `row_group_rows` rows arrived in one chunk, split the
    /// staging chunk into multiple row groups.
    if (staging_rows >= target_rows * 2)
    {
        /// Increase row group size slightly (by < 2x) to avoid a small row group at the end.
        size_t num_row_groups = std::max(static_cast<size_t>(1), staging_rows / target_rows);
        size_t row_group_size = (staging_rows - 1) / num_row_groups + 1; // round up

        Chunk concatenated = std::move(staging_chunks[0]);
        for (size_t i = 1; i < staging_chunks.size(); ++i)
            concatenated.append(staging_chunks[i]);
        staging_chunks.clear();

        for (size_t offset = 0; offset < staging_rows; offset += row_group_size)
        {
            size_t count = std::min(row_group_size, staging_rows - offset);
            MutableColumns columns = concatenated.cloneEmptyColumns();
            for (size_t i = 0; i < columns.size(); ++i)
                columns[i]->insertRangeFrom(*concatenated.getColumns()[i], offset, count);

            Chunks piece;
            piece.emplace_back(std::move(columns), count);
            piece.back().setChunkInfos(concatenated.getChunkInfos());

            writeRowGroup(std::move(piece));
        }
    }
    else
    {
        writeRowGroup(std::move(staging_chunks));
    }

    staging_chunks.clear();
    staging_rows = 0;
    staging_bytes = 0;
}

void ParquetBlockOutputFormat::finalizeImpl()
{
    if (!staging_chunks.empty())
        writeRowGroup(std::move(staging_chunks));

    if (format_settings.parquet.use_custom_encoder)
    {
        if (pool)
        {
            std::unique_lock lock(mutex);

            /// Wait for background work to complete.
            while (true)
            {
                reapCompletedRowGroups(lock);

                if (background_exception)
                    std::rethrow_exception(background_exception);

                if (is_stopped)
                    return;

                if (row_groups.empty())
                    break;

                condvar.wait(lock);
            }
        }

        if (file_state.completed_row_groups.empty())
        {
            base_offset = out.count();
            writeFileHeader(file_state, out);
        }
        writeFileFooter(file_state, schema, options, out);
        chassert(out.count() - base_offset == file_state.offset);
    }
    else
    {
        if (!file_writer)
        {
            Block header = materializeBlock(getPort(PortKind::Main).getHeader());
            std::vector<Chunk> chunks;
            chunks.push_back(Chunk(header.getColumns(), 0));
            writeRowGroup(std::move(chunks));
        }

        if (file_writer)
        {
            auto status = file_writer->Close();
            if (!status.ok())
                throw Exception(ErrorCodes::UNKNOWN_EXCEPTION, "Error while closing a table: {}", status.ToString());
        }
    }
}

void ParquetBlockOutputFormat::resetFormatterImpl()
{
    if (pool)
    {
        is_stopped = true;
        pool->wait();
        is_stopped = false;
    }

    background_exception = nullptr;
    threads_running = 0;
    task_queue.clear();
    row_groups.clear();
    file_state = {};
    file_writer.reset();
    staging_chunks.clear();
    staging_rows = 0;
    staging_bytes = 0;
}

void ParquetBlockOutputFormat::onCancel() noexcept
{
    is_stopped = true;
}

void ParquetBlockOutputFormat::writeRowGroup(std::vector<Chunk> chunks)
{
    if (pool)
        writeRowGroupInParallel(std::move(chunks));
    else if (!format_settings.parquet.use_custom_encoder)
        writeUsingArrow(std::move(chunks));
    else
    {
        Chunk concatenated;
        while (!chunks.empty())
        {
            if (concatenated.empty())
                concatenated.swap(chunks.back());
            else
                concatenated.append(chunks.back());
            chunks.pop_back();
        }
        writeRowGroupInOneThread(std::move(concatenated));
    }
}

void ParquetBlockOutputFormat::writeUsingArrow(std::vector<Chunk> chunks)
{
    const size_t columns_num = chunks.at(0).getNumColumns();
    std::shared_ptr<arrow::Table> arrow_table;

    if (!ch_column_to_arrow_column)
    {
        const Block & header = getPort(PortKind::Main).getHeader();
        ch_column_to_arrow_column = std::make_unique<CHColumnToArrowColumn>(
            header,
            "Parquet",
            CHColumnToArrowColumn::Settings
            {
                .output_string_as_string = format_settings.parquet.output_string_as_string,
                .output_fixed_string_as_fixed_byte_array = format_settings.parquet.output_fixed_string_as_fixed_byte_array
            });
    }

    ch_column_to_arrow_column->chChunkToArrowTable(arrow_table, chunks, columns_num);

    if (!file_writer)
    {
        auto sink = std::make_shared<ArrowBufferedOutputStream>(out);

        parquet::WriterProperties::Builder builder;
        builder.version(getParquetVersion(format_settings));
<<<<<<< HEAD
        builder.compression(getParquetCompression(format_settings.parquet.output_compression_method));
        // Writing page index is disabled by default.
=======
        auto compression_codec = getParquetCompression(format_settings.parquet.output_compression_method);
        builder.compression(compression_codec);

        if (arrow::util::Codec::SupportsCompressionLevel(compression_codec))
        {
            builder.compression_level(static_cast<int>(format_settings.parquet.output_compression_level));
        }

        // write page index is disable at default.
>>>>>>> 1971a05f
        if (format_settings.parquet.write_page_index)
            builder.enable_write_page_index();

        parquet::ArrowWriterProperties::Builder writer_props_builder;
        if (format_settings.parquet.output_compliant_nested_types)
            writer_props_builder.enable_compliant_nested_types();
        else
            writer_props_builder.disable_compliant_nested_types();

        auto result = parquet::arrow::FileWriter::Open(
            *arrow_table->schema(),
            ArrowMemoryPool::instance(),
            sink,
            builder.build(),
            writer_props_builder.build());
        if (!result.ok())
            throw Exception(ErrorCodes::UNKNOWN_EXCEPTION, "Error while opening a table: {}", result.status().ToString());
        file_writer = std::move(result.ValueOrDie());
    }

    auto status = file_writer->WriteTable(*arrow_table, INT64_MAX);

    if (!status.ok())
        throw Exception(ErrorCodes::UNKNOWN_EXCEPTION, "Error while writing a table: {}", status.ToString());
}

void ParquetBlockOutputFormat::writeRowGroupInOneThread(Chunk chunk)
{
    if (chunk.getNumRows() == 0)
        return;

    const Block & header = getPort(PortKind::Main).getHeader();
    Parquet::ColumnChunkWriteStates columns_to_write;
    chassert(header.columns() == chunk.getNumColumns());
    for (size_t i = 0; i < header.columns(); ++i)
        prepareColumnForWrite(
            chunk.getColumns()[i], header.getByPosition(i).type, header.getByPosition(i).name,
            options, &columns_to_write);

    if (file_state.completed_row_groups.empty())
    {
        base_offset = out.count();
        writeFileHeader(file_state, out);
    }
    for (auto & s : columns_to_write)
    {
        writeColumnChunkBody(s, options, out);
        finalizeColumnChunkAndWriteFooter(std::move(s), file_state, out);
    }

    finalizeRowGroup(file_state, chunk.getNumRows(), options, out);
}

void ParquetBlockOutputFormat::writeRowGroupInParallel(std::vector<Chunk> chunks)
{
    std::unique_lock lock(mutex);

    const Block & header = getPort(PortKind::Main).getHeader();

    RowGroupState & r = row_groups.emplace_back();
    r.column_chunks.resize(header.columns());
    r.tasks_in_flight = r.column_chunks.size();

    std::vector<Columns> columnses;
    for (auto & chunk : chunks)
    {
        chassert(header.columns() == chunk.getNumColumns());
        r.num_rows += chunk.getNumRows();
        columnses.push_back(chunk.detachColumns());
    }

    for (size_t i = 0; i < header.columns(); ++i)
    {
        Task & t = task_queue.emplace_back(&r, i, this);
        t.column_type = header.getByPosition(i).type;
        t.column_name = header.getByPosition(i).name;

        /// Defer concatenating the columns to the threads.
        size_t bytes = 0;
        for (size_t j = 0; j < chunks.size(); ++j)
        {
            auto & col = columnses[j][i];
            bytes += col->allocatedBytes();
            t.column_pieces.push_back(std::move(col));
        }
        t.mem.set(bytes);
    }

    startMoreThreadsIfNeeded(lock);
}

void ParquetBlockOutputFormat::reapCompletedRowGroups(std::unique_lock<std::mutex> & lock)
{
    while (!row_groups.empty() && row_groups.front().tasks_in_flight == 0 && !is_stopped)
    {
        RowGroupState & r = row_groups.front();

        /// Write to the file.

        lock.unlock();

        if (file_state.completed_row_groups.empty())
        {
            base_offset = out.count();
            writeFileHeader(file_state, out);
        }

        for (auto & cols : r.column_chunks)
        {
            for (ColumnChunk & col : cols)
            {
                out.write(col.serialized.data(), col.serialized.size());
                finalizeColumnChunkAndWriteFooter(std::move(col.state), file_state, out);
            }
        }

        finalizeRowGroup(file_state, r.num_rows, options, out);

        lock.lock();

        row_groups.pop_front();
    }
}

void ParquetBlockOutputFormat::startMoreThreadsIfNeeded(const std::unique_lock<std::mutex> &)
{
    /// Speculate that all current are already working on tasks.
    size_t to_add = std::min(task_queue.size(), format_settings.max_threads - threads_running);
    for (size_t i = 0; i < to_add; ++i)
    {
        auto job = [this, thread_group = CurrentThread::getGroup()]()
        {
            if (thread_group)
                CurrentThread::attachToGroupIfDetached(thread_group);
            SCOPE_EXIT_SAFE(if (thread_group) CurrentThread::detachFromGroupIfNotDetached(););

            try
            {
                setThreadName("ParquetEncoder");

                threadFunction();
            }
            catch (...)
            {
                std::lock_guard lock(mutex);
                background_exception = std::current_exception();
                condvar.notify_all();
                --threads_running;
            }
        };

        if (threads_running == 0)
        {
            /// First thread. We need it to succeed; otherwise we may get stuck.
            pool->scheduleOrThrowOnError(job);
            ++threads_running;
        }
        else
        {
            /// More threads. This may be called from inside the thread pool, so avoid waiting;
            /// otherwise it may deadlock.
            if (!pool->trySchedule(job))
                break;
        }
    }
}

void ParquetBlockOutputFormat::threadFunction()
{
    std::unique_lock lock(mutex);

    while (true)
    {
        if (task_queue.empty() || is_stopped)
        {
            /// The check and the decrement need to be in the same critical section, to make sure
            /// we never get stuck with tasks but no threads.
            --threads_running;
            return;
        }

        auto task = std::move(task_queue.front());
        task_queue.pop_front();

        if (task.column_type)
        {
            lock.unlock();

            IColumn::MutablePtr concatenated = IColumn::mutate(std::move(task.column_pieces[0]));
            for (size_t i = 1; i < task.column_pieces.size(); ++i)
            {
                auto & c = task.column_pieces[i];
                concatenated->insertRangeFrom(*c, 0, c->size());
                c.reset();
            }
            task.column_pieces.clear();

            std::vector<ColumnChunkWriteState> subcolumns;
            prepareColumnForWrite(
                std::move(concatenated), task.column_type, task.column_name, options, &subcolumns);

            lock.lock();

            for (size_t i = 0; i < subcolumns.size(); ++i)
            {
                task.row_group->column_chunks[task.column_idx].emplace_back(this);
                task.row_group->tasks_in_flight += 1;

                auto & t = task_queue.emplace_back(task.row_group, task.column_idx, this);
                t.subcolumn_idx = i;
                t.state = std::move(subcolumns[i]);
                t.mem.set(t.state.allocatedBytes());
            }

            startMoreThreadsIfNeeded(lock);
        }
        else
        {
            lock.unlock();

            PODArray<char> serialized;
            {
                auto buf = WriteBufferFromVector<PODArray<char>>(serialized);
                writeColumnChunkBody(task.state, options, buf);
            }

            lock.lock();

            auto & c = task.row_group->column_chunks[task.column_idx][task.subcolumn_idx];
            c.state = std::move(task.state);
            c.serialized = std::move(serialized);
            c.mem.set(c.serialized.size() + c.state.allocatedBytes());
        }

        --task.row_group->tasks_in_flight;

        condvar.notify_all();
    }
}

void registerOutputFormatParquet(FormatFactory & factory)
{
    factory.registerOutputFormat(
        "Parquet",
        [](WriteBuffer & buf,
           const Block & sample,
           const FormatSettings & format_settings)
        {
            return std::make_shared<ParquetBlockOutputFormat>(buf, sample, format_settings);
        });
    factory.markFormatHasNoAppendSupport("Parquet");
    factory.markOutputFormatNotTTYFriendly("Parquet");
}

}

#else

namespace DB
{
class FormatFactory;
void registerOutputFormatParquet(FormatFactory &)
{
}
}

#endif<|MERGE_RESOLUTION|>--- conflicted
+++ resolved
@@ -330,10 +330,6 @@
 
         parquet::WriterProperties::Builder builder;
         builder.version(getParquetVersion(format_settings));
-<<<<<<< HEAD
-        builder.compression(getParquetCompression(format_settings.parquet.output_compression_method));
-        // Writing page index is disabled by default.
-=======
         auto compression_codec = getParquetCompression(format_settings.parquet.output_compression_method);
         builder.compression(compression_codec);
 
@@ -342,8 +338,7 @@
             builder.compression_level(static_cast<int>(format_settings.parquet.output_compression_level));
         }
 
-        // write page index is disable at default.
->>>>>>> 1971a05f
+        // Writing page index is disabled by default.
         if (format_settings.parquet.write_page_index)
             builder.enable_write_page_index();
 
