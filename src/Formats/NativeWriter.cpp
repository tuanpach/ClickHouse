--- conflicted
+++ resolved
@@ -198,13 +198,8 @@
         }
 
         /// Data
-<<<<<<< HEAD
         if (!skip_writing && rows)    /// Zero items of data is always represented as zero number of bytes.
-            writeData(*serialization, column.column, ostr, format_settings, 0, 0);
-=======
-        if (rows)    /// Zero items of data is always represented as zero number of bytes.
             writeData(*serialization, column.column, ostr, format_settings, 0, 0, client_revision);
->>>>>>> d52d7758
 
         if (index)
         {
