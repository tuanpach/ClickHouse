#include <Formats/ProtobufSerializer.h>
#include <Common/Arena.h>

#if USE_PROTOBUF
#    include <AggregateFunctions/IAggregateFunction.h>
#    include <Columns/ColumnAggregateFunction.h>
#    include <Columns/ColumnArray.h>
#    include <Columns/ColumnDecimal.h>
#    include <Columns/ColumnFixedString.h>
#    include <Columns/ColumnLowCardinality.h>
#    include <Columns/ColumnMap.h>
#    include <Columns/ColumnNullable.h>
#    include <Columns/ColumnString.h>
#    include <Columns/ColumnTuple.h>
#    include <Columns/ColumnVector.h>
#    include <Core/AccurateComparison.h>
#    include <Core/DecimalComparison.h>
#    include <DataTypes/DataTypeAggregateFunction.h>
#    include <DataTypes/DataTypeArray.h>
#    include <DataTypes/DataTypeDateTime64.h>
#    include <DataTypes/DataTypeEnum.h>
#    include <DataTypes/DataTypeFixedString.h>
#    include <DataTypes/DataTypeLowCardinality.h>
#    include <DataTypes/DataTypeMap.h>
#    include <DataTypes/DataTypeNullable.h>
#    include <DataTypes/DataTypeString.h>
#    include <DataTypes/DataTypeTuple.h>
#    include <DataTypes/DataTypesDecimal.h>
#    include <DataTypes/Serializations/SerializationDecimal.h>
#    include <DataTypes/Serializations/SerializationFixedString.h>
#    include <Formats/ProtobufReader.h>
#    include <Formats/ProtobufWriter.h>
#    include <Formats/RowInputMissingColumnsFiller.h>
#    include <IO/Operators.h>
#    include <IO/ReadBufferFromString.h>
#    include <IO/ReadHelpers.h>
#    include <IO/WriteBufferFromString.h>
#    include <IO/WriteHelpers.h>
#    include <base/range.h>
#    include <base/sort.h>
#    include <Common/PODArray.h>
#    include <Common/logger_useful.h>
#    include <Common/quoteString.h>

#    include <boost/algorithm/string.hpp>
#    include <boost/container/flat_map.hpp>
#    include <boost/container/flat_set.hpp>
#    include <boost/numeric/conversion/cast.hpp>
#    include <boost/range/algorithm.hpp>
#    include <memory>
#    include <google/protobuf/descriptor.h>
#    include <google/protobuf/descriptor.pb.h>


namespace DB
{
namespace ErrorCodes
{
    extern const int NO_COLUMNS_SERIALIZED_TO_PROTOBUF_FIELDS;
    extern const int MULTIPLE_COLUMNS_SERIALIZED_TO_SAME_PROTOBUF_FIELD;
    extern const int NO_COLUMN_SERIALIZED_TO_REQUIRED_PROTOBUF_FIELD;
    extern const int DATA_TYPE_INCOMPATIBLE_WITH_PROTOBUF_FIELD;
    extern const int PROTOBUF_FIELD_NOT_REPEATED;
    extern const int PROTOBUF_BAD_CAST;
    extern const int LOGICAL_ERROR;
    extern const int BAD_ARGUMENTS;
    extern const int ILLEGAL_COLUMN;
}

namespace
{
    using FieldDescriptor = google::protobuf::FieldDescriptor;
    using MessageDescriptor = google::protobuf::Descriptor;
    using FieldTypeId = google::protobuf::FieldDescriptor::Type;
    using OneofDescriptor = google::protobuf::OneofDescriptor;


    /// Compares column's name with protobuf field's name.
    /// This comparison is case-insensitive and ignores the difference between '.' and '_'
    struct ColumnNameWithProtobufFieldNameComparator
    {
        static bool equals(char c1, char c2)
        {
            return convertChar(c1) == convertChar(c2);
        }

        static bool equals(std::string_view s1, std::string_view s2)
        {
            return (s1.length() == s2.length())
                && std::equal(s1.begin(), s1.end(), s2.begin(), [](char c1, char c2) { return convertChar(c1) == convertChar(c2); });
        }

        static bool less(std::string_view s1, std::string_view s2)
        {
            return std::lexicographical_compare(s1.begin(), s1.end(), s2.begin(), s2.end(), [](char c1, char c2) { return convertChar(c1) < convertChar(c2); });
        }

        static bool startsWith(std::string_view s1, std::string_view s2)
        {
            return (s1.length() >= s2.length()) && equals(s1.substr(0, s2.length()), s2);
        }

        static char convertChar(char c)
        {
            c = tolower(c);
            if (c == '.')
                c = '_';
            return c;
        }
    };

    bool isGoogleWrapperMessage(const MessageDescriptor & message_descriptor)
    {
        auto message_type = message_descriptor.well_known_type();
        return (message_type >= google::protobuf::Descriptor::WELLKNOWNTYPE_DOUBLEVALUE)
            && (message_type <= google::protobuf::Descriptor::WELLKNOWNTYPE_BOOLVALUE);
    }

    bool isGoogleWrapperField(const FieldDescriptor & field_descriptor)
    {
        const auto * message_descriptor = field_descriptor.message_type();
        if (message_descriptor == nullptr)
            return false;
        return isGoogleWrapperMessage(*message_descriptor);
    }

    bool isGoogleWrapperField(const FieldDescriptor * field_descriptor)
    {
        if (field_descriptor == nullptr)
            return false;
        return isGoogleWrapperField(*field_descriptor);
    }

    std::string_view googleWrapperColumnName(const FieldDescriptor & field_descriptor)
    {
        assert(isGoogleWrapperField(field_descriptor));
        return field_descriptor.message_type()->field(0)->name();
    }

    // Should we omit null values (zero for numbers / empty string for strings) while storing them.
    bool shouldSkipZeroOrEmpty(const FieldDescriptor & field_descriptor, bool google_wrappers_special_treatment = false)
    {
        if (!field_descriptor.is_optional())
            return false;
        if (field_descriptor.containing_type()->options().map_entry())
            return false;
        if (google_wrappers_special_treatment && isGoogleWrapperField(field_descriptor))
            return false;
        return field_descriptor.message_type() || !field_descriptor.has_presence();
    }

    // Should we pack repeated values while storing them.
    bool shouldPackRepeated(const FieldDescriptor & field_descriptor)
    {
        if (!field_descriptor.is_repeated())
            return false;
        switch (field_descriptor.type())
        {
            case FieldTypeId::TYPE_INT32:
            case FieldTypeId::TYPE_UINT32:
            case FieldTypeId::TYPE_SINT32:
            case FieldTypeId::TYPE_INT64:
            case FieldTypeId::TYPE_UINT64:
            case FieldTypeId::TYPE_SINT64:
            case FieldTypeId::TYPE_FIXED32:
            case FieldTypeId::TYPE_SFIXED32:
            case FieldTypeId::TYPE_FIXED64:
            case FieldTypeId::TYPE_SFIXED64:
            case FieldTypeId::TYPE_FLOAT:
            case FieldTypeId::TYPE_DOUBLE:
            case FieldTypeId::TYPE_BOOL:
            case FieldTypeId::TYPE_ENUM:
                break;
            default:
                return false;
        }
        return field_descriptor.is_packed();
    }

    WriteBuffer & writeIndent(WriteBuffer & out, size_t size) { return out << String(size * 4, ' '); }


    [[noreturn]] void wrongNumberOfColumns(size_t number_of_columns, const String & expected)
    {
        throw Exception(ErrorCodes::LOGICAL_ERROR, "Wrong number of columns: expected {}, specified {}", expected, number_of_columns);
    }


    struct ProtobufReaderOrWriter
    {
        ProtobufReaderOrWriter(ProtobufReader & reader_) : reader(&reader_) {} // NOLINT(google-explicit-constructor)
        ProtobufReaderOrWriter(ProtobufWriter & writer_) : writer(&writer_) {} // NOLINT(google-explicit-constructor)
        ProtobufReader * const reader = nullptr;
        ProtobufWriter * const writer = nullptr;
    };


    /// Base class for all serializers which serialize a single value.
    class ProtobufSerializerSingleValue : public ProtobufSerializer
    {
    protected:
        ProtobufSerializerSingleValue(
            std::string_view column_name_,
            const FieldDescriptor & field_descriptor_,
            const ProtobufReaderOrWriter & reader_or_writer_)
            : column_name(column_name_)
            , field_descriptor(field_descriptor_)
            , field_typeid(field_descriptor_.type())
            , field_tag(field_descriptor.number())
            , reader(reader_or_writer_.reader)
            , writer(reader_or_writer_.writer)
            , skip_zero_or_empty(shouldSkipZeroOrEmpty(field_descriptor))
        {
        }

        void setColumns(const ColumnPtr * columns, [[maybe_unused]] size_t num_columns) override
        {
            if (num_columns != 1)
                wrongNumberOfColumns(num_columns, "1");
            column = columns[0];
        }

        void setColumns(const MutableColumnPtr * columns, [[maybe_unused]] size_t num_columns) override
        {
            if (num_columns != 1)
                wrongNumberOfColumns(num_columns, "1");
            column = columns[0]->getPtr();
        }

        template <typename NumberType>
        void writeInt(NumberType value)
        {
            auto cast = castNumber<Int64>(value);
            if (cast != 0 || !skip_zero_or_empty)
                writer->writeInt(field_tag, cast);
        }

        template <typename NumberType>
        void writeSInt(NumberType value)
        {
            auto cast = castNumber<Int64>(value);
            if (cast != 0 || !skip_zero_or_empty)
                writer->writeSInt(field_tag, cast);
        }

        template <typename NumberType>
        void writeUInt(NumberType value)
        {
            auto cast = castNumber<UInt64>(value);
            if (cast != 0 || !skip_zero_or_empty)
                writer->writeUInt(field_tag, cast);
        }

        template <typename FieldType, typename NumberType>
        void writeFixed(NumberType value)
        {
            auto cast = castNumber<FieldType>(value);
            if (cast != 0 || !skip_zero_or_empty)
                writer->writeFixed(field_tag, cast);
        }

        Int64 readInt() { return reader->readInt(); }
        Int64 readSInt() { return reader->readSInt(); }
        UInt64 readUInt() { return reader->readUInt(); }

        template <typename FieldType>
        FieldType readFixed()
        {
            return reader->readFixed<FieldType>();
        }

        void writeStr(std::string_view str)
        {
            if (!str.empty() || !skip_zero_or_empty)
                writer->writeString(field_tag, str);
        }

        void readStr(String & str) { reader->readString(str); }
        void readStrAndAppend(PaddedPODArray<UInt8> & str) { reader->readStringAndAppend(str); }

        template <typename DestType>
        DestType parseFromStr(std::string_view str) const
        {
            try
            {
                DestType result;
                ReadBufferFromMemory buf(str.data(), str.length());
                readText(result, buf);
                return result;
            }
            catch (...)
            {
                cannotConvertValue(str, "String", TypeName<DestType>);
            }
        }

        template <typename DestType, typename SrcType>
        DestType castNumber(SrcType value) const
        {
            if constexpr (std::is_same_v<DestType, SrcType>)
                return value;
            DestType result;
            try
            {
                /// TODO: use accurate::convertNumeric() maybe?
                if constexpr (std::is_same_v<SrcType, IPv4>)
                    result = boost::numeric_cast<DestType>(value.toUnderType());
                else
                    result = boost::numeric_cast<DestType>(value);
            }
            catch (boost::numeric::bad_numeric_cast &)
            {
                cannotConvertValue(toString(value), TypeName<SrcType>, TypeName<DestType>);
            }
            return result;
        }

        [[noreturn]] void incompatibleColumnType(std::string_view column_type) const
        {
            throw Exception(
                ErrorCodes::DATA_TYPE_INCOMPATIBLE_WITH_PROTOBUF_FIELD,
                "The column {} ({}) cannot be serialized to the field {} ({}) due to their types are not compatible",
                quoteString(column_name),
                column_type,
                quoteString(field_descriptor.full_name()),
                field_descriptor.type_name());
        }

        [[noreturn]] void cannotConvertValue(std::string_view src_value, std::string_view src_type_name, std::string_view dest_type_name) const
        {
            throw Exception(ErrorCodes::PROTOBUF_BAD_CAST,
                            "Could not convert value '{}' from type {} to type {} while {} field {} {} column {}",
                            String{src_value}, String{src_type_name}, String{dest_type_name},
                            (reader ? "reading" : "writing"), quoteString(field_descriptor.name()),
                            (reader ? "for inserting into" : "extracted from"), quoteString(column_name));
        }

        const String column_name;
        const FieldDescriptor & field_descriptor;
        const FieldTypeId field_typeid;
        const int field_tag;
        ProtobufReader * const reader;
        ProtobufWriter * const writer;
        ColumnPtr column;

    private:
        const bool skip_zero_or_empty;
    };


    /// Serializes any ColumnVector<NumberType> to a field of any type except TYPE_MESSAGE, TYPE_GROUP.
    /// NumberType must be one of the following types: Int8, UInt8, Int16, UInt16, Int32, UInt32, Int64, UInt64,
    /// Int128, UInt128, Int256, UInt256, Float32, Float64.
    /// And the field's type cannot be TYPE_ENUM if NumberType is Float32 or Float64.
    template <typename NumberType>
    class ProtobufSerializerNumber : public ProtobufSerializerSingleValue
    {
    public:
        using ColumnType = ColumnVector<NumberType>;

        ProtobufSerializerNumber(std::string_view column_name_, const FieldDescriptor & field_descriptor_, const ProtobufReaderOrWriter & reader_or_writer_)
            : ProtobufSerializerSingleValue(column_name_, field_descriptor_, reader_or_writer_)
        {
            setFunctions();
        }

        void writeRow(size_t row_num) override
        {
            const auto & column_vector = assert_cast<const ColumnType &>(*column);
            write_function(column_vector.getElement(row_num));
        }

        void readRow(size_t row_num) override
        {
            NumberType value = read_function();
            auto & column_vector = assert_cast<ColumnType &>(column->assumeMutableRef());
            if (row_num < column_vector.size())
                column_vector.getElement(row_num) = value;
            else
                column_vector.insertValue(value);
        }

        void insertDefaults(size_t row_num) override
        {
            auto & column_vector = assert_cast<ColumnType &>(column->assumeMutableRef());
            if (row_num < column_vector.size())
                return;
            column_vector.insertValue(getDefaultNumber());
        }

        void describeTree(WriteBuffer & out, size_t indent) const override
        {
            writeIndent(out, indent) << "ProtobufSerializerNumber<" << TypeName<NumberType> << ">: column " << quoteString(column_name)
                                     << " -> field " << quoteString(field_descriptor.full_name()) << " (" << field_descriptor.type_name()
                                     << ")\n";
        }

    private:
        void setFunctions()
        {
            switch (field_typeid)
            {
                case FieldTypeId::TYPE_INT32:
                {
                    write_function = [this](NumberType value) { writeInt(value); };
                    read_function = [this]() -> NumberType { return castNumber<NumberType>(readInt()); };
                    default_function = [this]() -> NumberType { return castNumber<NumberType>(field_descriptor.default_value_int32()); };
                    break;
                }

                case FieldTypeId::TYPE_SINT32:
                {
                    write_function = [this](NumberType value) { writeSInt(value); };
                    read_function = [this]() -> NumberType { return castNumber<NumberType>(readSInt()); };
                    default_function = [this]() -> NumberType { return castNumber<NumberType>(field_descriptor.default_value_int32()); };
                    break;
                }

                case FieldTypeId::TYPE_UINT32:
                {
                    write_function = [this](NumberType value) { writeUInt(value); };
                    read_function = [this]() -> NumberType { return castNumber<NumberType>(readUInt()); };
                    default_function = [this]() -> NumberType { return castNumber<NumberType>(field_descriptor.default_value_uint32()); };
                    break;
                }

                case FieldTypeId::TYPE_INT64:
                {
                    write_function = [this](NumberType value) { writeInt(value); };
                    read_function = [this]() -> NumberType { return castNumber<NumberType>(readInt()); };
                    default_function = [this]() -> NumberType { return castNumber<NumberType>(field_descriptor.default_value_int64()); };
                    break;
                }

                case FieldTypeId::TYPE_SINT64:
                {
                    write_function = [this](NumberType value) { writeSInt(value); };
                    read_function = [this]() -> NumberType { return castNumber<NumberType>(readSInt()); };
                    default_function = [this]() -> NumberType { return castNumber<NumberType>(field_descriptor.default_value_int64()); };
                    break;
                }

                case FieldTypeId::TYPE_UINT64:
                {
                    write_function = [this](NumberType value) { writeUInt(value); };
                    read_function = [this]() -> NumberType { return castNumber<NumberType>(readUInt()); };
                    default_function = [this]() -> NumberType { return castNumber<NumberType>(field_descriptor.default_value_uint64()); };
                    break;
                }

                case FieldTypeId::TYPE_FIXED32:
                {
                    write_function = [this](NumberType value) { writeFixed<UInt32>(value); };
                    read_function = [this]() -> NumberType { return castNumber<NumberType>(readFixed<UInt32>()); };
                    default_function = [this]() -> NumberType { return castNumber<NumberType>(field_descriptor.default_value_uint32()); };
                    break;
                }

                case FieldTypeId::TYPE_SFIXED32:
                {
                    write_function = [this](NumberType value) { writeFixed<Int32>(value); };
                    read_function = [this]() -> NumberType { return castNumber<NumberType>(readFixed<Int32>()); };
                    default_function = [this]() -> NumberType { return castNumber<NumberType>(field_descriptor.default_value_int32()); };
                    break;
                }

                case FieldTypeId::TYPE_FIXED64:
                {
                    write_function = [this](NumberType value) { writeFixed<UInt64>(value); };
                    read_function = [this]() -> NumberType { return castNumber<NumberType>(readFixed<UInt64>()); };
                    default_function = [this]() -> NumberType { return castNumber<NumberType>(field_descriptor.default_value_uint64()); };
                    break;
                }

                case FieldTypeId::TYPE_SFIXED64:
                {
                    write_function = [this](NumberType value) { writeFixed<Int64>(value); };
                    read_function = [this]() -> NumberType { return castNumber<NumberType>(readFixed<Int64>()); };
                    default_function = [this]() -> NumberType { return castNumber<NumberType>(field_descriptor.default_value_int64()); };
                    break;
                }

                case FieldTypeId::TYPE_FLOAT:
                {
                    write_function = [this](NumberType value) { writeFixed<Float32>(value); };
                    read_function = [this]() -> NumberType { return castNumber<NumberType>(readFixed<Float32>()); };
                    default_function = [this]() -> NumberType { return castNumber<NumberType>(field_descriptor.default_value_float()); };
                    break;
                }

                case FieldTypeId::TYPE_DOUBLE:
                {
                    write_function = [this](NumberType value) { writeFixed<Float64>(value); };
                    read_function = [this]() -> NumberType { return castNumber<NumberType>(readFixed<Float64>()); };
                    default_function = [this]() -> NumberType { return castNumber<NumberType>(field_descriptor.default_value_double()); };
                    break;
                }

                case FieldTypeId::TYPE_BOOL:
                {
                    write_function = [this](NumberType value)
                    {
                        if (value == 0)
                            writeUInt(0);
                        else if (value == 1)
                            writeUInt(1);
                        else
                            cannotConvertValue(toString(value), TypeName<NumberType>, field_descriptor.type_name());
                    };

                    read_function = [this]() -> NumberType
                    {
                        UInt64 u64 = readUInt();
                        if (u64 < 2)
                            return castNumber<NumberType>(u64);
                        cannotConvertValue(toString(u64), field_descriptor.type_name(), TypeName<NumberType>);
                    };

                    default_function = [this]() -> NumberType { return static_cast<NumberType>(field_descriptor.default_value_bool()); };
                    break;
                }

                case FieldTypeId::TYPE_STRING:
                case FieldTypeId::TYPE_BYTES:
                {
                    write_function = [this](NumberType value)
                    {
                        {
                            WriteBufferFromString buf{text_buffer};
                            writeText(value, buf);
                        }
                        writeStr(text_buffer);
                    };

                    read_function = [this]() -> NumberType
                    {
                        readStr(text_buffer);
                        return parseFromStr<NumberType>(text_buffer);
                    };

                    default_function = [this]() -> NumberType { return parseFromStr<NumberType>(field_descriptor.default_value_string()); };
                    break;
                }

                case FieldTypeId::TYPE_ENUM:
                {
                    if (is_floating_point<NumberType>)
                        incompatibleColumnType(TypeName<NumberType>);

                    write_function = [this](NumberType value)
                    {
                        int number = castNumber<int>(value);
                        checkProtobufEnumValue(number);
                        writeInt(number);
                    };

                    read_function = [this]() -> NumberType { return castNumber<NumberType>(readInt()); };
                    default_function = [this]() -> NumberType { return castNumber<NumberType>(field_descriptor.default_value_enum()->number()); };
                    break;
                }

                default:
                    incompatibleColumnType(TypeName<NumberType>);
            }
        }

        NumberType getDefaultNumber()
        {
            if (!default_number)
                default_number = default_function();
            return *default_number;
        }

        void checkProtobufEnumValue(int value) const
        {
            const auto * enum_value_descriptor = field_descriptor.enum_type()->FindValueByNumber(value);
            if (!enum_value_descriptor)
                cannotConvertValue(toString(value), TypeName<NumberType>, field_descriptor.type_name());
        }

    protected:
        std::function<void(NumberType)> write_function;
        std::function<NumberType()> read_function;
        std::function<NumberType()> default_function;
        String text_buffer;

    private:
        std::optional<NumberType> default_number;
    };


    /// Serializes ColumnString or ColumnFixedString to a field of any type except TYPE_MESSAGE, TYPE_GROUP.
    template <bool is_fixed_string>
    class ProtobufSerializerString : public ProtobufSerializerSingleValue
    {
    public:
        using ColumnType = std::conditional_t<is_fixed_string, ColumnFixedString, ColumnString>;

        ProtobufSerializerString(
            std::string_view column_name_,
            const std::shared_ptr<const DataTypeFixedString> & fixed_string_data_type_,
            const google::protobuf::FieldDescriptor & field_descriptor_,
            const ProtobufReaderOrWriter & reader_or_writer_)
            : ProtobufSerializerSingleValue(column_name_, field_descriptor_, reader_or_writer_)
            , fixed_string_data_type(fixed_string_data_type_)
            , n(fixed_string_data_type->getN())
        {
            static_assert(is_fixed_string, "This constructor for FixedString only");
            setFunctions();
            prepareEnumMapping();
        }

        ProtobufSerializerString(
            std::string_view column_name_,
            const google::protobuf::FieldDescriptor & field_descriptor_,
            const ProtobufReaderOrWriter & reader_or_writer_)
            : ProtobufSerializerSingleValue(column_name_, field_descriptor_, reader_or_writer_)
        {
            static_assert(!is_fixed_string, "This constructor for String only");
            setFunctions();
            prepareEnumMapping();
        }

        void writeRow(size_t row_num) override
        {
            const auto & column_string = assert_cast<const ColumnType &>(*column);
            write_function(std::string_view{column_string.getDataAt(row_num)});
        }

        void readRow(size_t row_num) override
        {
            auto & column_string = assert_cast<ColumnType &>(column->assumeMutableRef());
            const size_t old_size = column_string.size();
            typename ColumnType::Chars & data = column_string.getChars();
            const size_t old_data_size = data.size();

            if (row_num < old_size)
            {
                text_buffer.clear();
                read_function(text_buffer);
            }
            else
            {
                try
                {
                    read_function(data);
                }
                catch (...)
                {
                    data.resize_assume_reserved(old_data_size);
                    throw;
                }
            }

            if constexpr (is_fixed_string)
            {
                if (row_num < old_size)
                {
                    SerializationFixedString::alignStringLength(n, text_buffer, 0);
                    memcpy(data.data() + row_num * n, text_buffer.data(), n);
                }
                else
                    SerializationFixedString::alignStringLength(n, data, old_data_size);
            }
            else
            {
                if (row_num < old_size)
                {
                    if (row_num != old_size - 1)
                        throw Exception(ErrorCodes::LOGICAL_ERROR, "Cannot replace a string in the middle of ColumnString");
                    column_string.popBack(1);
                }
                try
                {
                    column_string.getOffsets().push_back(data.size());
                }
                catch (...)
                {
                    data.resize_assume_reserved(old_data_size);
                    column_string.getOffsets().resize_assume_reserved(old_size);
                    throw;
                }
            }
        }

        void insertDefaults(size_t row_num) override
        {
            auto & column_string = assert_cast<ColumnType &>(column->assumeMutableRef());
            const size_t old_size = column_string.size();
            if (row_num < old_size)
                return;

            const auto & default_str = getDefaultString();
            typename ColumnType::Chars & data = column_string.getChars();
            const size_t old_data_size = data.size();
            try
            {
                data.insert(default_str.data(), default_str.data() + default_str.size());
            }
            catch (...)
            {
                data.resize_assume_reserved(old_data_size);
                throw;
            }

            if constexpr (!is_fixed_string)
            {
                try
                {
                    column_string.getOffsets().push_back(data.size());
                }
                catch (...)
                {
                    data.resize_assume_reserved(old_data_size);
                    column_string.getOffsets().resize_assume_reserved(old_size);
                    throw;
                }
            }
        }

        void describeTree(WriteBuffer & out, size_t indent) const override
        {
            writeIndent(out, indent) << "ProtobufSerializerString<" << (is_fixed_string ? "fixed" : "") << ">: column "
                                     << quoteString(column_name) << " -> field " << quoteString(field_descriptor.full_name()) << " ("
                                     << field_descriptor.type_name() << ")\n";
        }

    private:
        void setFunctions()
        {
            switch (field_typeid)
            {
                case FieldTypeId::TYPE_INT32:
                {
                    write_function = [this](std::string_view str) { writeInt(parseFromStr<Int32>(str)); };
                    read_function = [this](PaddedPODArray<UInt8> & str) { toStringAppend(readInt(), str); };
                    default_function = [this]() -> String { return toString(field_descriptor.default_value_int32()); };
                    break;
                }

                case FieldTypeId::TYPE_SINT32:
                {
                    write_function = [this](std::string_view str) { writeSInt(parseFromStr<Int32>(str)); };
                    read_function = [this](PaddedPODArray<UInt8> & str) { toStringAppend(readSInt(), str); };
                    default_function = [this]() -> String { return toString(field_descriptor.default_value_int32()); };
                    break;
                }

                case FieldTypeId::TYPE_UINT32:
                {
                    write_function = [this](std::string_view str) { writeUInt(parseFromStr<UInt32>(str)); };
                    read_function = [this](PaddedPODArray<UInt8> & str) { toStringAppend(readUInt(), str); };
                    default_function = [this]() -> String { return toString(field_descriptor.default_value_uint32()); };
                    break;
                }

                case FieldTypeId::TYPE_INT64:
                {
                    write_function = [this](std::string_view str) { writeInt(parseFromStr<Int64>(str)); };
                    read_function = [this](PaddedPODArray<UInt8> & str) { toStringAppend(readInt(), str); };
                    default_function = [this]() -> String { return toString(field_descriptor.default_value_int64()); };
                    break;
                }

                case FieldTypeId::TYPE_SINT64:
                {
                    write_function = [this](std::string_view str) { writeSInt(parseFromStr<Int64>(str)); };
                    read_function = [this](PaddedPODArray<UInt8> & str) { toStringAppend(readSInt(), str); };
                    default_function = [this]() -> String { return toString(field_descriptor.default_value_int64()); };
                    break;
                }

                case FieldTypeId::TYPE_UINT64:
                {
                    write_function = [this](std::string_view str) { writeUInt(parseFromStr<UInt64>(str)); };
                    read_function = [this](PaddedPODArray<UInt8> & str) { toStringAppend(readUInt(), str); };
                    default_function = [this]() -> String { return toString(field_descriptor.default_value_uint64()); };
                    break;
                }

                case FieldTypeId::TYPE_FIXED32:
                {
                    write_function = [this](std::string_view str) { writeFixed<UInt32>(parseFromStr<UInt32>(str)); };
                    read_function = [this](PaddedPODArray<UInt8> & str) { toStringAppend(readFixed<UInt32>(), str); };
                    default_function = [this]() -> String { return toString(field_descriptor.default_value_uint32()); };
                    break;
                }

                case FieldTypeId::TYPE_SFIXED32:
                {
                    write_function = [this](std::string_view str) { writeFixed<Int32>(parseFromStr<Int32>(str)); };
                    read_function = [this](PaddedPODArray<UInt8> & str) { toStringAppend(readFixed<Int32>(), str); };
                    default_function = [this]() -> String { return toString(field_descriptor.default_value_int32()); };
                    break;
                }

                case FieldTypeId::TYPE_FIXED64:
                {
                    write_function = [this](std::string_view str) { writeFixed<UInt64>(parseFromStr<UInt64>(str)); };
                    read_function = [this](PaddedPODArray<UInt8> & str) { toStringAppend(readFixed<UInt64>(), str); };
                    default_function = [this]() -> String { return toString(field_descriptor.default_value_uint64()); };
                    break;
                }

                case FieldTypeId::TYPE_SFIXED64:
                {
                    write_function = [this](std::string_view str) { writeFixed<Int64>(parseFromStr<Int64>(str)); };
                    read_function = [this](PaddedPODArray<UInt8> & str) { toStringAppend(readFixed<Int64>(), str); };
                    default_function = [this]() -> String { return toString(field_descriptor.default_value_int64()); };
                    break;
                }

                case FieldTypeId::TYPE_FLOAT:
                {
                    write_function = [this](std::string_view str) { writeFixed<Float32>(parseFromStr<Float32>(str)); };
                    read_function = [this](PaddedPODArray<UInt8> & str) { toStringAppend(readFixed<Float32>(), str); };
                    default_function = [this]() -> String { return toString(field_descriptor.default_value_float()); };
                    break;
                }

                case FieldTypeId::TYPE_DOUBLE:
                {
                    write_function = [this](std::string_view str) { writeFixed<Float64>(parseFromStr<Float64>(str)); };
                    read_function = [this](PaddedPODArray<UInt8> & str) { toStringAppend(readFixed<Float64>(), str); };
                    default_function = [this]() -> String { return toString(field_descriptor.default_value_double()); };
                    break;
                }

                case FieldTypeId::TYPE_BOOL:
                {
                    write_function = [this](std::string_view str)
                    {
                        if (str == "true")
                            writeUInt(1);
                        else if (str == "false")
                            writeUInt(0);
                        else
                            cannotConvertValue(str, "String", field_descriptor.type_name());
                    };

                    read_function = [this](PaddedPODArray<UInt8> & str)
                    {
                        UInt64 u64 = readUInt();
                        if (u64 < 2)
                        {
                            std::string_view ref(u64 ? "true" : "false");
                            str.insert(ref.data(), ref.data() + ref.length());
                        }
                        else
                            cannotConvertValue(toString(u64), field_descriptor.type_name(), "String");
                    };

                    default_function = [this]() -> String
                    {
                        return field_descriptor.default_value_bool() ? "true" : "false";
                    };
                    break;
                }

                case FieldTypeId::TYPE_STRING:
                case FieldTypeId::TYPE_BYTES:
                {
                    write_function = [this](std::string_view str) { writeStr(str); };
                    read_function = [this](PaddedPODArray<UInt8> & str) { readStrAndAppend(str); };
                    default_function = [this]() -> String { return std::string(field_descriptor.default_value_string()); };
                    break;
                }

                case FieldTypeId::TYPE_ENUM:
                {
                    write_function = [this](std::string_view str) { writeInt(stringToProtobufEnumValue(str)); };
                    read_function = [this](PaddedPODArray<UInt8> & str) { protobufEnumValueToStringAppend(static_cast<int>(readInt()), str); };
                    default_function = [this]() -> String { return std::string(field_descriptor.default_value_enum()->name()); };
                    break;
                }

                default:
                    this->incompatibleColumnType(is_fixed_string ? "FixedString" : "String");
            }
        }

        const PaddedPODArray<UInt8> & getDefaultString()
        {
            if (!default_string)
            {
                PaddedPODArray<UInt8> arr;
                auto str = default_function();
                arr.insert(str.data(), str.data() + str.size());
                if constexpr (is_fixed_string)
                    SerializationFixedString::alignStringLength(n, arr, 0);
                default_string = std::move(arr);
            }
            return *default_string;
        }

        template <typename NumberType>
        void toStringAppend(NumberType value, PaddedPODArray<UInt8> & str)
        {
            auto buf = WriteBufferFromVector<PaddedPODArray<UInt8>>(str, AppendModeTag{});
            writeText(value, buf);
        }

        void prepareEnumMapping()
        {
            if ((field_typeid == google::protobuf::FieldDescriptor::TYPE_ENUM) && writer)
            {
                const auto & enum_descriptor = *field_descriptor.enum_type();
                for (int i = 0; i != enum_descriptor.value_count(); ++i)
                {
                    const auto & enum_value_descriptor = *enum_descriptor.value(i);
                    string_to_protobuf_enum_value_map.emplace(enum_value_descriptor.name(), enum_value_descriptor.number());
                }
            }
        }

        int stringToProtobufEnumValue(std::string_view str) const
        {
            auto it = string_to_protobuf_enum_value_map.find(str);
            if (it == string_to_protobuf_enum_value_map.end())
                cannotConvertValue(str, "String", field_descriptor.type_name());
            return it->second;
        }

        std::string_view protobufEnumValueToString(int value) const
        {
            const auto * enum_value_descriptor = field_descriptor.enum_type()->FindValueByNumber(value);
            if (!enum_value_descriptor)
                cannotConvertValue(toString(value), field_descriptor.type_name(), "String");
            return enum_value_descriptor->name();
        }

        void protobufEnumValueToStringAppend(int value, PaddedPODArray<UInt8> & str) const
        {
            auto name = protobufEnumValueToString(value);
            str.insert(name.data(), name.data() + name.length());
        }

        const std::shared_ptr<const DataTypeFixedString> fixed_string_data_type;
        const size_t n = 0;
        std::function<void(std::string_view)> write_function;
        std::function<void(PaddedPODArray<UInt8> &)> read_function;
        std::function<String()> default_function;
        std::unordered_map<std::string_view, int> string_to_protobuf_enum_value_map;
        PaddedPODArray<UInt8> text_buffer;
        std::optional<PaddedPODArray<UInt8>> default_string;
    };


    /// Serializes ColumnVector<NumberType> containing enum values to a field of any type
    /// except TYPE_MESSAGE, TYPE_GROUP, TYPE_FLOAT, TYPE_DOUBLE, TYPE_BOOL.
    /// NumberType can be either Int8 or Int16.
    template <typename NumberType>
    class ProtobufSerializerEnum : public ProtobufSerializerNumber<NumberType>
    {
    public:
        using ColumnType = ColumnVector<NumberType>;
        using EnumDataType = DataTypeEnum<NumberType>;
        using BaseClass = ProtobufSerializerNumber<NumberType>;

        ProtobufSerializerEnum(
            std::string_view column_name_,
            const std::shared_ptr<const EnumDataType> & enum_data_type_,
            const FieldDescriptor & field_descriptor_,
            const ProtobufReaderOrWriter & reader_or_writer_)
            : BaseClass(column_name_, field_descriptor_, reader_or_writer_), enum_data_type(enum_data_type_)
        {
            assert(enum_data_type);
            setFunctions();
            prepareEnumMapping();
        }

        void describeTree(WriteBuffer & out, size_t indent) const override
        {
            writeIndent(out, indent) << "ProtobufSerializerEnum<" << TypeName<NumberType> << ">: column " << quoteString(this->column_name)
                                     << " -> field " << quoteString(this->field_descriptor.full_name()) << " ("
                                     << this->field_descriptor.type_name() << ")\n";
        }

    private:
        void setFunctions()
        {
            switch (this->field_typeid)
            {
                case FieldTypeId::TYPE_INT32:
                case FieldTypeId::TYPE_SINT32:
                case FieldTypeId::TYPE_UINT32:
                case FieldTypeId::TYPE_INT64:
                case FieldTypeId::TYPE_SINT64:
                case FieldTypeId::TYPE_UINT64:
                case FieldTypeId::TYPE_FIXED32:
                case FieldTypeId::TYPE_SFIXED32:
                case FieldTypeId::TYPE_FIXED64:
                case FieldTypeId::TYPE_SFIXED64:
                {
                    auto base_read_function = this->read_function;
                    this->read_function = [this, base_read_function]() -> NumberType
                    {
                        NumberType value = base_read_function();
                        checkEnumDataTypeValue(value);
                        return value;
                    };

                    auto base_default_function = this->default_function;
                    this->default_function = [this, base_default_function]() -> NumberType
                    {
                        auto value = base_default_function();
                        checkEnumDataTypeValue(value);
                        return value;
                    };
                    break;
                }

                case FieldTypeId::TYPE_STRING:
                case FieldTypeId::TYPE_BYTES:
                {
                    this->write_function = [this](NumberType value)
                    {
                        writeStr(enumDataTypeValueToString(value));
                    };

                    this->read_function = [this]() -> NumberType
                    {
                        readStr(this->text_buffer);
                        return stringToEnumDataTypeValue(this->text_buffer);
                    };

                    this->default_function = [this]() -> NumberType
                    {
                        return stringToEnumDataTypeValue(this->field_descriptor.default_value_string());
                    };
                    break;
                }

                case FieldTypeId::TYPE_ENUM:
                {
                    this->write_function = [this](NumberType value) { writeInt(enumDataTypeValueToProtobufEnumValue(value)); };
                    this->read_function = [this]() -> NumberType { return protobufEnumValueToEnumDataTypeValue(static_cast<NumberType>(readInt())); };
                    this->default_function = [this]() -> NumberType { return protobufEnumValueToEnumDataTypeValue(this->field_descriptor.default_value_enum()->number()); };
                    break;
                }

                default:
                    this->incompatibleColumnType(enum_data_type->getName());
            }
        }

        void checkEnumDataTypeValue(NumberType value)
        {
            enum_data_type->findByValue(value); /// Throws an exception if the value isn't defined in the DataTypeEnum.
        }

        std::string_view enumDataTypeValueToString(NumberType value) const { return std::string_view{enum_data_type->getNameForValue(value)}; }
        NumberType stringToEnumDataTypeValue(const absl::string_view & str) const { return enum_data_type->getValue(std::string(str)); }

        void prepareEnumMapping()
        {
            if (this->field_typeid != FieldTypeId::TYPE_ENUM)
                return;

            const auto & enum_descriptor = *this->field_descriptor.enum_type();

            /// We have two mappings:
            /// enum_data_type: "string->NumberType" and protobuf_enum: string->int".
            /// And here we want to make from those two mapping a new mapping "NumberType->int" (if we're writing protobuf data),
            /// or "int->NumberType" (if we're reading protobuf data).

            auto add_to_mapping = [&](NumberType enum_data_type_value, int protobuf_enum_value)
            {
                if (this->writer)
                    enum_data_type_value_to_protobuf_enum_value_map.emplace(enum_data_type_value, protobuf_enum_value);
                else
                    protobuf_enum_value_to_enum_data_type_value_map.emplace(protobuf_enum_value, enum_data_type_value);
            };

            auto iless = [](std::string_view s1, std::string_view s2) { return ColumnNameWithProtobufFieldNameComparator::less(s1, s2); };
            boost::container::flat_map<std::string_view, int, decltype(iless)> string_to_protobuf_enum_value_map;
            typename decltype(string_to_protobuf_enum_value_map)::sequence_type string_to_protobuf_enum_value_seq;
            for (int i : collections::range(enum_descriptor.value_count()))
                string_to_protobuf_enum_value_seq.emplace_back(enum_descriptor.value(i)->name(), enum_descriptor.value(i)->number());
            string_to_protobuf_enum_value_map.adopt_sequence(std::move(string_to_protobuf_enum_value_seq));

            std::vector<NumberType> not_found_by_name_values;
            not_found_by_name_values.reserve(enum_data_type->getValues().size());

            /// Find mapping between enum_data_type and protobuf_enum by name (case insensitively),
            /// i.e. we add to the mapping
            /// NumberType(enum_data_type) -> "NAME"(enum_data_type) ->
            /// -> "NAME"(protobuf_enum, same name) -> int(protobuf_enum)
            for (const auto & [name, value] : enum_data_type->getValues())
            {
                auto it = string_to_protobuf_enum_value_map.find(name);
                if (it != string_to_protobuf_enum_value_map.end())
                    add_to_mapping(value, it->second);
                else
                    not_found_by_name_values.push_back(value);
            }

            if (!not_found_by_name_values.empty())
            {
                /// Find mapping between two enum_data_type and protobuf_enum by value.
                /// If the same value has different names in enum_data_type and protobuf_enum
                /// we can still add it to our mapping, i.e. we add to the mapping
                /// NumberType(enum_data_type) -> int(protobuf_enum, same value)
                for (NumberType value : not_found_by_name_values)
                {
                    if (enum_descriptor.FindValueByNumber(value))
                        add_to_mapping(value, value);
                }
            }

            size_t num_mapped_values = this->writer ? enum_data_type_value_to_protobuf_enum_value_map.size()
                                                    : protobuf_enum_value_to_enum_data_type_value_map.size();

            if (!num_mapped_values && !enum_data_type->getValues().empty() && enum_descriptor.value_count())
            {
                throw Exception(ErrorCodes::DATA_TYPE_INCOMPATIBLE_WITH_PROTOBUF_FIELD,
                    "Couldn't find mapping between data type {} and the enum {} in the protobuf schema",
                    enum_data_type->getName(), quoteString(enum_descriptor.full_name()));
            }
        }

        int enumDataTypeValueToProtobufEnumValue(NumberType value) const
        {
            auto it = enum_data_type_value_to_protobuf_enum_value_map.find(value);
            if (it == enum_data_type_value_to_protobuf_enum_value_map.end())
                cannotConvertValue(toString(value), enum_data_type->getName(), this->field_descriptor.type_name());
            return it->second;
        }

        NumberType protobufEnumValueToEnumDataTypeValue(int value) const
        {
            auto it = protobuf_enum_value_to_enum_data_type_value_map.find(value);
            if (it == protobuf_enum_value_to_enum_data_type_value_map.end())
               cannotConvertValue(toString(value), this->field_descriptor.type_name(), enum_data_type->getName());
            return it->second;
        }

        Int64 readInt() { return ProtobufSerializerSingleValue::readInt(); }
        void writeInt(Int64 value) { ProtobufSerializerSingleValue::writeInt(value); }
        void writeStr(std::string_view str) { ProtobufSerializerSingleValue::writeStr(str); }
        void readStr(String & str) { ProtobufSerializerSingleValue::readStr(str); }
        [[noreturn]] void cannotConvertValue(std::string_view src_value, std::string_view src_type_name, std::string_view dest_type_name) const { ProtobufSerializerSingleValue::cannotConvertValue(src_value, src_type_name, dest_type_name); }

        const std::shared_ptr<const EnumDataType> enum_data_type;
        std::unordered_map<NumberType, int> enum_data_type_value_to_protobuf_enum_value_map;
        std::unordered_map<int, NumberType> protobuf_enum_value_to_enum_data_type_value_map;
    };


    /// Serializes a ColumnDecimal<DecimalType> to any field except TYPE_MESSAGE, TYPE_GROUP, TYPE_ENUM.
    /// DecimalType must be one of the following types: Decimal32, Decimal64, Decimal128, Decimal256, DateTime64.
    template <typename DecimalType>
    class ProtobufSerializerDecimal : public ProtobufSerializerSingleValue
    {
    public:
        using ColumnType = ColumnDecimal<DecimalType>;

        ProtobufSerializerDecimal(
            std::string_view column_name_,
            const DataTypeDecimalBase<DecimalType> & decimal_data_type_,
            const FieldDescriptor & field_descriptor_,
            const ProtobufReaderOrWriter & reader_or_writer_)
            : ProtobufSerializerSingleValue(column_name_, field_descriptor_, reader_or_writer_)
            , precision(decimal_data_type_.getPrecision())
            , scale(decimal_data_type_.getScale())
        {
            setFunctions();
        }

        void writeRow(size_t row_num) override
        {
            const auto & column_decimal = assert_cast<const ColumnType &>(*column);
            write_function(column_decimal.getElement(row_num));
        }

        void readRow(size_t row_num) override
        {
            DecimalType decimal = read_function();
            auto & column_decimal = assert_cast<ColumnType &>(column->assumeMutableRef());
            if (row_num < column_decimal.size())
                column_decimal.getElement(row_num) = decimal;
            else
                column_decimal.insertValue(decimal);
        }

        void insertDefaults(size_t row_num) override
        {
            auto & column_decimal = assert_cast<ColumnType &>(column->assumeMutableRef());
            if (row_num < column_decimal.size())
                return;
            column_decimal.insertValue(getDefaultDecimal());
        }

        void describeTree(WriteBuffer & out, size_t indent) const override
        {
            writeIndent(out, indent) << "ProtobufSerializerDecimal<" << TypeName<DecimalType> << ">: column " << quoteString(column_name)
                                     << " -> field " << quoteString(field_descriptor.full_name()) << " (" << field_descriptor.type_name()
                                     << ")\n";
        }

    private:
        void setFunctions()
        {
            switch (field_typeid)
            {
                case FieldTypeId::TYPE_INT32:
                {
                    write_function = [this](const DecimalType & decimal) { writeInt(decimalToNumber<Int32>(decimal)); };
                    read_function = [this]() -> DecimalType { return numberToDecimal(readInt()); };
                    default_function = [this]() -> DecimalType { return numberToDecimal(field_descriptor.default_value_int32()); };
                    break;
                }

                case FieldTypeId::TYPE_SINT32:
                {
                    write_function = [this](const DecimalType & decimal) { writeSInt(decimalToNumber<Int32>(decimal)); };
                    read_function = [this]() -> DecimalType { return numberToDecimal(readSInt()); };
                    default_function = [this]() -> DecimalType { return numberToDecimal(field_descriptor.default_value_int32()); };
                    break;
                }

                case FieldTypeId::TYPE_UINT32:
                {
                    write_function = [this](const DecimalType & decimal) { writeUInt(decimalToNumber<UInt32>(decimal)); };
                    read_function = [this]() -> DecimalType { return numberToDecimal(readUInt()); };
                    default_function = [this]() -> DecimalType { return numberToDecimal(field_descriptor.default_value_uint32()); };
                    break;
                }

                case FieldTypeId::TYPE_INT64:
                {
                    write_function = [this](const DecimalType & decimal) { writeInt(decimalToNumber<Int64>(decimal)); };
                    read_function = [this]() -> DecimalType { return numberToDecimal(readInt()); };
                    default_function = [this]() -> DecimalType { return numberToDecimal(field_descriptor.default_value_int64()); };
                    break;
                }

                case FieldTypeId::TYPE_SINT64:
                {
                    write_function = [this](const DecimalType & decimal) { writeSInt(decimalToNumber<Int64>(decimal)); };
                    read_function = [this]() -> DecimalType { return numberToDecimal(readSInt()); };
                    default_function = [this]() -> DecimalType { return numberToDecimal(field_descriptor.default_value_int64()); };
                    break;
                }

                case FieldTypeId::TYPE_UINT64:
                {
                    write_function = [this](const DecimalType & decimal) { writeUInt(decimalToNumber<UInt64>(decimal)); };
                    read_function = [this]() -> DecimalType { return numberToDecimal(readUInt()); };
                    default_function = [this]() -> DecimalType { return numberToDecimal(field_descriptor.default_value_uint64()); };
                    break;
                }

                case FieldTypeId::TYPE_FIXED32:
                {
                    write_function = [this](const DecimalType & decimal) { writeFixed<UInt32>(decimalToNumber<UInt32>(decimal)); };
                    read_function = [this]() -> DecimalType { return numberToDecimal(readFixed<UInt32>()); };
                    default_function = [this]() -> DecimalType { return numberToDecimal(field_descriptor.default_value_uint32()); };
                    break;
                }

                case FieldTypeId::TYPE_SFIXED32:
                {
                    write_function = [this](const DecimalType & decimal) { writeFixed<Int32>(decimalToNumber<Int32>(decimal)); };
                    read_function = [this]() -> DecimalType { return numberToDecimal(readFixed<Int32>()); };
                    default_function = [this]() -> DecimalType { return numberToDecimal(field_descriptor.default_value_int32()); };
                    break;
                }

                case FieldTypeId::TYPE_FIXED64:
                {
                    write_function = [this](const DecimalType & decimal) { writeFixed<UInt64>(decimalToNumber<UInt64>(decimal)); };
                    read_function = [this]() -> DecimalType { return numberToDecimal(readFixed<UInt64>()); };
                    default_function = [this]() -> DecimalType { return numberToDecimal(field_descriptor.default_value_uint64()); };
                    break;
                }

                case FieldTypeId::TYPE_SFIXED64:
                {
                    write_function = [this](const DecimalType & decimal) { writeFixed<Int64>(decimalToNumber<Int64>(decimal)); };
                    read_function = [this]() -> DecimalType { return numberToDecimal(readFixed<Int64>()); };
                    default_function = [this]() -> DecimalType { return numberToDecimal(field_descriptor.default_value_int64()); };
                    break;
                }

                case FieldTypeId::TYPE_FLOAT:
                {
                    write_function = [this](const DecimalType & decimal) { writeFixed<Float32>(decimalToNumber<Float32>(decimal)); };
                    read_function = [this]() -> DecimalType { return numberToDecimal(readFixed<Float32>()); };
                    default_function = [this]() -> DecimalType { return numberToDecimal(field_descriptor.default_value_float()); };
                    break;
                }

                case FieldTypeId::TYPE_DOUBLE:
                {
                    write_function = [this](const DecimalType & decimal) { writeFixed<Float64>(decimalToNumber<Float64>(decimal)); };
                    read_function = [this]() -> DecimalType { return numberToDecimal(readFixed<Float64>()); };
                    default_function = [this]() -> DecimalType { return numberToDecimal(field_descriptor.default_value_double()); };
                    break;
                }

                case FieldTypeId::TYPE_BOOL:
                {
                    if (std::is_same_v<DecimalType, DateTime64>)
                        incompatibleColumnType(TypeName<DecimalType>);
                    else
                    {
                        write_function = [this](const DecimalType & decimal)
                        {
                            if (decimal.value == 0)
                                writeInt(0);
                            else if (DecimalComparison<DecimalType, int, EqualsOp>::compare(
                                         decimal, 1, scale, 0, /* check overflow */ true))
                                writeInt(1);
                            else
                            {
                                WriteBufferFromOwnString buf;
                                writeText(decimal, scale, buf, false);
                                cannotConvertValue(buf.str(), TypeName<DecimalType>, field_descriptor.type_name());
                            }
                        };

                        read_function = [this]() -> DecimalType
                        {
                            UInt64 u64 = readUInt();
                            if (u64 < 2)
                                return numberToDecimal(static_cast<UInt64>(u64 != 0));
                            cannotConvertValue(toString(u64), field_descriptor.type_name(), TypeName<DecimalType>);
                        };

                        default_function = [this]() -> DecimalType
                        {
                            return numberToDecimal(static_cast<Int64>(field_descriptor.default_value_bool()));
                        };
                    }
                    break;
                }

                case FieldTypeId::TYPE_STRING:
                case FieldTypeId::TYPE_BYTES:
                {
                    write_function = [this](const DecimalType & decimal)
                    {
                        decimalToString(decimal, text_buffer);
                        writeStr(text_buffer);
                    };

                    read_function = [this]() -> DecimalType
                    {
                        readStr(text_buffer);
                        return stringToDecimal(text_buffer);
                    };

                    default_function = [this]() -> DecimalType { return stringToDecimal(field_descriptor.default_value_string()); };
                    break;
                }

                default:
                    incompatibleColumnType(TypeName<DecimalType>);
            }
        }

        DecimalType getDefaultDecimal()
        {
            if (!default_decimal)
                default_decimal = default_function();
            return *default_decimal;
        }

        template <typename NumberType>
        DecimalType numberToDecimal(NumberType value) const
        {
            return convertToDecimal<DataTypeNumber<NumberType>, DataTypeDecimal<DecimalType>>(value, scale);
        }

        template <typename NumberType>
        NumberType decimalToNumber(const DecimalType & decimal) const
        {
            return DecimalUtils::convertTo<NumberType>(decimal, scale);
        }

        void decimalToString(const DecimalType & decimal, String & str) const
        {
            WriteBufferFromString buf{str};
            if constexpr (std::is_same_v<DecimalType, DateTime64>)
                writeDateTimeText(decimal, scale, buf);
            else
                writeText(decimal, scale, buf, false);
        }

        DecimalType stringToDecimal(const absl::string_view & str) const
        {
            ReadBufferFromString buf(str);
            DecimalType decimal{0};
            if constexpr (std::is_same_v<DecimalType, DateTime64>)
                readDateTime64Text(decimal, scale, buf);
            else
                SerializationDecimal<DecimalType>::readText(decimal, buf, precision, scale);
            return decimal;
        }

        const UInt32 precision;
        const UInt32 scale;
        std::function<void(const DecimalType &)> write_function;
        std::function<DecimalType()> read_function;
        std::function<DecimalType()> default_function;
        std::optional<DecimalType> default_decimal;
        String text_buffer;
    };

    using ProtobufSerializerDateTime64 = ProtobufSerializerDecimal<DateTime64>;


    /// Serializes a ColumnVector<UInt16> containing dates to a field of any type except TYPE_MESSAGE, TYPE_GROUP, TYPE_BOOL, TYPE_ENUM.
    class ProtobufSerializerDate : public ProtobufSerializerNumber<UInt16>
    {
    public:
        ProtobufSerializerDate(
            std::string_view column_name_,
            const FieldDescriptor & field_descriptor_,
            const ProtobufReaderOrWriter & reader_or_writer_)
            : ProtobufSerializerNumber<UInt16>(column_name_, field_descriptor_, reader_or_writer_)
        {
            setFunctions();
        }

        void describeTree(WriteBuffer & out, size_t indent) const override
        {
            writeIndent(out, indent) << "ProtobufSerializerDate: column " << quoteString(column_name) << " -> field "
                                     << quoteString(field_descriptor.full_name()) << " (" << field_descriptor.type_name() << ")\n";
        }

    private:
        void setFunctions()
        {
            switch (field_typeid)
            {
                case FieldTypeId::TYPE_INT32:
                case FieldTypeId::TYPE_SINT32:
                case FieldTypeId::TYPE_UINT32:
                case FieldTypeId::TYPE_INT64:
                case FieldTypeId::TYPE_SINT64:
                case FieldTypeId::TYPE_UINT64:
                case FieldTypeId::TYPE_FIXED32:
                case FieldTypeId::TYPE_SFIXED32:
                case FieldTypeId::TYPE_FIXED64:
                case FieldTypeId::TYPE_SFIXED64:
                case FieldTypeId::TYPE_FLOAT:
                case FieldTypeId::TYPE_DOUBLE:
                    break; /// already set in ProtobufSerializerNumber<UInt16>::setFunctions().

                case FieldTypeId::TYPE_STRING:
                case FieldTypeId::TYPE_BYTES:
                {
                    write_function = [this](UInt16 value)
                    {
                        dateToString(static_cast<DayNum>(value), text_buffer);
                        writeStr(text_buffer);
                    };

                    read_function = [this]() -> UInt16
                    {
                        readStr(text_buffer);
                        return stringToDate(text_buffer);
                    };

                    default_function = [this]() -> UInt16 { return stringToDate(field_descriptor.default_value_string()); };
                    break;
                }

                default:
                    incompatibleColumnType("Date");
            }
        }

        static void dateToString(DayNum date, String & str)
        {
            WriteBufferFromString buf{str};
            writeText(date, buf);
        }

        static DayNum stringToDate(const absl::string_view & str)
        {
            DayNum date;
            ReadBufferFromString buf{str};
            readDateText(date, buf);
            return date;
        }
    };

    class ProtobufSerializerDate32 : public ProtobufSerializerNumber<Int32>
    {
    public:
        ProtobufSerializerDate32(
            std::string_view column_name_,
            const FieldDescriptor & field_descriptor_,
            const ProtobufReaderOrWriter & reader_or_writer_)
            : ProtobufSerializerNumber<Int32>(column_name_, field_descriptor_, reader_or_writer_)
        {
            setFunctions();
        }

        void describeTree(WriteBuffer & out, size_t indent) const override
        {
            writeIndent(out, indent) << "ProtobufSerializerDate32: column " << quoteString(column_name) << " -> field "
                                     << quoteString(field_descriptor.full_name()) << " (" << field_descriptor.type_name() << ")\n";
        }

    private:
        void setFunctions()
        {
            switch (field_typeid)
            {
                case FieldTypeId::TYPE_INT32:
                case FieldTypeId::TYPE_SINT32:
                case FieldTypeId::TYPE_UINT32:
                case FieldTypeId::TYPE_INT64:
                case FieldTypeId::TYPE_SINT64:
                case FieldTypeId::TYPE_UINT64:
                case FieldTypeId::TYPE_FIXED32:
                case FieldTypeId::TYPE_SFIXED32:
                case FieldTypeId::TYPE_FIXED64:
                case FieldTypeId::TYPE_SFIXED64:
                case FieldTypeId::TYPE_FLOAT:
                case FieldTypeId::TYPE_DOUBLE:
                    break; /// already set in ProtobufSerializerNumber<Int32>::setFunctions().

                case FieldTypeId::TYPE_STRING:
                case FieldTypeId::TYPE_BYTES:
                {
                    write_function = [this](Int32 value)
                    {
                        dateToString(static_cast<ExtendedDayNum>(value), text_buffer);
                        writeStr(text_buffer);
                    };

                    read_function = [this]() -> Int32
                    {
                        readStr(text_buffer);
                        return stringToDate(text_buffer);
                    };

                    default_function = [this]() -> Int32 { return stringToDate(field_descriptor.default_value_string()); };
                    break;
                }

                default:
                    incompatibleColumnType("Date32");
            }
        }

        static void dateToString(ExtendedDayNum date, String & str)
        {
            WriteBufferFromString buf{str};
            writeDateText(date, buf);
        }

        static ExtendedDayNum stringToDate(const absl::string_view & str)
        {
            ExtendedDayNum date;
            ReadBufferFromString buf{str};
            readDateText(date, buf);
            return date;
        }
    };

    class ProtobufSerializerIPv4 : public ProtobufSerializerNumber<IPv4>
    {
    public:
        ProtobufSerializerIPv4(
            std::string_view column_name_,
            const FieldDescriptor & field_descriptor_,
            const ProtobufReaderOrWriter & reader_or_writer_)
            : ProtobufSerializerNumber<IPv4>(column_name_, field_descriptor_, reader_or_writer_)
        {
            setFunctions();
        }

        void describeTree(WriteBuffer & out, size_t indent) const override
        {
            writeIndent(out, indent) << "ProtobufSerializerDate: column " << quoteString(column_name) << " -> field "
                                     << quoteString(field_descriptor.full_name()) << " (" << field_descriptor.type_name() << ")\n";
        }

    private:
        void setFunctions()
        {
            switch (field_typeid)
            {
                case FieldTypeId::TYPE_INT32:
                case FieldTypeId::TYPE_SINT32:
                case FieldTypeId::TYPE_UINT32:
                case FieldTypeId::TYPE_INT64:
                case FieldTypeId::TYPE_SINT64:
                case FieldTypeId::TYPE_UINT64:
                case FieldTypeId::TYPE_FIXED32:
                case FieldTypeId::TYPE_SFIXED32:
                case FieldTypeId::TYPE_FIXED64:
                case FieldTypeId::TYPE_SFIXED64:
                case FieldTypeId::TYPE_FLOAT:
                case FieldTypeId::TYPE_DOUBLE:
                    break; /// already set in ProtobufSerializerNumber<IPv4>::setFunctions().

                case FieldTypeId::TYPE_STRING:
                case FieldTypeId::TYPE_BYTES:
                {
                    write_function = [this](IPv4 value)
                    {
                        ipv4ToString(value, text_buffer);
                        writeStr(text_buffer);
                    };

                    read_function = [this]() -> IPv4
                    {
                        readStr(text_buffer);
                        return stringToIPv4(text_buffer);
                    };

                    default_function = [this]() -> IPv4 { return stringToIPv4(field_descriptor.default_value_string()); };
                    break;
                }

                default:
                    incompatibleColumnType("IPv4");
            }
        }

        static void ipv4ToString(IPv4 value, String & str)
        {
            WriteBufferFromString buf{str};
            writeIPv4Text(value, buf);
        }

        static IPv4 stringToIPv4(const absl::string_view & str)
        {
            IPv4 value;
            ReadBufferFromString buf{str};
            readIPv4Text(value, buf);
            return value;
        }
    };

    /// Serializes a ColumnVector<UInt32> containing datetimes to a field of any type except TYPE_MESSAGE, TYPE_GROUP, TYPE_BOOL, TYPE_ENUM.
    class ProtobufSerializerDateTime : public ProtobufSerializerNumber<UInt32>
    {
    public:
        ProtobufSerializerDateTime(
            std::string_view column_name_,
            const DataTypeDateTime & type,
            const FieldDescriptor & field_descriptor_,
            const ProtobufReaderOrWriter & reader_or_writer_)
            : ProtobufSerializerNumber<UInt32>(column_name_, field_descriptor_, reader_or_writer_),
            date_lut(type.getTimeZone())
        {
            setFunctions();
        }

        void describeTree(WriteBuffer & out, size_t indent) const override
        {
            writeIndent(out, indent) << "ProtobufSerializerDateTime: column " << quoteString(column_name) << " -> field "
                                     << quoteString(field_descriptor.full_name()) << " (" << field_descriptor.type_name() << ")\n";
        }

    protected:
        const DateLUTImpl & date_lut;

        void setFunctions()
        {
            switch (field_typeid)
            {
                case FieldTypeId::TYPE_INT32:
                case FieldTypeId::TYPE_SINT32:
                case FieldTypeId::TYPE_UINT32:
                case FieldTypeId::TYPE_INT64:
                case FieldTypeId::TYPE_SINT64:
                case FieldTypeId::TYPE_UINT64:
                case FieldTypeId::TYPE_FIXED32:
                case FieldTypeId::TYPE_SFIXED32:
                case FieldTypeId::TYPE_FIXED64:
                case FieldTypeId::TYPE_SFIXED64:
                case FieldTypeId::TYPE_FLOAT:
                case FieldTypeId::TYPE_DOUBLE:
                    break; /// already set in ProtobufSerializerNumber<UInt32>::setFunctions().

                case FieldTypeId::TYPE_STRING:
                case FieldTypeId::TYPE_BYTES:
                {
                    write_function = [this](UInt32 value)
                    {
                        dateTimeToString(value, text_buffer, date_lut);
                        writeStr(text_buffer);
                    };

                    read_function = [this]() -> UInt32
                    {
                        readStr(text_buffer);
                        return static_cast<UInt32>(stringToDateTime(text_buffer, date_lut));
                    };

                    default_function = [this]() -> UInt32
                    {
                        return static_cast<UInt32>(stringToDateTime(std::string(field_descriptor.default_value_string()), date_lut));
                    };
                    break;
                }

                default:
                    incompatibleColumnType("DateTime");
            }
        }

        static void dateTimeToString(time_t tm, String & str, const DateLUTImpl & lut)
        {
            WriteBufferFromString buf{str};
            writeDateTimeText(tm, buf, lut);
        }

        static time_t stringToDateTime(const String & str, const DateLUTImpl & lut)
        {
            ReadBufferFromString buf{str};
            time_t tm = 0;
            readDateTimeText(tm, buf, lut);
            return std::max<time_t>(tm, 0);
        }
    };


    /// Serializes a ColumnVector<UUID> containing UUIDs to a field of type TYPE_STRING or TYPE_BYTES.
    class ProtobufSerializerUUID : public ProtobufSerializerSingleValue
    {
    public:
        ProtobufSerializerUUID(
            std::string_view column_name_,
            const google::protobuf::FieldDescriptor & field_descriptor_,
            const ProtobufReaderOrWriter & reader_or_writer_)
            : ProtobufSerializerSingleValue(column_name_, field_descriptor_, reader_or_writer_)
        {
            setFunctions();
        }

        void writeRow(size_t row_num) override
        {
            const auto & column_vector = assert_cast<const ColumnVector<UUID> &>(*column);
            write_function(column_vector.getElement(row_num));
        }

        void readRow(size_t row_num) override
        {
            UUID value = read_function();
            auto & column_vector = assert_cast<ColumnVector<UUID> &>(column->assumeMutableRef());
            if (row_num < column_vector.size())
                column_vector.getElement(row_num) = value;
            else
                column_vector.insertValue(value);
        }

        void insertDefaults(size_t row_num) override
        {
            auto & column_vector = assert_cast<ColumnVector<UUID> &>(column->assumeMutableRef());
            if (row_num < column_vector.size())
                return;
            column_vector.insertDefault();
        }

        void describeTree(WriteBuffer & out, size_t indent) const override
        {
            writeIndent(out, indent) << "ProtobufSerializerUUID: column " << quoteString(column_name) << " -> field "
                                     << quoteString(field_descriptor.full_name()) << " (" << field_descriptor.type_name() << ")\n";
        }

    private:
        void setFunctions()
        {
            if ((field_typeid != FieldTypeId::TYPE_STRING) && (field_typeid != FieldTypeId::TYPE_BYTES))
                incompatibleColumnType("UUID");

            write_function = [this](UUID value)
            {
                uuidToString(value, text_buffer);
                writeStr(text_buffer);
            };

            read_function = [this]() -> UUID
            {
                readStr(text_buffer);
                return parse<UUID>(text_buffer);
            };

            default_function = [this]() -> UUID { return parse<UUID>(field_descriptor.default_value_string()); };
        }

        static void uuidToString(const UUID & uuid, String & str)
        {
            WriteBufferFromString buf{str};
            writeText(uuid, buf);
        }

        std::function<void(UUID)> write_function;
        std::function<UUID()> read_function;
        std::function<UUID()> default_function;
        String text_buffer;
    };

    /// Serializes a ColumnVector<IPv6> containing IPv6s to a field of type TYPE_STRING or TYPE_BYTES.
    class ProtobufSerializerIPv6 : public ProtobufSerializerSingleValue
    {
    public:
        ProtobufSerializerIPv6(
            std::string_view column_name_,
            const google::protobuf::FieldDescriptor & field_descriptor_,
            const ProtobufReaderOrWriter & reader_or_writer_)
            : ProtobufSerializerSingleValue(column_name_, field_descriptor_, reader_or_writer_)
        {
            setFunctions();
        }

        void writeRow(size_t row_num) override
        {
            const auto & column_vector = assert_cast<const ColumnVector<IPv6> &>(*column);
            write_function(column_vector.getElement(row_num));
        }

        void readRow(size_t row_num) override
        {
            IPv6 value = read_function();
            auto & column_vector = assert_cast<ColumnVector<IPv6> &>(column->assumeMutableRef());
            if (row_num < column_vector.size())
                column_vector.getElement(row_num) = value;
            else
                column_vector.insertValue(value);
        }

        void insertDefaults(size_t row_num) override
        {
            auto & column_vector = assert_cast<ColumnVector<IPv6> &>(column->assumeMutableRef());
            if (row_num < column_vector.size())
                return;
            column_vector.insertDefault();
        }

        void describeTree(WriteBuffer & out, size_t indent) const override
        {
            writeIndent(out, indent) << "ProtobufSerializer" << TypeName<IPv6> << ": column " << quoteString(column_name) << " -> field "
                                     << quoteString(field_descriptor.full_name()) << " (" << field_descriptor.type_name() << ")\n";
        }

    private:
        void setFunctions()
        {
            if ((field_typeid != FieldTypeId::TYPE_STRING) && (field_typeid != FieldTypeId::TYPE_BYTES))
                incompatibleColumnType(TypeName<IPv6>);

            write_function = [this](IPv6 value)
            {
                text_buffer = String(IPV6_BINARY_LENGTH, '\0');
                memcpy(text_buffer.data(), &value.toUnderType(), IPV6_BINARY_LENGTH);
                writeStr(text_buffer);
            };

            read_function = [this]() -> IPv6
            {
                readStr(text_buffer);
                if (text_buffer.size() != IPV6_BINARY_LENGTH)
                    throw Exception(ErrorCodes::PROTOBUF_BAD_CAST,
                                    "Could not convert bytes field {} to IPv6 for inserting into column {} - field size {} is not equal to IPv6 size {}",
                                    field_descriptor.full_name(), column_name, text_buffer.size(), IPV6_BINARY_LENGTH);
                IPv6 value;
                memcpy(&value.toUnderType(), text_buffer.data(), IPV6_BINARY_LENGTH);
                return value;
            };

            default_function = [this]() -> IPv6 { return parse<IPv6>(field_descriptor.default_value_string()); };
        }

        std::function<void(IPv6)> write_function;
        std::function<IPv6()> read_function;
        std::function<IPv6()> default_function;
        String text_buffer;
    };

    using ProtobufSerializerInterval = ProtobufSerializerNumber<Int64>;


    /// Serializes a ColumnAggregateFunction to a field of type TYPE_STRING or TYPE_BYTES.
    class ProtobufSerializerAggregateFunction : public ProtobufSerializerSingleValue
    {
    public:
        ProtobufSerializerAggregateFunction(
            std::string_view column_name_,
            const std::shared_ptr<const DataTypeAggregateFunction> & aggregate_function_data_type_,
            const google::protobuf::FieldDescriptor & field_descriptor_,
            const ProtobufReaderOrWriter & reader_or_writer_)
            : ProtobufSerializerSingleValue(column_name_, field_descriptor_, reader_or_writer_)
            , aggregate_function_data_type(aggregate_function_data_type_)
            , aggregate_function(aggregate_function_data_type->getFunction())
        {
            if ((field_typeid != FieldTypeId::TYPE_STRING) && (field_typeid != FieldTypeId::TYPE_BYTES))
                incompatibleColumnType(aggregate_function_data_type->getName());
        }

        void writeRow(size_t row_num) override
        {
            const auto & column_af = assert_cast<const ColumnAggregateFunction &>(*column);
            dataToString(column_af.getData()[row_num], text_buffer);
            writeStr(text_buffer);
        }

        void readRow(size_t row_num) override
        {
            auto & column_af = assert_cast<ColumnAggregateFunction &>(column->assumeMutableRef());
            Arena & arena = column_af.createOrGetArena();
            AggregateDataPtr data;
            readStr(text_buffer);
            data = stringToData(text_buffer, arena);

            if (row_num < column_af.size())
            {
                auto * old_data = std::exchange(column_af.getData()[row_num], data);
                aggregate_function->destroy(old_data);
            }
            else
                column_af.getData().push_back(data);
        }

        void insertDefaults(size_t row_num) override
        {
            auto & column_af = assert_cast<ColumnAggregateFunction &>(column->assumeMutableRef());
            if (row_num < column_af.size())
                return;

            Arena & arena = column_af.createOrGetArena();
            AggregateDataPtr data = stringToData(std::string(field_descriptor.default_value_string()), arena);
            column_af.getData().push_back(data);
        }

        void describeTree(WriteBuffer & out, size_t indent) const override
        {
            writeIndent(out, indent) << "ProtobufSerializerAggregateFunction: column " << quoteString(column_name) << " -> field "
                                     << quoteString(field_descriptor.full_name()) << " (" << field_descriptor.type_name() << ")\n";
        }

    private:
        void dataToString(ConstAggregateDataPtr data, String & str) const
        {
            WriteBufferFromString buf{str};
            aggregate_function->serialize(data, buf);
        }

        AggregateDataPtr stringToData(const String & str, Arena & arena) const
        {
            size_t size_of_state = aggregate_function->sizeOfData();
            AggregateDataPtr data = arena.alignedAlloc(size_of_state, aggregate_function->alignOfData());
            try
            {
                aggregate_function->create(data);
                ReadBufferFromMemory buf(str.data(), str.length());
                aggregate_function->deserialize(data, buf, std::nullopt, &arena);
                return data;
            }
            catch (...)
            {
                aggregate_function->destroy(data);
                throw;
            }
        }

        const std::shared_ptr<const DataTypeAggregateFunction> aggregate_function_data_type;
        AggregateFunctionPtr aggregate_function;
        String text_buffer;
    };


    /// Wraps a structute (field, Message, etc) which is a member of OneOf (protobuf union)
    class ProtobufSerializerOneOf : public ProtobufSerializer
    {
    public:
        explicit ProtobufSerializerOneOf(std::unique_ptr<ProtobufSerializer> nested_serializer_, std::string_view oneof_column_name_, size_t presence_column_idx_, int field_tag_)
            : nested_serializer(std::move(nested_serializer_))
            , oneof_column_name(oneof_column_name_)
            , presence_column_idx(presence_column_idx_)
            , field_tag(field_tag_)
        {
        }

        void setColumns(const ColumnPtr * columns, size_t num_columns) override
        {
            assert(num_columns > presence_column_idx);

            Columns cols;
            cols.reserve(num_columns - 1);
            for (size_t i : collections::range(num_columns))
            {
                if (i == presence_column_idx)
                {
                    presence_column = columns[presence_column_idx]->assumeMutable();
                }
                else
                {
                    cols.push_back(columns[i]->getPtr());
                }
            }
            nested_serializer->setColumns(cols.data(), cols.size());
        }

        void setColumns(const MutableColumnPtr * columns, size_t num_columns) override
        {
            Columns cols;
            cols.reserve(num_columns);
            for (size_t i : collections::range(num_columns))
                cols.push_back(columns[i]->getPtr());
            setColumns(cols.data(), cols.size());
        }

        void writeRow([[maybe_unused]] size_t row_num) override
        {
            throw Exception(ErrorCodes::LOGICAL_ERROR, "OneOf is not implemented for writes");
        }

        void readRow(size_t row_num) override
        {
            if (presence_column)
            {
                presence_column->insert(field_tag);
            }
            nested_serializer->readRow(row_num);
        }

        void insertDefaults(size_t row_num) override
        {
            if (row_num >= presence_column->size())
                presence_column->insert(0);

            nested_serializer->insertDefaults(row_num);
        }

        void describeTree(WriteBuffer & out, size_t indent) const override
        {
            writeIndent(out, indent) << "ProtobufSerializerOneOf " << oneof_column_name << ", idx " << presence_column_idx << "->\n";
            nested_serializer->describeTree(out, indent + 1);
        }

    private:
        const std::unique_ptr<ProtobufSerializer> nested_serializer;
        std::string_view oneof_column_name;
        size_t presence_column_idx;
        int field_tag;
        MutableColumnPtr presence_column;
    };


    /// Serializes a ColumnNullable.
    class ProtobufSerializerNullable : public ProtobufSerializer
    {
    public:
        explicit ProtobufSerializerNullable(std::unique_ptr<ProtobufSerializer> nested_serializer_)
            : nested_serializer(std::move(nested_serializer_))
        {
        }

        void setColumns(const ColumnPtr * columns, [[maybe_unused]] size_t num_columns) override
        {
            if (num_columns != 1)
                wrongNumberOfColumns(num_columns, "1");
            column = columns[0];
            const auto & column_nullable = assert_cast<const ColumnNullable &>(*column);
            ColumnPtr nested_column = column_nullable.getNestedColumnPtr();
            nested_serializer->setColumns(&nested_column, 1);
        }

        void setColumns(const MutableColumnPtr * columns, [[maybe_unused]] size_t num_columns) override
        {
            if (num_columns != 1)
                wrongNumberOfColumns(num_columns, "1");
            ColumnPtr column0 = columns[0]->getPtr();
            setColumns(&column0, 1);
        }

        void writeRow(size_t row_num) override
        {
            const auto & column_nullable = assert_cast<const ColumnNullable &>(*column);
            const auto & null_map = column_nullable.getNullMapData();
            if (!null_map[row_num])
                nested_serializer->writeRow(row_num);
        }

        void readRow(size_t row_num) override
        {
            auto & column_nullable = assert_cast<ColumnNullable &>(column->assumeMutableRef());
            auto & nested_column = column_nullable.getNestedColumn();
            auto & null_map = column_nullable.getNullMapData();
            size_t old_size = null_map.size();

            nested_serializer->readRow(row_num);

            if (row_num < old_size)
            {
                null_map[row_num] = false;
            }
            else
            {
                size_t new_size = nested_column.size();
                if (new_size != old_size + 1)
                    throw Exception(ErrorCodes::LOGICAL_ERROR, "Size of ColumnNullable is unexpected");
                try
                {
                    null_map.push_back(false);
                }
                catch (...)
                {
                    nested_column.popBack(1);
                    throw;
                }
            }
        }

        void insertDefaults(size_t row_num) override
        {
            auto & column_nullable = assert_cast<ColumnNullable &>(column->assumeMutableRef());
            if (row_num < column_nullable.size())
                return;
            column_nullable.insertDefault();
        }

        void insertNestedDefaults(size_t row_num)
        {
            auto & column_nullable = assert_cast<ColumnNullable &>(column->assumeMutableRef());
            if (row_num < column_nullable.size())
                return;
            column_nullable.getNestedColumn().insertDefault();
            column_nullable.getNullMapData().push_back(0);
        }

        void describeTree(WriteBuffer & out, size_t indent) const override
        {
            writeIndent(out, indent) << "ProtobufSerializerNullable ->\n";
            nested_serializer->describeTree(out, indent + 1);
        }

    private:
        const std::unique_ptr<ProtobufSerializer> nested_serializer;
        ColumnPtr column;
    };


    /// Serializes a ColumnMap.
    class ProtobufSerializerMap : public ProtobufSerializer
    {
    public:
        explicit ProtobufSerializerMap(std::unique_ptr<ProtobufSerializer> nested_serializer_)
            : nested_serializer(std::move(nested_serializer_))
        {
        }

        void setColumns(const ColumnPtr * columns, [[maybe_unused]] size_t num_columns) override
        {
            if (num_columns != 1)
                wrongNumberOfColumns(num_columns, "1");
            const auto & column_map = assert_cast<const ColumnMap &>(*columns[0]);
            ColumnPtr nested_column = column_map.getNestedColumnPtr();
            nested_serializer->setColumns(&nested_column, 1);
        }

        void setColumns(const MutableColumnPtr * columns, [[maybe_unused]] size_t num_columns) override
        {
            if (num_columns != 1)
                wrongNumberOfColumns(num_columns, "1");
            ColumnPtr column0 = columns[0]->getPtr();
            setColumns(&column0, 1);
        }

        void writeRow(size_t row_num) override { nested_serializer->writeRow(row_num); }
        void readRow(size_t row_num) override { nested_serializer->readRow(row_num); }
        void insertDefaults(size_t row_num) override { nested_serializer->insertDefaults(row_num); }

        void describeTree(WriteBuffer & out, size_t indent) const override
        {
            writeIndent(out, indent) << "ProtobufSerializerMap ->\n";
            nested_serializer->describeTree(out, indent + 1);
        }

    private:
        const std::unique_ptr<ProtobufSerializer> nested_serializer;
    };


    /// Serializes a ColumnLowCardinality.
    class ProtobufSerializerLowCardinality : public ProtobufSerializer
    {
    public:
        explicit ProtobufSerializerLowCardinality(std::unique_ptr<ProtobufSerializer> nested_serializer_)
            : nested_serializer(std::move(nested_serializer_))
        {
        }

        void setColumns(const ColumnPtr * columns, [[maybe_unused]] size_t num_columns) override
        {
            if (num_columns != 1)
                wrongNumberOfColumns(num_columns, "1");
            column = columns[0];
            const auto & column_lc = assert_cast<const ColumnLowCardinality &>(*column);
            ColumnPtr nested_column = column_lc.getDictionary().getNestedColumn();
            nested_serializer->setColumns(&nested_column, 1);
            read_value_column_set = false;
        }

        void setColumns(const MutableColumnPtr * columns, [[maybe_unused]] size_t num_columns) override
        {
            if (num_columns != 1)
                wrongNumberOfColumns(num_columns, "1");
            ColumnPtr column0 = columns[0]->getPtr();
            setColumns(&column0, 1);
        }

        void writeRow(size_t row_num) override
        {
            const auto & column_lc = assert_cast<const ColumnLowCardinality &>(*column);
            size_t unique_row_number = column_lc.getIndexes().getUInt(row_num);
            nested_serializer->writeRow(unique_row_number);
        }

        void readRow(size_t row_num) override
        {
            auto & column_lc = assert_cast<ColumnLowCardinality &>(column->assumeMutableRef());

            if (!read_value_column_set)
            {
                if (!read_value_column)
                {
                    ColumnPtr nested_column = column_lc.getDictionary().getNestedColumn();
                    read_value_column = nested_column->cloneEmpty();
                }
                nested_serializer->setColumns(&read_value_column, 1);
                read_value_column_set = true;
            }

            read_value_column->popBack(read_value_column->size());
            nested_serializer->readRow(0);

            if (row_num < column_lc.size())
            {
                if (row_num != column_lc.size() - 1)
                    throw Exception(ErrorCodes::LOGICAL_ERROR, "Cannot replace an element in the middle of ColumnLowCardinality");
                column_lc.popBack(1);
            }

            column_lc.insertFromFullColumn(*read_value_column, 0);
        }

        void insertDefaults(size_t row_num) override
        {
            auto & column_lc = assert_cast<ColumnLowCardinality &>(column->assumeMutableRef());
            if (row_num < column_lc.size())
                return;

            if (!default_value_column)
            {
                ColumnPtr nested_column = column_lc.getDictionary().getNestedColumn();
                default_value_column = nested_column->cloneEmpty();
                nested_serializer->setColumns(&default_value_column, 1);
                nested_serializer->insertDefaults(0);
                read_value_column_set = false;
            }

            column_lc.insertFromFullColumn(*default_value_column, 0);
        }

        void describeTree(WriteBuffer & out, size_t indent) const override
        {
            writeIndent(out, indent) << "ProtobufSerializerLowCardinality ->\n";
            nested_serializer->describeTree(out, indent + 1);
        }

    private:
        const std::unique_ptr<ProtobufSerializer> nested_serializer;
        ColumnPtr column;
        MutableColumnPtr read_value_column;
        bool read_value_column_set = false;
        MutableColumnPtr default_value_column;
    };


    /// Serializes a ColumnArray to a repeated field.
    class ProtobufSerializerArray : public ProtobufSerializer
    {
    public:
        explicit ProtobufSerializerArray(std::unique_ptr<ProtobufSerializer> element_serializer_)
            : element_serializer(std::move(element_serializer_))
        {
        }

        void setColumns(const ColumnPtr * columns, [[maybe_unused]] size_t num_columns) override
        {
            if (num_columns != 1)
                wrongNumberOfColumns(num_columns, "1");
            column = columns[0];
            const auto & column_array = assert_cast<const ColumnArray &>(*column);
            ColumnPtr data_column = column_array.getDataPtr();
            element_serializer->setColumns(&data_column, 1);
        }

        void setColumns(const MutableColumnPtr * columns, [[maybe_unused]] size_t num_columns) override
        {
            if (num_columns != 1)
                wrongNumberOfColumns(num_columns, "1");
            ColumnPtr column0 = columns[0]->getPtr();
            setColumns(&column0, 1);
        }

        void writeRow(size_t row_num) override
        {
            const auto & column_array = assert_cast<const ColumnArray &>(*column);
            const auto & offsets = column_array.getOffsets();
            for (size_t i : collections::range(offsets[row_num - 1], offsets[row_num]))
                element_serializer->writeRow(i);
        }

        void readRow(size_t row_num) override
        {
            auto & column_array = assert_cast<ColumnArray &>(column->assumeMutableRef());
            auto & offsets = column_array.getOffsets();
            size_t old_size = offsets.size();
            if (row_num + 1 < old_size)
                throw Exception(ErrorCodes::LOGICAL_ERROR, "Cannot replace an element in the middle of ColumnArray");
            auto data_column = column_array.getDataPtr();
            size_t old_data_size = data_column->size();

            try
            {
                element_serializer->readRow(old_data_size);
                size_t data_size = data_column->size();
                if (data_size != old_data_size + 1)
                    throw Exception(ErrorCodes::LOGICAL_ERROR, "Size of ColumnArray is unexpected");

                if (row_num < old_size)
                    offsets.back() = data_size;
                else
                    offsets.push_back(data_size);
            }
            catch (...)
            {
                if (data_column->size() > old_data_size)
                    data_column->assumeMutableRef().popBack(data_column->size() - old_data_size);
                if (offsets.size() > old_size)
                    column_array.getOffsetsColumn().popBack(offsets.size() - old_size);
                throw;
            }
        }

        void insertDefaults(size_t row_num) override
        {
            auto & column_array = assert_cast<ColumnArray &>(column->assumeMutableRef());
            if (row_num < column_array.size())
                return;
            column_array.insertDefault();
        }

        void describeTree(WriteBuffer & out, size_t indent) const override
        {
            writeIndent(out, indent) << "ProtobufSerializerArray ->\n";
            element_serializer->describeTree(out, indent + 1);
        }

    private:
        const std::unique_ptr<ProtobufSerializer> element_serializer;
        ColumnPtr column;
    };


    /// Serializes a ColumnTuple as a repeated field (just like we serialize arrays).
    class ProtobufSerializerTupleAsArray : public ProtobufSerializer
    {
    public:
        ProtobufSerializerTupleAsArray(
            std::string_view column_name_,
            const std::shared_ptr<const DataTypeTuple> & tuple_data_type_,
            const FieldDescriptor & field_descriptor_,
            std::vector<std::unique_ptr<ProtobufSerializer>> element_serializers_)
            : column_name(column_name_)
            , tuple_data_type(tuple_data_type_)
            , tuple_size(tuple_data_type->getElements().size())
            , field_descriptor(field_descriptor_)
            , element_serializers(std::move(element_serializers_))
        {
            assert(tuple_size);
            assert(tuple_size == element_serializers.size());
        }

        void setColumns(const ColumnPtr * columns, [[maybe_unused]] size_t num_columns) override
        {
            if (num_columns != 1)
                wrongNumberOfColumns(num_columns, "1");
            column = columns[0];
            const auto & column_tuple = assert_cast<const ColumnTuple &>(*column);
            for (size_t i : collections::range(tuple_size))
            {
                auto element_column = column_tuple.getColumnPtr(i);
                element_serializers[i]->setColumns(&element_column, 1);
            }
            current_element_index = 0;
        }

        void setColumns(const MutableColumnPtr * columns, [[maybe_unused]] size_t num_columns) override
        {
            if (num_columns != 1)
                wrongNumberOfColumns(num_columns, "1");
            ColumnPtr column0 = columns[0]->getPtr();
            setColumns(&column0, 1);
        }

        void writeRow(size_t row_num) override
        {
            for (size_t i : collections::range(tuple_size))
                element_serializers[i]->writeRow(row_num);
        }

        void readRow(size_t row_num) override
        {
            auto & column_tuple = assert_cast<ColumnTuple &>(column->assumeMutableRef());

            size_t old_size = column_tuple.size();
            if (row_num >= old_size)
                current_element_index = 0;

            insertDefaults(row_num);

            if (current_element_index >= tuple_size)
            {
                throw Exception(
                    ErrorCodes::PROTOBUF_BAD_CAST,
                    "Column {}: More than {} elements was read from the field {} to fit in the data type {}",
                    quoteString(column_name),
                    tuple_size,
                    quoteString(field_descriptor.full_name()),
                    tuple_data_type->getName());
            }

            element_serializers[current_element_index]->readRow(row_num);
            ++current_element_index;
        }

        void insertDefaults(size_t row_num) override
        {
            auto & column_tuple = assert_cast<ColumnTuple &>(column->assumeMutableRef());
            size_t old_size = column_tuple.size();

            if (row_num > old_size)
                return;

            try
            {
                for (size_t i : collections::range(tuple_size))
                    element_serializers[i]->insertDefaults(row_num);
            }
            catch (...)
            {
                for (size_t i : collections::range(tuple_size))
                {
                    auto element_column = column_tuple.getColumnPtr(i)->assumeMutable();
                    if (element_column->size() > old_size)
                        element_column->popBack(element_column->size() - old_size);
                }
                throw;
            }
        }

        void describeTree(WriteBuffer & out, size_t indent) const override
        {
            writeIndent(out, indent) << "ProtobufSerializerTupleAsArray: column " << quoteString(column_name) << " ("
                                     << tuple_data_type->getName() << ") -> field " << quoteString(field_descriptor.full_name()) << " ("
                                     << field_descriptor.type_name() << ") ->\n";
            for (const auto & element_serializer : element_serializers)
                element_serializer->describeTree(out, indent + 1);
        }

    private:
        const String column_name;
        const std::shared_ptr<const DataTypeTuple> tuple_data_type;
        const size_t tuple_size;
        const FieldDescriptor & field_descriptor;
        const std::vector<std::unique_ptr<ProtobufSerializer>> element_serializers;
        ColumnPtr column;
        size_t current_element_index = 0;
    };


    /// Serializes a message (root or nested) in the protobuf schema.
    class ProtobufSerializerMessage : public ProtobufSerializer
    {
    public:
        struct FieldDesc
        {
            std::vector<size_t> column_indices;
            const FieldDescriptor * field_descriptor;
            std::unique_ptr<ProtobufSerializer> field_serializer;
        };

        ProtobufSerializerMessage(
            std::vector<FieldDesc> && field_descs_,
            const FieldDescriptor * parent_field_descriptor_,
            bool with_length_delimiter_,
            bool google_wrappers_special_treatment_,
            std::unique_ptr<RowInputMissingColumnsFiller> missing_columns_filler_,
            const ProtobufReaderOrWriter & reader_or_writer_)
            : parent_field_descriptor(parent_field_descriptor_)
            , with_length_delimiter(with_length_delimiter_)
            , google_wrappers_special_treatment(google_wrappers_special_treatment_)
            , missing_columns_filler(std::move(missing_columns_filler_))
            , should_skip_if_empty(parent_field_descriptor
                ? shouldSkipZeroOrEmpty(*parent_field_descriptor, google_wrappers_special_treatment_) : false)
            , reader(reader_or_writer_.reader)
            , writer(reader_or_writer_.writer)
        {
            field_infos.reserve(field_descs_.size());
            for (auto & desc : field_descs_)
                field_infos.emplace_back(std::move(desc.column_indices), desc.field_descriptor, std::move(desc.field_serializer));

            ::sort(field_infos.begin(), field_infos.end(),
                      [](const FieldInfo & lhs, const FieldInfo & rhs) { return lhs.field_tag < rhs.field_tag; });

            for (size_t i : collections::range(field_infos.size()))
                field_index_by_field_tag.emplace(field_infos[i].field_tag, i);
        }

        void setHasEnvelopeAsParent()
        {
            has_envelope_as_parent = true;
        }

        void setColumns(const ColumnPtr * columns_, size_t num_columns_) override
        {
            if (!num_columns_)
                wrongNumberOfColumns(num_columns_, ">0");

            std::vector<ColumnPtr> field_columns;
            for (const FieldInfo & info : field_infos)
            {
                if (info.field_serializer)
                {
                    field_columns.clear();
                    field_columns.reserve(info.column_indices.size());
                    for (size_t column_index : info.column_indices)
                    {
                        if (column_index >= num_columns_)
                            throw Exception(
                                ErrorCodes::LOGICAL_ERROR,
                                "Wrong column index {}, expected column indices <{}",
                                column_index,
                                num_columns_);
                        field_columns.emplace_back(columns_[column_index]);
                    }
                    info.field_serializer->setColumns(field_columns.data(), field_columns.size());
                }
            }

            if (reader || (google_wrappers_special_treatment && isGoogleWrapperField(parent_field_descriptor)))
            {
                mutable_columns.resize(num_columns_);
                for (size_t i : collections::range(num_columns_))
                    mutable_columns[i] = columns_[i]->assumeMutable();

                std::vector<UInt8> column_is_missing;
                column_is_missing.resize(num_columns_, true);
                for (const FieldInfo & info : field_infos)
                    for (size_t i : info.column_indices)
                        column_is_missing[i] = false;

                has_missing_columns = (std::find(column_is_missing.begin(), column_is_missing.end(), true) != column_is_missing.end());
            }
        }

        void setColumns(const MutableColumnPtr * columns_, size_t num_columns_) override
        {
            Columns cols;
            cols.reserve(num_columns_);
            for (size_t i : collections::range(num_columns_))
                cols.push_back(columns_[i]->getPtr());
            setColumns(cols.data(), cols.size());
        }

        void writeRow(size_t row_num) override
        {
            if (parent_field_descriptor || has_envelope_as_parent)
                writer->startNestedMessage();
            else
                writer->startMessage();

            for (const FieldInfo & info : field_infos)
            {
                if (info.should_pack_repeated)
                    writer->startRepeatedPack();
                info.field_serializer->writeRow(row_num);
                if (info.should_pack_repeated)
                    writer->endRepeatedPack(info.field_tag, true);
            }

            if (parent_field_descriptor)
            {
                bool is_group = (parent_field_descriptor->type() == FieldTypeId::TYPE_GROUP);
                writer->endNestedMessage(parent_field_descriptor->number(), is_group,
                    should_skip_if_empty || (google_wrappers_special_treatment && isNullGoogleWrapper(row_num)));
            }
            else if (has_envelope_as_parent)
            {
                writer->endNestedMessage(1, false, should_skip_if_empty);
            }
            else
                writer->endMessage(with_length_delimiter);
        }

        void readRow(size_t row_num) override
        {
            if (parent_field_descriptor || has_envelope_as_parent)
                reader->startNestedMessage();
            else
                reader->startMessage(with_length_delimiter);

            if (!field_infos.empty())
            {
                last_field_index = 0;
                last_field_tag = field_infos[0].field_tag;
                size_t old_size = mutable_columns.empty() ? 0 : mutable_columns[0]->size();

                try
                {
                    int field_tag;
                    while (reader->readFieldNumber(field_tag))
                    {
                        size_t field_index = findFieldIndexByFieldTag(field_tag);
                        if (field_index == static_cast<size_t>(-1))
                            continue;
                        auto * field_serializer = field_infos[field_index].field_serializer.get();
                        field_serializer->readRow(row_num);
                        field_infos[field_index].field_read = true;
                    }

                    for (auto & info : field_infos)
                    {
                        if (!info.field_descriptor)
                            continue;

                        if (info.field_read)
                            info.field_read = false;
                        else
                        {
                            if (google_wrappers_special_treatment && isNullableGoogleWrapper())
                            {
                                auto * nullable_ser = dynamic_cast<ProtobufSerializerNullable*>(info.field_serializer.get());
                                nullable_ser->insertNestedDefaults(row_num);
                            }
                            else
                            {
                                info.field_serializer->insertDefaults(row_num);
                            }
                        }
                    }
                }
                catch (...)
                {
                    for (auto & column : mutable_columns)
                    {
                        if (column->size() > old_size)
                            column->popBack(column->size() - old_size);
                    }
                    throw;
                }
            }

            if (parent_field_descriptor || has_envelope_as_parent)
                reader->endNestedMessage();
            else
                reader->endMessage(false);

            addDefaultsToMissingColumns(row_num);
        }

        void insertDefaults(size_t row_num) override
        {
            for (const FieldInfo & info : field_infos)
            {
                if (info.field_serializer)
                {
                    info.field_serializer->insertDefaults(row_num);
                }
            }

            addDefaultsToMissingColumns(row_num);
        }

        void describeTree(WriteBuffer & out, size_t indent) const override
        {
            size_t num_columns = 0;
            for (const auto & field_info : field_infos)
                num_columns += field_info.column_indices.size();

            writeIndent(out, indent) << "ProtobufSerializerMessage: " << num_columns << " columns ->";
            if (parent_field_descriptor)
                out << " field " << quoteString(parent_field_descriptor->full_name()) << " (" << parent_field_descriptor->type_name() << ")";

            for (const auto & field_info : field_infos)
            {
                out << "\n";
                writeIndent(out, indent + 1) << "Columns #";
                for (size_t j = 0; j != field_info.column_indices.size(); ++j)
                {
                    if (j)
                        out << ", ";
                    out << field_info.column_indices[j];
                }
                out << " ->\n";
                if (field_info.field_serializer)
                {
                    out << " ->\n";
                    field_info.field_serializer->describeTree(out, indent + 2);
                }
                else
                {
                    out << " -> No serializer";
                }
            }
        }

    private:
        size_t findFieldIndexByFieldTag(int field_tag)
        {
            while (true)
            {
                if (field_tag == last_field_tag)
                    return last_field_index;
                if (field_tag < last_field_tag)
                    break;
                if (++last_field_index >= field_infos.size())
                    break;
                last_field_tag = field_infos[last_field_index].field_tag;
            }
            last_field_tag = field_tag;
            auto it = field_index_by_field_tag.find(field_tag);
            if (it == field_index_by_field_tag.end())
                last_field_index = static_cast<size_t>(-1);
            else
                last_field_index = it->second;
            return last_field_index;
        }

        void addDefaultsToMissingColumns(size_t row_num)
        {
            if (has_missing_columns)
                missing_columns_filler->addDefaults(mutable_columns, row_num);
        }

        bool isNullGoogleWrapper(size_t row_num)
        {
            return isGoogleWrapperField(parent_field_descriptor) && mutable_columns[0].get()->isNullAt(row_num);
        }

        bool isNullableGoogleWrapper()
        {
            return isGoogleWrapperField(parent_field_descriptor) && mutable_columns[0].get()->isNullable();
        }

        struct FieldInfo
        {
            FieldInfo(
                std::vector<size_t> && column_indices_,
                const FieldDescriptor * field_descriptor_,
                std::unique_ptr<ProtobufSerializer> field_serializer_)
                : column_indices(std::move(column_indices_))
                , field_descriptor(field_descriptor_)
                , field_tag(field_descriptor_ ? field_descriptor_->number() : -1)
                , should_pack_repeated(field_descriptor_ ? shouldPackRepeated(*field_descriptor_) : false)
                , field_serializer(std::move(field_serializer_))
            {
            }
            std::vector<size_t> column_indices;
            const FieldDescriptor * field_descriptor;
            int field_tag;
            bool should_pack_repeated;
            std::unique_ptr<ProtobufSerializer> field_serializer;
            bool field_read = false;
        };

        const FieldDescriptor * const parent_field_descriptor;
        bool has_envelope_as_parent = false;
        const bool with_length_delimiter;
        const bool google_wrappers_special_treatment;
        const std::unique_ptr<RowInputMissingColumnsFiller> missing_columns_filler;
        const bool should_skip_if_empty;
        ProtobufReader * const reader;
        ProtobufWriter * const writer;
        std::vector<FieldInfo> field_infos;
        std::unordered_map<int, size_t> field_index_by_field_tag;
        MutableColumns mutable_columns;
        bool has_missing_columns = false;
        int last_field_tag = 0;
        size_t last_field_index = static_cast<size_t>(-1);
    };

    /// Serializes a top-level envelope message in the protobuf schema.
    /// "Envelope" means that the contained subtree of serializers is enclosed in a message just once,
    /// i.e. only when the first and the last row read/write trigger a read/write of the msg header.
    class ProtobufSerializerEnvelope : public ProtobufSerializer
    {
    public:
        ProtobufSerializerEnvelope(
            std::unique_ptr<ProtobufSerializer>&& serializer_,
            const ProtobufReaderOrWriter & reader_or_writer_)
            : serializer_message(std::move(serializer_))
            , serializer(assert_cast<ProtobufSerializerMessage*>(serializer_message.get()))
            , reader(reader_or_writer_.reader)
            , writer(reader_or_writer_.writer)
        {
            // The inner serializer has a backreference of type protobuf::FieldDescriptor * to it's parent
            // serializer. If it is unset, it considers itself the top-level message, otherwise a nested
            // message and accordingly it makes start/endMessage() vs. startEndNestedMessage() calls into
            // Protobuf(Writer|Reader). There is no field descriptor because Envelopes merely forward calls
            // but don't contain data to be serialized. We must still force the inner serializer to act
            // as nested message.
            serializer->setHasEnvelopeAsParent();
        }

        void setColumns(const ColumnPtr * columns_, size_t num_columns_) override
        {
            serializer->setColumns(columns_, num_columns_);
        }

        void setColumns(const MutableColumnPtr * columns_, size_t num_columns_) override
        {
            serializer->setColumns(columns_, num_columns_);
        }

        void writeRow(size_t row_num) override
        {
            if (first_call_of_write_row)
            {
                writer->startMessage();
                first_call_of_write_row = false;
            }

            serializer->writeRow(row_num);
        }

        void finalizeWrite() override
        {
            writer->endMessage(/*with_length_delimiter = */ true);
        }

        void reset() override
        {
            first_call_of_write_row = true;
        }

        void readRow(size_t row_num) override
        {
            if (first_call_of_read_row)
            {
                reader->startMessage(/*with_length_delimiter = */ true);
                first_call_of_read_row = false;
            }

            int field_tag;
            [[maybe_unused]] bool ret = reader->readFieldNumber(field_tag);
            assert(ret);

            serializer->readRow(row_num);
        }

        void insertDefaults(size_t row_num) override
        {
            serializer->insertDefaults(row_num);
        }

        void describeTree(WriteBuffer & out, size_t indent) const override
        {
            writeIndent(out, indent) << "ProtobufSerializerEnvelope ->\n";
            serializer->describeTree(out, indent + 1);
        }

        std::unique_ptr<ProtobufSerializer> serializer_message; // just for ownerhip
        ProtobufSerializerMessage * serializer;
        ProtobufReader * const reader;
        ProtobufWriter * const writer;
        bool first_call_of_write_row = true;
        bool first_call_of_read_row = true;
    };

    /// Serializes a tuple with explicit names as a nested message.
    class ProtobufSerializerTupleAsNestedMessage : public ProtobufSerializer
    {
    public:
        explicit ProtobufSerializerTupleAsNestedMessage(std::unique_ptr<ProtobufSerializer> message_serializer_)
            : message_serializer(std::move(message_serializer_))
        {
        }

        void setColumns(const ColumnPtr * columns, [[maybe_unused]] size_t num_columns) override
        {
            if (num_columns != 1)
                wrongNumberOfColumns(num_columns, "1");
            const auto & column_tuple = assert_cast<const ColumnTuple &>(*columns[0]);
            size_t tuple_size = column_tuple.tupleSize();
            assert(tuple_size);
            Columns element_columns;
            element_columns.reserve(tuple_size);
            for (size_t i : collections::range(tuple_size))
                element_columns.emplace_back(column_tuple.getColumnPtr(i));
            message_serializer->setColumns(element_columns.data(), element_columns.size());
        }

        void setColumns(const MutableColumnPtr * columns, [[maybe_unused]] size_t num_columns) override
        {
            if (num_columns != 1)
                wrongNumberOfColumns(num_columns, "1");
            ColumnPtr column0 = columns[0]->getPtr();
            setColumns(&column0, 1);
        }

        void writeRow(size_t row_num) override { message_serializer->writeRow(row_num); }
        void readRow(size_t row_num) override { message_serializer->readRow(row_num); }
        void insertDefaults(size_t row_num) override { message_serializer->insertDefaults(row_num); }

        void describeTree(WriteBuffer & out, size_t indent) const override
        {
            writeIndent(out, indent) << "ProtobufSerializerTupleAsNestedMessage ->\n";
            message_serializer->describeTree(out, indent + 1);
        }

    private:
        const std::unique_ptr<ProtobufSerializer> message_serializer;
    };


    /// Serializes a flattened Nested data type (an array of tuples with explicit names)
    /// as a repeated nested message.
    class ProtobufSerializerFlattenedNestedAsArrayOfNestedMessages : public ProtobufSerializer
    {
    public:
        explicit ProtobufSerializerFlattenedNestedAsArrayOfNestedMessages(
            const std::vector<std::string_view> & column_names_,
            const FieldDescriptor * parent_field_descriptor_,
            std::unique_ptr<ProtobufSerializer> message_serializer_,
            const std::function<String(size_t)> & get_root_desc_function_)
            : parent_field_descriptor(parent_field_descriptor_)
            , message_serializer(std::move(message_serializer_))
            , get_root_desc_function(get_root_desc_function_)
        {
            column_names.reserve(column_names_.size());
            for (const auto & column_name : column_names_)
                column_names.emplace_back(column_name);
        }

        void setColumns(const ColumnPtr * columns, size_t num_columns) override
        {
            if (!num_columns)
                wrongNumberOfColumns(num_columns, ">0");
            data_columns.clear();
            data_columns.reserve(num_columns);
            offset_columns.clear();
            offset_columns.reserve(num_columns);

            for (size_t i : collections::range(num_columns))
            {
                const auto & column_array = assert_cast<const ColumnArray &>(*columns[i]);
                data_columns.emplace_back(column_array.getDataPtr());

                auto offset_column = column_array.getOffsetsPtr();
                if (std::binary_search(offset_columns.begin(), offset_columns.end(), offset_column))
                    continue;

                /// Keep `offset_columns` sorted.
                offset_columns.insert(std::upper_bound(offset_columns.begin(), offset_columns.end(), offset_column), offset_column);

                /// All the columns listed in `offset_columns` should have equal offsets.
                if (i >= 1)
                {
                    const auto & column_array0 = assert_cast<const ColumnArray &>(*columns[0]);
                    if (!column_array0.hasEqualOffsets(column_array))
                    {
                        throw Exception(ErrorCodes::PROTOBUF_BAD_CAST,
                                        "Column #{} {} and column #{} {} are supposed "
                                        "to have equal offsets according to the following serialization tree:\n{}",
                                        0, quoteString(column_names[0]),
                                        i, quoteString(column_names[i]), get_root_desc_function(0));
                    }
                }
            }

            message_serializer->setColumns(data_columns.data(), data_columns.size());
        }

        void setColumns(const MutableColumnPtr * columns, size_t num_columns) override
        {
            Columns cols;
            cols.reserve(num_columns);
            for (size_t i : collections::range(num_columns))
                cols.push_back(columns[i]->getPtr());
            setColumns(cols.data(), cols.size());
        }

        void writeRow(size_t row_num) override
        {
            const auto & offset_column0 = assert_cast<const ColumnArray::ColumnOffsets &>(*offset_columns[0]);
            size_t start_offset = offset_column0.getElement(row_num - 1);
            size_t end_offset = offset_column0.getElement(row_num);
            for (size_t i : collections::range(start_offset, end_offset))
                message_serializer->writeRow(i);
        }

        void readRow(size_t row_num) override
        {
            size_t old_size = offset_columns[0]->size();
            if (row_num + 1 < old_size)
                throw Exception(ErrorCodes::LOGICAL_ERROR, "Cannot replace an element in the middle of ColumnArray");

            size_t old_data_size = data_columns[0]->size();

            try
            {
                message_serializer->readRow(old_data_size);
                size_t data_size = data_columns[0]->size();
                if (data_size != old_data_size + 1)
                    throw Exception(ErrorCodes::LOGICAL_ERROR, "Unexpected number of elements of ColumnArray has been read");

                if (row_num < old_size)
                {
                    for (auto & offset_column : offset_columns)
                        assert_cast<ColumnArray::ColumnOffsets &>(offset_column->assumeMutableRef()).getData().back() = data_size;
                }
                else
                {
                    for (auto & offset_column : offset_columns)
                        assert_cast<ColumnArray::ColumnOffsets &>(offset_column->assumeMutableRef()).getData().push_back(data_size);
                }
            }
            catch (...)
            {
                for (auto & data_column : data_columns)
                {
                    if (data_column->size() > old_data_size)
                        data_column->assumeMutableRef().popBack(data_column->size() - old_data_size);
                }
                for (auto & offset_column : offset_columns)
                {
                    if (offset_column->size() > old_size)
                        offset_column->assumeMutableRef().popBack(offset_column->size() - old_size);
                }
                throw;
            }
        }

        void insertDefaults(size_t row_num) override
        {
            size_t old_size = offset_columns[0]->size();
            if (row_num < old_size)
                return;

            try
            {
                size_t data_size = data_columns[0]->size();
                for (auto & offset_column : offset_columns)
                    assert_cast<ColumnArray::ColumnOffsets &>(offset_column->assumeMutableRef()).getData().push_back(data_size);
            }
            catch (...)
            {
                for (auto & offset_column : offset_columns)
                {
                    if (offset_column->size() > old_size)
                        offset_column->assumeMutableRef().popBack(offset_column->size() - old_size);
                }
                throw;
            }
        }

        void describeTree(WriteBuffer & out, size_t indent) const override
        {
            writeIndent(out, indent) << "ProtobufSerializerFlattenedNestedAsArrayOfNestedMessages: columns ";
            for (size_t i = 0; i != column_names.size(); ++i)
            {
                if (i)
                    out << ", ";
                out << "#" << i << " " << quoteString(column_names[i]);
            }
            out << " ->";
            if (parent_field_descriptor)
                out << " field " << quoteString(parent_field_descriptor->full_name()) << " (" << parent_field_descriptor->type_name() << ") ->\n";
            message_serializer->describeTree(out, indent + 1);
        }

    private:
        Strings column_names;
        const FieldDescriptor * parent_field_descriptor;
        const std::unique_ptr<ProtobufSerializer> message_serializer;
        const std::function<String(size_t)> get_root_desc_function;
        Columns data_columns;
        Columns offset_columns;
    };


    /// Produces a tree of ProtobufSerializers which serializes a row as a protobuf message.
    class ProtobufSerializerBuilder
    {
    public:
        explicit ProtobufSerializerBuilder(const ProtobufReaderOrWriter & reader_or_writer_) : reader_or_writer(reader_or_writer_) {}

        std::unique_ptr<ProtobufSerializer> buildMessageSerializer(
            const Strings & column_names,
            const DataTypes & data_types,
            std::vector<size_t> & missing_column_indices,
            const MessageDescriptor & message_descriptor,
            bool with_length_delimiter,
            bool with_envelope,
            bool google_wrappers_special_treatment,
            bool oneof_presence)
        {
            root_serializer_ptr = std::make_shared<ProtobufSerializer *>();
            get_root_desc_function = [my_root_serializer_ptr = root_serializer_ptr](size_t indent) -> String
            {
                WriteBufferFromOwnString buf;
                (*my_root_serializer_ptr)->describeTree(buf, indent);
                return buf.str();
            };

            std::vector<size_t> used_column_indices;
            auto message_serializer = buildMessageSerializerImpl(
                /* num_columns = */ column_names.size(),
                column_names.data(),
                data_types.data(),
                message_descriptor,
                with_length_delimiter,
                google_wrappers_special_treatment,
                oneof_presence,
                /* parent_field_descriptor = */ nullptr,
                used_column_indices,
                /* columns_are_reordered_outside = */ false,
                /* check_nested_while_filling_missing_columns = */ true);

            if (!message_serializer)
            {
                throw Exception(ErrorCodes::NO_COLUMNS_SERIALIZED_TO_PROTOBUF_FIELDS,
                     "Not found matches between the names of the columns ({}) and the fields ({}) of the message {} in the protobuf schema",
                     boost::algorithm::join(column_names, ", "), boost::algorithm::join(getFieldNames(message_descriptor), ", "),
                     quoteString(message_descriptor.full_name()));
            }

            missing_column_indices.clear();
            assert(column_names.size() >= used_column_indices.size());
            missing_column_indices.reserve(column_names.size() - used_column_indices.size());
            auto used_column_indices_sorted = std::move(used_column_indices);
            ::sort(used_column_indices_sorted.begin(), used_column_indices_sorted.end());
            boost::range::set_difference(collections::range(column_names.size()), used_column_indices_sorted,
                                         std::back_inserter(missing_column_indices));

            if (!with_envelope)
            {
                *root_serializer_ptr = message_serializer.get();
#if 0
                LOG_INFO(getLogger("ProtobufSerializer"), "Serialization tree:\n{}", get_root_desc_function(0));
#endif
                return message_serializer;
            }

            auto envelope_serializer = std::make_unique<ProtobufSerializerEnvelope>(std::move(message_serializer), reader_or_writer);
            *root_serializer_ptr = envelope_serializer.get();
#    if 0
                LOG_INFO(getLogger("ProtobufSerializer"), "Serialization tree:\n{}", get_root_desc_function(0));
#    endif
            return envelope_serializer;
        }

    private:
        /// Collects all field names from the message (used only to format error messages).
        static Strings getFieldNames(const MessageDescriptor & message_descriptor)
        {
            Strings field_names;
            field_names.reserve(message_descriptor.field_count());
            for (int i : collections::range(message_descriptor.field_count()))
                field_names.emplace_back(message_descriptor.field(i)->name());
            return field_names;
        }

        static bool columnNameEqualsToFieldName(std::string_view column_name, const FieldDescriptor & field_descriptor)
        {
            std::string_view suffix;
            return columnNameStartsWithFieldName(column_name, field_descriptor, suffix) && suffix.empty();
        }

        /// Checks if a passed column's name starts with a specified field's name.
        /// The function also assigns `suffix` to the rest part of the column's name
        /// which doesn't match to the field's name.
        /// The function requires that rest part of the column's name to be started with a dot '.' or underscore '_',
        /// but doesn't include those '.' or '_' characters into `suffix`.
        static bool columnNameStartsWithFieldName(std::string_view column_name, const FieldDescriptor & field_descriptor, std::string_view & suffix)
        {
            size_t matching_length = 0;
            const MessageDescriptor & containing_type = *field_descriptor.containing_type();
            if (containing_type.options().map_entry())
            {
                /// Special case. Elements of the data type Map are named as "keys" and "values",
                /// but they're internally named as "key" and "value" in protobuf schema.
                if (field_descriptor.number() == 1)
                {
                    if (ColumnNameWithProtobufFieldNameComparator::startsWith(column_name, "keys"))
                        matching_length = strlen("keys");
                    else if (ColumnNameWithProtobufFieldNameComparator::startsWith(column_name, "key"))
                        matching_length = strlen("key");
                }
                else if (field_descriptor.number() == 2)
                {
                    if (ColumnNameWithProtobufFieldNameComparator::startsWith(column_name, "values"))
                        matching_length = strlen("values");
                    else if (ColumnNameWithProtobufFieldNameComparator::startsWith(column_name, "value"))
                        matching_length = strlen("value");
                }
            }
            if (!matching_length && ColumnNameWithProtobufFieldNameComparator::startsWith(column_name, field_descriptor.name()))
            {
                matching_length = field_descriptor.name().length();
            }
            if (column_name.length() == matching_length)
                return true;
            if ((column_name.length() < matching_length + 2) || !field_descriptor.message_type())
                return false;
            char first_char_after_matching = column_name[matching_length];
            if (!ColumnNameWithProtobufFieldNameComparator::equals(first_char_after_matching, '.'))
                return false;
            suffix = column_name.substr(matching_length + 1);
            return true;
        }


        /// Finds fields in the protobuf message which can be considered as matching
        /// for a specified column's name. The found fields can be nested messages,
        /// for that case suffixes are also returned.
        /// This is only the first filter, buildMessageSerializerImpl() does other checks after calling this function.
        static bool findFieldsByColumnName(
            std::string_view column_name,
            const MessageDescriptor & message_descriptor,
            std::vector<std::pair<const FieldDescriptor *, std::string_view /* suffix */>> & out_field_descriptors_with_suffixes,
            bool google_wrappers_special_treatment)
        {
            out_field_descriptors_with_suffixes.clear();

            /// Find all fields which have the same name as column's name (case-insensitively); i.e. we're checking
            /// field_name == column_name.
            for (int i : collections::range(message_descriptor.field_count()))
            {
                const auto & field_descriptor = *message_descriptor.field(i);
                if (columnNameEqualsToFieldName(column_name, field_descriptor))
                {
                    std::string_view suffix =
                        google_wrappers_special_treatment && isGoogleWrapperField(field_descriptor)
                        ? googleWrapperColumnName(field_descriptor)
                        : "";
                    out_field_descriptors_with_suffixes.emplace_back(&field_descriptor, suffix);
                    break;
                }
            }

            if (!out_field_descriptors_with_suffixes.empty())
                return true; /// We have an exact match, no need to compare prefixes.

            /// Find all fields which name is used as prefix in column's name; i.e. we're checking
            /// column_name == field_name + '.' + nested_message_field_name
            for (int i : collections::range(message_descriptor.field_count()))
            {
                const auto & field_descriptor = *message_descriptor.field(i);
                std::string_view suffix;
                if (columnNameStartsWithFieldName(column_name, field_descriptor, suffix))
                {
                    out_field_descriptors_with_suffixes.emplace_back(&field_descriptor, suffix);
                }
            }

            /// Shorter suffixes first.
            ::sort(out_field_descriptors_with_suffixes.begin(), out_field_descriptors_with_suffixes.end(),
                      [](const std::pair<const FieldDescriptor *, std::string_view /* suffix */> & f1,
                         const std::pair<const FieldDescriptor *, std::string_view /* suffix */> & f2)
            {
                return f1.second.length() < f2.second.length();
            });

            return !out_field_descriptors_with_suffixes.empty();
        }

        /// Removes TypeIndex::Array from the specified vector of data types,
        /// and also removes corresponding elements from two other vectors.
        template <typename T1, typename T2>
        static void removeNonArrayElements(DataTypes & data_types, std::vector<T1> & elements1, std::vector<T2> & elements2)
        {
            size_t initial_size = data_types.size();
            assert(initial_size == elements1.size() && initial_size == elements2.size());
            data_types.reserve(initial_size * 2);
            elements1.reserve(initial_size * 2);
            elements2.reserve(initial_size * 2);
            for (size_t i : collections::range(initial_size))
            {
                if (data_types[i]->getTypeId() == TypeIndex::Array)
                {
                    data_types.push_back(std::move(data_types[i]));
                    elements1.push_back(std::move(elements1[i]));
                    elements2.push_back(std::move(elements2[i]));
                }
            }
            data_types.erase(data_types.begin(), data_types.begin() + initial_size);
            elements1.erase(elements1.begin(), elements1.begin() + initial_size);
            elements2.erase(elements2.begin(), elements2.begin() + initial_size);
        }

        /// Treats specified column indices as indices in another vector of column indices.
        /// Useful for handling of nested messages.
        static void transformColumnIndices(std::vector<size_t> & column_indices, const std::vector<size_t> & outer_indices)
        {
            for (size_t & idx : column_indices)
                idx = outer_indices[idx];
        }

        /// Builds a serializer for a protobuf message (root or nested).
        ///
        /// Some of the passed columns might be skipped, the function sets `used_column_indices` to
        /// the list of those columns which match any fields in the protobuf message.
        ///
        /// Normally `columns_are_reordered_outside` should be false - if it's false it means that
        /// the used column indices will be passed to ProtobufSerializerMessage, which will write/read
        /// only those columns and set the rest of columns by default.
        /// Set `columns_are_reordered_outside` to true if you're going to reorder columns
        /// according to `used_column_indices` returned and pass to
        /// ProtobufSerializerMessage::setColumns() only the columns which are actually used.
        std::unique_ptr<ProtobufSerializer> buildMessageSerializerImpl(
            size_t num_columns,
            const String * column_names,
            const DataTypePtr * data_types,
            const MessageDescriptor & message_descriptor,
            bool with_length_delimiter,
            bool google_wrappers_special_treatment,
            bool oneof_presence,
            const FieldDescriptor * parent_field_descriptor,
            std::vector<size_t> & used_column_indices,
            bool columns_are_reordered_outside,
            bool check_nested_while_filling_missing_columns)
        {
            std::vector<std::string_view> column_names_sv;
            column_names_sv.reserve(num_columns);
            for (size_t i = 0; i != num_columns; ++i)
                column_names_sv.emplace_back(column_names[i]);

            return buildMessageSerializerImpl(
                num_columns,
                column_names_sv.data(),
                data_types,
                message_descriptor,
                with_length_delimiter,
                google_wrappers_special_treatment,
                oneof_presence,
                parent_field_descriptor,
                used_column_indices,
                columns_are_reordered_outside,
                check_nested_while_filling_missing_columns);
        }

        std::unique_ptr<ProtobufSerializer> buildMessageSerializerImpl(
            size_t num_columns,
            const std::string_view * column_names,
            const DataTypePtr * data_types,
            const MessageDescriptor & message_descriptor,
            bool with_length_delimiter,
            bool google_wrappers_special_treatment,
            bool oneof_presence,
            const FieldDescriptor * parent_field_descriptor,
            std::vector<size_t> & used_column_indices,
            bool columns_are_reordered_outside,
            bool check_nested_while_filling_missing_columns)
        {
            std::vector<ProtobufSerializerMessage::FieldDesc> field_descs;
            boost::container::flat_map<const FieldDescriptor *, std::string_view> field_descriptors_in_use;

            used_column_indices.clear();
            used_column_indices.reserve(num_columns);
            boost::container::flat_set<size_t> used_column_indices_sorted;
            used_column_indices_sorted.reserve(num_columns);
            size_t sequential_column_index = 0;

            auto add_field_serializer = [&](std::string_view column_name_,
                                            std::vector<size_t> && column_indices_,
                                            const FieldDescriptor & field_descriptor_,
                                            std::unique_ptr<ProtobufSerializer> field_serializer_)
            {
                assert(&field_descriptor_);
                auto it = field_descriptors_in_use.find(&field_descriptor_);
                if (it != field_descriptors_in_use.end())
                {
                    throw Exception(
                        ErrorCodes::MULTIPLE_COLUMNS_SERIALIZED_TO_SAME_PROTOBUF_FIELD,
                        "Multiple columns ({}, {}) cannot be serialized to a single protobuf field {}",
<<<<<<< HEAD
                        backQuote(std::string_view{it->second}), backQuote(std::string_view{column_name_}), quoteString(field_descriptor_.full_name()));
=======
                        backQuote(StringRef{it->second}),
                        backQuote(StringRef{column_name_}),
                        quoteString(field_descriptor_.full_name()));
>>>>>>> 4c8b356f
                }

                if (oneof_presence)
                {
                    for (const auto & an_index : column_indices_)
                    {
                        if (used_column_indices_sorted.insert(an_index).second)
                        {
                            used_column_indices.push_back(an_index);
                        }
                    }
                }
                else
                {
                    used_column_indices.insert(used_column_indices.end(), column_indices_.begin(), column_indices_.end());
                    used_column_indices_sorted.insert(column_indices_.begin(), column_indices_.end());
                }

                auto column_indices_to_pass_to_message_serializer = std::move(column_indices_);
                if (columns_are_reordered_outside && !oneof_presence)
                {
                    for (auto & index : column_indices_to_pass_to_message_serializer)
                        index = sequential_column_index++;
                }

                field_descs.push_back(
                    {std::move(column_indices_to_pass_to_message_serializer), &field_descriptor_, std::move(field_serializer_)});
                field_descriptors_in_use.emplace(&field_descriptor_, column_name_);
            };

            /// transform passed indexes to used indexes
            auto oneof_adjust_column_nums = [&]()
            {
                for (auto & a_field_desc : field_descs)
                {
                    for (auto & index : a_field_desc.column_indices)
                    {
                        auto itused = used_column_indices_sorted.find(index);

                        assert(itused != used_column_indices_sorted.end());
                        index = std::distance(used_column_indices_sorted.begin(), itused);
                    }
                }
            };


            auto throw_incompatible_oneof = [](std::string_view oneof_name)
            {
                throw Exception(
                    ErrorCodes::DATA_TYPE_INCOMPATIBLE_WITH_PROTOBUF_FIELD,
                    "Column `{}` is not suitable as OneOf presence indicator. Ensure that Enum has all tags and there is one extra with "
                    "value 0 that indicates absence of the element.",
                    oneof_name);
            };

            /// oneof presence indicator contains all tags
            ///   although it is Ok if there is discrepancy in names
            auto check_enum = [&throw_incompatible_oneof](const auto * data_type_enum, const OneofDescriptor * oneof_descriptor)
            {
                int64_t expected_size = data_type_enum->getValues().size();

                if (expected_size == oneof_descriptor->field_count() + 1)
                {
                    boost::container::flat_set<size_t> enum_values_sorted;
                    enum_values_sorted.reserve(expected_size);
                    boost::container::flat_set<size_t> oneof_values_sorted;
                    oneof_values_sorted.reserve(expected_size);

                    for (const auto & elem : data_type_enum->getValues())
                        enum_values_sorted.insert(elem.second);
                    for (int fnum = 0; fnum < oneof_descriptor->field_count(); ++fnum)
                        oneof_values_sorted.insert(oneof_descriptor->field(fnum)->number());

                    oneof_values_sorted.insert(0); // 'omitted' marker

                    if (oneof_values_sorted == enum_values_sorted)
                        return;
                }

                throw_incompatible_oneof(oneof_descriptor->name());
            };

            auto check_int_type_suitable_for_oneof_presence
                = [&throw_incompatible_oneof](TypeIndex data_type_id, std::string_view oneof_name)
            {
                if (!leastDecimalPrecisionFor(data_type_id))
                    throw_incompatible_oneof(oneof_name);
            };

            auto maybe_add_oneof_wrapper = [&](std::unique_ptr<ProtobufSerializer> & serializer_ptr_ref,
                                               const OneofDescriptor * oneof_descriptor,
                                               int field_tag,
                                               size_t num_columns_,
                                               const std::string_view * column_names_,
                                               const DataTypePtr * data_types_,
                                               std::vector<size_t> & used_columns_for_field)
            {
                if (oneof_presence && serializer_ptr_ref && oneof_descriptor)
                {
                    auto expected_name = oneof_descriptor->name();

                    for (size_t idx : collections::range(num_columns_))
                    {
                        auto name = column_names_[idx];
                        auto data_type_id = data_types_[idx]->getTypeId();

                        if (ColumnNameWithProtobufFieldNameComparator::equals(name, expected_name))
                        {
                            if (data_type_id == TypeIndex::Enum8)
                            {
                                const auto * data_type_enum8 = assert_cast<const DataTypeEnum8 *>(data_types_[idx].get());
                                check_enum(data_type_enum8, oneof_descriptor);
                            }
                            else if (data_type_id == TypeIndex::Enum16)
                            {
                                const auto * data_type_enum16 = assert_cast<const DataTypeEnum16 *>(data_types_[idx].get());
                                check_enum(data_type_enum16, oneof_descriptor);
                            }
                            else
                                check_int_type_suitable_for_oneof_presence(data_type_id, oneof_descriptor->name());

                            serializer_ptr_ref = std::make_unique<ProtobufSerializerOneOf>(
                                std::move(serializer_ptr_ref), oneof_descriptor->name(), used_columns_for_field.size(), field_tag);

                            used_columns_for_field.push_back(idx);
                            return;
                        }
                    }
                }
            };

            std::vector<std::pair<const FieldDescriptor *, std::string_view>> field_descriptors_with_suffixes;

            /// We're going through all the passed columns.
            for (size_t column_idx : collections::range(num_columns))
            {
                if (used_column_indices_sorted.contains(column_idx))
                    continue;

                const auto & column_name = column_names[column_idx];
                const auto & data_type = data_types[column_idx];

                if (!findFieldsByColumnName(column_name, message_descriptor, field_descriptors_with_suffixes, google_wrappers_special_treatment))
                    continue;

                if ((field_descriptors_with_suffixes.size() == 1) && field_descriptors_with_suffixes[0].second.empty())
                {
                    /// Simple case: one column is serialized as one field.
                    const auto & field_descriptor = *field_descriptors_with_suffixes[0].first;
                    auto field_serializer = buildFieldSerializer(column_name, data_type,
                        field_descriptor, field_descriptor.is_repeated(), google_wrappers_special_treatment, oneof_presence);

                    if (field_serializer)
                    {
                        std::vector<size_t> idxs = {column_idx};

                        maybe_add_oneof_wrapper(
                            field_serializer,
                            field_descriptor.containing_oneof(),
                            field_descriptor.number(),
                            num_columns,
                            column_names,
                            data_types,
                            idxs);

                        add_field_serializer(column_name, std::move(idxs), field_descriptor, std::move(field_serializer));
                        continue;
                    }
                }

                /// Complex case: one or more columns are serialized as a nested message.
                for (const auto & [field_descriptor, suffix] : field_descriptors_with_suffixes)
                {
                    if (suffix.empty())
                        continue;

                    std::vector<size_t> nested_column_indices;
                    std::vector<std::string_view> nested_column_names;
                    nested_column_indices.reserve(num_columns - used_column_indices.size());
                    nested_column_names.reserve(num_columns - used_column_indices.size());
                    nested_column_indices.push_back(column_idx);
                    nested_column_names.push_back(suffix);

                    for (size_t j : collections::range(column_idx + 1, num_columns))
                    {
                        if (used_column_indices_sorted.contains(j))
                            continue;
                        std::string_view other_suffix;
                        if (!columnNameStartsWithFieldName(column_names[j], *field_descriptor, other_suffix))
                            continue;
                        nested_column_indices.push_back(j);
                        nested_column_names.push_back(other_suffix);
                    }

                    DataTypes nested_data_types;
                    nested_data_types.reserve(nested_column_indices.size());
                    for (size_t j : nested_column_indices)
                        nested_data_types.push_back(data_types[j]);

                    /// Now we have up to `nested_column_names.size()` columns
                    /// which can be serialized as one or many nested message(s)

                    /// If the field is repeated, and ALL matching columns are array, we serialize as an array of nested messages.
                    /// Otherwise, we first try to serialize those columns as one nested message,
                    /// then, if failed, as an array of nested messages (on condition if those columns are array).

                    bool repeated_field_matching_nested_columns_are_all_arrays = false;
                    bool repeated_field_matching_nested_columns_have_some_arrays = false;
                    if (field_descriptor->is_repeated())
                    {
                        repeated_field_matching_nested_columns_are_all_arrays = true;
                        for (const auto & nested_data_type : nested_data_types)
                        {
                            if (nested_data_type->getTypeId() == TypeIndex::Array)
                                repeated_field_matching_nested_columns_have_some_arrays = true;
                            else
                                repeated_field_matching_nested_columns_are_all_arrays = false;
                        }
                    }

                    std::vector<size_t> used_column_indices_in_nested;
                    auto attempt_build_serializer = [&](const DataTypes & passed_nested_data_types)
                    {
                        std::unique_ptr<ProtobufSerializer> message_serializer =  buildMessageSerializerImpl(
                            nested_column_names.size(),
                            nested_column_names.data(),
                            passed_nested_data_types.data(),
                            *field_descriptor->message_type(),
                            /* with_length_delimiter = */ false,
                            google_wrappers_special_treatment,
                            oneof_presence,
                            field_descriptor,
                            used_column_indices_in_nested,
                            /* columns_are_reordered_outside = */ true,
                            /* check_nested_while_filling_missing_columns = */ false);

                        /// `columns_are_reordered_outside` is true because column indices are
                        /// going to be transformed and then written to the outer message,
                        /// see next calls to add_field_serializer() further below.

                        auto nested_column_indices_size = nested_column_indices.size();

                        maybe_add_oneof_wrapper(
                            message_serializer,
                            field_descriptor->containing_oneof(),
                            field_descriptor->number(),
                            num_columns,
                            column_names,
                            data_types,
                            nested_column_indices
                        );
                        if (nested_column_indices_size != nested_column_indices.size())
                        {
                            // If presence column is added, it is the latest one
                            used_column_indices_in_nested.push_back(nested_column_indices.size() - 1);
                        }

                        return message_serializer;
                    };

                    auto attempt_unwrap_and_build_array_serializer = [&]()
                    {
                        DataTypes unwrapped_nested_data_types;
                        unwrapped_nested_data_types.reserve(nested_data_types.size());

                        for (DataTypePtr & dt : nested_data_types)
                            unwrapped_nested_data_types.push_back(assert_cast<const DataTypeArray &>(*dt).getNestedType());

                        if (auto serializer = attempt_build_serializer(unwrapped_nested_data_types))
                        {
                            std::vector<std::string_view> column_names_used;
                            column_names_used.reserve(used_column_indices_in_nested.size());
                            for (const size_t i : used_column_indices_in_nested)
                                column_names_used.emplace_back(nested_column_names[i]);

                            auto array_serializer = std::make_unique<ProtobufSerializerFlattenedNestedAsArrayOfNestedMessages>(
                            std::move(column_names_used), field_descriptor, std::move(serializer), get_root_desc_function);

                            transformColumnIndices(used_column_indices_in_nested, nested_column_indices);
                            add_field_serializer(column_name, std::move(used_column_indices_in_nested), *field_descriptor, std::move(array_serializer));

                            return true;
                        }

                        return false;
                    };

                    /// if the protobuf field has the repeated label,
                    /// for ALL matching nested cols, since they are all of type array
                    /// try as ProtobufSerializerFlattenedNestedAsArrayOfNestedMessages
                    if (repeated_field_matching_nested_columns_are_all_arrays)
                    {
                        if (attempt_unwrap_and_build_array_serializer())
                            break;
                    }

                    /// for ALL matching nested cols
                    /// try as ProtobufSerializerMessage
                    try
                    {
                        if (auto serializer = attempt_build_serializer(nested_data_types))
                        {
                            transformColumnIndices(used_column_indices_in_nested, nested_column_indices);
                            add_field_serializer(column_name, std::move(used_column_indices_in_nested), *field_descriptor, std::move(serializer));
                            break;
                        }
                    }

                    catch (Exception & e)
                    {
                        if ((e.code() != ErrorCodes::PROTOBUF_FIELD_NOT_REPEATED) || !repeated_field_matching_nested_columns_have_some_arrays)
                            throw;
                    }

                    /// if the protobuf field has the repeated label,
                    /// only for the SUBSET of matching nested cols that are of type Array,
                    /// try as ProtobufSerializerFlattenedNestedAsArrayOfNestedMessages
                    if (repeated_field_matching_nested_columns_have_some_arrays)
                    {
                        removeNonArrayElements(nested_data_types, nested_column_names, nested_column_indices);
                        if (attempt_unwrap_and_build_array_serializer())
                            break;
                    }
                }
            }

            /// Check that we've found matching columns for all the required fields.
            if (reader_or_writer.writer)
            {
                for (int i : collections::range(message_descriptor.field_count()))
                {
                    const auto & field_descriptor = *message_descriptor.field(i);
                    if (field_descriptor.is_required() && !field_descriptors_in_use.contains(&field_descriptor))
                        throw Exception(
                            ErrorCodes::NO_COLUMN_SERIALIZED_TO_REQUIRED_PROTOBUF_FIELD,
                            "Field {} is required to be set",
                            quoteString(field_descriptor.full_name()));
                }
            }

            if (field_descs.empty())
                return nullptr;

            std::unique_ptr<RowInputMissingColumnsFiller> missing_columns_filler;
            if (reader_or_writer.reader)
            {
                if (check_nested_while_filling_missing_columns)
                    missing_columns_filler = std::make_unique<RowInputMissingColumnsFiller>(num_columns, column_names, data_types);
                else
                    missing_columns_filler = std::make_unique<RowInputMissingColumnsFiller>();
                if (columns_are_reordered_outside && oneof_presence)
                {
                    ::sort(used_column_indices.begin(), used_column_indices.end());
                    oneof_adjust_column_nums();
                }
            }

            return std::make_unique<ProtobufSerializerMessage>(
                std::move(field_descs),
                parent_field_descriptor,
                with_length_delimiter,
                google_wrappers_special_treatment,
                std::move(missing_columns_filler),
                reader_or_writer);
        }

        /// Builds a serializer for one-to-one match:
        /// one column is serialized as one field in the protobuf message.
        std::unique_ptr<ProtobufSerializer> buildFieldSerializer(
            std::string_view column_name,
            const DataTypePtr & data_type,
            const FieldDescriptor & field_descriptor,
            bool allow_repeat,
            bool google_wrappers_special_treatment,
            bool oneof_presence)
        {
            auto serializer_ptr = buildFieldSerializerImpl(
                column_name, data_type, field_descriptor, allow_repeat, google_wrappers_special_treatment, oneof_presence);
            return serializer_ptr;
        }

        /// Builds a serializer for one-to-one match:
        /// one column is serialized as one field in the protobuf message.
        std::unique_ptr<ProtobufSerializer> buildFieldSerializerImpl(
            std::string_view column_name,
            const DataTypePtr & data_type,
            const FieldDescriptor & field_descriptor,
            bool allow_repeat,
            bool google_wrappers_special_treatment,
            bool oneof_presence)
        {
            auto data_type_id = data_type->getTypeId();
            switch (data_type_id)
            {
                case TypeIndex::UInt8: return std::make_unique<ProtobufSerializerNumber<UInt8>>(column_name, field_descriptor, reader_or_writer);
                case TypeIndex::UInt16: return std::make_unique<ProtobufSerializerNumber<UInt16>>(column_name, field_descriptor, reader_or_writer);
                case TypeIndex::UInt32: return std::make_unique<ProtobufSerializerNumber<UInt32>>(column_name, field_descriptor, reader_or_writer);
                case TypeIndex::UInt64: return std::make_unique<ProtobufSerializerNumber<UInt64>>(column_name, field_descriptor, reader_or_writer);
                case TypeIndex::UInt128: return std::make_unique<ProtobufSerializerNumber<UInt128>>(column_name, field_descriptor, reader_or_writer);
                case TypeIndex::UInt256: return std::make_unique<ProtobufSerializerNumber<UInt256>>(column_name, field_descriptor, reader_or_writer);
                case TypeIndex::Int8: return std::make_unique<ProtobufSerializerNumber<Int8>>(column_name, field_descriptor, reader_or_writer);
                case TypeIndex::Int16: return std::make_unique<ProtobufSerializerNumber<Int16>>(column_name, field_descriptor, reader_or_writer);
                case TypeIndex::Date32: return std::make_unique<ProtobufSerializerDate32>(column_name, field_descriptor, reader_or_writer);
                case TypeIndex::Int32: return std::make_unique<ProtobufSerializerNumber<Int32>>(column_name, field_descriptor, reader_or_writer);
                case TypeIndex::Int64: return std::make_unique<ProtobufSerializerNumber<Int64>>(column_name, field_descriptor, reader_or_writer);
                case TypeIndex::Int128: return std::make_unique<ProtobufSerializerNumber<Int128>>(column_name, field_descriptor, reader_or_writer);
                case TypeIndex::Int256: return std::make_unique<ProtobufSerializerNumber<Int256>>(column_name, field_descriptor, reader_or_writer);
                case TypeIndex::Float32: return std::make_unique<ProtobufSerializerNumber<Float32>>(column_name, field_descriptor, reader_or_writer);
                case TypeIndex::Float64: return std::make_unique<ProtobufSerializerNumber<Float64>>(column_name, field_descriptor, reader_or_writer);
                case TypeIndex::Date: return std::make_unique<ProtobufSerializerDate>(column_name, field_descriptor, reader_or_writer);
                case TypeIndex::DateTime: return std::make_unique<ProtobufSerializerDateTime>(column_name, assert_cast<const DataTypeDateTime &>(*data_type), field_descriptor, reader_or_writer);
                case TypeIndex::DateTime64: return std::make_unique<ProtobufSerializerDateTime64>(column_name, assert_cast<const DataTypeDateTime64 &>(*data_type), field_descriptor, reader_or_writer);
                case TypeIndex::String: return std::make_unique<ProtobufSerializerString<false>>(column_name, field_descriptor, reader_or_writer);
                case TypeIndex::FixedString: return std::make_unique<ProtobufSerializerString<true>>(column_name, typeid_cast<std::shared_ptr<const DataTypeFixedString>>(data_type), field_descriptor, reader_or_writer);
                case TypeIndex::Enum8: return std::make_unique<ProtobufSerializerEnum<Int8>>(column_name, typeid_cast<std::shared_ptr<const DataTypeEnum8>>(data_type), field_descriptor, reader_or_writer);
                case TypeIndex::Enum16: return std::make_unique<ProtobufSerializerEnum<Int16>>(column_name, typeid_cast<std::shared_ptr<const DataTypeEnum16>>(data_type), field_descriptor, reader_or_writer);
                case TypeIndex::Decimal32: return std::make_unique<ProtobufSerializerDecimal<Decimal32>>(column_name, assert_cast<const DataTypeDecimal<Decimal32> &>(*data_type), field_descriptor, reader_or_writer);
                case TypeIndex::Decimal64: return std::make_unique<ProtobufSerializerDecimal<Decimal64>>(column_name, assert_cast<const DataTypeDecimal<Decimal64> &>(*data_type), field_descriptor, reader_or_writer);
                case TypeIndex::Decimal128: return std::make_unique<ProtobufSerializerDecimal<Decimal128>>(column_name, assert_cast<const DataTypeDecimal<Decimal128> &>(*data_type), field_descriptor, reader_or_writer);
                case TypeIndex::Decimal256: return std::make_unique<ProtobufSerializerDecimal<Decimal256>>(column_name, assert_cast<const DataTypeDecimal<Decimal256> &>(*data_type), field_descriptor, reader_or_writer);
                case TypeIndex::UUID: return std::make_unique<ProtobufSerializerUUID>(column_name, field_descriptor, reader_or_writer);
                case TypeIndex::IPv4: return std::make_unique<ProtobufSerializerIPv4>(column_name, field_descriptor, reader_or_writer);
                case TypeIndex::IPv6: return std::make_unique<ProtobufSerializerIPv6>(column_name, field_descriptor, reader_or_writer);
                case TypeIndex::Interval: return std::make_unique<ProtobufSerializerInterval>(column_name, field_descriptor, reader_or_writer);
                case TypeIndex::AggregateFunction: return std::make_unique<ProtobufSerializerAggregateFunction>(column_name, typeid_cast<std::shared_ptr<const DataTypeAggregateFunction>>(data_type), field_descriptor, reader_or_writer);

                case TypeIndex::Nullable:
                {
                    const auto & nullable_data_type = assert_cast<const DataTypeNullable &>(*data_type);
                    auto nested_serializer = buildFieldSerializer(
                        column_name,
                        nullable_data_type.getNestedType(),
                        field_descriptor,
                        allow_repeat,
                        google_wrappers_special_treatment,
                        oneof_presence);
                    if (!nested_serializer)
                        return nullptr;
                    return std::make_unique<ProtobufSerializerNullable>(std::move(nested_serializer));
                }

                case TypeIndex::LowCardinality:
                {
                    const auto & low_cardinality_data_type = assert_cast<const DataTypeLowCardinality &>(*data_type);
                    auto nested_serializer = buildFieldSerializer(
                        column_name,
                        low_cardinality_data_type.getDictionaryType(),
                        field_descriptor,
                        allow_repeat,
                        google_wrappers_special_treatment,
                        oneof_presence);
                    if (!nested_serializer)
                        return nullptr;
                    return std::make_unique<ProtobufSerializerLowCardinality>(std::move(nested_serializer));
                }

                case TypeIndex::Map:
                {
                    const auto & map_data_type = assert_cast<const DataTypeMap &>(*data_type);
                    auto nested_serializer = buildFieldSerializer(
                        column_name,
                        map_data_type.getNestedType(),
                        field_descriptor,
                        allow_repeat,
                        google_wrappers_special_treatment,
                        oneof_presence);
                    if (!nested_serializer)
                        return nullptr;
                    return std::make_unique<ProtobufSerializerMap>(std::move(nested_serializer));
                }

                case TypeIndex::Array:
                {
                    /// Array is serialized as a repeated field.
                    const auto & array_data_type = assert_cast<const DataTypeArray &>(*data_type);

                    if (!allow_repeat)
                    {
                        /// Case of nested Arrays. Nested Array can be a message with one repeated field.
                        /// For example we have an column `arr Array(Array(UInt32))` and the next proto schema:
                        /// message Message {
                        ///     message NestedArray {
                        ///         repeated uint32 nested = 2;
                        ///     }
                        ///     repeated NestedArray arr = 1;
                        /// }
                        if (field_descriptor.message_type() && field_descriptor.message_type()->field_count() == 1)
                        {
                            Names column_names = {std::string(field_descriptor.message_type()->field(0)->name())};
                            DataTypes data_types = {data_type};
                            /// Try to serialize as a nested message.
                            std::vector<size_t> used_column_indices;
                            auto message_serializer = buildMessageSerializerImpl(
                                1,
                                column_names.data(),
                                data_types.data(),
                                *field_descriptor.message_type(),
                                /* with_length_delimiter = */ false,
                                google_wrappers_special_treatment,
                                oneof_presence,
                                &field_descriptor,
                                used_column_indices,
                                /* columns_are_reordered_outside = */ false,
                                /* check_nested_while_filling_missing_columns = */ false);

                            if (!message_serializer)
                                return nullptr;

                            return message_serializer;
                        }

                        throwFieldNotRepeated(field_descriptor, column_name);
                    }

                    auto nested_serializer = buildFieldSerializer(
                        column_name,
                        array_data_type.getNestedType(),
                        field_descriptor,
                        /* allow_repeat = */ false, // We do our repeating now, so for nested type we forget about the repeating.
                        google_wrappers_special_treatment,
                        oneof_presence);
                    if (!nested_serializer)
                        return nullptr;
                    return std::make_unique<ProtobufSerializerArray>(std::move(nested_serializer));
                }

                case TypeIndex::Tuple:
                {
                    /// Tuple is serialized in one of two ways:
                    /// 1) If the tuple has explicit names then it can be serialized as a nested message.
                    /// 2) Any tuple can be serialized as a repeated field, just like Array.
                    const auto & tuple_data_type = assert_cast<const DataTypeTuple &>(*data_type);
                    size_t size_of_tuple = tuple_data_type.getElements().size();

                    if (const auto * message_type = field_descriptor.message_type())
                    {
                        bool has_explicit_names = tuple_data_type.hasExplicitNames();
                        Names element_names;
                        if (has_explicit_names)
                        {
                            element_names = tuple_data_type.getElementNames();
                        }
                        else
                        {
                            /// Match unnamed Tuple elements and Message fields by position.
                            size_t field_count = message_type->field_count();
                            if (field_count != size_of_tuple)
                                throw Exception(
                                    ErrorCodes::NO_COLUMNS_SERIALIZED_TO_PROTOBUF_FIELDS,
                                    "The number of fields in Protobuf message ({}) is not equal to the number of elements in unnamed Tuple ({})",
                                    field_count,
                                    size_of_tuple);
                            for (size_t i = 0; i != field_count; ++i)
                                element_names.push_back(std::string(message_type->field(static_cast<int>(i))->name()));
                        }

                        /// Try to serialize as a nested message.
                        std::vector<size_t> used_column_indices;
                        auto message_serializer = buildMessageSerializerImpl(
                            size_of_tuple,
                            element_names.data(),
                            tuple_data_type.getElements().data(),
                            *message_type,
                            /* with_length_delimiter = */ false,
                            google_wrappers_special_treatment,
                            oneof_presence,
                            &field_descriptor,
                            used_column_indices,
                            /* columns_are_reordered_outside = */ false,
                            /* check_nested_while_filling_missing_columns = */ false);

                        if (!message_serializer)
                        {
                            throw Exception(ErrorCodes::NO_COLUMNS_SERIALIZED_TO_PROTOBUF_FIELDS,
                                 "Not found matches between the names of the tuple's elements ({}) and the fields ({}) "
                                 "of the message {} in the protobuf schema",
                                 boost::algorithm::join(tuple_data_type.getElementNames(), ", "),
                                 boost::algorithm::join(getFieldNames(*field_descriptor.message_type()), ", "),
                                 quoteString(field_descriptor.message_type()->full_name()));
                        }

                        return std::make_unique<ProtobufSerializerTupleAsNestedMessage>(std::move(message_serializer));
                    }

                    /// Serialize as a repeated field.
                    if (!allow_repeat && (size_of_tuple > 1))
                        throwFieldNotRepeated(field_descriptor, column_name);

                    std::vector<std::unique_ptr<ProtobufSerializer>> nested_serializers;
                    for (const auto & nested_data_type : tuple_data_type.getElements())
                    {
                        auto nested_serializer = buildFieldSerializer(
                            column_name,
                            nested_data_type,
                            field_descriptor,
                            /* allow_repeat = */ false, // We do our repeating now, so for nested type we forget about the repeating.
                            google_wrappers_special_treatment,
                            oneof_presence);

                        if (!nested_serializer)
                            break;
                        nested_serializers.push_back(std::move(nested_serializer));
                    }

                    if (nested_serializers.size() != size_of_tuple)
                        return nullptr;

                    return std::make_unique<ProtobufSerializerTupleAsArray>(
                        column_name,
                        typeid_cast<std::shared_ptr<const DataTypeTuple>>(data_type),
                        field_descriptor,
                        std::move(nested_serializers));
                }

                default:
                    throw Exception(ErrorCodes::ILLEGAL_COLUMN, "Type {} is not supported in Protobuf format", data_type->getName());
            }
        }

        [[noreturn]] static void throwFieldNotRepeated(const FieldDescriptor & field_descriptor, std::string_view column_name)
        {
            if (!field_descriptor.is_repeated())
                throw Exception(ErrorCodes::PROTOBUF_FIELD_NOT_REPEATED,
                                "The field {} must be repeated in the protobuf schema to match the column {}",
                                quoteString(field_descriptor.full_name()), backQuote(std::string_view{column_name}));

            throw Exception(ErrorCodes::PROTOBUF_FIELD_NOT_REPEATED,
                            "The field {} is repeated but the level of repeatedness is not enough "
                            "to serialize a multidimensional array from the column {}. "
                            "It's recommended to make the parent field repeated as well.",
                            quoteString(field_descriptor.full_name()), backQuote(std::string_view{column_name}));
        }

        const ProtobufReaderOrWriter reader_or_writer;
        std::function<String(size_t)> get_root_desc_function;
        std::shared_ptr<ProtobufSerializer *> root_serializer_ptr;
    };

    template <typename Type>
    DataTypePtr getEnumDataType(const google::protobuf::EnumDescriptor * enum_descriptor)
    {
        std::vector<std::pair<String, Type>> values;
        for (int i = 0; i != enum_descriptor->value_count(); ++i)
        {
            const auto * enum_value_descriptor = enum_descriptor->value(i);
            values.emplace_back(enum_value_descriptor->name(), enum_value_descriptor->number());
        }
        return std::make_shared<DataTypeEnum<Type>>(std::move(values));
    }

    std::optional<NameAndTypePair> getNameAndDataTypeFromField(
        const google::protobuf::FieldDescriptor * field_descriptor, bool skip_unsupported_fields, bool allow_repeat);

    std::optional<NameAndTypePair> getNameAndDataTypeFromFieldRecursive(
        const google::protobuf::FieldDescriptor * field_descriptor,
        bool skip_unsupported_fields,
        bool allow_repeat,
        std::unordered_set<const google::protobuf::FieldDescriptor *> & unresolved_descriptors)
    {
        chassert(unresolved_descriptors.contains(field_descriptor));
        if (allow_repeat && field_descriptor->is_map())
        {
            /// We don't add the same unresolved descriptor again since we are trying to re-resolve and put in under a Tuple
            auto name_and_type
                = getNameAndDataTypeFromFieldRecursive(field_descriptor, skip_unsupported_fields, false, unresolved_descriptors);
            if (!name_and_type)
                return std::nullopt;
            const auto * tuple_type = assert_cast<const DataTypeTuple *>(name_and_type->type.get());
            return NameAndTypePair{name_and_type->name, std::make_shared<DataTypeMap>(tuple_type->getElements())};
        }

        if (allow_repeat && field_descriptor->is_repeated())
        {
            /// We don't add the same unresolved descriptor again since we are trying to re-resolve and put in under an Array
            auto name_and_type
                = getNameAndDataTypeFromFieldRecursive(field_descriptor, skip_unsupported_fields, false, unresolved_descriptors);
            if (!name_and_type)
                return std::nullopt;
            return NameAndTypePair{name_and_type->name, std::make_shared<DataTypeArray>(name_and_type->type)};
        }

        switch (field_descriptor->type())
        {
            case FieldTypeId::TYPE_SFIXED32:
            case FieldTypeId::TYPE_SINT32:
            case FieldTypeId::TYPE_INT32:
                return NameAndTypePair{std::string(field_descriptor->name()), std::make_shared<DataTypeInt32>()};
            case FieldTypeId::TYPE_SFIXED64:
            case FieldTypeId::TYPE_SINT64:
            case FieldTypeId::TYPE_INT64:
                return NameAndTypePair{std::string(field_descriptor->name()), std::make_shared<DataTypeInt64>()};
            case FieldTypeId::TYPE_BOOL:
                return NameAndTypePair{std::string(field_descriptor->name()), std::make_shared<DataTypeUInt8>()};
            case FieldTypeId::TYPE_FLOAT:
                return NameAndTypePair{std::string(field_descriptor->name()), std::make_shared<DataTypeFloat32>()};
            case FieldTypeId::TYPE_DOUBLE:
                return NameAndTypePair{std::string(field_descriptor->name()), std::make_shared<DataTypeFloat64>()};
            case FieldTypeId::TYPE_UINT32:
            case FieldTypeId::TYPE_FIXED32:
                return NameAndTypePair{std::string(field_descriptor->name()), std::make_shared<DataTypeUInt32>()};
            case FieldTypeId::TYPE_UINT64:
            case FieldTypeId::TYPE_FIXED64:
                return NameAndTypePair{std::string(field_descriptor->name()), std::make_shared<DataTypeUInt64>()};
            case FieldTypeId::TYPE_BYTES:
            case FieldTypeId::TYPE_STRING:
                return NameAndTypePair{std::string(field_descriptor->name()), std::make_shared<DataTypeString>()};
            case FieldTypeId::TYPE_ENUM:
            {
                const auto * enum_descriptor = field_descriptor->enum_type();
                if (enum_descriptor->value_count() == 0)
                {
                    if (skip_unsupported_fields)
                        return std::nullopt;
                    throw Exception(ErrorCodes::BAD_ARGUMENTS, "Empty enum field");
                }
                int max_abs = std::abs(enum_descriptor->value(0)->number());
                for (int i = 1; i != enum_descriptor->value_count(); ++i)
                    max_abs = std::max(std::abs(enum_descriptor->value(i)->number()), max_abs);
                if (max_abs < 128)
                    return NameAndTypePair{std::string(field_descriptor->name()), getEnumDataType<Int8>(enum_descriptor)};
                if (max_abs < 32768)
                    return NameAndTypePair{std::string(field_descriptor->name()), getEnumDataType<Int16>(enum_descriptor)};

                if (skip_unsupported_fields)
                    return std::nullopt;
                throw Exception(ErrorCodes::BAD_ARGUMENTS, "ClickHouse supports only 8-bit and 16-bit enums");
            }
            case FieldTypeId::TYPE_GROUP:
            case FieldTypeId::TYPE_MESSAGE:
            {
                const auto * message_descriptor = field_descriptor->message_type();
                if (message_descriptor->field_count() == 0)
                {
                    if (skip_unsupported_fields)
                        return std::nullopt;
                    throw Exception(ErrorCodes::BAD_ARGUMENTS, "Empty messages are not supported");
                }
                if (message_descriptor->field_count() == 1)
                {
                    const auto * nested_field_descriptor = message_descriptor->field(0);
                    if (auto p = unresolved_descriptors.emplace(nested_field_descriptor); !p.second)
                    {
                        if (skip_unsupported_fields)
                            return std::nullopt;
                        throw Exception(
                            ErrorCodes::BAD_ARGUMENTS,
                            "ClickHouse doesn't support type recursion ({})",
                            nested_field_descriptor->full_name());
                    }

                    auto nested_name_and_type = getNameAndDataTypeFromFieldRecursive(
                        nested_field_descriptor, skip_unsupported_fields, true, unresolved_descriptors);
                    if (!nested_name_and_type)
                        return std::nullopt;
                    unresolved_descriptors.erase(nested_field_descriptor);
                    return NameAndTypePair{fmt::format("{}_{}", field_descriptor->name(), nested_name_and_type->name), nested_name_and_type->type};
                }

                DataTypes nested_types;
                Strings nested_names;
                for (int i = 0; i != message_descriptor->field_count(); ++i)
                {
                    if (auto p = unresolved_descriptors.emplace(message_descriptor->field(i)); !p.second)
                    {
                        if (skip_unsupported_fields)
                            continue;
                        throw Exception(
                            ErrorCodes::BAD_ARGUMENTS,
                            "ClickHouse doesn't support type recursion ({})",
                            message_descriptor->field(i)->full_name());
                    }
                    auto nested_name_and_type = getNameAndDataTypeFromFieldRecursive(
                        message_descriptor->field(i), skip_unsupported_fields, true, unresolved_descriptors);
                    if (!nested_name_and_type)
                        continue;
                    unresolved_descriptors.erase(message_descriptor->field(i));
                    nested_types.push_back(nested_name_and_type->type);
                    nested_names.push_back(nested_name_and_type->name);
                }

                if (nested_types.empty())
                    return std::nullopt;

                return NameAndTypePair{
                    std::string(field_descriptor->name()),
                    std::make_shared<DataTypeTuple>(std::move(nested_types), std::move(nested_names))
                };
            }
        }

        UNREACHABLE();
    }

    std::optional<NameAndTypePair> getNameAndDataTypeFromField(
        const google::protobuf::FieldDescriptor * field_descriptor, bool skip_unsupported_fields, bool allow_repeat = true)
    {
        /// Keep track of the fields that are pending resolution to avoid recursive types, which are unsupported
        std::unordered_set<const google::protobuf::FieldDescriptor *> unresolved_descriptors{};
        unresolved_descriptors.emplace(field_descriptor);
        return getNameAndDataTypeFromFieldRecursive(field_descriptor, skip_unsupported_fields, allow_repeat, unresolved_descriptors);
    }
}

std::unique_ptr<ProtobufSerializer> ProtobufSerializer::create(
    const Strings & column_names,
    const DataTypes & data_types,
    std::vector<size_t> & missing_column_indices,
    const ProtobufSchemas::DescriptorHolder & descriptor,
    bool with_length_delimiter,
    bool with_envelope,
    bool flatten_google_wrappers,
    bool oneof_presence,
    ProtobufReader & reader)
{
    return ProtobufSerializerBuilder(reader).buildMessageSerializer(
        column_names,
        data_types,
        missing_column_indices,
        *descriptor.message_descriptor,
        with_length_delimiter,
        with_envelope,
        flatten_google_wrappers,
        oneof_presence);
}

std::unique_ptr<ProtobufSerializer> ProtobufSerializer::create(
    const Strings & column_names,
    const DataTypes & data_types,
    const ProtobufSchemas::DescriptorHolder & descriptor,
    bool with_length_delimiter,
    bool with_envelope,
    bool defaults_for_nullable_google_wrappers,
    ProtobufWriter & writer)
{
    std::vector<size_t> missing_column_indices;
    return ProtobufSerializerBuilder(writer).buildMessageSerializer(
        column_names, data_types, missing_column_indices,
        *descriptor.message_descriptor,
        with_length_delimiter, with_envelope, defaults_for_nullable_google_wrappers, false);
}

NamesAndTypesList protobufSchemaToCHSchema(const google::protobuf::Descriptor * message_descriptor, bool skip_unsupported_fields, bool oneof_presence)
{
    NamesAndTypesList schema;
    NamesAndTypesList oneofs;

    std::set<std::string_view> known_oneofs;

    for (int i = 0; i != message_descriptor->field_count(); ++i)
    {
        if (auto name_and_type = getNameAndDataTypeFromField(message_descriptor->field(i), skip_unsupported_fields))
        {
            schema.push_back(*name_and_type);
            if (oneof_presence)
            {
                if (const OneofDescriptor * oneof_descriptor = message_descriptor->field(i)->containing_oneof())
                {
                    if (!known_oneofs.contains(oneof_descriptor->name()))
                    {
                        std::vector<std::pair<String, Int8>> values;
                        values.emplace_back("omitted", 0);

                        for (int fnum = 0; fnum < oneof_descriptor->field_count(); ++fnum)
                        {
                            /// collect set of values with their tags
                            const FieldDescriptor * field_descriptor = oneof_descriptor->field(fnum);
                            values.emplace_back(field_descriptor->name(), field_descriptor->number());
                        }
                        oneofs.push_back({String(oneof_descriptor->name()), std::make_shared<DataTypeEnum<Int8>>(std::move(values))});
                        known_oneofs.insert(oneof_descriptor->name());
                    }
                }
            }
        }
    }
    if (schema.empty())
        throw Exception(ErrorCodes::BAD_ARGUMENTS, "Cannot convert Protobuf schema to ClickHouse table schema, all fields have unsupported types");
    if (!oneofs.empty())
        schema.splice(schema.end(), oneofs);
    return schema;
}
}
#endif<|MERGE_RESOLUTION|>--- conflicted
+++ resolved
@@ -3389,13 +3389,9 @@
                     throw Exception(
                         ErrorCodes::MULTIPLE_COLUMNS_SERIALIZED_TO_SAME_PROTOBUF_FIELD,
                         "Multiple columns ({}, {}) cannot be serialized to a single protobuf field {}",
-<<<<<<< HEAD
-                        backQuote(std::string_view{it->second}), backQuote(std::string_view{column_name_}), quoteString(field_descriptor_.full_name()));
-=======
-                        backQuote(StringRef{it->second}),
-                        backQuote(StringRef{column_name_}),
+                        backQuote(std::string_view{it->second}),
+                        backQuote(std::string_view{column_name_}),
                         quoteString(field_descriptor_.full_name()));
->>>>>>> 4c8b356f
                 }
 
                 if (oneof_presence)
