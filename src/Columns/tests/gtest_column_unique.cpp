#include <Columns/ColumnUnique.h>
#include <Columns/ColumnString.h>
#include <Columns/ColumnsNumber.h>
#include <Columns/ColumnNullable.h>

#include <DataTypes/DataTypeString.h>
#include <DataTypes/DataTypesNumber.h>
#include <DataTypes/DataTypeNullable.h>
#include <IO/ReadBufferFromString.h>

#include <gtest/gtest.h>

#include <unordered_map>
#include <vector>
using namespace DB;

TEST(ColumnUnique, InsertRange)
{
    std::unordered_map<String, size_t> ref_map;
    auto data_type = std::make_shared<DataTypeString>();
    auto column_unique = ColumnUnique<ColumnString>::create(*data_type);
    auto column_string = ColumnString::create();

    size_t num_values = 1000000;
    size_t mod_to = 1000;

    std::vector<size_t> indexes(num_values);
    for (size_t i = 0; i < num_values; ++i)
    {
        String str = toString(i % mod_to);
        column_string->insertData(str.data(), str.size());

        if (!ref_map.contains(str))
            ref_map[str] = ref_map.size();

        indexes[i]= ref_map[str];
    }

    auto idx = column_unique->uniqueInsertRangeFrom(*column_string, 0, num_values);
    ASSERT_EQ(idx->size(), num_values);

    for (size_t i = 0; i < num_values; ++i)
    {
        ASSERT_EQ(indexes[i] + 1, idx->getUInt(i)) << "Different indexes at position " << i;
    }

    const auto & nested = column_unique->getNestedColumn();
    ASSERT_EQ(nested->size(), mod_to + 1);

    for (size_t i = 0; i < mod_to; ++i)
    {
        ASSERT_EQ(std::to_string(i), nested->getDataAt(i + 1));
    }
}

TEST(ColumnUnique, InsertRangeWithOverflow)
{
    std::unordered_map<String, size_t> ref_map;
    auto data_type = std::make_shared<DataTypeString>();
    auto column_unique = ColumnUnique<ColumnString>::create(*data_type);
    auto column_string = ColumnString::create();

    size_t num_values = 1000000;
    size_t mod_to = 1000;

    std::vector<size_t> indexes(num_values);
    for (size_t i = 0; i < num_values; ++i)
    {
        String str = toString(i % mod_to);
        column_string->insertData(str.data(), str.size());

        if (!ref_map.contains(str))
            ref_map[str] = ref_map.size();

        indexes[i]= ref_map[str];
    }

    size_t max_val = mod_to / 2;
    size_t max_dict_size = max_val + 1;
    auto idx_with_overflow = column_unique->uniqueInsertRangeWithOverflow(*column_string, 0, num_values, max_dict_size);
    auto & idx = idx_with_overflow.indexes;
    auto & add_keys = idx_with_overflow.overflowed_keys;

    ASSERT_EQ(idx->size(), num_values);

    for (size_t i = 0; i < num_values; ++i)
    {
        ASSERT_EQ(indexes[i] + 1, idx->getUInt(i)) << "Different indexes at position " << i;
    }

    const auto & nested = column_unique->getNestedColumn();
    ASSERT_EQ(nested->size(), max_dict_size);
    ASSERT_EQ(add_keys->size(), mod_to - max_val);

    for (size_t i = 0; i < max_val; ++i)
    {
        ASSERT_EQ(std::to_string(i), nested->getDataAt(i + 1));
    }

    for (size_t i = 0; i < mod_to - max_val; ++i)
    {
        ASSERT_EQ(std::to_string(max_val + i), add_keys->getDataAt(i));
    }
}

template <typename ColumnType>
void column_unique_unique_deserialize_from_arena_impl(ColumnType & column, const IDataType & data_type)
{
    size_t num_values = column.size();

    {
        /// Check serialization is reversible.
        Arena arena;
        auto column_unique_pattern = ColumnUnique<ColumnString>::create(data_type);
        auto column_unique = ColumnUnique<ColumnString>::create(data_type);
        auto idx = column_unique_pattern->uniqueInsertRangeFrom(column, 0, num_values);

        const char * pos = nullptr;
        for (size_t i = 0; i < num_values; ++i)
        {
<<<<<<< HEAD
            auto ref = column_unique_pattern->serializeValueIntoArena(idx->getUInt(i), arena, pos, nullptr);
            ReadBufferFromString in({ref.data, ref.size});
            column_unique->uniqueDeserializeAndInsertFromArena(in, nullptr);
=======
            auto ref = column_unique_pattern->serializeValueIntoArena(idx->getUInt(i), arena, pos);
            ReadBufferFromString in(ref);
            column_unique->uniqueDeserializeAndInsertFromArena(in);
>>>>>>> fa876593
            ASSERT_TRUE(in.eof()) << "Deserialized data has different sizes at position " << i;

            ASSERT_EQ(column_unique_pattern->getNestedNotNullableColumn()->getDataAt(idx->getUInt(i)),
                      column_unique->getNestedNotNullableColumn()->getDataAt(idx->getUInt(i)))
                                        << "Deserialized data is different from pattern at position " << i;

        }
    }

    {
        /// Check serialization the same with ordinary column.
        Arena arena_string;
        Arena arena_lc;
        auto column_unique = ColumnUnique<ColumnString>::create(data_type);
        auto idx = column_unique->uniqueInsertRangeFrom(column, 0, num_values);

        const char * pos_string = nullptr;
        const char * pos_lc = nullptr;
        for (size_t i = 0; i < num_values; ++i)
        {
            auto ref_string = column.serializeValueIntoArena(i, arena_string, pos_string, nullptr);
            auto ref_lc = column_unique->serializeValueIntoArena(idx->getUInt(i), arena_lc, pos_lc, nullptr);
            ASSERT_EQ(ref_string, ref_lc) << "Serialized data is different from pattern at position " << i;
        }
    }
}

TEST(ColumnUnique, DeserializeFromArenaString)
{
    auto data_type = std::make_shared<DataTypeString>();
    auto column_string = ColumnString::create();

    size_t num_values = 1000000;
    size_t mod_to = 1000;

    std::vector<size_t> indexes(num_values);
    for (size_t i = 0; i < num_values; ++i)
    {
        String str = toString(i % mod_to);
        column_string->insertData(str.data(), str.size());
    }

    column_unique_unique_deserialize_from_arena_impl(*column_string, *data_type);
}

TEST(ColumnUnique, DeserializeFromArenaNullableString)
{
    auto data_type = std::make_shared<DataTypeNullable>(std::make_shared<DataTypeString>());
    auto column_string = ColumnString::create();
    auto null_mask = ColumnUInt8::create();

    size_t num_values = 1000000;
    size_t mod_to = 1000;

    std::vector<size_t> indexes(num_values);
    for (size_t i = 0; i < num_values; ++i)
    {
        String str = toString(i % mod_to);
        column_string->insertData(str.data(), str.size());

        null_mask->insertValue(i % 3 ? 1 : 0);
    }

    auto column = ColumnNullable::create(std::move(column_string), std::move(null_mask));
    column_unique_unique_deserialize_from_arena_impl(*column, *data_type);
}

TEST(ColumnVector, CorrectnessOfReplicate)
{
    const auto column = ColumnUInt8::create();

    column->insertValue(3);
    column->insertValue(2);
    column->insertValue(1);

    const auto empty_column = column->replicate({0, 0, 0});
    const auto * empty_column_ptr = typeid_cast<const ColumnUInt8 *>(empty_column.get());
    EXPECT_NE(empty_column_ptr, nullptr);
    EXPECT_EQ(empty_column_ptr->size(), 0);

    const auto new_column = column->replicate({1, 1, 5});
    const auto * new_column_ptr = typeid_cast<const ColumnUInt8 *>(new_column.get());
    EXPECT_NE(new_column_ptr, nullptr);
    EXPECT_EQ(new_column_ptr->size(), 5);
    const auto * it = new_column_ptr->getData().cbegin();
    for (const auto num : {3, 1, 1, 1, 1})
    {
        EXPECT_EQ(*it, num);
        ++it;
    }
}<|MERGE_RESOLUTION|>--- conflicted
+++ resolved
@@ -118,15 +118,9 @@
         const char * pos = nullptr;
         for (size_t i = 0; i < num_values; ++i)
         {
-<<<<<<< HEAD
             auto ref = column_unique_pattern->serializeValueIntoArena(idx->getUInt(i), arena, pos, nullptr);
-            ReadBufferFromString in({ref.data, ref.size});
+            ReadBufferFromString in(ref);
             column_unique->uniqueDeserializeAndInsertFromArena(in, nullptr);
-=======
-            auto ref = column_unique_pattern->serializeValueIntoArena(idx->getUInt(i), arena, pos);
-            ReadBufferFromString in(ref);
-            column_unique->uniqueDeserializeAndInsertFromArena(in);
->>>>>>> fa876593
             ASSERT_TRUE(in.eof()) << "Deserialized data has different sizes at position " << i;
 
             ASSERT_EQ(column_unique_pattern->getNestedNotNullableColumn()->getDataAt(idx->getUInt(i)),
