--- conflicted
+++ resolved
@@ -927,24 +927,14 @@
     shared_data->rollback(*object_checkpoint.shared_data);
 }
 
-<<<<<<< HEAD
-StringRef ColumnObject::serializeValueIntoArena(size_t n, Arena & arena, const char *& begin, const IColumn::SerializationSettings * settings) const
-=======
-std::string_view ColumnObject::serializeValueIntoArena(size_t n, Arena & arena, const char *& begin) const
->>>>>>> fa876593
+std::string_view ColumnObject::serializeValueIntoArena(size_t n, Arena & arena, const char *& begin, const IColumn::SerializationSettings * settings) const
 {
     std::string_view res;
     /// First serialize values from typed paths in sorted order. They are the same for all instances of this column.
     for (auto path : sorted_typed_paths)
     {
-<<<<<<< HEAD
         auto data_ref = typed_paths.find(path)->second->serializeValueIntoArena(n, arena, begin, settings);
-        res.data = data_ref.data - res.size;
-        res.size += data_ref.size;
-=======
-        auto data_ref = typed_paths.find(path)->second->serializeValueIntoArena(n, arena, begin);
         res = std::string_view{data_ref.data() - res.size(), res.size() + data_ref.size()};
->>>>>>> fa876593
     }
 
     /// Second, serialize paths and values in binary format from dynamic paths and shared data in sorted by path order.
