--- conflicted
+++ resolved
@@ -595,14 +595,14 @@
         getColumn(i).reserve(n);
 }
 
-<<<<<<< HEAD
 size_t ColumnTuple::capacity() const
 {
     if (columns.empty())
         return size();
 
     return getColumn(0).capacity();
-=======
+}
+
 void ColumnTuple::prepareForSquashing(const Columns & source_columns)
 {
     const size_t tuple_size = columns.size();
@@ -614,7 +614,6 @@
             nested_columns.push_back(assert_cast<const ColumnTuple &>(*source_column).getColumnPtr(i));
         getColumn(i).prepareForSquashing(nested_columns);
     }
->>>>>>> eaa5715a
 }
 
 void ColumnTuple::shrinkToFit()
