--- conflicted
+++ resolved
@@ -22,14 +22,10 @@
 class TemporaryFileOnDisk
 {
 public:
-<<<<<<< HEAD
-    explicit TemporaryFileOnDisk(const DiskPtr & disk_, const String & prefix_ = "tmp", bool create_directories = false);
-=======
     explicit TemporaryFileOnDisk(const DiskPtr & disk_);
     explicit TemporaryFileOnDisk(const DiskPtr & disk_, CurrentMetrics::Value metric_scope);
     explicit TemporaryFileOnDisk(const DiskPtr & disk_, const String & prefix_);
 
->>>>>>> 7c4f42d0
     ~TemporaryFileOnDisk();
 
     DiskPtr getDisk() const { return disk; }
