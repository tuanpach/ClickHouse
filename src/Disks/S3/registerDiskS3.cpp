#if !defined(ARCADIA_BUILD)
    #include <Common/config.h>
#endif

#include <common/logger_useful.h>
#include <IO/ReadHelpers.h>
#include <IO/WriteHelpers.h>
#include <Interpreters/Context.h>
#include "Disks/DiskFactory.h"

#if USE_AWS_S3

#include <aws/core/client/DefaultRetryStrategy.h> // Y_IGNORE
#include <IO/S3Common.h>
#include "DiskS3.h"
#include "Disks/DiskCacheWrapper.h"
#include "Storages/StorageS3Settings.h"
#include "ProxyConfiguration.h"
#include "ProxyListConfiguration.h"
#include "ProxyResolverConfiguration.h"
#include "Disks/DiskRestartProxy.h"


namespace DB
{
namespace ErrorCodes
{
    extern const int BAD_ARGUMENTS;
    extern const int PATH_ACCESS_DENIED;
}

namespace
{
void checkWriteAccess(IDisk & disk)
{
    auto file = disk.writeFile("test_acl", DBMS_DEFAULT_BUFFER_SIZE, WriteMode::Rewrite);
    file->write("test", 4);
}

void checkReadAccess(const String & disk_name, IDisk & disk)
{
    auto file = disk.readFile("test_acl", DBMS_DEFAULT_BUFFER_SIZE);
    String buf(4, '0');
    file->readStrict(buf.data(), 4);
    if (buf != "test")
        throw Exception("No read access to S3 bucket in disk " + disk_name, ErrorCodes::PATH_ACCESS_DENIED);
}

void checkRemoveAccess(IDisk & disk) { disk.removeFile("test_acl"); }

std::shared_ptr<S3::ProxyResolverConfiguration> getProxyResolverConfiguration(
    const String & prefix, const Poco::Util::AbstractConfiguration & proxy_resolver_config)
{
    auto endpoint = Poco::URI(proxy_resolver_config.getString(prefix + ".endpoint"));
    auto proxy_scheme = proxy_resolver_config.getString(prefix + ".proxy_scheme");
    if (proxy_scheme != "http" && proxy_scheme != "https")
        throw Exception("Only HTTP/HTTPS schemas allowed in proxy resolver config: " + proxy_scheme, ErrorCodes::BAD_ARGUMENTS);
    auto proxy_port = proxy_resolver_config.getUInt(prefix + ".proxy_port");

    LOG_DEBUG(&Poco::Logger::get("DiskS3"), "Configured proxy resolver: {}, Scheme: {}, Port: {}",
        endpoint.toString(), proxy_scheme, proxy_port);

    return std::make_shared<S3::ProxyResolverConfiguration>(endpoint, proxy_scheme, proxy_port);
}

std::shared_ptr<S3::ProxyListConfiguration> getProxyListConfiguration(
    const String & prefix, const Poco::Util::AbstractConfiguration & proxy_config)
{
    std::vector<String> keys;
    proxy_config.keys(prefix, keys);

    std::vector<Poco::URI> proxies;
    for (const auto & key : keys)
        if (startsWith(key, "uri"))
        {
            Poco::URI proxy_uri(proxy_config.getString(prefix + "." + key));

            if (proxy_uri.getScheme() != "http" && proxy_uri.getScheme() != "https")
                throw Exception("Only HTTP/HTTPS schemas allowed in proxy uri: " + proxy_uri.toString(), ErrorCodes::BAD_ARGUMENTS);
            if (proxy_uri.getHost().empty())
                throw Exception("Empty host in proxy uri: " + proxy_uri.toString(), ErrorCodes::BAD_ARGUMENTS);

            proxies.push_back(proxy_uri);

            LOG_DEBUG(&Poco::Logger::get("DiskS3"), "Configured proxy: {}", proxy_uri.toString());
        }

    if (!proxies.empty())
        return std::make_shared<S3::ProxyListConfiguration>(proxies);

    return nullptr;
}

std::shared_ptr<S3::ProxyConfiguration> getProxyConfiguration(const String & prefix, const Poco::Util::AbstractConfiguration & config)
{
    if (!config.has(prefix + ".proxy"))
        return nullptr;

    std::vector<String> config_keys;
    config.keys(prefix + ".proxy", config_keys);

    if (auto resolver_configs = std::count(config_keys.begin(), config_keys.end(), "resolver"))
    {
        if (resolver_configs > 1)
            throw Exception("Multiple proxy resolver configurations aren't allowed", ErrorCodes::BAD_ARGUMENTS);

        return getProxyResolverConfiguration(prefix + ".proxy.resolver", config);
    }

    return getProxyListConfiguration(prefix + ".proxy", config);
}

std::shared_ptr<Aws::S3::S3Client>
getClient(const Poco::Util::AbstractConfiguration & config, const String & config_prefix, ContextPtr context)
{
    S3::PocoHTTPClientConfiguration client_configuration = S3::ClientFactory::instance().createClientConfiguration(
        config.getString(config_prefix + ".region", ""),
        context->getRemoteHostFilter(), context->getGlobalContext()->getSettingsRef().s3_max_redirects);

    S3::URI uri(Poco::URI(config.getString(config_prefix + ".endpoint")));
    if (uri.key.back() != '/')
        throw Exception("S3 path must ends with '/', but '" + uri.key + "' doesn't.", ErrorCodes::BAD_ARGUMENTS);

    client_configuration.connectTimeoutMs = config.getUInt(config_prefix + ".connect_timeout_ms", 10000);
    client_configuration.requestTimeoutMs = config.getUInt(config_prefix + ".request_timeout_ms", 5000);
    client_configuration.maxConnections = config.getUInt(config_prefix + ".max_connections", 100);
    client_configuration.endpointOverride = uri.endpoint;

    auto proxy_config = getProxyConfiguration(config_prefix, config);
    if (proxy_config)
        client_configuration.perRequestConfiguration
            = [proxy_config](const auto & request) { return proxy_config->getConfiguration(request); };

    client_configuration.retryStrategy
        = std::make_shared<Aws::Client::DefaultRetryStrategy>(config.getUInt(config_prefix + ".retry_attempts", 10));

    return S3::ClientFactory::instance().create(
        client_configuration,
        uri.is_virtual_hosted_style,
        config.getString(config_prefix + ".access_key_id", ""),
        config.getString(config_prefix + ".secret_access_key", ""),
        config.getString(config_prefix + ".server_side_encryption_customer_key_base64", ""),
        {},
        config.getBool(config_prefix + ".use_environment_credentials", config.getBool("s3.use_environment_credentials", false)),
        config.getBool(config_prefix + ".use_insecure_imds_request", config.getBool("s3.use_insecure_imds_request", false)));
}

std::unique_ptr<DiskS3Settings> getSettings(const Poco::Util::AbstractConfiguration & config, const String & config_prefix, ContextPtr context)
{
    return std::make_unique<DiskS3Settings>(
        getClient(config, config_prefix, context),
        config.getUInt64(config_prefix + ".s3_max_single_read_retries", context->getSettingsRef().s3_max_single_read_retries),
        config.getUInt64(config_prefix + ".s3_min_upload_part_size", context->getSettingsRef().s3_min_upload_part_size),
        config.getUInt64(config_prefix + ".s3_max_single_part_upload_size", context->getSettingsRef().s3_max_single_part_upload_size),
        config.getUInt64(config_prefix + ".min_bytes_for_seek", 1024 * 1024),
        config.getBool(config_prefix + ".send_metadata", false),
        config.getInt(config_prefix + ".thread_pool_size", 16),
        config.getInt(config_prefix + ".list_object_keys_size", 1000),
        config.getInt(config_prefix + ".objects_chunk_size_to_delete", 1000));
}

}


void registerDiskS3(DiskFactory & factory)
{
    auto creator = [](const String & name,
                      const Poco::Util::AbstractConfiguration & config,
                      const String & config_prefix,
<<<<<<< HEAD
                      ContextConstPtr context,
                      const DisksMap & /*map*/) -> DiskPtr {
=======
                      ContextPtr context) -> DiskPtr {
>>>>>>> 85c64346
        S3::URI uri(Poco::URI(config.getString(config_prefix + ".endpoint")));
        if (uri.key.back() != '/')
            throw Exception("S3 path must ends with '/', but '" + uri.key + "' doesn't.", ErrorCodes::BAD_ARGUMENTS);

        String metadata_path = config.getString(config_prefix + ".metadata_path", context->getPath() + "disks/" + name + "/");
        fs::create_directories(metadata_path);

        std::shared_ptr<IDisk> s3disk = std::make_shared<DiskS3>(
            name,
            uri.bucket,
            uri.key,
            metadata_path,
            getSettings(config, config_prefix, context),
            getSettings);

        /// This code is used only to check access to the corresponding disk.
        if (!config.getBool(config_prefix + ".skip_access_check", false))
        {
            checkWriteAccess(*s3disk);
            checkReadAccess(name, *s3disk);
            checkRemoveAccess(*s3disk);
        }

        s3disk->startup();

        bool cache_enabled = config.getBool(config_prefix + ".cache_enabled", true);

        if (cache_enabled)
        {
            String cache_path = config.getString(config_prefix + ".cache_path", context->getPath() + "disks/" + name + "/cache/");

            if (metadata_path == cache_path)
                throw Exception("Metadata and cache path should be different: " + metadata_path, ErrorCodes::BAD_ARGUMENTS);

            auto cache_disk = std::make_shared<DiskLocal>("s3-cache", cache_path, 0);
            auto cache_file_predicate = [] (const String & path)
            {
                return path.ends_with("idx") // index files.
                       || path.ends_with("mrk") || path.ends_with("mrk2") || path.ends_with("mrk3") // mark files.
                       || path.ends_with("txt") || path.ends_with("dat");
            };

            s3disk = std::make_shared<DiskCacheWrapper>(s3disk, cache_disk, cache_file_predicate);
        }

        return std::make_shared<DiskRestartProxy>(s3disk);
    };
    factory.registerDiskType("s3", creator);
}

}

#else

void registerDiskS3(DiskFactory &) {}

#endif<|MERGE_RESOLUTION|>--- conflicted
+++ resolved
@@ -167,12 +167,8 @@
     auto creator = [](const String & name,
                       const Poco::Util::AbstractConfiguration & config,
                       const String & config_prefix,
-<<<<<<< HEAD
-                      ContextConstPtr context,
+                      ContextPtr context,
                       const DisksMap & /*map*/) -> DiskPtr {
-=======
-                      ContextPtr context) -> DiskPtr {
->>>>>>> 85c64346
         S3::URI uri(Poco::URI(config.getString(config_prefix + ".endpoint")));
         if (uri.key.back() != '/')
             throw Exception("S3 path must ends with '/', but '" + uri.key + "' doesn't.", ErrorCodes::BAD_ARGUMENTS);
