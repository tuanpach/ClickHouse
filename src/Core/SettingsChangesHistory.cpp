--- conflicted
+++ resolved
@@ -219,14 +219,11 @@
         });
         addSettingsChanges(settings_changes_history, "25.5",
         {
-<<<<<<< HEAD
             {"input_format_parquet_verify_checksums", true, true, "New setting."},
             {"output_format_parquet_write_checksums", false, true, "New setting."},
             {"geotoh3_lon_lat_input_order", true, false, "A new setting for legacy behaviour to set lon and lat order"},
-=======
             /// Release closed. Please use 25.6
             {"geotoh3_argument_order", "lon_lat", "lat_lon", "A new setting for legacy behaviour to set lon and lat argument order"},
->>>>>>> f4e5a97a
             {"secondary_indices_enable_bulk_filtering", false, true, "A new algorithm for filtering by data skipping indices"},
             {"implicit_table_at_top_level", "", "", "A new setting, used in clickhouse-local"},
             {"use_skip_indexes_if_final_exact_mode", 0, 0, "This setting was introduced to help FINAL query return correct results with skip indexes"},
