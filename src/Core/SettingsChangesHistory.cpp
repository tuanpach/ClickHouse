#include <Core/SettingsChangesHistory.h>

#include <Core/SettingsEnums.h>

#include <Common/Exception.h>

namespace DB
{

namespace ErrorCodes
{
    extern const int LOGICAL_ERROR;
}

static void addSettingsChanges(
    VersionToSettingsChangesMap & settings_changes_history,
    std::string_view version,
    SettingsChangesHistory::SettingsChanges && changes)
{
    /// Forbid duplicate versions
    auto [_, inserted] = settings_changes_history.emplace(ClickHouseVersion(version), std::move(changes));
    if (!inserted)
        throw Exception{ErrorCodes::LOGICAL_ERROR, "Detected duplicate version '{}'", ClickHouseVersion(version).toString()};
}

const VersionToSettingsChangesMap & getSettingsChangesHistory()
{
    static VersionToSettingsChangesMap settings_changes_history;
    static std::once_flag initialized_flag;
    std::call_once(initialized_flag, [&]
    {
        // clang-format off
        /// History of settings changes that controls some backward incompatible changes
        /// across all ClickHouse versions. It maps ClickHouse version to settings changes that were done
        /// in this version. This history contains both changes to existing settings and newly added settings.
        /// Settings changes is a vector of structs
        ///     {setting_name, previous_value, new_value, reason}.
        /// For newly added setting choose the most appropriate previous_value (for example, if new setting
        /// controls new feature and it's 'true' by default, use 'false' as previous_value).
        /// It's used to implement `compatibility` setting (see https://github.com/ClickHouse/ClickHouse/issues/35972)
        /// Note: please check if the key already exists to prevent duplicate entries.
        addSettingsChanges(settings_changes_history, "25.12",
        {
            {"max_reverse_dictionary_lookup_cache_size_bytes", 100 * 1024 * 1024, 100 * 1024 * 1024, "New setting. Maximum size in bytes of the per-query reverse dictionary lookup cache used by the function `dictGetKeys`. The cache stores serialized key tuples per attribute value to avoid re-scanning the dictionary within the same query."},
            {"query_plan_remove_unused_columns", false, true, "New setting. Add optimization to remove unused columns in query plan."},
            {"query_plan_optimize_join_order_limit", 1, 10, "Allow JOIN reordering with more tables by default"},
            {"iceberg_insert_max_partitions", 100, 100, "New setting."},
            {"use_paimon_partition_pruning", false, false, "New setting."},
            {"allow_statistics_optimize", false, true, "Enable this optimization by default."},
            {"allow_statistic_optimize", false, true, "Enable this optimization by default."},
            {"query_plan_text_index_add_hint", true, true, "New setting"},
            {"text_index_hint_max_selectivity", 0.2, 0.2, "New setting"},
            {"allow_experimental_time_time64_type", false, true, "Enable Time and Time64 type by default"},
            {"enable_time_time64_type", false, true, "Enable Time and Time64 type by default"},
            {"aggregate_function_input_format", "state", "state", "New setting to control AggregateFunction input format during INSERT operations. Setting Value set to state by default"},
            {"delta_lake_snapshot_start_version", -1, -1, "New setting."},
            {"delta_lake_snapshot_end_version", -1, -1, "New setting."},
        });
        addSettingsChanges(settings_changes_history, "25.11",
        {
            {"query_plan_max_limit_for_lazy_materialization", 10, 100, "More optimal"},
            {"create_table_empty_primary_key_by_default", false, true, "Better usability"},
            {"cluster_table_function_split_granularity", "file", "file", "New setting."},
            {"cluster_table_function_buckets_batch_size", 0, 0, "New setting."},
            {"arrow_flight_request_descriptor_type", "path", "path", "New setting. Type of descriptor to use for Arrow Flight requests: 'path' or 'command'. Dremio requires 'command'."},
            {"send_profile_events", true, true, "New setting. Whether to send profile events to the clients."},
            {"into_outfile_create_parent_directories", false, false, "New setting"},
            {"correlated_subqueries_default_join_kind", "left", "right", "New setting. Default join kind for decorrelated query plan."},
            {"use_statistics_cache", 0, 0, "New setting"},
            {"input_format_parquet_use_native_reader_v3", false, true, "Seems stable"},
            {"max_projection_rows_to_use_projection_index", 1'000'000, 1'000'000, "New setting"},
            {"min_table_rows_to_use_projection_index", 1'000'000, 1'000'000, "New setting"},
            {"use_text_index_dictionary_cache", false, false, "New setting"},
            {"use_text_index_header_cache", false, false, "New setting"},
            {"use_text_index_postings_cache", false, false, "New setting"},
            {"s3_retry_attempts", 500, 500, "Changed the value of the obsolete setting"},
            {"http_write_exception_in_output_format", true, false, "Changed for consistency across formats"},
            {"optimize_const_name_size", -1, 256, "Replace with scalar and use hash as a name for large constants (size is estimated by name length)"},
            {"enable_lazy_columns_replication", false, true, "Enable lazy columns replication in JOIN and ARRAY JOIN by default"},
            {"allow_special_serialization_kinds_in_output_formats", false, true, "Enable direct output of special columns representations like Sparse/Replicated in some output formats"},
            {"allow_experimental_alias_table_engine", false, false, "New setting"},
            {"input_format_parquet_local_time_as_utc", false, true, "Use more appropriate type DateTime64(..., 'UTC') for parquet 'local time without timezone' type."},
            {"input_format_parquet_verify_checksums", true, true, "New setting."},
            {"output_format_parquet_write_checksums", false, true, "New setting."},
            {"database_shared_drop_table_delay_seconds", 8 * 60 * 60, 8 * 60 * 60, "New setting."},
            {"filesystem_cache_allow_background_download", true, true, "New setting to control background downloads in filesystem cache per query."},
            {"show_processlist_include_internal", false, true, "New setting."},
<<<<<<< HEAD
            {"use_paimon_partition_pruning", false, false, "New setting."},
            {"date_time_saturate_on_overflow", false, true, "New setting."},
=======
>>>>>>> 273d2761
        });
        addSettingsChanges(settings_changes_history, "25.10",
        {
            {"allow_special_serialization_kinds_in_output_formats", false, false, "Add a setting to allow output of special columns representations like Sparse/Replicated without converting them to full columns"},
            {"enable_lazy_columns_replication", false, false, "Add a setting to enable lazy columns replication in JOIN and ARRAY JOIN"},
            {"correlated_subqueries_default_join_kind", "left", "right", "New setting. Default join kind for decorrelated query plan."},
            {"show_data_lake_catalogs_in_system_tables", true, false, "Disable catalogs in system tables by default"},
            {"optimize_rewrite_like_perfect_affix", false, true, "New setting"},
            {"allow_dynamic_type_in_join_keys", true, false, "Disallow using Dynamic type in JOIN keys by default"},
            {"s3queue_keeper_fault_injection_probability", 0, 0, "New setting."},
            {"enable_join_runtime_filters", false, false, "New setting"},
            {"join_runtime_filter_exact_values_limit", 10000, 10000, "New setting"},
            {"join_runtime_bloom_filter_bytes", 512_KiB, 512_KiB, "New setting"},
            {"join_runtime_bloom_filter_hash_functions", 3, 3, "New setting"},
            {"use_join_disjunctions_push_down", false, false, "New setting."},
            {"joined_block_split_single_row", false, false, "New setting"},
            {"temporary_files_buffer_size", DBMS_DEFAULT_BUFFER_SIZE, DBMS_DEFAULT_BUFFER_SIZE, "New setting"},
            {"rewrite_in_to_join", false, false, "New experimental setting"},
            {"delta_lake_log_metadata", false, false, "New setting."},
            {"distributed_cache_prefer_bigger_buffer_size", false, false, "New setting."},
            {"allow_experimental_qbit_type", false, false, "New experimental setting"},
            {"optimize_qbit_distance_function_reads", true, true, "New setting"},
            {"read_from_distributed_cache_if_exists_otherwise_bypass_cache", false, false, "New setting"},
            {"s3_slow_all_threads_after_retryable_error", false, false, "Disable the setting by default"},
            {"backup_slow_all_threads_after_retryable_s3_error", false, false, "Disable the setting by default"},
            {"enable_http_compression", false, true, "It should be beneficial in general"},
            {"inject_random_order_for_select_without_order_by", false, false, "New setting"},
            {"exclude_materialize_skip_indexes_on_insert", "", "", "New setting."},
            {"optimize_empty_string_comparisons", false, true, "A new setting."},
            {"query_plan_use_logical_join_step", true, true, "Added alias"},
            {"schema_inference_make_columns_nullable", 1, 3, "Take nullability information from Parquet/ORC/Arrow metadata by default, instead of making everything nullable."},
            {"materialized_views_squash_parallel_inserts", false, true, "Added setting to preserve old behavior if needed."},
            {"distributed_cache_connect_timeout_ms", 50, 50, "New setting"},
            {"distributed_cache_receive_timeout_ms", 3000, 3000, "New setting"},
            {"distributed_cache_send_timeout_ms", 3000, 3000, "New setting"},
            {"distributed_cache_tcp_keep_alive_timeout_ms", 2900, 2900, "New setting"},
        });
        addSettingsChanges(settings_changes_history, "25.9",
        {
            {"input_format_protobuf_oneof_presence", false, false, "New setting"},
            {"iceberg_delete_data_on_drop", false, false, "New setting"},
            {"use_skip_indexes_on_data_read", false, false, "New setting"},
            {"s3_slow_all_threads_after_retryable_error", false, false, "Added an alias for setting `backup_slow_all_threads_after_retryable_s3_error`"},
            {"iceberg_metadata_log_level", "none", "none", "New setting."},
            {"iceberg_insert_max_rows_in_data_file", 1000000, 1000000, "New setting."},
            {"iceberg_insert_max_bytes_in_data_file", 1_GiB, 1_GiB, "New setting."},
            {"query_plan_optimize_join_order_limit", 1, 1, "New setting"},
            {"query_plan_display_internal_aliases", false, false, "New setting"},
            {"query_plan_max_step_description_length", 1000000000, 500, "New setting"},
            {"allow_experimental_delta_lake_writes", false, false, "New setting."},
            {"query_plan_convert_any_join_to_semi_or_anti_join", true, true, "New setting."},
            {"text_index_use_bloom_filter", true, true, "New setting."},
            {"query_plan_direct_read_from_text_index", true, true, "New setting."},
            {"enable_producing_buckets_out_of_order_in_aggregation", false, true, "New setting"},
            {"jemalloc_enable_profiler", false, false, "New setting"},
            {"jemalloc_collect_profile_samples_in_trace_log", false, false, "New setting"},
            {"delta_lake_insert_max_bytes_in_data_file", 1_GiB, 1_GiB, "New setting."},
            {"delta_lake_insert_max_rows_in_data_file", 1000000, 1000000, "New setting."},
            {"promql_evaluation_time", Field{"auto"}, Field{"auto"}, "The setting was renamed. The previous name is `evaluation_time`."},
            {"evaluation_time", 0, 0, "Old setting which popped up here being renamed."},
            {"os_threads_nice_value_query", 0, 0, "New setting."},
            {"os_threads_nice_value_materialized_view", 0, 0, "New setting."},
            {"os_thread_priority", 0, 0, "Alias for os_threads_nice_value_query."},
        });
        addSettingsChanges(settings_changes_history, "25.8",
        {
            {"output_format_json_quote_64bit_integers", true, false, "Disable quoting of the 64 bit integers in JSON by default"},
            {"show_data_lake_catalogs_in_system_tables", true, true, "New setting"},
            {"optimize_rewrite_regexp_functions", false, true, "A new setting"},
            {"max_joined_block_size_bytes", 0, 4 * 1024 * 1024, "New setting"},
            {"azure_max_single_part_upload_size", 100 * 1024 * 1024, 32 * 1024 * 1024, "Align with S3"},
            {"azure_max_redirects", 10, 10, "New setting"},
            {"azure_max_get_rps", 0, 0, "New setting"},
            {"azure_max_get_burst", 0, 0, "New setting"},
            {"azure_max_put_rps", 0, 0, "New setting"},
            {"azure_max_put_burst", 0, 0, "New setting"},
            {"azure_use_adaptive_timeouts", true, true, "New setting"},
            {"azure_request_timeout_ms", 30000, 30000, "New setting"},
            {"azure_connect_timeout_ms", 1000, 1000, "New setting"},
            {"azure_sdk_use_native_client", false, true, "New setting"},
            {"analyzer_compatibility_allow_compound_identifiers_in_unflatten_nested", false, true, "New setting."},
            {"distributed_cache_connect_backoff_min_ms", 0, 0, "New setting"},
            {"distributed_cache_connect_backoff_max_ms", 50, 50, "New setting"},
            {"distributed_cache_read_request_max_tries", 20, 10, "Changed setting value"},
            {"distributed_cache_connect_max_tries", 20, 5, "Changed setting value"},
            {"opentelemetry_trace_cpu_scheduling", false, false, "New setting to trace `cpu_slot_preemption` feature."},
            {"output_format_parquet_max_dictionary_size", 1024 * 1024, 1024 * 1024, "New setting"},
            {"input_format_parquet_use_native_reader_v3", false, false, "New setting"},
            {"input_format_parquet_memory_low_watermark", 2ul << 20, 2ul << 20, "New setting"},
            {"input_format_parquet_memory_high_watermark", 4ul << 30, 4ul << 30, "New setting"},
            {"input_format_parquet_page_filter_push_down", true, true, "New setting (no effect when input_format_parquet_use_native_reader_v3 is disabled)"},
            {"input_format_parquet_use_offset_index", true, true, "New setting (no effect when input_format_parquet_use_native_reader_v3 is disabled)"},
            {"output_format_parquet_enum_as_byte_array", false, true, "Enable writing Enum as byte array in Parquet by default"},
            {"json_type_escape_dots_in_keys", false, false, "Add new setting that allows to escape dots in JSON keys during JSON type parsing"},
            {"parallel_replicas_support_projection", false, true, "New setting. Optimization of projections can be applied in parallel replicas. Effective only with enabled parallel_replicas_local_plan and aggregation_in_order is inactive."},
            {"input_format_json_infer_array_of_dynamic_from_array_of_different_types", false, true, "Infer Array(Dynamic) for JSON arrays with different values types by default"},
            {"enable_add_distinct_to_in_subqueries", false, false, "New setting to reduce the size of temporary tables transferred for distributed IN subqueries."},
            {"enable_vector_similarity_index", false, true, "Vector similarity indexes are GA."},
            {"execute_exists_as_scalar_subquery", false, true, "New setting"},
            {"allow_experimental_vector_similarity_index", false, true, "Vector similarity indexes are GA."},
            {"vector_search_with_rescoring", true, false, "New setting."},
            {"delta_lake_enable_expression_visitor_logging", false, false, "New setting"},
            {"write_full_path_in_iceberg_metadata", false, false, "New setting."},
            {"output_format_orc_compression_block_size", 65536, 262144, "New setting"},
            {"allow_database_iceberg", false, false, "Added an alias for setting `allow_experimental_database_iceberg`"},
            {"allow_database_unity_catalog", false, false, "Added an alias for setting `allow_experimental_database_unity_catalog`"},
            {"allow_database_glue_catalog", false, false, "Added an alias for setting `allow_experimental_database_glue_catalog`"},
            {"apply_patch_parts_join_cache_buckets", 8, 8, "New setting"},
            {"delta_lake_throw_on_engine_predicate_error", false, false, "New setting"},
            {"delta_lake_enable_engine_predicate", true, true, "New setting"},
            {"backup_restore_s3_retry_initial_backoff_ms", 25, 25, "New setting"},
            {"backup_restore_s3_retry_max_backoff_ms", 5000, 5000, "New setting"},
            {"backup_restore_s3_retry_jitter_factor", 0.0, 0.1, "New setting"},
            {"vector_search_index_fetch_multiplier", 1.0, 1.0, "Alias for setting 'vector_search_postfilter_multiplier'"},
            {"backup_slow_all_threads_after_retryable_s3_error", false, false, "New setting"},
            {"allow_experimental_ytsaurus_table_engine", false, false, "New setting."},
            {"allow_experimental_ytsaurus_table_function", false, false, "New setting."},
            {"allow_experimental_ytsaurus_dictionary_source", false, false, "New setting."},
            {"per_part_index_stats", false, false, "New setting."},
            {"allow_experimental_iceberg_compaction", 0, 0, "New setting "},
            {"delta_lake_snapshot_version", -1, -1, "New setting"},
            {"use_roaring_bitmap_iceberg_positional_deletes", false, false, "New setting"},
            {"iceberg_metadata_compression_method", "", "", "New setting"},
            {"allow_experimental_correlated_subqueries", false, true, "Mark correlated subqueries support as Beta."},
            {"promql_database", "", "", "New experimental setting"},
            {"promql_table", "", "", "New experimental setting"},
            {"evaluation_time", 0, 0, "New experimental setting"},
            {"output_format_parquet_date_as_uint16", false, false, "Added a compatibility setting for a minor compatibility-breaking change introduced back in 24.12."},
            {"enable_lightweight_update", false, true, "Lightweight updates were moved to Beta. Added an alias for setting 'allow_experimental_lightweight_update'."},
            {"allow_experimental_lightweight_update", false, true, "Lightweight updates were moved to Beta."},
            {"s3_slow_all_threads_after_retryable_error", false, false, "Added an alias for setting `backup_slow_all_threads_after_retryable_s3_error`"},
        });
        addSettingsChanges(settings_changes_history, "25.7",
        {
            /// RELEASE CLOSED
            {"correlated_subqueries_substitute_equivalent_expressions", false, true, "New setting to correlated subquery planning optimization."},
            {"function_date_trunc_return_type_behavior", 0, 0, "Add new setting to preserve old behaviour of dateTrunc function"},
            {"output_format_parquet_geometadata", false, true, "A new setting to allow to write information about geo columns in parquet metadata and encode columns in WKB format."},
            {"cluster_function_process_archive_on_multiple_nodes", false, true, "New setting"},
            {"enable_vector_similarity_index", false, false, "Added an alias for setting `allow_experimental_vector_similarity_index`"},
            {"distributed_plan_max_rows_to_broadcast", 20000, 20000, "New experimental setting."},
            {"output_format_json_map_as_array_of_tuples", false, false, "New setting"},
            {"input_format_json_map_as_array_of_tuples", false, false, "New setting"},
            {"parallel_distributed_insert_select", 0, 2, "Enable parallel distributed insert select by default"},
            {"write_through_distributed_cache_buffer_size", 0, 0, "New cloud setting"},
            {"min_joined_block_size_rows", 0, DEFAULT_BLOCK_SIZE, "New setting."},
            {"table_engine_read_through_distributed_cache", false, false, "New setting"},
            {"distributed_cache_alignment", 0, 0, "Rename of distributed_cache_read_alignment"},
            {"enable_scopes_for_with_statement", true, true, "New setting for backward compatibility with the old analyzer."},
            {"output_format_parquet_enum_as_byte_array", false, false, "Write enum using parquet physical type: BYTE_ARRAY and logical type: ENUM"},
            {"distributed_plan_force_shuffle_aggregation", 0, 0, "New experimental setting"},
            {"allow_experimental_insert_into_iceberg", false, false, "New setting."},
            /// RELEASE CLOSED
        });
        addSettingsChanges(settings_changes_history, "25.6",
        {
            /// RELEASE CLOSED
            {"output_format_native_use_flattened_dynamic_and_json_serialization", false, false, "Add flattened Dynamic/JSON serializations to Native format"},
            {"cast_string_to_date_time_mode", "basic", "basic", "Allow to use different DateTime parsing mode in String to DateTime cast"},
            {"parallel_replicas_connect_timeout_ms", 1000, 300, "Separate connection timeout for parallel replicas queries"},
            {"use_iceberg_partition_pruning", false, true, "Enable Iceberg partition pruning by default."},
            {"distributed_cache_credentials_refresh_period_seconds", 5, 5, "New private setting"},
            {"enable_shared_storage_snapshot_in_query", false, false, "A new setting to share storage snapshot in query"},
            {"merge_tree_storage_snapshot_sleep_ms", 0, 0, "A new setting to debug storage snapshot consistency in query"},
            {"enable_job_stack_trace", false, false, "The setting was disabled by default to avoid performance overhead."},
            {"use_legacy_to_time", true, true, "New setting. Allows for user to use the old function logic for toTime, which works as toTimeWithFixedDate."},
            {"allow_experimental_time_time64_type", false, false, "New settings. Allows to use a new experimental Time and Time64 data types."},
            {"enable_time_time64_type", false, false, "New settings. Allows to use a new experimental Time and Time64 data types."},
            {"optimize_use_projection_filtering", false, true, "New setting"},
            {"input_format_parquet_enable_json_parsing", false, true, "When reading Parquet files, parse JSON columns as ClickHouse JSON Column."},
            {"use_skip_indexes_if_final", 0, 1, "Change in default value of setting"},
            {"use_skip_indexes_if_final_exact_mode", 0, 1, "Change in default value of setting"},
            {"allow_experimental_time_series_aggregate_functions", false, false, "New setting to enable experimental timeSeries* aggregate functions."},
            {"min_outstreams_per_resize_after_split", 0, 24, "New setting."},
            {"count_matches_stop_at_empty_match", true, false, "New setting."},
            {"enable_parallel_blocks_marshalling", "false", "true", "A new setting"},
            {"format_schema_source", "file", "file", "New setting"},
            {"format_schema_message_name", "", "", "New setting"},
            {"enable_scopes_for_with_statement", true, true, "New setting for backward compatibility with the old analyzer."},
            {"backup_slow_all_threads_after_retryable_s3_error", false, false, "New setting"},
            {"s3_slow_all_threads_after_retryable_error", false, false, "Added an alias for setting `backup_slow_all_threads_after_retryable_s3_error`"},
            {"s3_retry_attempts", 500, 500, "Changed the value of the obsolete setting"},
            /// RELEASE CLOSED
        });
        addSettingsChanges(settings_changes_history, "25.5",
        {
            /// Release closed. Please use 25.6
            {"geotoh3_argument_order", "lon_lat", "lat_lon", "A new setting for legacy behaviour to set lon and lat argument order"},
            {"secondary_indices_enable_bulk_filtering", false, true, "A new algorithm for filtering by data skipping indices"},
            {"implicit_table_at_top_level", "", "", "A new setting, used in clickhouse-local"},
            {"use_skip_indexes_if_final_exact_mode", 0, 0, "This setting was introduced to help FINAL query return correct results with skip indexes"},
            {"parsedatetime_e_requires_space_padding", true, false, "Improved compatibility with MySQL DATE_FORMAT/STR_TO_DATE"},
            {"formatdatetime_e_with_space_padding", true, false, "Improved compatibility with MySQL DATE_FORMAT/STR_TO_DATE"},
            {"input_format_max_block_size_bytes", 0, 0, "New setting to limit bytes size if blocks created by input format"},
            {"parallel_replicas_insert_select_local_pipeline", false, true, "Use local pipeline during distributed INSERT SELECT with parallel replicas. Currently disabled due to performance issues"},
            {"page_cache_block_size", 1048576, 1048576, "Made this setting adjustable on a per-query level."},
            {"page_cache_lookahead_blocks", 16, 16, "Made this setting adjustable on a per-query level."},
            {"output_format_pretty_glue_chunks", "0", "auto", "A new setting to make Pretty formats prettier."},
            {"distributed_cache_read_only_from_current_az", true, true, "New setting"},
            {"parallel_hash_join_threshold", 0, 100'000, "New setting"},
            {"max_limit_for_ann_queries", 1'000, 0, "Obsolete setting"},
            {"max_limit_for_vector_search_queries", 1'000, 1'000, "New setting"},
            {"min_os_cpu_wait_time_ratio_to_throw", 0, 0, "Setting values were changed and backported to 25.4"},
            {"max_os_cpu_wait_time_ratio_to_throw", 0, 0, "Setting values were changed and backported to 25.4"},
            {"make_distributed_plan", 0, 0, "New experimental setting."},
            {"distributed_plan_execute_locally", 0, 0, "New experimental setting."},
            {"distributed_plan_default_shuffle_join_bucket_count", 8, 8, "New experimental setting."},
            {"distributed_plan_default_reader_bucket_count", 8, 8, "New experimental setting."},
            {"distributed_plan_optimize_exchanges", true, true, "New experimental setting."},
            {"distributed_plan_force_exchange_kind", "", "", "New experimental setting."},
            {"update_sequential_consistency", true, true, "A new setting"},
            {"update_parallel_mode", "auto", "auto", "A new setting"},
            {"lightweight_delete_mode", "alter_update", "alter_update", "A new setting"},
            {"alter_update_mode", "heavy", "heavy", "A new setting"},
            {"apply_patch_parts", true, true, "A new setting"},
            {"allow_experimental_lightweight_update", false, false, "A new setting"},
            {"allow_experimental_delta_kernel_rs", false, true, "New setting"},
            {"allow_experimental_database_hms_catalog", false, false, "Allow experimental database engine DataLakeCatalog with catalog_type = 'hive'"},
            {"vector_search_filter_strategy", "auto", "auto", "New setting"},
            {"vector_search_postfilter_multiplier", 1.0, 1.0, "New setting"},
            {"compile_expressions", false, true, "We believe that the LLVM infrastructure behind the JIT compiler is stable enough to enable this setting by default."},
            {"input_format_parquet_bloom_filter_push_down", false, true, "When reading Parquet files, skip whole row groups based on the WHERE/PREWHERE expressions and bloom filter in the Parquet metadata."},
            {"input_format_parquet_allow_geoparquet_parser", false, true, "A new setting to use geo columns in parquet file"},
            {"enable_url_encoding", true, false, "Changed existing setting's default value"},
            {"s3_slow_all_threads_after_network_error", false, true, "New setting"},
            {"enable_scopes_for_with_statement", true, true, "New setting for backward compatibility with the old analyzer."},
            /// Release closed. Please use 25.6
        });
        addSettingsChanges(settings_changes_history, "25.4",
        {
            /// Release closed. Please use 25.5
            {"use_query_condition_cache", false, true, "A new optimization"},
            {"allow_materialized_view_with_bad_select", true, false, "Don't allow creating MVs referencing nonexistent columns or tables"},
            {"query_plan_optimize_lazy_materialization", false, true, "Added new setting to use query plan for lazy materialization optimisation"},
            {"query_plan_max_limit_for_lazy_materialization", 10, 10, "Added new setting to control maximum limit value that allows to use query plan for lazy materialization optimisation. If zero, there is no limit"},
            {"query_plan_convert_join_to_in", false, false, "New setting"},
            {"enable_hdfs_pread", true, true, "New setting."},
            {"low_priority_query_wait_time_ms", 1000, 1000, "New setting."},
            {"allow_experimental_correlated_subqueries", false, false, "Added new setting to allow correlated subqueries execution."},
            {"serialize_query_plan", false, false, "NewSetting"},
            {"allow_experimental_shared_set_join", 0, 1, "A setting for ClickHouse Cloud to enable SharedSet and SharedJoin"},
            {"allow_special_bool_values_inside_variant", true, false, "Don't allow special bool values during Variant type parsing"},
            {"cast_string_to_variant_use_inference", true, true, "New setting to enable/disable types inference during CAST from String to Variant"},
            {"distributed_cache_read_request_max_tries", 20, 20, "New setting"},
            {"query_condition_cache_store_conditions_as_plaintext", false, false, "New setting"},
            {"min_os_cpu_wait_time_ratio_to_throw", 0, 0, "New setting"},
            {"max_os_cpu_wait_time_ratio_to_throw", 0, 0, "New setting"},
            {"query_plan_merge_filter_into_join_condition", false, true, "Added new setting to merge filter into join condition"},
            {"use_local_cache_for_remote_storage", true, false, "Obsolete setting."},
            {"iceberg_timestamp_ms", 0, 0, "New setting."},
            {"iceberg_snapshot_id", 0, 0, "New setting."},
            {"use_iceberg_metadata_files_cache", true, true, "New setting"},
            {"query_plan_join_shard_by_pk_ranges", false, false, "New setting"},
            {"parallel_replicas_insert_select_local_pipeline", false, false, "Use local pipeline during distributed INSERT SELECT with parallel replicas. Currently disabled due to performance issues"},
            {"parallel_hash_join_threshold", 0, 0, "New setting"},
            {"function_date_trunc_return_type_behavior", 1, 0, "Change the result type for dateTrunc function for DateTime64/Date32 arguments to DateTime64/Date32 regardless of time unit to get correct result for negative values"},
            {"enable_scopes_for_with_statement", true, true, "New setting for backward compatibility with the old analyzer."},
            /// Release closed. Please use 25.5
        });
        addSettingsChanges(settings_changes_history, "25.3",
        {
            /// Release closed. Please use 25.4
            {"enable_json_type", false, true, "JSON data type is production-ready"},
            {"enable_dynamic_type", false, true, "Dynamic data type is production-ready"},
            {"enable_variant_type", false, true, "Variant data type is production-ready"},
            {"allow_experimental_json_type", false, true, "JSON data type is production-ready"},
            {"allow_experimental_dynamic_type", false, true, "Dynamic data type is production-ready"},
            {"allow_experimental_variant_type", false, true, "Variant data type is production-ready"},
            {"allow_experimental_database_unity_catalog", false, false, "Allow experimental database engine DataLakeCatalog with catalog_type = 'unity'"},
            {"allow_experimental_database_glue_catalog", false, false, "Allow experimental database engine DataLakeCatalog with catalog_type = 'glue'"},
            {"use_page_cache_with_distributed_cache", false, false, "New setting"},
            {"use_query_condition_cache", false, false, "New setting."},
            {"parallel_replicas_for_cluster_engines", false, true, "New setting."},
            {"parallel_hash_join_threshold", 0, 0, "New setting"},
            /// Release closed. Please use 25.4
        });
        addSettingsChanges(settings_changes_history, "25.2",
        {
            /// Release closed. Please use 25.3
            {"schema_inference_make_json_columns_nullable", false, false, "Allow to infer Nullable(JSON) during schema inference"},
            {"query_plan_use_new_logical_join_step", false, true, "Enable new step"},
            {"postgresql_fault_injection_probability", 0., 0., "New setting"},
            {"apply_settings_from_server", false, true, "Client-side code (e.g. INSERT input parsing and query output formatting) will use the same settings as the server, including settings from server config."},
            {"merge_tree_use_deserialization_prefixes_cache", true, true, "A new setting to control the usage of deserialization prefixes cache in MergeTree"},
            {"merge_tree_use_prefixes_deserialization_thread_pool", true, true, "A new setting controlling the usage of the thread pool for parallel prefixes deserialization in MergeTree"},
            {"optimize_and_compare_chain", false, true, "A new setting"},
            {"enable_adaptive_memory_spill_scheduler", false, false, "New setting. Enable spill memory data into external storage adaptively."},
            {"output_format_parquet_write_bloom_filter", false, true, "Added support for writing Parquet bloom filters."},
            {"output_format_parquet_bloom_filter_bits_per_value", 10.5, 10.5, "New setting."},
            {"output_format_parquet_bloom_filter_flush_threshold_bytes", 128 * 1024 * 1024, 128 * 1024 * 1024, "New setting."},
            {"output_format_pretty_max_rows", 10000, 1000, "It is better for usability - less amount to scroll."},
            {"restore_replicated_merge_tree_to_shared_merge_tree", false, false, "New setting."},
            {"parallel_replicas_only_with_analyzer", true, true, "Parallel replicas is supported only with analyzer enabled"},
            {"s3_allow_multipart_copy", true, true, "New setting."},
        });
        addSettingsChanges(settings_changes_history, "25.1",
        {
            /// Release closed. Please use 25.2
            {"allow_not_comparable_types_in_order_by", true, false, "Don't allow not comparable types in order by by default"},
            {"allow_not_comparable_types_in_comparison_functions", true, false, "Don't allow not comparable types in comparison functions by default"},
            {"output_format_json_pretty_print", false, true, "Print values in a pretty format in JSON output format by default"},
            {"allow_experimental_ts_to_grid_aggregate_function", false, false, "Cloud only"},
            {"formatdatetime_f_prints_scale_number_of_digits", true, false, "New setting."},
            {"distributed_cache_connect_max_tries", 20, 20, "Cloud only"},
            {"query_plan_use_new_logical_join_step", false, false, "New join step, internal change"},
            {"distributed_cache_min_bytes_for_seek", 0, 0, "New private setting."},
            {"use_iceberg_partition_pruning", false, false, "New setting for Iceberg partition pruning."},
            {"max_bytes_ratio_before_external_group_by", 0.0, 0.5, "Enable automatic spilling to disk by default."},
            {"max_bytes_ratio_before_external_sort", 0.0, 0.5, "Enable automatic spilling to disk by default."},
            {"min_external_sort_block_bytes", 0., 100_MiB, "New setting."},
            {"s3queue_migrate_old_metadata_to_buckets", false, false, "New setting."},
            {"distributed_cache_pool_behaviour_on_limit", "allocate_bypassing_pool", "wait", "Cloud only"},
            {"use_hive_partitioning", false, true, "Enabled the setting by default."},
            {"query_plan_try_use_vector_search", false, true, "New setting."},
            {"short_circuit_function_evaluation_for_nulls", false, true, "Allow to execute functions with Nullable arguments only on rows with non-NULL values in all arguments"},
            {"short_circuit_function_evaluation_for_nulls_threshold", 1.0, 1.0, "Ratio threshold of NULL values to execute functions with Nullable arguments only on rows with non-NULL values in all arguments. Applies when setting short_circuit_function_evaluation_for_nulls is enabled."},
            {"output_format_orc_writer_time_zone_name", "GMT", "GMT", "The time zone name for ORC writer, the default ORC writer's time zone is GMT."},
            {"output_format_pretty_highlight_trailing_spaces", false, true, "A new setting."},
            {"allow_experimental_bfloat16_type", false, true, "Add new BFloat16 type"},
            {"allow_push_predicate_ast_for_distributed_subqueries", false, true, "A new setting"},
            {"output_format_pretty_squash_consecutive_ms", 0, 50, "Add new setting"},
            {"output_format_pretty_squash_max_wait_ms", 0, 1000, "Add new setting"},
            {"output_format_pretty_max_column_name_width_cut_to", 0, 24, "A new setting"},
            {"output_format_pretty_max_column_name_width_min_chars_to_cut", 0, 4, "A new setting"},
            {"output_format_pretty_multiline_fields", false, true, "A new setting"},
            {"output_format_pretty_fallback_to_vertical", false, true, "A new setting"},
            {"output_format_pretty_fallback_to_vertical_max_rows_per_chunk", 0, 100, "A new setting"},
            {"output_format_pretty_fallback_to_vertical_min_columns", 0, 5, "A new setting"},
            {"output_format_pretty_fallback_to_vertical_min_table_width", 0, 250, "A new setting"},
            {"merge_table_max_tables_to_look_for_schema_inference", 1, 1000, "A new setting"},
            {"max_autoincrement_series", 1000, 1000, "A new setting"},
            {"validate_enum_literals_in_operators", false, false, "A new setting"},
            {"allow_experimental_kusto_dialect", true, false, "A new setting"},
            {"allow_experimental_prql_dialect", true, false, "A new setting"},
            {"h3togeo_lon_lat_result_order", true, false, "A new setting"},
            {"max_parallel_replicas", 1, 1000, "Use up to 1000 parallel replicas by default."},
            {"allow_general_join_planning", false, true, "Allow more general join planning algorithm when hash join algorithm is enabled."},
            {"optimize_extract_common_expressions", false, true, "Optimize WHERE, PREWHERE, ON, HAVING and QUALIFY expressions by extracting common expressions out from disjunction of conjunctions."},
            /// Release closed. Please use 25.2
        });
        addSettingsChanges(settings_changes_history, "24.12",
        {
            /// Release closed. Please use 25.1
            {"allow_experimental_database_iceberg", false, false, "New setting."},
            {"shared_merge_tree_sync_parts_on_partition_operations", 1, 1, "New setting. By default parts are always synchronized"},
            {"query_plan_join_swap_table", "false", "auto", "New setting. Right table was always chosen before."},
            {"max_size_to_preallocate_for_aggregation", 100'000'000, 1'000'000'000'000, "Enable optimisation for bigger tables."},
            {"max_size_to_preallocate_for_joins", 100'000'000, 1'000'000'000'000, "Enable optimisation for bigger tables."},
            {"max_bytes_ratio_before_external_group_by", 0., 0., "New setting."},
            {"optimize_extract_common_expressions", false, false, "Introduce setting to optimize WHERE, PREWHERE, ON, HAVING and QUALIFY expressions by extracting common expressions out from disjunction of conjunctions."},
            {"max_bytes_ratio_before_external_sort", 0., 0., "New setting."},
            {"use_async_executor_for_materialized_views", false, false, "New setting."},
            {"http_response_headers", "", "", "New setting."},
            {"output_format_parquet_datetime_as_uint32", true, false, "Write DateTime as DateTime64(3) instead of UInt32 (these are the two Parquet types closest to DateTime)."},
            {"output_format_parquet_date_as_uint16", true, false, "Write Date as Date32 instead of plain UInt16 (these are the two Parquet types closest to Date)."},
            {"skip_redundant_aliases_in_udf", false, false, "When enabled, this allows you to use the same user defined function several times for several materialized columns in the same table."},
            {"parallel_replicas_index_analysis_only_on_coordinator", true, true, "Index analysis done only on replica-coordinator and skipped on other replicas. Effective only with enabled parallel_replicas_local_plan"}, // enabling it was moved to 24.10
            {"least_greatest_legacy_null_behavior", true, false, "New setting"},
            {"use_concurrency_control", false, true, "Enable concurrency control by default"},
            {"join_algorithm", "default", "direct,parallel_hash,hash", "'default' was deprecated in favor of explicitly specified join algorithms, also parallel_hash is now preferred over hash"},
            /// Release closed. Please use 25.1
        });
        addSettingsChanges(settings_changes_history, "24.11",
        {
            {"validate_mutation_query", false, true, "New setting to validate mutation queries by default."},
            {"enable_job_stack_trace", false, false, "Enables collecting stack traces from job's scheduling. Disabled by default to avoid performance overhead."},
            {"allow_suspicious_types_in_group_by", true, false, "Don't allow Variant/Dynamic types in GROUP BY by default"},
            {"allow_suspicious_types_in_order_by", true, false, "Don't allow Variant/Dynamic types in ORDER BY by default"},
            {"distributed_cache_discard_connection_if_unread_data", true, true, "New setting"},
            {"filesystem_cache_enable_background_download_for_metadata_files_in_packed_storage", true, true, "New setting"},
            {"filesystem_cache_enable_background_download_during_fetch", true, true, "New setting"},
            {"azure_check_objects_after_upload", false, false, "Check each uploaded object in azure blob storage to be sure that upload was successful"},
            {"backup_restore_keeper_max_retries", 20, 1000, "Should be big enough so the whole operation BACKUP or RESTORE operation won't fail because of a temporary [Zoo]Keeper failure in the middle of it."},
            {"backup_restore_failure_after_host_disconnected_for_seconds", 0, 3600, "New setting."},
            {"backup_restore_keeper_max_retries_while_initializing", 0, 20, "New setting."},
            {"backup_restore_keeper_max_retries_while_handling_error", 0, 20, "New setting."},
            {"backup_restore_finish_timeout_after_error_sec", 0, 180, "New setting."},
            {"query_plan_merge_filters", false, true, "Allow to merge filters in the query plan. This is required to properly support filter-push-down with a new analyzer."},
            {"parallel_replicas_local_plan", false, true, "Use local plan for local replica in a query with parallel replicas"},
            {"merge_tree_use_v1_object_and_dynamic_serialization", true, false, "Add new serialization V2 version for JSON and Dynamic types"},
            {"min_joined_block_size_bytes", 524288, 524288, "New setting."},
            {"allow_experimental_bfloat16_type", false, false, "Add new experimental BFloat16 type"},
            {"filesystem_cache_skip_download_if_exceeds_per_query_cache_write_limit", 1, 1, "Rename of setting skip_download_if_exceeds_query_cache_limit"},
            {"filesystem_cache_prefer_bigger_buffer_size", true, true, "New setting"},
            {"read_in_order_use_virtual_row", false, false, "Use virtual row while reading in order of primary key or its monotonic function fashion. It is useful when searching over multiple parts as only relevant ones are touched."},
            {"s3_skip_empty_files", false, true, "We hope it will provide better UX"},
            {"filesystem_cache_boundary_alignment", 0, 0, "New setting"},
            {"push_external_roles_in_interserver_queries", false, true, "New setting."},
            {"enable_variant_type", false, false, "Add alias to allow_experimental_variant_type"},
            {"enable_dynamic_type", false, false, "Add alias to allow_experimental_dynamic_type"},
            {"enable_json_type", false, false, "Add alias to allow_experimental_json_type"},
        });
        addSettingsChanges(settings_changes_history, "24.10",
        {
            {"query_metric_log_interval", 0, -1, "New setting."},
            {"enforce_strict_identifier_format", false, false, "New setting."},
            {"enable_parsing_to_custom_serialization", false, true, "New setting"},
            {"mongodb_throw_on_unsupported_query", false, true, "New setting."},
            {"enable_parallel_replicas", false, false, "Parallel replicas with read tasks became the Beta tier feature."},
            {"parallel_replicas_mode", "read_tasks", "read_tasks", "This setting was introduced as a part of making parallel replicas feature Beta"},
            {"filesystem_cache_name", "", "", "Filesystem cache name to use for stateless table engines or data lakes"},
            {"restore_replace_external_dictionary_source_to_null", false, false, "New setting."},
            {"show_create_query_identifier_quoting_rule", "when_necessary", "when_necessary", "New setting."},
            {"show_create_query_identifier_quoting_style", "Backticks", "Backticks", "New setting."},
            {"merge_tree_min_read_task_size", 8, 8, "New setting"},
            {"merge_tree_min_rows_for_concurrent_read_for_remote_filesystem", (20 * 8192), 0, "Setting is deprecated"},
            {"merge_tree_min_bytes_for_concurrent_read_for_remote_filesystem", (24 * 10 * 1024 * 1024), 0, "Setting is deprecated"},
            {"implicit_select", false, false, "A new setting."},
            {"output_format_native_write_json_as_string", false, false, "Add new setting to allow write JSON column as single String column in Native format"},
            {"output_format_binary_write_json_as_string", false, false, "Add new setting to write values of JSON type as JSON string in RowBinary output format"},
            {"input_format_binary_read_json_as_string", false, false, "Add new setting to read values of JSON type as JSON string in RowBinary input format"},
            {"min_free_disk_bytes_to_perform_insert", 0, 0, "New setting."},
            {"min_free_disk_ratio_to_perform_insert", 0.0, 0.0, "New setting."},
            {"parallel_replicas_local_plan", false, true, "Use local plan for local replica in a query with parallel replicas"},
            {"enable_named_columns_in_function_tuple", false, false, "Disabled pending usability improvements"},
            {"cloud_mode_database_engine", 1, 1, "A setting for ClickHouse Cloud"},
            {"allow_experimental_shared_set_join", 0, 0, "A setting for ClickHouse Cloud"},
            {"read_through_distributed_cache", 0, 0, "A setting for ClickHouse Cloud"},
            {"write_through_distributed_cache", 0, 0, "A setting for ClickHouse Cloud"},
            {"distributed_cache_throw_on_error", 0, 0, "A setting for ClickHouse Cloud"},
            {"distributed_cache_log_mode", "on_error", "on_error", "A setting for ClickHouse Cloud"},
            {"distributed_cache_fetch_metrics_only_from_current_az", 1, 1, "A setting for ClickHouse Cloud"},
            {"distributed_cache_connect_max_tries", 20, 20, "A setting for ClickHouse Cloud"},
            {"distributed_cache_receive_response_wait_milliseconds", 60000, 60000, "A setting for ClickHouse Cloud"},
            {"distributed_cache_receive_timeout_milliseconds", 10000, 10000, "A setting for ClickHouse Cloud"},
            {"distributed_cache_wait_connection_from_pool_milliseconds", 100, 100, "A setting for ClickHouse Cloud"},
            {"distributed_cache_bypass_connection_pool", 0, 0, "A setting for ClickHouse Cloud"},
            {"distributed_cache_pool_behaviour_on_limit", "allocate_bypassing_pool", "allocate_bypassing_pool", "A setting for ClickHouse Cloud"},
            {"distributed_cache_read_alignment", 0, 0, "A setting for ClickHouse Cloud"},
            {"distributed_cache_max_unacked_inflight_packets", 10, 10, "A setting for ClickHouse Cloud"},
            {"distributed_cache_data_packet_ack_window", 5, 5, "A setting for ClickHouse Cloud"},
            {"input_format_parquet_enable_row_group_prefetch", false, true, "Enable row group prefetching during parquet parsing. Currently, only single-threaded parsing can prefetch."},
            {"input_format_orc_dictionary_as_low_cardinality", false, true, "Treat ORC dictionary encoded columns as LowCardinality columns while reading ORC files"},
            {"allow_experimental_refreshable_materialized_view", false, true, "Not experimental anymore"},
            {"max_parts_to_move", 0, 1000, "New setting"},
            {"hnsw_candidate_list_size_for_search", 64, 256, "New setting. Previously, the value was optionally specified in CREATE INDEX and 64 by default."},
            {"allow_reorder_prewhere_conditions", true, true, "New setting"},
            {"input_format_parquet_bloom_filter_push_down", false, false, "When reading Parquet files, skip whole row groups based on the WHERE/PREWHERE expressions and bloom filter in the Parquet metadata."},
            {"date_time_64_output_format_cut_trailing_zeros_align_to_groups_of_thousands", false, false, "Dynamically trim the trailing zeros of datetime64 values to adjust the output scale to (0, 3, 6), corresponding to 'seconds', 'milliseconds', and 'microseconds'."},
            {"parallel_replicas_index_analysis_only_on_coordinator", false, true, "Index analysis done only on replica-coordinator and skipped on other replicas. Effective only with enabled parallel_replicas_local_plan"},
            {"distributed_cache_discard_connection_if_unread_data", true, true, "New setting"},
            {"azure_check_objects_after_upload", false, false, "Check each uploaded object in azure blob storage to be sure that upload was successful"},
            {"backup_restore_keeper_max_retries", 20, 1000, "Should be big enough so the whole operation BACKUP or RESTORE operation won't fail because of a temporary [Zoo]Keeper failure in the middle of it."},
            {"backup_restore_failure_after_host_disconnected_for_seconds", 0, 3600, "New setting."},
            {"backup_restore_keeper_max_retries_while_initializing", 0, 20, "New setting."},
            {"backup_restore_keeper_max_retries_while_handling_error", 0, 20, "New setting."},
            {"backup_restore_finish_timeout_after_error_sec", 0, 180, "New setting."},
        });
        addSettingsChanges(settings_changes_history, "24.9",
        {
            {"output_format_orc_dictionary_key_size_threshold", 0.0, 0.0, "For a string column in ORC output format, if the number of distinct values is greater than this fraction of the total number of non-null rows, turn off dictionary encoding. Otherwise dictionary encoding is enabled"},
            {"input_format_json_empty_as_default", false, false, "Added new setting to allow to treat empty fields in JSON input as default values."},
            {"input_format_try_infer_variants", false, false, "Try to infer Variant type in text formats when there is more than one possible type for column/array elements"},
            {"join_output_by_rowlist_perkey_rows_threshold", 0, 5, "The lower limit of per-key average rows in the right table to determine whether to output by row list in hash join."},
            {"create_if_not_exists", false, false, "New setting."},
            {"allow_materialized_view_with_bad_select", true, true, "Support (but not enable yet) stricter validation in CREATE MATERIALIZED VIEW"},
            {"parallel_replicas_mark_segment_size", 128, 0, "Value for this setting now determined automatically"},
            {"database_replicated_allow_replicated_engine_arguments", 1, 0, "Don't allow explicit arguments by default"},
            {"database_replicated_allow_explicit_uuid", 1, 0, "Added a new setting to disallow explicitly specifying table UUID"},
            {"parallel_replicas_local_plan", false, false, "Use local plan for local replica in a query with parallel replicas"},
            {"join_to_sort_minimum_perkey_rows", 0, 40, "The lower limit of per-key average rows in the right table to determine whether to rerange the right table by key in left or inner join. This setting ensures that the optimization is not applied for sparse table keys"},
            {"join_to_sort_maximum_table_rows", 0, 10000, "The maximum number of rows in the right table to determine whether to rerange the right table by key in left or inner join"},
            {"allow_experimental_join_right_table_sorting", false, false, "If it is set to true, and the conditions of `join_to_sort_minimum_perkey_rows` and `join_to_sort_maximum_table_rows` are met, rerange the right table by key to improve the performance in left or inner hash join"},
            {"mongodb_throw_on_unsupported_query", false, true, "New setting."},
            {"min_free_disk_bytes_to_perform_insert", 0, 0, "Maintain some free disk space bytes from inserts while still allowing for temporary writing."},
            {"min_free_disk_ratio_to_perform_insert", 0.0, 0.0, "Maintain some free disk space bytes expressed as ratio to total disk space from inserts while still allowing for temporary writing."},
        });
        addSettingsChanges(settings_changes_history, "24.8",
        {
            {"rows_before_aggregation", false, false, "Provide exact value for rows_before_aggregation statistic, represents the number of rows read before aggregation"},
            {"restore_replace_external_table_functions_to_null", false, false, "New setting."},
            {"restore_replace_external_engines_to_null", false, false, "New setting."},
            {"input_format_json_max_depth", 1000000, 1000, "It was unlimited in previous versions, but that was unsafe."},
            {"merge_tree_min_bytes_per_task_for_remote_reading", 4194304, 2097152, "Value is unified with `filesystem_prefetch_min_bytes_for_single_read_task`"},
            {"use_hive_partitioning", false, false, "Allows to use hive partitioning for File, URL, S3, AzureBlobStorage and HDFS engines."},
            {"allow_experimental_kafka_offsets_storage_in_keeper", false, false, "Allow the usage of experimental Kafka storage engine that stores the committed offsets in ClickHouse Keeper"},
            {"allow_archive_path_syntax", true, true, "Added new setting to allow disabling archive path syntax."},
            {"query_cache_tag", "", "", "New setting for labeling query cache settings."},
            {"allow_experimental_time_series_table", false, false, "Added new setting to allow the TimeSeries table engine"},
            {"enable_analyzer", 1, 1, "Added an alias to a setting `allow_experimental_analyzer`."},
            {"optimize_functions_to_subcolumns", false, true, "Enabled settings by default"},
            {"allow_experimental_json_type", false, false, "Add new experimental JSON type"},
            {"use_json_alias_for_old_object_type", true, false, "Use JSON type alias to create new JSON type"},
            {"type_json_skip_duplicated_paths", false, false, "Allow to skip duplicated paths during JSON parsing"},
            {"allow_experimental_vector_similarity_index", false, false, "Added new setting to allow experimental vector similarity indexes"},
            {"input_format_try_infer_datetimes_only_datetime64", true, false, "Allow to infer DateTime instead of DateTime64 in data formats"},
        });
        addSettingsChanges(settings_changes_history, "24.7",
        {
            {"output_format_parquet_write_page_index", false, true, "Add a possibility to write page index into parquet files."},
            {"output_format_binary_encode_types_in_binary_format", false, false, "Added new setting to allow to write type names in binary format in RowBinaryWithNamesAndTypes output format"},
            {"input_format_binary_decode_types_in_binary_format", false, false, "Added new setting to allow to read type names in binary format in RowBinaryWithNamesAndTypes input format"},
            {"output_format_native_encode_types_in_binary_format", false, false, "Added new setting to allow to write type names in binary format in Native output format"},
            {"input_format_native_decode_types_in_binary_format", false, false, "Added new setting to allow to read type names in binary format in Native output format"},
            {"read_in_order_use_buffering", false, true, "Use buffering before merging while reading in order of primary key"},
            {"enable_named_columns_in_function_tuple", false, false, "Generate named tuples in function tuple() when all names are unique and can be treated as unquoted identifiers."},
            {"optimize_trivial_insert_select", true, false, "The optimization does not make sense in many cases."},
            {"dictionary_validate_primary_key_type", false, false, "Validate primary key type for dictionaries. By default id type for simple layouts will be implicitly converted to UInt64."},
            {"collect_hash_table_stats_during_joins", false, true, "New setting."},
            {"max_size_to_preallocate_for_joins", 0, 100'000'000, "New setting."},
            {"input_format_orc_reader_time_zone_name", "GMT", "GMT", "The time zone name for ORC row reader, the default ORC row reader's time zone is GMT."},
            {"database_replicated_allow_heavy_create", true, false, "Long-running DDL queries (CREATE AS SELECT and POPULATE) for Replicated database engine was forbidden"},
            {"query_plan_merge_filters", false, false, "Allow to merge filters in the query plan"},
            {"azure_sdk_max_retries", 10, 10, "Maximum number of retries in azure sdk"},
            {"azure_sdk_retry_initial_backoff_ms", 10, 10, "Minimal backoff between retries in azure sdk"},
            {"azure_sdk_retry_max_backoff_ms", 1000, 1000, "Maximal backoff between retries in azure sdk"},
            {"ignore_on_cluster_for_replicated_named_collections_queries", false, false, "Ignore ON CLUSTER clause for replicated named collections management queries."},
            {"backup_restore_s3_retry_attempts", 1000,1000, "Setting for Aws::Client::RetryStrategy, Aws::Client does retries itself, 0 means no retries. It takes place only for backup/restore."},
            {"postgresql_connection_attempt_timeout", 2, 2, "Allow to control 'connect_timeout' parameter of PostgreSQL connection."},
            {"postgresql_connection_pool_retries", 2, 2, "Allow to control the number of retries in PostgreSQL connection pool."}
        });
        addSettingsChanges(settings_changes_history, "24.6",
        {
            {"materialize_skip_indexes_on_insert", true, true, "Added new setting to allow to disable materialization of skip indexes on insert"},
            {"materialize_statistics_on_insert", true, true, "Added new setting to allow to disable materialization of statistics on insert"},
            {"input_format_parquet_use_native_reader", false, false, "When reading Parquet files, to use native reader instead of arrow reader."},
            {"hdfs_throw_on_zero_files_match", false, false, "Allow to throw an error when ListObjects request cannot match any files in HDFS engine instead of empty query result"},
            {"azure_throw_on_zero_files_match", false, false, "Allow to throw an error when ListObjects request cannot match any files in AzureBlobStorage engine instead of empty query result"},
            {"s3_validate_request_settings", true, true, "Allow to disable S3 request settings validation"},
            {"allow_experimental_full_text_index", false, false, "Enable experimental text index"},
            {"azure_skip_empty_files", false, false, "Allow to skip empty files in azure table engine"},
            {"hdfs_ignore_file_doesnt_exist", false, false, "Allow to return 0 rows when the requested files don't exist instead of throwing an exception in HDFS table engine"},
            {"azure_ignore_file_doesnt_exist", false, false, "Allow to return 0 rows when the requested files don't exist instead of throwing an exception in AzureBlobStorage table engine"},
            {"s3_ignore_file_doesnt_exist", false, false, "Allow to return 0 rows when the requested files don't exist instead of throwing an exception in S3 table engine"},
            {"s3_max_part_number", 10000, 10000, "Maximum part number number for s3 upload part"},
            {"s3_max_single_operation_copy_size", 32 * 1024 * 1024, 32 * 1024 * 1024, "Maximum size for a single copy operation in s3"},
            {"input_format_parquet_max_block_size", 8192, DEFAULT_BLOCK_SIZE, "Increase block size for parquet reader."},
            {"input_format_parquet_prefer_block_bytes", 0, DEFAULT_BLOCK_SIZE * 256, "Average block bytes output by parquet reader."},
            {"enable_blob_storage_log", true, true, "Write information about blob storage operations to system.blob_storage_log table"},
            {"allow_deprecated_snowflake_conversion_functions", true, false, "Disabled deprecated functions snowflakeToDateTime[64] and dateTime[64]ToSnowflake."},
            {"allow_statistic_optimize", false, false, "Old setting which popped up here being renamed."},
            {"allow_experimental_statistic", false, false, "Old setting which popped up here being renamed."},
            {"allow_statistics_optimize", false, false, "The setting was renamed. The previous name is `allow_statistic_optimize`."},
            {"allow_experimental_statistics", false, false, "The setting was renamed. The previous name is `allow_experimental_statistic`."},
            {"enable_vertical_final", false, true, "Enable vertical final by default again after fixing bug"},
            {"parallel_replicas_custom_key_range_lower", 0, 0, "Add settings to control the range filter when using parallel replicas with dynamic shards"},
            {"parallel_replicas_custom_key_range_upper", 0, 0, "Add settings to control the range filter when using parallel replicas with dynamic shards. A value of 0 disables the upper limit"},
            {"output_format_pretty_display_footer_column_names", 0, 1, "Add a setting to display column names in the footer if there are many rows. Threshold value is controlled by output_format_pretty_display_footer_column_names_min_rows."},
            {"output_format_pretty_display_footer_column_names_min_rows", 0, 50, "Add a setting to control the threshold value for setting output_format_pretty_display_footer_column_names_min_rows. Default 50."},
            {"output_format_csv_serialize_tuple_into_separate_columns", true, true, "A new way of how interpret tuples in CSV format was added."},
            {"input_format_csv_deserialize_separate_columns_into_tuple", true, true, "A new way of how interpret tuples in CSV format was added."},
            {"input_format_csv_try_infer_strings_from_quoted_tuples", true, true, "A new way of how interpret tuples in CSV format was added."},
        });
        addSettingsChanges(settings_changes_history, "24.5",
        {
            {"allow_deprecated_error_prone_window_functions", true, false, "Allow usage of deprecated error prone window functions (neighbor, runningAccumulate, runningDifferenceStartingWithFirstValue, runningDifference)"},
            {"allow_experimental_join_condition", false, false, "Support join with inequal conditions which involve columns from both left and right table. e.g. t1.y < t2.y."},
            {"input_format_tsv_crlf_end_of_line", false, false, "Enables reading of CRLF line endings with TSV formats"},
            {"output_format_parquet_use_custom_encoder", false, true, "Enable custom Parquet encoder."},
            {"cross_join_min_rows_to_compress", 0, 10000000, "Minimal count of rows to compress block in CROSS JOIN. Zero value means - disable this threshold. This block is compressed when any of the two thresholds (by rows or by bytes) are reached."},
            {"cross_join_min_bytes_to_compress", 0, 1_GiB, "Minimal size of block to compress in CROSS JOIN. Zero value means - disable this threshold. This block is compressed when any of the two thresholds (by rows or by bytes) are reached."},
            {"http_max_chunk_size", 0, 0, "Internal limitation"},
            {"prefer_external_sort_block_bytes", 0, DEFAULT_BLOCK_SIZE * 256, "Prefer maximum block bytes for external sort, reduce the memory usage during merging."},
            {"input_format_force_null_for_omitted_fields", false, false, "Disable type-defaults for omitted fields when needed"},
            {"cast_string_to_dynamic_use_inference", false, false, "Add setting to allow converting String to Dynamic through parsing"},
            {"allow_experimental_dynamic_type", false, false, "Add new experimental Dynamic type"},
            {"azure_max_blocks_in_multipart_upload", 50000, 50000, "Maximum number of blocks in multipart upload for Azure."},
            {"allow_archive_path_syntax", false, true, "Added new setting to allow disabling archive path syntax."},
        });
        addSettingsChanges(settings_changes_history, "24.4",
        {
            {"input_format_json_throw_on_bad_escape_sequence", true, true, "Allow to save JSON strings with bad escape sequences"},
            {"max_parsing_threads", 0, 0, "Add a separate setting to control number of threads in parallel parsing from files"},
            {"ignore_drop_queries_probability", 0, 0, "Allow to ignore drop queries in server with specified probability for testing purposes"},
            {"lightweight_deletes_sync", 2, 2, "The same as 'mutation_sync', but controls only execution of lightweight deletes"},
            {"query_cache_system_table_handling", "save", "throw", "The query cache no longer caches results of queries against system tables"},
            {"input_format_json_ignore_unnecessary_fields", false, true, "Ignore unnecessary fields and not parse them. Enabling this may not throw exceptions on json strings of invalid format or with duplicated fields"},
            {"input_format_hive_text_allow_variable_number_of_columns", false, true, "Ignore extra columns in Hive Text input (if file has more columns than expected) and treat missing fields in Hive Text input as default values."},
            {"allow_experimental_database_replicated", false, true, "Database engine Replicated is now in Beta stage"},
            {"temporary_data_in_cache_reserve_space_wait_lock_timeout_milliseconds", (10 * 60 * 1000), (10 * 60 * 1000), "Wait time to lock cache for space reservation in temporary data in filesystem cache"},
            {"optimize_rewrite_sum_if_to_count_if", false, true, "Only available for the analyzer, where it works correctly"},
            {"azure_allow_parallel_part_upload", "true", "true", "Use multiple threads for azure multipart upload."},
            {"max_recursive_cte_evaluation_depth", DBMS_RECURSIVE_CTE_MAX_EVALUATION_DEPTH, DBMS_RECURSIVE_CTE_MAX_EVALUATION_DEPTH, "Maximum limit on recursive CTE evaluation depth"},
            {"query_plan_convert_outer_join_to_inner_join", false, true, "Allow to convert OUTER JOIN to INNER JOIN if filter after JOIN always filters default values"},
        });
        addSettingsChanges(settings_changes_history, "24.3",
        {
            {"s3_connect_timeout_ms", 1000, 1000, "Introduce new dedicated setting for s3 connection timeout"},
            {"allow_experimental_shared_merge_tree", false, true, "The setting is obsolete"},
            {"use_page_cache_for_disks_without_file_cache", false, false, "Added userspace page cache"},
            {"read_from_page_cache_if_exists_otherwise_bypass_cache", false, false, "Added userspace page cache"},
            {"page_cache_inject_eviction", false, false, "Added userspace page cache"},
            {"default_table_engine", "None", "MergeTree", "Set default table engine to MergeTree for better usability"},
            {"input_format_json_use_string_type_for_ambiguous_paths_in_named_tuples_inference_from_objects", false, false, "Allow to use String type for ambiguous paths during named tuple inference from JSON objects"},
            {"traverse_shadow_remote_data_paths", false, false, "Traverse shadow directory when query system.remote_data_paths."},
            {"throw_if_deduplication_in_dependent_materialized_views_enabled_with_async_insert", false, true, "Deduplication in dependent materialized view cannot work together with async inserts."},
            {"parallel_replicas_allow_in_with_subquery", false, true, "If true, subquery for IN will be executed on every follower replica"},
            {"log_processors_profiles", false, true, "Enable by default"},
            {"function_locate_has_mysql_compatible_argument_order", false, true, "Increase compatibility with MySQL's locate function."},
            {"allow_suspicious_primary_key", true, false, "Forbid suspicious PRIMARY KEY/ORDER BY for MergeTree (i.e. SimpleAggregateFunction)"},
            {"filesystem_cache_reserve_space_wait_lock_timeout_milliseconds", 1000, 1000, "Wait time to lock cache for space reservation in filesystem cache"},
            {"max_parser_backtracks", 0, 1000000, "Limiting the complexity of parsing"},
            {"analyzer_compatibility_join_using_top_level_identifier", false, false, "Force to resolve identifier in JOIN USING from projection"},
            {"distributed_insert_skip_read_only_replicas", false, false, "If true, INSERT into Distributed will skip read-only replicas"},
            {"keeper_max_retries", 10, 10, "Max retries for general keeper operations"},
            {"keeper_retry_initial_backoff_ms", 100, 100, "Initial backoff timeout for general keeper operations"},
            {"keeper_retry_max_backoff_ms", 5000, 5000, "Max backoff timeout for general keeper operations"},
            {"s3queue_allow_experimental_sharded_mode", false, false, "Enable experimental sharded mode of S3Queue table engine. It is experimental because it will be rewritten"},
            {"allow_experimental_analyzer", false, true, "Enable analyzer and planner by default."},
            {"merge_tree_read_split_ranges_into_intersecting_and_non_intersecting_injection_probability", 0.0, 0.0, "For testing of `PartsSplitter` - split read ranges into intersecting and non intersecting every time you read from MergeTree with the specified probability."},
            {"allow_get_client_http_header", false, false, "Introduced a new function."},
            {"output_format_pretty_row_numbers", false, true, "It is better for usability."},
            {"output_format_pretty_max_value_width_apply_for_single_value", true, false, "Single values in Pretty formats won't be cut."},
            {"output_format_parquet_string_as_string", false, true, "ClickHouse allows arbitrary binary data in the String data type, which is typically UTF-8. Parquet/ORC/Arrow Strings only support UTF-8. That's why you can choose which Arrow's data type to use for the ClickHouse String data type - String or Binary. While Binary would be more correct and compatible, using String by default will correspond to user expectations in most cases."},
            {"output_format_orc_string_as_string", false, true, "ClickHouse allows arbitrary binary data in the String data type, which is typically UTF-8. Parquet/ORC/Arrow Strings only support UTF-8. That's why you can choose which Arrow's data type to use for the ClickHouse String data type - String or Binary. While Binary would be more correct and compatible, using String by default will correspond to user expectations in most cases."},
            {"output_format_arrow_string_as_string", false, true, "ClickHouse allows arbitrary binary data in the String data type, which is typically UTF-8. Parquet/ORC/Arrow Strings only support UTF-8. That's why you can choose which Arrow's data type to use for the ClickHouse String data type - String or Binary. While Binary would be more correct and compatible, using String by default will correspond to user expectations in most cases."},
            {"output_format_parquet_compression_method", "lz4", "zstd", "Parquet/ORC/Arrow support many compression methods, including lz4 and zstd. ClickHouse supports each and every compression method. Some inferior tools, such as 'duckdb', lack support for the faster `lz4` compression method, that's why we set zstd by default."},
            {"output_format_orc_compression_method", "lz4", "zstd", "Parquet/ORC/Arrow support many compression methods, including lz4 and zstd. ClickHouse supports each and every compression method. Some inferior tools, such as 'duckdb', lack support for the faster `lz4` compression method, that's why we set zstd by default."},
            {"output_format_pretty_highlight_digit_groups", false, true, "If enabled and if output is a terminal, highlight every digit corresponding to the number of thousands, millions, etc. with underline."},
            {"geo_distance_returns_float64_on_float64_arguments", false, true, "Increase the default precision."},
            {"azure_max_inflight_parts_for_one_file", 20, 20, "The maximum number of a concurrent loaded parts in multipart upload request. 0 means unlimited."},
            {"azure_strict_upload_part_size", 0, 0, "The exact size of part to upload during multipart upload to Azure blob storage."},
            {"azure_min_upload_part_size", 16*1024*1024, 16*1024*1024, "The minimum size of part to upload during multipart upload to Azure blob storage."},
            {"azure_max_upload_part_size", 5ull*1024*1024*1024, 5ull*1024*1024*1024, "The maximum size of part to upload during multipart upload to Azure blob storage."},
            {"azure_upload_part_size_multiply_factor", 2, 2, "Multiply azure_min_upload_part_size by this factor each time azure_multiply_parts_count_threshold parts were uploaded from a single write to Azure blob storage."},
            {"azure_upload_part_size_multiply_parts_count_threshold", 500, 500, "Each time this number of parts was uploaded to Azure blob storage, azure_min_upload_part_size is multiplied by azure_upload_part_size_multiply_factor."},
            {"output_format_csv_serialize_tuple_into_separate_columns", true, true, "A new way of how interpret tuples in CSV format was added."},
            {"input_format_csv_deserialize_separate_columns_into_tuple", true, true, "A new way of how interpret tuples in CSV format was added."},
            {"input_format_csv_try_infer_strings_from_quoted_tuples", true, true, "A new way of how interpret tuples in CSV format was added."},
        });
        addSettingsChanges(settings_changes_history, "24.2",
        {
            {"allow_suspicious_variant_types", true, false, "Don't allow creating Variant type with suspicious variants by default"},
            {"validate_experimental_and_suspicious_types_inside_nested_types", false, true, "Validate usage of experimental and suspicious types inside nested types"},
            {"output_format_values_escape_quote_with_quote", false, false, "If true escape ' with '', otherwise quoted with \\'"},
            {"output_format_pretty_single_large_number_tip_threshold", 0, 1'000'000, "Print a readable number tip on the right side of the table if the block consists of a single number which exceeds this value (except 0)"},
            {"input_format_try_infer_exponent_floats", true, false, "Don't infer floats in exponential notation by default"},
            {"query_plan_optimize_prewhere", true, true, "Allow to push down filter to PREWHERE expression for supported storages"},
            {"async_insert_max_data_size", 1000000, 10485760, "The previous value appeared to be too small."},
            {"async_insert_poll_timeout_ms", 10, 10, "Timeout in milliseconds for polling data from asynchronous insert queue"},
            {"async_insert_use_adaptive_busy_timeout", false, true, "Use adaptive asynchronous insert timeout"},
            {"async_insert_busy_timeout_min_ms", 50, 50, "The minimum value of the asynchronous insert timeout in milliseconds; it also serves as the initial value, which may be increased later by the adaptive algorithm"},
            {"async_insert_busy_timeout_max_ms", 200, 200, "The minimum value of the asynchronous insert timeout in milliseconds; async_insert_busy_timeout_ms is aliased to async_insert_busy_timeout_max_ms"},
            {"async_insert_busy_timeout_increase_rate", 0.2, 0.2, "The exponential growth rate at which the adaptive asynchronous insert timeout increases"},
            {"async_insert_busy_timeout_decrease_rate", 0.2, 0.2, "The exponential growth rate at which the adaptive asynchronous insert timeout decreases"},
            {"format_template_row_format", "", "", "Template row format string can be set directly in query"},
            {"format_template_resultset_format", "", "", "Template result set format string can be set in query"},
            {"split_parts_ranges_into_intersecting_and_non_intersecting_final", true, true, "Allow to split parts ranges into intersecting and non intersecting during FINAL optimization"},
            {"split_intersecting_parts_ranges_into_layers_final", true, true, "Allow to split intersecting parts ranges into layers during FINAL optimization"},
            {"azure_max_single_part_copy_size", 256*1024*1024, 256*1024*1024, "The maximum size of object to copy using single part copy to Azure blob storage."},
            {"min_external_table_block_size_rows", DEFAULT_INSERT_BLOCK_SIZE, DEFAULT_INSERT_BLOCK_SIZE, "Squash blocks passed to external table to specified size in rows, if blocks are not big enough"},
            {"min_external_table_block_size_bytes", DEFAULT_INSERT_BLOCK_SIZE * 256, DEFAULT_INSERT_BLOCK_SIZE * 256, "Squash blocks passed to external table to specified size in bytes, if blocks are not big enough."},
            {"parallel_replicas_prefer_local_join", true, true, "If true, and JOIN can be executed with parallel replicas algorithm, and all storages of right JOIN part are *MergeTree, local JOIN will be used instead of GLOBAL JOIN."},
            {"optimize_time_filter_with_preimage", true, true, "Optimize Date and DateTime predicates by converting functions into equivalent comparisons without conversions (e.g. toYear(col) = 2023 -> col >= '2023-01-01' AND col <= '2023-12-31')"},
            {"extract_key_value_pairs_max_pairs_per_row", 0, 0, "Max number of pairs that can be produced by the `extractKeyValuePairs` function. Used as a safeguard against consuming too much memory."},
            {"default_view_definer", "CURRENT_USER", "CURRENT_USER", "Allows to set default `DEFINER` option while creating a view"},
            {"default_materialized_view_sql_security", "DEFINER", "DEFINER", "Allows to set a default value for SQL SECURITY option when creating a materialized view"},
            {"default_normal_view_sql_security", "INVOKER", "INVOKER", "Allows to set default `SQL SECURITY` option while creating a normal view"},
            {"mysql_map_string_to_text_in_show_columns", false, true, "Reduce the configuration effort to connect ClickHouse with BI tools."},
            {"mysql_map_fixed_string_to_text_in_show_columns", false, true, "Reduce the configuration effort to connect ClickHouse with BI tools."},
        });
        addSettingsChanges(settings_changes_history, "24.1",
        {
            {"print_pretty_type_names", false, true, "Better user experience."},
            {"input_format_json_read_bools_as_strings", false, true, "Allow to read bools as strings in JSON formats by default"},
            {"output_format_arrow_use_signed_indexes_for_dictionary", false, true, "Use signed indexes type for Arrow dictionaries by default as it's recommended"},
            {"allow_experimental_variant_type", false, false, "Add new experimental Variant type"},
            {"use_variant_as_common_type", false, false, "Allow to use Variant in if/multiIf if there is no common type"},
            {"output_format_arrow_use_64_bit_indexes_for_dictionary", false, false, "Allow to use 64 bit indexes type in Arrow dictionaries"},
            {"parallel_replicas_mark_segment_size", 128, 128, "Add new setting to control segment size in new parallel replicas coordinator implementation"},
            {"ignore_materialized_views_with_dropped_target_table", false, false, "Add new setting to allow to ignore materialized views with dropped target table"},
            {"output_format_compression_level", 3, 3, "Allow to change compression level in the query output"},
            {"output_format_compression_zstd_window_log", 0, 0, "Allow to change zstd window log in the query output when zstd compression is used"},
            {"enable_zstd_qat_codec", false, false, "Add new ZSTD_QAT codec"},
            {"enable_vertical_final", false, true, "Use vertical final by default"},
            {"output_format_arrow_use_64_bit_indexes_for_dictionary", false, false, "Allow to use 64 bit indexes type in Arrow dictionaries"},
            {"max_rows_in_set_to_optimize_join", 100000, 0, "Disable join optimization as it prevents from read in order optimization"},
            {"output_format_pretty_color", true, "auto", "Setting is changed to allow also for auto value, disabling ANSI escapes if output is not a tty"},
            {"function_visible_width_behavior", 0, 1, "We changed the default behavior of `visibleWidth` to be more precise"},
            {"max_estimated_execution_time", 0, 0, "Separate max_execution_time and max_estimated_execution_time"},
            {"iceberg_engine_ignore_schema_evolution", false, false, "Allow to ignore schema evolution in Iceberg table engine"},
            {"optimize_injective_functions_in_group_by", false, true, "Replace injective functions by it's arguments in GROUP BY section in analyzer"},
            {"update_insert_deduplication_token_in_dependent_materialized_views", false, false, "Allow to update insert deduplication token with table identifier during insert in dependent materialized views"},
            {"azure_max_unexpected_write_error_retries", 4, 4, "The maximum number of retries in case of unexpected errors during Azure blob storage write"},
            {"split_parts_ranges_into_intersecting_and_non_intersecting_final", false, true, "Allow to split parts ranges into intersecting and non intersecting during FINAL optimization"},
            {"split_intersecting_parts_ranges_into_layers_final", true, true, "Allow to split intersecting parts ranges into layers during FINAL optimization"}
        });
        addSettingsChanges(settings_changes_history, "23.12",
        {
            {"allow_suspicious_ttl_expressions", true, false, "It is a new setting, and in previous versions the behavior was equivalent to allowing."},
            {"input_format_parquet_allow_missing_columns", false, true, "Allow missing columns in Parquet files by default"},
            {"input_format_orc_allow_missing_columns", false, true, "Allow missing columns in ORC files by default"},
            {"input_format_arrow_allow_missing_columns", false, true, "Allow missing columns in Arrow files by default"}
        });
        addSettingsChanges(settings_changes_history, "23.11",
        {
            {"parsedatetime_parse_without_leading_zeros", false, true, "Improved compatibility with MySQL DATE_FORMAT/STR_TO_DATE"}
        });
        addSettingsChanges(settings_changes_history, "23.9",
        {
            {"optimize_group_by_constant_keys", false, true, "Optimize group by constant keys by default"},
            {"input_format_json_try_infer_named_tuples_from_objects", false, true, "Try to infer named Tuples from JSON objects by default"},
            {"input_format_json_read_numbers_as_strings", false, true, "Allow to read numbers as strings in JSON formats by default"},
            {"input_format_json_read_arrays_as_strings", false, true, "Allow to read arrays as strings in JSON formats by default"},
            {"input_format_json_infer_incomplete_types_as_strings", false, true, "Allow to infer incomplete types as Strings in JSON formats by default"},
            {"input_format_json_try_infer_numbers_from_strings", true, false, "Don't infer numbers from strings in JSON formats by default to prevent possible parsing errors"},
            {"http_write_exception_in_output_format", false, true, "Output valid JSON/XML on exception in HTTP streaming."}
        });
        addSettingsChanges(settings_changes_history, "23.8",
        {
            {"rewrite_count_distinct_if_with_count_distinct_implementation", false, true, "Rewrite countDistinctIf with count_distinct_implementation configuration"}
        });
        addSettingsChanges(settings_changes_history, "23.7",
        {
            {"function_sleep_max_microseconds_per_block", 0, 3000000, "In previous versions, the maximum sleep time of 3 seconds was applied only for `sleep`, but not for `sleepEachRow` function. In the new version, we introduce this setting. If you set compatibility with the previous versions, we will disable the limit altogether."}
        });
        addSettingsChanges(settings_changes_history, "23.6",
        {
            {"http_send_timeout", 180, 30, "3 minutes seems crazy long. Note that this is timeout for a single network write call, not for the whole upload operation."},
            {"http_receive_timeout", 180, 30, "See http_send_timeout."}
        });
        addSettingsChanges(settings_changes_history, "23.5",
        {
            {"input_format_parquet_preserve_order", true, false, "Allow Parquet reader to reorder rows for better parallelism."},
            {"parallelize_output_from_storages", false, true, "Allow parallelism when executing queries that read from file/url/s3/etc. This may reorder rows."},
            {"use_with_fill_by_sorting_prefix", false, true, "Columns preceding WITH FILL columns in ORDER BY clause form sorting prefix. Rows with different values in sorting prefix are filled independently"},
            {"output_format_parquet_compliant_nested_types", false, true, "Change an internal field name in output Parquet file schema."}
        });
        addSettingsChanges(settings_changes_history, "23.4",
        {
            {"allow_suspicious_indices", true, false, "If true, index can defined with identical expressions"},
            {"allow_nonconst_timezone_arguments", true, false, "Allow non-const timezone arguments in certain time-related functions like toTimeZone(), fromUnixTimestamp*(), snowflakeToDateTime*()."},
            {"connect_timeout_with_failover_ms", 50, 1000, "Increase default connect timeout because of async connect"},
            {"connect_timeout_with_failover_secure_ms", 100, 1000, "Increase default secure connect timeout because of async connect"},
            {"hedged_connection_timeout_ms", 100, 50, "Start new connection in hedged requests after 50 ms instead of 100 to correspond with previous connect timeout"},
            {"formatdatetime_f_prints_single_zero", true, false, "Improved compatibility with MySQL DATE_FORMAT()/STR_TO_DATE()"},
            {"formatdatetime_parsedatetime_m_is_month_name", false, true, "Improved compatibility with MySQL DATE_FORMAT/STR_TO_DATE"}
        });
        addSettingsChanges(settings_changes_history, "23.3",
        {
            {"output_format_parquet_version", "1.0", "2.latest", "Use latest Parquet format version for output format"},
            {"input_format_json_ignore_unknown_keys_in_named_tuple", false, true, "Improve parsing JSON objects as named tuples"},
            {"input_format_native_allow_types_conversion", false, true, "Allow types conversion in Native input forma"},
            {"output_format_arrow_compression_method", "none", "lz4_frame", "Use lz4 compression in Arrow output format by default"},
            {"output_format_parquet_compression_method", "snappy", "lz4", "Use lz4 compression in Parquet output format by default"},
            {"output_format_orc_compression_method", "none", "lz4_frame", "Use lz4 compression in ORC output format by default"},
            {"async_query_sending_for_remote", false, true, "Create connections and send query async across shards"}
        });
        addSettingsChanges(settings_changes_history, "23.2",
        {
            {"output_format_parquet_fixed_string_as_fixed_byte_array", false, true, "Use Parquet FIXED_LENGTH_BYTE_ARRAY type for FixedString by default"},
            {"output_format_arrow_fixed_string_as_fixed_byte_array", false, true, "Use Arrow FIXED_SIZE_BINARY type for FixedString by default"},
            {"query_plan_remove_redundant_distinct", false, true, "Remove redundant Distinct step in query plan"},
            {"optimize_duplicate_order_by_and_distinct", true, false, "Remove duplicate ORDER BY and DISTINCT if it's possible"},
            {"insert_keeper_max_retries", 0, 20, "Enable reconnections to Keeper on INSERT, improve reliability"}
        });
        addSettingsChanges(settings_changes_history, "23.1",
        {
            {"input_format_json_read_objects_as_strings", 0, 1, "Enable reading nested json objects as strings while object type is experimental"},
            {"input_format_json_defaults_for_missing_elements_in_named_tuple", false, true, "Allow missing elements in JSON objects while reading named tuples by default"},
            {"input_format_csv_detect_header", false, true, "Detect header in CSV format by default"},
            {"input_format_tsv_detect_header", false, true, "Detect header in TSV format by default"},
            {"input_format_custom_detect_header", false, true, "Detect header in CustomSeparated format by default"},
            {"query_plan_remove_redundant_sorting", false, true, "Remove redundant sorting in query plan. For example, sorting steps related to ORDER BY clauses in subqueries"}
        });
        addSettingsChanges(settings_changes_history, "22.12",
        {
            {"max_size_to_preallocate_for_aggregation", 10'000'000, 100'000'000, "This optimizes performance"},
            {"query_plan_aggregation_in_order", 0, 1, "Enable some refactoring around query plan"},
            {"format_binary_max_string_size", 0, 1_GiB, "Prevent allocating large amount of memory"}
        });
        addSettingsChanges(settings_changes_history, "22.11",
        {
            {"use_structure_from_insertion_table_in_table_functions", 0, 2, "Improve using structure from insertion table in table functions"}
        });
        addSettingsChanges(settings_changes_history, "22.9",
        {
            {"force_grouping_standard_compatibility", false, true, "Make GROUPING function output the same as in SQL standard and other DBMS"}
        });
        addSettingsChanges(settings_changes_history, "22.7",
        {
            {"cross_to_inner_join_rewrite", 1, 2, "Force rewrite comma join to inner"},
            {"enable_positional_arguments", false, true, "Enable positional arguments feature by default"},
            {"format_csv_allow_single_quotes", true, false, "Most tools don't treat single quote in CSV specially, don't do it by default too"}
        });
        addSettingsChanges(settings_changes_history, "22.6",
        {
            {"output_format_json_named_tuples_as_objects", false, true, "Allow to serialize named tuples as JSON objects in JSON formats by default"},
            {"input_format_skip_unknown_fields", false, true, "Optimize reading subset of columns for some input formats"}
        });
        addSettingsChanges(settings_changes_history, "22.5",
        {
            {"memory_overcommit_ratio_denominator", 0, 1073741824, "Enable memory overcommit feature by default"},
            {"memory_overcommit_ratio_denominator_for_user", 0, 1073741824, "Enable memory overcommit feature by default"}
        });
        addSettingsChanges(settings_changes_history, "22.4",
        {
            {"allow_settings_after_format_in_insert", true, false, "Do not allow SETTINGS after FORMAT for INSERT queries because ClickHouse interpret SETTINGS as some values, which is misleading"}
        });
        addSettingsChanges(settings_changes_history, "22.3",
        {
            {"cast_ipv4_ipv6_default_on_conversion_error", true, false, "Make functions cast(value, 'IPv4') and cast(value, 'IPv6') behave same as toIPv4 and toIPv6 functions"}
        });
        addSettingsChanges(settings_changes_history, "21.12",
        {
            {"stream_like_engine_allow_direct_select", true, false, "Do not allow direct select for Kafka/RabbitMQ/FileLog by default"}
        });
        addSettingsChanges(settings_changes_history, "21.9",
        {
            {"output_format_decimal_trailing_zeros", true, false, "Do not output trailing zeros in text representation of Decimal types by default for better looking output"},
            {"use_hedged_requests", false, true, "Enable Hedged Requests feature by default"}
        });
        addSettingsChanges(settings_changes_history, "21.7",
        {
            {"legacy_column_name_of_tuple_literal", true, false, "Add this setting only for compatibility reasons. It makes sense to set to 'true', while doing rolling update of cluster from version lower than 21.7 to higher"}
        });
        addSettingsChanges(settings_changes_history, "21.5",
        {
            {"async_socket_for_remote", false, true, "Fix all problems and turn on asynchronous reads from socket for remote queries by default again"}
        });
        addSettingsChanges(settings_changes_history, "21.3",
        {
            {"async_socket_for_remote", true, false, "Turn off asynchronous reads from socket for remote queries because of some problems"},
            {"optimize_normalize_count_variants", false, true, "Rewrite aggregate functions that semantically equals to count() as count() by default"},
            {"normalize_function_names", false, true, "Normalize function names to their canonical names, this was needed for projection query routing"}
        });
        addSettingsChanges(settings_changes_history, "21.2",
        {
            {"enable_global_with_statement", false, true, "Propagate WITH statements to UNION queries and all subqueries by default"}
        });
        addSettingsChanges(settings_changes_history, "21.1",
        {
            {"insert_quorum_parallel", false, true, "Use parallel quorum inserts by default. It is significantly more convenient to use than sequential quorum inserts"},
            {"input_format_null_as_default", false, true, "Allow to insert NULL as default for input formats by default"},
            {"optimize_on_insert", false, true, "Enable data optimization on INSERT by default for better user experience"},
            {"use_compact_format_in_distributed_parts_names", false, true, "Use compact format for async INSERT into Distributed tables by default"}
        });
        addSettingsChanges(settings_changes_history, "20.10",
        {
            {"format_regexp_escaping_rule", "Escaped", "Raw", "Use Raw as default escaping rule for Regexp format to male the behaviour more like to what users expect"}
        });
        addSettingsChanges(settings_changes_history, "20.7",
        {
            {"show_table_uuid_in_table_create_query_if_not_nil", true, false, "Stop showing  UID of the table in its CREATE query for Engine=Atomic"}
        });
        addSettingsChanges(settings_changes_history, "20.5",
        {
            {"input_format_with_names_use_header", false, true, "Enable using header with names for formats with WithNames/WithNamesAndTypes suffixes"},
            {"allow_suspicious_codecs", true, false, "Don't allow to specify meaningless compression codecs"}
        });
        addSettingsChanges(settings_changes_history, "20.4",
        {
            {"validate_polygons", false, true, "Throw exception if polygon is invalid in function pointInPolygon by default instead of returning possibly wrong results"}
        });
        addSettingsChanges(settings_changes_history, "19.18",
        {
            {"enable_scalar_subquery_optimization", false, true, "Prevent scalar subqueries from (de)serializing large scalar values and possibly avoid running the same subquery more than once"}
        });
        addSettingsChanges(settings_changes_history, "19.14",
        {
            {"any_join_distinct_right_table_keys", true, false, "Disable ANY RIGHT and ANY FULL JOINs by default to avoid inconsistency"}
        });
        addSettingsChanges(settings_changes_history, "19.12",
        {
            {"input_format_defaults_for_omitted_fields", false, true, "Enable calculation of complex default expressions for omitted fields for some input formats, because it should be the expected behaviour"}
        });
        addSettingsChanges(settings_changes_history, "19.5",
        {
            {"max_partitions_per_insert_block", 0, 100, "Add a limit for the number of partitions in one block"}
        });
        addSettingsChanges(settings_changes_history, "18.12.17",
        {
            {"enable_optimize_predicate_expression", 0, 1, "Optimize predicates to subqueries by default"}
        });
    });
    return settings_changes_history;
}

const VersionToSettingsChangesMap & getMergeTreeSettingsChangesHistory()
{
    static VersionToSettingsChangesMap merge_tree_settings_changes_history;
    static std::once_flag initialized_flag;
    std::call_once(initialized_flag, [&]
    {
        addSettingsChanges(merge_tree_settings_changes_history, "25.12",
        {
            {"alter_column_secondary_index_mode", "compatibility", "rebuild", "Change the behaviour to allow ALTER `column` when they have dependent secondary indices"},
        });
        addSettingsChanges(merge_tree_settings_changes_history, "25.11",
        {
            {"merge_max_dynamic_subcolumns_in_wide_part", "auto", "auto", "Add a new setting to limit number of dynamic subcolumns in Wide part after merge regardless the parameters specified in the data type"},
            {"refresh_statistics_interval", 0, 0, "New setting"},
            {"shared_merge_tree_create_per_replica_metadata_nodes", true, false, "Reduce the amount of metadata in Keeper."},
            {"serialization_info_version", "basic", "with_types", "Change to the newer format allowing custom string serialization"},
            {"string_serialization_version", "single_stream", "with_size_stream", "Change to the newer format with separate sizes"},
            {"escape_variant_subcolumn_filenames", false, true, "Escape special symbols for filenames created for Variant type subcolumns in Wide parts"},
        });
        addSettingsChanges(merge_tree_settings_changes_history, "25.10",
        {
            {"auto_statistics_types", "", "", "New setting"},
            {"exclude_materialize_skip_indexes_on_merge", "", "", "New setting."},
            {"serialization_info_version", "basic", "basic", "New setting"},
            {"string_serialization_version", "single_stream", "single_stream", "New setting"},
            {"replicated_deduplication_window_seconds", 7 * 24 * 60 * 60, 60*60, "decrease default value"},
            {"shared_merge_tree_activate_coordinated_merges_tasks", false, false, "New settings"},
            {"shared_merge_tree_merge_coordinator_factor", 1.1f, 1.1f, "Lower coordinator sleep time after load"},
            {"min_level_for_wide_part", 0, 0, "New setting"},
            {"min_level_for_full_part_storage", 0, 0, "New setting"},
        });
        addSettingsChanges(merge_tree_settings_changes_history, "25.9",
        {
            {"vertical_merge_optimize_lightweight_delete", false, true, "New setting"},
            {"replicated_deduplication_window", 1000, 10000, "increase default value"},
            {"shared_merge_tree_enable_automatic_empty_partitions_cleanup", false, false, "New setting"},
            {"shared_merge_tree_empty_partition_lifetime", 86400, 86400, "New setting"},
            {"shared_merge_tree_outdated_parts_group_size", 2, 2, "New setting"},
            {"shared_merge_tree_use_outdated_parts_compact_format", false, true, "Enable outdated parts v3 by default"},
            {"shared_merge_tree_activate_coordinated_merges_tasks", false, false, "New settings"},
        });
        addSettingsChanges(merge_tree_settings_changes_history, "25.8",
        {
            {"object_serialization_version", "v2", "v2", "Add a setting to control JSON serialization versions"},
            {"object_shared_data_serialization_version", "map", "map", "Add a setting to control JSON serialization versions"},
            {"object_shared_data_serialization_version_for_zero_level_parts", "map", "map", "Add a setting to control JSON serialization versions  for zero level parts"},
            {"object_shared_data_buckets_for_compact_part", 8, 8, "Add a setting to control number of buckets for shared data in JSON serialization in compact parts"},
            {"object_shared_data_buckets_for_wide_part", 32, 32, "Add a setting to control number of buckets for shared data in JSON serialization in wide parts"},
            {"dynamic_serialization_version", "v2", "v2", "Add a setting to control Dynamic serialization versions"},
            {"search_orphaned_parts_disks", "any", "any", "New setting"},
            {"shared_merge_tree_virtual_parts_discovery_batch", 1, 1, "New setting"},
            {"max_digestion_size_per_segment", 256_MiB, 256_MiB, "Obsolete setting"},
            {"shared_merge_tree_update_replica_flags_delay_ms", 30000, 30000, "New setting"},
            {"write_marks_for_substreams_in_compact_parts", false, true, "Enable writing marks for substreams in compact parts by default"},
            {"allow_part_offset_column_in_projections", false, true, "Now projections can use _part_offset column."},
            {"max_uncompressed_bytes_in_patches", 0, 30ULL * 1024 * 1024 * 1024, "New setting"},
            {"shared_merge_tree_activate_coordinated_merges_tasks", false, false, "New settings"},
        });
        addSettingsChanges(merge_tree_settings_changes_history, "25.7",
        {
            /// RELEASE CLOSED
            {"shared_merge_tree_activate_coordinated_merges_tasks", false, false, "New settings"},
            /// RELEASE CLOSED
        });
        addSettingsChanges(merge_tree_settings_changes_history, "25.6",
        {
            /// RELEASE CLOSED
            {"cache_populated_by_fetch_filename_regexp", "", "", "New setting"},
            {"allow_coalescing_columns_in_partition_or_order_key", false, false, "New setting to allow coalescing of partition or sorting key columns."},
            {"shared_merge_tree_activate_coordinated_merges_tasks", false, false, "New settings"},
            /// RELEASE CLOSED
        });
        addSettingsChanges(merge_tree_settings_changes_history, "25.5",
        {
            /// Release closed. Please use 25.6
            {"shared_merge_tree_enable_coordinated_merges", false, false, "New setting"},
            {"shared_merge_tree_merge_coordinator_merges_prepare_count", 100, 100, "New setting"},
            {"shared_merge_tree_merge_coordinator_fetch_fresh_metadata_period_ms", 10000, 10000, "New setting"},
            {"shared_merge_tree_merge_coordinator_max_merge_request_size", 20, 20, "New setting"},
            {"shared_merge_tree_merge_coordinator_election_check_period_ms", 30000, 30000, "New setting"},
            {"shared_merge_tree_merge_coordinator_min_period_ms", 1, 1, "New setting"},
            {"shared_merge_tree_merge_coordinator_max_period_ms", 10000, 10000, "New setting"},
            {"shared_merge_tree_merge_coordinator_factor", 1.1f, 1.1f, "New setting"},
            {"shared_merge_tree_merge_worker_fast_timeout_ms", 100, 100, "New setting"},
            {"shared_merge_tree_merge_worker_regular_timeout_ms", 10000, 10000, "New setting"},
            {"apply_patches_on_merge", true, true, "New setting"},
            {"remove_unused_patch_parts", true, true, "New setting"},
            {"write_marks_for_substreams_in_compact_parts", false, false, "New setting"},
            /// Release closed. Please use 25.6
            {"allow_part_offset_column_in_projections", false, false, "New setting, it protects from creating projections with parent part offset column until it is stabilized."},
        });
        addSettingsChanges(merge_tree_settings_changes_history, "25.4",
        {
            /// Release closed. Please use 25.5
            {"max_postpone_time_for_failed_replicated_fetches_ms", 0, 1ULL * 60 * 1000, "Added new setting to enable postponing fetch tasks in the replication queue."},
            {"max_postpone_time_for_failed_replicated_merges_ms", 0, 1ULL * 60 * 1000, "Added new setting to enable postponing merge tasks in the replication queue."},
            {"max_postpone_time_for_failed_replicated_tasks_ms", 0, 5ULL * 60 * 1000, "Added new setting to enable postponing tasks in the replication queue."},
            {"default_compression_codec", "", "", "New setting"},
            {"refresh_parts_interval", 0, 0, "A new setting"},
            {"max_merge_delayed_streams_for_parallel_write", 40, 40, "New setting"},
            {"allow_summing_columns_in_partition_or_order_key", true, false, "New setting to allow summing of partition or sorting key columns"},
            /// Release closed. Please use 25.5
        });
        addSettingsChanges(merge_tree_settings_changes_history, "25.3",
        {
            /// Release closed. Please use 25.4
            {"shared_merge_tree_enable_keeper_parts_extra_data", false, false, "New setting"},
            {"zero_copy_merge_mutation_min_parts_size_sleep_no_scale_before_lock", 0, 0, "New setting"},
            {"enable_replacing_merge_with_cleanup_for_min_age_to_force_merge", false, false, "New setting to allow automatic cleanup merges for ReplacingMergeTree"},
            /// Release closed. Please use 25.4
        });
        addSettingsChanges(merge_tree_settings_changes_history, "25.2",
        {
            /// Release closed. Please use 25.3
            {"shared_merge_tree_initial_parts_update_backoff_ms", 50, 50, "New setting"},
            {"shared_merge_tree_max_parts_update_backoff_ms", 5000, 5000, "New setting"},
            {"shared_merge_tree_interserver_http_connection_timeout_ms", 100, 100, "New setting"},
            {"columns_and_secondary_indices_sizes_lazy_calculation", true, true, "New setting to calculate columns and indices sizes lazily"},
            {"table_disk", false, false, "New setting"},
            {"allow_reduce_blocking_parts_task", false, true, "Now SMT will remove stale blocking parts from ZooKeeper by default"},
            {"shared_merge_tree_max_suspicious_broken_parts", 0, 0, "Max broken parts for SMT, if more - deny automatic detach"},
            {"shared_merge_tree_max_suspicious_broken_parts_bytes", 0, 0, "Max size of all broken parts for SMT, if more - deny automatic detach"},
            /// Release closed. Please use 25.3
        });
        addSettingsChanges(merge_tree_settings_changes_history, "25.1",
        {
            /// Release closed. Please use 25.2
            {"shared_merge_tree_try_fetch_part_in_memory_data_from_replicas", false, false, "New setting to fetch parts data from other replicas"},
            {"enable_max_bytes_limit_for_min_age_to_force_merge", false, false, "Added new setting to limit max bytes for min_age_to_force_merge."},
            {"enable_max_bytes_limit_for_min_age_to_force_merge", false, false, "New setting"},
            {"add_minmax_index_for_numeric_columns", false, false, "New setting"},
            {"add_minmax_index_for_string_columns", false, false, "New setting"},
            {"materialize_skip_indexes_on_merge", true, true, "New setting"},
            {"merge_max_bytes_to_prewarm_cache", 1ULL * 1024 * 1024 * 1024, 1ULL * 1024 * 1024 * 1024, "Cloud sync"},
            {"merge_total_max_bytes_to_prewarm_cache", 15ULL * 1024 * 1024 * 1024, 15ULL * 1024 * 1024 * 1024, "Cloud sync"},
            {"reduce_blocking_parts_sleep_ms", 5000, 5000, "Cloud sync"},
            {"number_of_partitions_to_consider_for_merge", 10, 10, "Cloud sync"},
            {"shared_merge_tree_enable_outdated_parts_check", true, true, "Cloud sync"},
            {"shared_merge_tree_max_parts_update_leaders_in_total", 6, 6, "Cloud sync"},
            {"shared_merge_tree_max_parts_update_leaders_per_az", 2, 2, "Cloud sync"},
            {"shared_merge_tree_leader_update_period_seconds", 30, 30, "Cloud sync"},
            {"shared_merge_tree_leader_update_period_random_add_seconds", 10, 10, "Cloud sync"},
            {"shared_merge_tree_read_virtual_parts_from_leader", true, true, "Cloud sync"},
            {"shared_merge_tree_interserver_http_timeout_ms", 10000, 10000, "Cloud sync"},
            {"shared_merge_tree_max_replicas_for_parts_deletion", 10, 10, "Cloud sync"},
            {"shared_merge_tree_max_replicas_to_merge_parts_for_each_parts_range", 5, 5, "Cloud sync"},
            {"shared_merge_tree_use_outdated_parts_compact_format", false, false, "Cloud sync"},
            {"shared_merge_tree_memo_ids_remove_timeout_seconds", 1800, 1800, "Cloud sync"},
            {"shared_merge_tree_idle_parts_update_seconds", 3600, 3600, "Cloud sync"},
            {"shared_merge_tree_max_outdated_parts_to_process_at_once", 1000, 1000, "Cloud sync"},
            {"shared_merge_tree_postpone_next_merge_for_locally_merged_parts_rows_threshold", 1000000, 1000000, "Cloud sync"},
            {"shared_merge_tree_postpone_next_merge_for_locally_merged_parts_ms", 0, 0, "Cloud sync"},
            {"shared_merge_tree_range_for_merge_window_size", 10, 10, "Cloud sync"},
            {"shared_merge_tree_use_too_many_parts_count_from_virtual_parts", 0, 0, "Cloud sync"},
            {"shared_merge_tree_create_per_replica_metadata_nodes", true, true, "Cloud sync"},
            {"shared_merge_tree_use_metadata_hints_cache", true, true, "Cloud sync"},
            {"notify_newest_block_number", false, false, "Cloud sync"},
            {"allow_reduce_blocking_parts_task", false, false, "Cloud sync"},
            /// Release closed. Please use 25.2
        });
        addSettingsChanges(merge_tree_settings_changes_history, "24.12",
        {
            /// Release closed. Please use 25.1
            {"enforce_index_structure_match_on_partition_manipulation", true, false, "New setting"},
            {"use_primary_key_cache", false, false, "New setting"},
            {"prewarm_primary_key_cache", false, false, "New setting"},
            {"min_bytes_to_prewarm_caches", 0, 0, "New setting"},
            {"allow_experimental_reverse_key", false, false, "New setting"},
            /// Release closed. Please use 25.1
        });
        addSettingsChanges(merge_tree_settings_changes_history, "24.11",
        {
        });
        addSettingsChanges(merge_tree_settings_changes_history, "24.10",
        {
        });
        addSettingsChanges(merge_tree_settings_changes_history, "24.9",
        {
        });
        addSettingsChanges(merge_tree_settings_changes_history, "24.8",
        {
            {"deduplicate_merge_projection_mode", "ignore", "throw", "Do not allow to create inconsistent projection"}
        });
    });

    return merge_tree_settings_changes_history;
}

}<|MERGE_RESOLUTION|>--- conflicted
+++ resolved
@@ -55,6 +55,7 @@
             {"aggregate_function_input_format", "state", "state", "New setting to control AggregateFunction input format during INSERT operations. Setting Value set to state by default"},
             {"delta_lake_snapshot_start_version", -1, -1, "New setting."},
             {"delta_lake_snapshot_end_version", -1, -1, "New setting."},
+            {"date_time_saturate_on_overflow", false, true, "New setting."},
         });
         addSettingsChanges(settings_changes_history, "25.11",
         {
@@ -85,11 +86,7 @@
             {"database_shared_drop_table_delay_seconds", 8 * 60 * 60, 8 * 60 * 60, "New setting."},
             {"filesystem_cache_allow_background_download", true, true, "New setting to control background downloads in filesystem cache per query."},
             {"show_processlist_include_internal", false, true, "New setting."},
-<<<<<<< HEAD
             {"use_paimon_partition_pruning", false, false, "New setting."},
-            {"date_time_saturate_on_overflow", false, true, "New setting."},
-=======
->>>>>>> 273d2761
         });
         addSettingsChanges(settings_changes_history, "25.10",
         {
