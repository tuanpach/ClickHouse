--- conflicted
+++ resolved
@@ -68,14 +68,11 @@
         /// Note: please check if the key already exists to prevent duplicate entries.
         addSettingsChanges(settings_changes_history, "25.5",
         {
-<<<<<<< HEAD
             {"input_format_parquet_verify_checksums", true, true, "New setting."},
             {"output_format_parquet_write_checksums", false, true, "New setting."},
-=======
             {"geotoh3_lon_lat_input_order", true, false, "A new setting for legacy behaviour to set lon and lat order"},
             {"secondary_indices_enable_bulk_filtering", false, true, "A new algorithm for filtering by data skipping indices"},
             {"implicit_table_at_top_level", "", "", "A new setting, used in clickhouse-local"},
->>>>>>> 361a2255
         });
         addSettingsChanges(settings_changes_history, "25.4",
         {
