#include <Core/SettingsChangesHistory.h>

#include <Core/SettingsEnums.h>

#include <Common/Exception.h>

namespace DB
{

namespace ErrorCodes
{
    extern const int LOGICAL_ERROR;
}

static void addSettingsChanges(
    VersionToSettingsChangesMap & settings_changes_history,
    std::string_view version,
    SettingsChangesHistory::SettingsChanges && changes)
{
    /// Forbid duplicate versions
    auto [_, inserted] = settings_changes_history.emplace(ClickHouseVersion(version), std::move(changes));
    if (!inserted)
        throw Exception{ErrorCodes::LOGICAL_ERROR, "Detected duplicate version '{}'", ClickHouseVersion(version).toString()};
}

const VersionToSettingsChangesMap & getSettingsChangesHistory()
{
    static VersionToSettingsChangesMap settings_changes_history;
    static std::once_flag initialized_flag;
    std::call_once(initialized_flag, [&]
    {
        // clang-format off
        /// History of settings changes that controls some backward incompatible changes
        /// across all ClickHouse versions. It maps ClickHouse version to settings changes that were done
        /// in this version. This history contains both changes to existing settings and newly added settings.
        /// Settings changes is a vector of structs
        ///     {setting_name, previous_value, new_value, reason}.
        /// For newly added setting choose the most appropriate previous_value (for example, if new setting
        /// controls new feature and it's 'true' by default, use 'false' as previous_value).
        /// It's used to implement `compatibility` setting (see https://github.com/ClickHouse/ClickHouse/issues/35972)
        /// Note: please check if the key already exists to prevent duplicate entries.
        addSettingsChanges(settings_changes_history, "25.10",
        {
            {"use_skip_indexes_on_data_read", false, true, "Enabled skip index usage in read phase by default"},
            {"enable_join_runtime_filters", false, false, "New setting"},
            {"join_runtime_bloom_filter_bytes", 512_KiB, 512_KiB, "New setting"},
            {"use_join_disjunctions_push_down", false, false, "New setting."},
            {"join_runtime_bloom_filter_hash_functions", 3, 3, "New setting"},
            {"iceberg_insert_max_rows_in_data_file", 100000, 1000000, "New setting."},
            {"iceberg_insert_max_bytes_in_data_file", 100000000, 100000000, "New setting."},
            {"delta_lake_insert_max_rows_in_data_file", 100000, 1000000, "New setting."},
            {"delta_lake_log_metadata", false, false, "New setting."},
            {"allow_experimental_qbit_type", false, false, "New experimental setting"},
            {"optimize_qbit_distance_function_reads", true, true, "New setting"},
            {"distributed_cache_prefer_bigger_buffer_size", false, false, "New setting."},
            {"s3_slow_all_threads_after_retryable_error", false, false, "Disable the setting by default"},
            {"backup_slow_all_threads_after_retryable_s3_error", false, false, "Disable the setting by default"},
<<<<<<< HEAD
            {"use_skip_indexes_on_disjuncts", false, false, "New setting"},
=======
            {"schema_inference_make_columns_nullable", 1, 3, "Take nullability information from Parquet/ORC/Arrow metadata by default, instead of making everything nullable."},
>>>>>>> 990dfc50
        });
        addSettingsChanges(settings_changes_history, "25.9",
        {
            {"input_format_protobuf_oneof_presence", false, false, "New setting"},
            {"iceberg_delete_data_on_drop", false, false, "New setting"},
            {"use_skip_indexes_on_data_read", false, false, "New setting"},
            {"s3_slow_all_threads_after_retryable_error", false, false, "Added an alias for setting `backup_slow_all_threads_after_retryable_s3_error`"},
            {"iceberg_metadata_log_level", "none", "none", "New setting."},
            {"iceberg_insert_max_rows_in_data_file", 100000, 100000, "New setting."},
            {"iceberg_insert_max_bytes_in_data_file", 100000000, 100000000, "New setting."},
            {"query_plan_optimize_join_order_limit", 1, 1, "New setting"},
            {"query_plan_display_internal_aliases", false, false, "New setting"},
            {"query_plan_max_step_description_length", 1000000000, 500, "New setting"},
            {"allow_experimental_delta_lake_writes", false, false, "New setting."},
            {"query_plan_convert_any_join_to_semi_or_anti_join", true, true, "New setting."},
            {"text_index_use_bloom_filter", true, true, "New setting."},
            {"query_plan_direct_read_from_text_index", true, true, "New setting."},
            {"enable_producing_buckets_out_of_order_in_aggregation", false, true, "New setting"},
            {"jemalloc_enable_profiler", false, false, "New setting"},
            {"jemalloc_collect_profile_samples_in_trace_log", false, false, "New setting"},
            {"delta_lake_insert_max_bytes_in_data_file", 1_GiB, 1_GiB, "New setting."},
            {"delta_lake_insert_max_rows_in_data_file", 100000, 100000, "New setting."},
            {"promql_evaluation_time", Field{"auto"}, Field{"auto"}, "The setting was renamed. The previous name is `evaluation_time`."},
            {"evaluation_time", 0, 0, "Old setting which popped up here being renamed."},
            {"os_threads_nice_value_query", 0, 0, "New setting."},
            {"os_threads_nice_value_materialized_view", 0, 0, "New setting."},
            {"os_thread_priority", 0, 0, "Alias for os_threads_nice_value_query."},
        });
        addSettingsChanges(settings_changes_history, "25.8",
        {
            {"output_format_json_quote_64bit_integers", true, false, "Disable quoting of the 64 bit integers in JSON by default"},
            {"show_data_lake_catalogs_in_system_tables", true, true, "New setting"},
            {"optimize_rewrite_regexp_functions", false, true, "A new setting"},
            {"max_joined_block_size_bytes", 0, 4 * 1024 * 1024, "New setting"},
            {"azure_max_single_part_upload_size", 100 * 1024 * 1024, 32 * 1024 * 1024, "Align with S3"},
            {"azure_max_redirects", 10, 10, "New setting"},
            {"azure_max_get_rps", 0, 0, "New setting"},
            {"azure_max_get_burst", 0, 0, "New setting"},
            {"azure_max_put_rps", 0, 0, "New setting"},
            {"azure_max_put_burst", 0, 0, "New setting"},
            {"azure_use_adaptive_timeouts", true, true, "New setting"},
            {"azure_request_timeout_ms", 30000, 30000, "New setting"},
            {"azure_connect_timeout_ms", 1000, 1000, "New setting"},
            {"azure_sdk_use_native_client", false, true, "New setting"},
            {"analyzer_compatibility_allow_compound_identifiers_in_unflatten_nested", false, true, "New setting."},
            {"distributed_cache_connect_backoff_min_ms", 0, 0, "New setting"},
            {"distributed_cache_connect_backoff_max_ms", 50, 50, "New setting"},
            {"distributed_cache_read_request_max_tries", 20, 10, "Changed setting value"},
            {"distributed_cache_connect_max_tries", 20, 5, "Changed setting value"},
            {"opentelemetry_trace_cpu_scheduling", false, false, "New setting to trace `cpu_slot_preemption` feature."},
            {"output_format_parquet_max_dictionary_size", 1024 * 1024, 1024 * 1024, "New setting"},
            {"input_format_parquet_use_native_reader_v3", false, true, "New setting"},
            {"input_format_parquet_memory_low_watermark", 2ul << 20, 2ul << 20, "New setting"},
            {"input_format_parquet_memory_high_watermark", 4ul << 30, 4ul << 30, "New setting"},
            {"input_format_parquet_page_filter_push_down", true, true, "New setting (no effect when input_format_parquet_use_native_reader_v3 is disabled)"},
            {"input_format_parquet_use_offset_index", true, true, "New setting (no effect when input_format_parquet_use_native_reader_v3 is disabled)"},
            {"output_format_parquet_enum_as_byte_array", false, true, "Enable writing Enum as byte array in Parquet by default"},
            {"json_type_escape_dots_in_keys", false, false, "Add new setting that allows to escape dots in JSON keys during JSON type parsing"},
            {"parallel_replicas_support_projection", false, true, "New setting. Optimization of projections can be applied in parallel replicas. Effective only with enabled parallel_replicas_local_plan and aggregation_in_order is inactive."},
            {"input_format_json_infer_array_of_dynamic_from_array_of_different_types", false, true, "Infer Array(Dynamic) for JSON arrays with different values types by default"},
            {"enable_add_distinct_to_in_subqueries", false, false, "New setting to reduce the size of temporary tables transferred for distributed IN subqueries."},
            {"enable_vector_similarity_index", false, true, "Vector similarity indexes are GA."},
            {"execute_exists_as_scalar_subquery", false, true, "New setting"},
            {"allow_experimental_vector_similarity_index", false, true, "Vector similarity indexes are GA."},
            {"vector_search_with_rescoring", true, false, "New setting."},
            {"delta_lake_enable_expression_visitor_logging", false, false, "New setting"},
            {"write_full_path_in_iceberg_metadata", false, false, "New setting."},
            {"output_format_orc_compression_block_size", 65536, 262144, "New setting"},
            {"allow_database_iceberg", false, false, "Added an alias for setting `allow_experimental_database_iceberg`"},
            {"allow_database_unity_catalog", false, false, "Added an alias for setting `allow_experimental_database_unity_catalog`"},
            {"allow_database_glue_catalog", false, false, "Added an alias for setting `allow_experimental_database_glue_catalog`"},
            {"apply_patch_parts_join_cache_buckets", 8, 8, "New setting"},
            {"delta_lake_throw_on_engine_predicate_error", false, false, "New setting"},
            {"delta_lake_enable_engine_predicate", true, true, "New setting"},
            {"backup_restore_s3_retry_initial_backoff_ms", 25, 25, "New setting"},
            {"backup_restore_s3_retry_max_backoff_ms", 5000, 5000, "New setting"},
            {"backup_restore_s3_retry_jitter_factor", 0.0, 0.1, "New setting"},
            {"vector_search_index_fetch_multiplier", 1.0, 1.0, "Alias for setting 'vector_search_postfilter_multiplier'"},
            {"backup_slow_all_threads_after_retryable_s3_error", false, false, "New setting"},
            {"allow_experimental_ytsaurus_table_engine", false, false, "New setting."},
            {"allow_experimental_ytsaurus_table_function", false, false, "New setting."},
            {"allow_experimental_ytsaurus_dictionary_source", false, false, "New setting."},
            {"per_part_index_stats", false, false, "New setting."},
            {"allow_experimental_iceberg_compaction", 0, 0, "New setting "},
            {"delta_lake_snapshot_version", -1, -1, "New setting"},
            {"use_roaring_bitmap_iceberg_positional_deletes", false, false, "New setting"},
            {"iceberg_metadata_compression_method", "", "", "New setting"},
            {"allow_experimental_correlated_subqueries", false, true, "Mark correlated subqueries support as Beta."},
            {"promql_database", "", "", "New experimental setting"},
            {"promql_table", "", "", "New experimental setting"},
            {"evaluation_time", 0, 0, "New experimental setting"},
            {"output_format_parquet_date_as_uint16", false, false, "Added a compatibility setting for a minor compatibility-breaking change introduced back in 24.12."},
            {"enable_lightweight_update", false, true, "Lightweight updates were moved to Beta. Added an alias for setting 'allow_experimental_lightweight_update'."},
            {"allow_experimental_lightweight_update", false, true, "Lightweight updates were moved to Beta."},
            {"s3_slow_all_threads_after_retryable_error", false, false, "Added an alias for setting `backup_slow_all_threads_after_retryable_s3_error`"},
        });
        addSettingsChanges(settings_changes_history, "25.7",
        {
            /// RELEASE CLOSED
            {"correlated_subqueries_substitute_equivalent_expressions", false, true, "New setting to correlated subquery planning optimization."},
            {"function_date_trunc_return_type_behavior", 0, 0, "Add new setting to preserve old behaviour of dateTrunc function"},
            {"output_format_parquet_geometadata", false, true, "A new setting to allow to write information about geo columns in parquet metadata and encode columns in WKB format."},
            {"cluster_function_process_archive_on_multiple_nodes", false, true, "New setting"},
            {"enable_vector_similarity_index", false, false, "Added an alias for setting `allow_experimental_vector_similarity_index`"},
            {"distributed_plan_max_rows_to_broadcast", 20000, 20000, "New experimental setting."},
            {"output_format_json_map_as_array_of_tuples", false, false, "New setting"},
            {"input_format_json_map_as_array_of_tuples", false, false, "New setting"},
            {"parallel_distributed_insert_select", 0, 2, "Enable parallel distributed insert select by default"},
            {"write_through_distributed_cache_buffer_size", 0, 0, "New cloud setting"},
            {"min_joined_block_size_rows", 0, DEFAULT_BLOCK_SIZE, "New setting."},
            {"table_engine_read_through_distributed_cache", false, false, "New setting"},
            {"distributed_cache_alignment", 0, 0, "Rename of distributed_cache_read_alignment"},
            {"enable_scopes_for_with_statement", true, true, "New setting for backward compatibility with the old analyzer."},
            {"output_format_parquet_enum_as_byte_array", false, false, "Write enum using parquet physical type: BYTE_ARRAY and logical type: ENUM"},
            {"distributed_plan_force_shuffle_aggregation", 0, 0, "New experimental setting"},
            {"allow_experimental_insert_into_iceberg", false, false, "New setting."},
            /// RELEASE CLOSED
        });
        addSettingsChanges(settings_changes_history, "25.6",
        {
            /// RELEASE CLOSED
            {"output_format_native_use_flattened_dynamic_and_json_serialization", false, false, "Add flattened Dynamic/JSON serializations to Native format"},
            {"cast_string_to_date_time_mode", "basic", "basic", "Allow to use different DateTime parsing mode in String to DateTime cast"},
            {"parallel_replicas_connect_timeout_ms", 1000, 300, "Separate connection timeout for parallel replicas queries"},
            {"use_iceberg_partition_pruning", false, true, "Enable Iceberg partition pruning by default."},
            {"distributed_cache_credentials_refresh_period_seconds", 5, 5, "New private setting"},
            {"enable_shared_storage_snapshot_in_query", false, false, "A new setting to share storage snapshot in query"},
            {"merge_tree_storage_snapshot_sleep_ms", 0, 0, "A new setting to debug storage snapshot consistency in query"},
            {"enable_job_stack_trace", false, false, "The setting was disabled by default to avoid performance overhead."},
            {"use_legacy_to_time", true, true, "New setting. Allows for user to use the old function logic for toTime, which works as toTimeWithFixedDate."},
            {"allow_experimental_time_time64_type", false, false, "New settings. Allows to use a new experimental Time and Time64 data types."},
            {"enable_time_time64_type", false, false, "New settings. Allows to use a new experimental Time and Time64 data types."},
            {"optimize_use_projection_filtering", false, true, "New setting"},
            {"input_format_parquet_enable_json_parsing", false, true, "When reading Parquet files, parse JSON columns as ClickHouse JSON Column."},
            {"use_skip_indexes_if_final", 0, 1, "Change in default value of setting"},
            {"use_skip_indexes_if_final_exact_mode", 0, 1, "Change in default value of setting"},
            {"allow_experimental_time_series_aggregate_functions", false, false, "New setting to enable experimental timeSeries* aggregate functions."},
            {"min_outstreams_per_resize_after_split", 0, 24, "New setting."},
            {"count_matches_stop_at_empty_match", true, false, "New setting."},
            {"enable_parallel_blocks_marshalling", "false", "true", "A new setting"},
            {"format_schema_source", "file", "file", "New setting"},
            {"format_schema_message_name", "", "", "New setting"},
            {"enable_scopes_for_with_statement", true, true, "New setting for backward compatibility with the old analyzer."},
            {"backup_slow_all_threads_after_retryable_s3_error", false, false, "New setting"},
            {"s3_slow_all_threads_after_retryable_error", false, false, "Added an alias for setting `backup_slow_all_threads_after_retryable_s3_error`"},
            /// RELEASE CLOSED
        });
        addSettingsChanges(settings_changes_history, "25.5",
        {
            /// Release closed. Please use 25.6
            {"geotoh3_argument_order", "lon_lat", "lat_lon", "A new setting for legacy behaviour to set lon and lat argument order"},
            {"secondary_indices_enable_bulk_filtering", false, true, "A new algorithm for filtering by data skipping indices"},
            {"implicit_table_at_top_level", "", "", "A new setting, used in clickhouse-local"},
            {"use_skip_indexes_if_final_exact_mode", 0, 0, "This setting was introduced to help FINAL query return correct results with skip indexes"},
            {"parsedatetime_e_requires_space_padding", true, false, "Improved compatibility with MySQL DATE_FORMAT/STR_TO_DATE"},
            {"formatdatetime_e_with_space_padding", true, false, "Improved compatibility with MySQL DATE_FORMAT/STR_TO_DATE"},
            {"input_format_max_block_size_bytes", 0, 0, "New setting to limit bytes size if blocks created by input format"},
            {"parallel_replicas_insert_select_local_pipeline", false, true, "Use local pipeline during distributed INSERT SELECT with parallel replicas. Currently disabled due to performance issues"},
            {"page_cache_block_size", 1048576, 1048576, "Made this setting adjustable on a per-query level."},
            {"page_cache_lookahead_blocks", 16, 16, "Made this setting adjustable on a per-query level."},
            {"output_format_pretty_glue_chunks", "0", "auto", "A new setting to make Pretty formats prettier."},
            {"distributed_cache_read_only_from_current_az", true, true, "New setting"},
            {"parallel_hash_join_threshold", 0, 100'000, "New setting"},
            {"max_limit_for_ann_queries", 1'000, 0, "Obsolete setting"},
            {"max_limit_for_vector_search_queries", 1'000, 1'000, "New setting"},
            {"min_os_cpu_wait_time_ratio_to_throw", 0, 0, "Setting values were changed and backported to 25.4"},
            {"max_os_cpu_wait_time_ratio_to_throw", 0, 0, "Setting values were changed and backported to 25.4"},
            {"make_distributed_plan", 0, 0, "New experimental setting."},
            {"distributed_plan_execute_locally", 0, 0, "New experimental setting."},
            {"distributed_plan_default_shuffle_join_bucket_count", 8, 8, "New experimental setting."},
            {"distributed_plan_default_reader_bucket_count", 8, 8, "New experimental setting."},
            {"distributed_plan_optimize_exchanges", true, true, "New experimental setting."},
            {"distributed_plan_force_exchange_kind", "", "", "New experimental setting."},
            {"update_sequential_consistency", true, true, "A new setting"},
            {"update_parallel_mode", "auto", "auto", "A new setting"},
            {"lightweight_delete_mode", "alter_update", "alter_update", "A new setting"},
            {"alter_update_mode", "heavy", "heavy", "A new setting"},
            {"apply_patch_parts", true, true, "A new setting"},
            {"allow_experimental_lightweight_update", false, false, "A new setting"},
            {"allow_experimental_delta_kernel_rs", false, true, "New setting"},
            {"allow_experimental_database_hms_catalog", false, false, "Allow experimental database engine DataLakeCatalog with catalog_type = 'hive'"},
            {"vector_search_filter_strategy", "auto", "auto", "New setting"},
            {"vector_search_postfilter_multiplier", 1.0, 1.0, "New setting"},
            {"compile_expressions", false, true, "We believe that the LLVM infrastructure behind the JIT compiler is stable enough to enable this setting by default."},
            {"input_format_parquet_bloom_filter_push_down", false, true, "When reading Parquet files, skip whole row groups based on the WHERE/PREWHERE expressions and bloom filter in the Parquet metadata."},
            {"input_format_parquet_allow_geoparquet_parser", false, true, "A new setting to use geo columns in parquet file"},
            {"enable_url_encoding", true, false, "Changed existing setting's default value"},
            {"s3_slow_all_threads_after_network_error", false, true, "New setting"},
            {"enable_scopes_for_with_statement", true, true, "New setting for backward compatibility with the old analyzer."},
            /// Release closed. Please use 25.6
        });
        addSettingsChanges(settings_changes_history, "25.4",
        {
            /// Release closed. Please use 25.5
            {"use_query_condition_cache", false, true, "A new optimization"},
            {"allow_materialized_view_with_bad_select", true, false, "Don't allow creating MVs referencing nonexistent columns or tables"},
            {"query_plan_optimize_lazy_materialization", false, true, "Added new setting to use query plan for lazy materialization optimisation"},
            {"query_plan_max_limit_for_lazy_materialization", 10, 10, "Added new setting to control maximum limit value that allows to use query plan for lazy materialization optimisation. If zero, there is no limit"},
            {"query_plan_convert_join_to_in", false, false, "New setting"},
            {"enable_hdfs_pread", true, true, "New setting."},
            {"low_priority_query_wait_time_ms", 1000, 1000, "New setting."},
            {"allow_experimental_correlated_subqueries", false, false, "Added new setting to allow correlated subqueries execution."},
            {"serialize_query_plan", false, false, "NewSetting"},
            {"allow_experimental_shared_set_join", 0, 1, "A setting for ClickHouse Cloud to enable SharedSet and SharedJoin"},
            {"allow_special_bool_values_inside_variant", true, false, "Don't allow special bool values during Variant type parsing"},
            {"cast_string_to_variant_use_inference", true, true, "New setting to enable/disable types inference during CAST from String to Variant"},
            {"distributed_cache_read_request_max_tries", 20, 20, "New setting"},
            {"query_condition_cache_store_conditions_as_plaintext", false, false, "New setting"},
            {"min_os_cpu_wait_time_ratio_to_throw", 0, 0, "New setting"},
            {"max_os_cpu_wait_time_ratio_to_throw", 0, 0, "New setting"},
            {"query_plan_merge_filter_into_join_condition", false, true, "Added new setting to merge filter into join condition"},
            {"use_local_cache_for_remote_storage", true, false, "Obsolete setting."},
            {"iceberg_timestamp_ms", 0, 0, "New setting."},
            {"iceberg_snapshot_id", 0, 0, "New setting."},
            {"use_iceberg_metadata_files_cache", true, true, "New setting"},
            {"query_plan_join_shard_by_pk_ranges", false, false, "New setting"},
            {"parallel_replicas_insert_select_local_pipeline", false, false, "Use local pipeline during distributed INSERT SELECT with parallel replicas. Currently disabled due to performance issues"},
            {"parallel_hash_join_threshold", 0, 0, "New setting"},
            {"function_date_trunc_return_type_behavior", 1, 0, "Change the result type for dateTrunc function for DateTime64/Date32 arguments to DateTime64/Date32 regardless of time unit to get correct result for negative values"},
            {"enable_scopes_for_with_statement", true, true, "New setting for backward compatibility with the old analyzer."},
            /// Release closed. Please use 25.5
        });
        addSettingsChanges(settings_changes_history, "25.3",
        {
            /// Release closed. Please use 25.4
            {"enable_json_type", false, true, "JSON data type is production-ready"},
            {"enable_dynamic_type", false, true, "Dynamic data type is production-ready"},
            {"enable_variant_type", false, true, "Variant data type is production-ready"},
            {"allow_experimental_json_type", false, true, "JSON data type is production-ready"},
            {"allow_experimental_dynamic_type", false, true, "Dynamic data type is production-ready"},
            {"allow_experimental_variant_type", false, true, "Variant data type is production-ready"},
            {"allow_experimental_database_unity_catalog", false, false, "Allow experimental database engine DataLakeCatalog with catalog_type = 'unity'"},
            {"allow_experimental_database_glue_catalog", false, false, "Allow experimental database engine DataLakeCatalog with catalog_type = 'glue'"},
            {"use_page_cache_with_distributed_cache", false, false, "New setting"},
            {"use_query_condition_cache", false, false, "New setting."},
            {"parallel_replicas_for_cluster_engines", false, true, "New setting."},
            {"parallel_hash_join_threshold", 0, 0, "New setting"},
            /// Release closed. Please use 25.4
        });
        addSettingsChanges(settings_changes_history, "25.2",
        {
            /// Release closed. Please use 25.3
            {"schema_inference_make_json_columns_nullable", false, false, "Allow to infer Nullable(JSON) during schema inference"},
            {"query_plan_use_new_logical_join_step", false, true, "Enable new step"},
            {"postgresql_fault_injection_probability", 0., 0., "New setting"},
            {"apply_settings_from_server", false, true, "Client-side code (e.g. INSERT input parsing and query output formatting) will use the same settings as the server, including settings from server config."},
            {"merge_tree_use_deserialization_prefixes_cache", true, true, "A new setting to control the usage of deserialization prefixes cache in MergeTree"},
            {"merge_tree_use_prefixes_deserialization_thread_pool", true, true, "A new setting controlling the usage of the thread pool for parallel prefixes deserialization in MergeTree"},
            {"optimize_and_compare_chain", false, true, "A new setting"},
            {"enable_adaptive_memory_spill_scheduler", false, false, "New setting. Enable spill memory data into external storage adaptively."},
            {"output_format_parquet_write_bloom_filter", false, true, "Added support for writing Parquet bloom filters."},
            {"output_format_parquet_bloom_filter_bits_per_value", 10.5, 10.5, "New setting."},
            {"output_format_parquet_bloom_filter_flush_threshold_bytes", 128 * 1024 * 1024, 128 * 1024 * 1024, "New setting."},
            {"output_format_pretty_max_rows", 10000, 1000, "It is better for usability - less amount to scroll."},
            {"restore_replicated_merge_tree_to_shared_merge_tree", false, false, "New setting."},
            {"parallel_replicas_only_with_analyzer", true, true, "Parallel replicas is supported only with analyzer enabled"},
            {"s3_allow_multipart_copy", true, true, "New setting."},
        });
        addSettingsChanges(settings_changes_history, "25.1",
        {
            /// Release closed. Please use 25.2
            {"allow_not_comparable_types_in_order_by", true, false, "Don't allow not comparable types in order by by default"},
            {"allow_not_comparable_types_in_comparison_functions", true, false, "Don't allow not comparable types in comparison functions by default"},
            {"output_format_json_pretty_print", false, true, "Print values in a pretty format in JSON output format by default"},
            {"allow_experimental_ts_to_grid_aggregate_function", false, false, "Cloud only"},
            {"formatdatetime_f_prints_scale_number_of_digits", true, false, "New setting."},
            {"distributed_cache_connect_max_tries", 20, 20, "Cloud only"},
            {"query_plan_use_new_logical_join_step", false, false, "New join step, internal change"},
            {"distributed_cache_min_bytes_for_seek", 0, 0, "New private setting."},
            {"use_iceberg_partition_pruning", false, false, "New setting for Iceberg partition pruning."},
            {"max_bytes_ratio_before_external_group_by", 0.0, 0.5, "Enable automatic spilling to disk by default."},
            {"max_bytes_ratio_before_external_sort", 0.0, 0.5, "Enable automatic spilling to disk by default."},
            {"min_external_sort_block_bytes", 0., 100_MiB, "New setting."},
            {"s3queue_migrate_old_metadata_to_buckets", false, false, "New setting."},
            {"distributed_cache_pool_behaviour_on_limit", "allocate_bypassing_pool", "wait", "Cloud only"},
            {"use_hive_partitioning", false, true, "Enabled the setting by default."},
            {"query_plan_try_use_vector_search", false, true, "New setting."},
            {"short_circuit_function_evaluation_for_nulls", false, true, "Allow to execute functions with Nullable arguments only on rows with non-NULL values in all arguments"},
            {"short_circuit_function_evaluation_for_nulls_threshold", 1.0, 1.0, "Ratio threshold of NULL values to execute functions with Nullable arguments only on rows with non-NULL values in all arguments. Applies when setting short_circuit_function_evaluation_for_nulls is enabled."},
            {"output_format_orc_writer_time_zone_name", "GMT", "GMT", "The time zone name for ORC writer, the default ORC writer's time zone is GMT."},
            {"output_format_pretty_highlight_trailing_spaces", false, true, "A new setting."},
            {"allow_experimental_bfloat16_type", false, true, "Add new BFloat16 type"},
            {"allow_push_predicate_ast_for_distributed_subqueries", false, true, "A new setting"},
            {"output_format_pretty_squash_consecutive_ms", 0, 50, "Add new setting"},
            {"output_format_pretty_squash_max_wait_ms", 0, 1000, "Add new setting"},
            {"output_format_pretty_max_column_name_width_cut_to", 0, 24, "A new setting"},
            {"output_format_pretty_max_column_name_width_min_chars_to_cut", 0, 4, "A new setting"},
            {"output_format_pretty_multiline_fields", false, true, "A new setting"},
            {"output_format_pretty_fallback_to_vertical", false, true, "A new setting"},
            {"output_format_pretty_fallback_to_vertical_max_rows_per_chunk", 0, 100, "A new setting"},
            {"output_format_pretty_fallback_to_vertical_min_columns", 0, 5, "A new setting"},
            {"output_format_pretty_fallback_to_vertical_min_table_width", 0, 250, "A new setting"},
            {"merge_table_max_tables_to_look_for_schema_inference", 1, 1000, "A new setting"},
            {"max_autoincrement_series", 1000, 1000, "A new setting"},
            {"validate_enum_literals_in_operators", false, false, "A new setting"},
            {"allow_experimental_kusto_dialect", true, false, "A new setting"},
            {"allow_experimental_prql_dialect", true, false, "A new setting"},
            {"h3togeo_lon_lat_result_order", true, false, "A new setting"},
            {"max_parallel_replicas", 1, 1000, "Use up to 1000 parallel replicas by default."},
            {"allow_general_join_planning", false, true, "Allow more general join planning algorithm when hash join algorithm is enabled."},
            {"optimize_extract_common_expressions", false, true, "Optimize WHERE, PREWHERE, ON, HAVING and QUALIFY expressions by extracting common expressions out from disjunction of conjunctions."},
            /// Release closed. Please use 25.2
        });
        addSettingsChanges(settings_changes_history, "24.12",
        {
            /// Release closed. Please use 25.1
            {"allow_experimental_database_iceberg", false, false, "New setting."},
            {"shared_merge_tree_sync_parts_on_partition_operations", 1, 1, "New setting. By default parts are always synchronized"},
            {"query_plan_join_swap_table", "false", "auto", "New setting. Right table was always chosen before."},
            {"max_size_to_preallocate_for_aggregation", 100'000'000, 1'000'000'000'000, "Enable optimisation for bigger tables."},
            {"max_size_to_preallocate_for_joins", 100'000'000, 1'000'000'000'000, "Enable optimisation for bigger tables."},
            {"max_bytes_ratio_before_external_group_by", 0., 0., "New setting."},
            {"optimize_extract_common_expressions", false, false, "Introduce setting to optimize WHERE, PREWHERE, ON, HAVING and QUALIFY expressions by extracting common expressions out from disjunction of conjunctions."},
            {"max_bytes_ratio_before_external_sort", 0., 0., "New setting."},
            {"use_async_executor_for_materialized_views", false, false, "New setting."},
            {"http_response_headers", "", "", "New setting."},
            {"output_format_parquet_datetime_as_uint32", true, false, "Write DateTime as DateTime64(3) instead of UInt32 (these are the two Parquet types closest to DateTime)."},
            {"output_format_parquet_date_as_uint16", true, false, "Write Date as Date32 instead of plain UInt16 (these are the two Parquet types closest to Date)."},
            {"skip_redundant_aliases_in_udf", false, false, "When enabled, this allows you to use the same user defined function several times for several materialized columns in the same table."},
            {"parallel_replicas_index_analysis_only_on_coordinator", true, true, "Index analysis done only on replica-coordinator and skipped on other replicas. Effective only with enabled parallel_replicas_local_plan"}, // enabling it was moved to 24.10
            {"least_greatest_legacy_null_behavior", true, false, "New setting"},
            {"use_concurrency_control", false, true, "Enable concurrency control by default"},
            {"join_algorithm", "default", "direct,parallel_hash,hash", "'default' was deprecated in favor of explicitly specified join algorithms, also parallel_hash is now preferred over hash"},
            /// Release closed. Please use 25.1
        });
        addSettingsChanges(settings_changes_history, "24.11",
        {
            {"validate_mutation_query", false, true, "New setting to validate mutation queries by default."},
            {"enable_job_stack_trace", false, false, "Enables collecting stack traces from job's scheduling. Disabled by default to avoid performance overhead."},
            {"allow_suspicious_types_in_group_by", true, false, "Don't allow Variant/Dynamic types in GROUP BY by default"},
            {"allow_suspicious_types_in_order_by", true, false, "Don't allow Variant/Dynamic types in ORDER BY by default"},
            {"distributed_cache_discard_connection_if_unread_data", true, true, "New setting"},
            {"filesystem_cache_enable_background_download_for_metadata_files_in_packed_storage", true, true, "New setting"},
            {"filesystem_cache_enable_background_download_during_fetch", true, true, "New setting"},
            {"azure_check_objects_after_upload", false, false, "Check each uploaded object in azure blob storage to be sure that upload was successful"},
            {"backup_restore_keeper_max_retries", 20, 1000, "Should be big enough so the whole operation BACKUP or RESTORE operation won't fail because of a temporary [Zoo]Keeper failure in the middle of it."},
            {"backup_restore_failure_after_host_disconnected_for_seconds", 0, 3600, "New setting."},
            {"backup_restore_keeper_max_retries_while_initializing", 0, 20, "New setting."},
            {"backup_restore_keeper_max_retries_while_handling_error", 0, 20, "New setting."},
            {"backup_restore_finish_timeout_after_error_sec", 0, 180, "New setting."},
            {"query_plan_merge_filters", false, true, "Allow to merge filters in the query plan. This is required to properly support filter-push-down with a new analyzer."},
            {"parallel_replicas_local_plan", false, true, "Use local plan for local replica in a query with parallel replicas"},
            {"merge_tree_use_v1_object_and_dynamic_serialization", true, false, "Add new serialization V2 version for JSON and Dynamic types"},
            {"min_joined_block_size_bytes", 524288, 524288, "New setting."},
            {"allow_experimental_bfloat16_type", false, false, "Add new experimental BFloat16 type"},
            {"filesystem_cache_skip_download_if_exceeds_per_query_cache_write_limit", 1, 1, "Rename of setting skip_download_if_exceeds_query_cache_limit"},
            {"filesystem_cache_prefer_bigger_buffer_size", true, true, "New setting"},
            {"read_in_order_use_virtual_row", false, false, "Use virtual row while reading in order of primary key or its monotonic function fashion. It is useful when searching over multiple parts as only relevant ones are touched."},
            {"s3_skip_empty_files", false, true, "We hope it will provide better UX"},
            {"filesystem_cache_boundary_alignment", 0, 0, "New setting"},
            {"push_external_roles_in_interserver_queries", false, true, "New setting."},
            {"enable_variant_type", false, false, "Add alias to allow_experimental_variant_type"},
            {"enable_dynamic_type", false, false, "Add alias to allow_experimental_dynamic_type"},
            {"enable_json_type", false, false, "Add alias to allow_experimental_json_type"},
        });
        addSettingsChanges(settings_changes_history, "24.10",
        {
            {"query_metric_log_interval", 0, -1, "New setting."},
            {"enforce_strict_identifier_format", false, false, "New setting."},
            {"enable_parsing_to_custom_serialization", false, true, "New setting"},
            {"mongodb_throw_on_unsupported_query", false, true, "New setting."},
            {"enable_parallel_replicas", false, false, "Parallel replicas with read tasks became the Beta tier feature."},
            {"parallel_replicas_mode", "read_tasks", "read_tasks", "This setting was introduced as a part of making parallel replicas feature Beta"},
            {"filesystem_cache_name", "", "", "Filesystem cache name to use for stateless table engines or data lakes"},
            {"restore_replace_external_dictionary_source_to_null", false, false, "New setting."},
            {"show_create_query_identifier_quoting_rule", "when_necessary", "when_necessary", "New setting."},
            {"show_create_query_identifier_quoting_style", "Backticks", "Backticks", "New setting."},
            {"merge_tree_min_read_task_size", 8, 8, "New setting"},
            {"merge_tree_min_rows_for_concurrent_read_for_remote_filesystem", (20 * 8192), 0, "Setting is deprecated"},
            {"merge_tree_min_bytes_for_concurrent_read_for_remote_filesystem", (24 * 10 * 1024 * 1024), 0, "Setting is deprecated"},
            {"implicit_select", false, false, "A new setting."},
            {"output_format_native_write_json_as_string", false, false, "Add new setting to allow write JSON column as single String column in Native format"},
            {"output_format_binary_write_json_as_string", false, false, "Add new setting to write values of JSON type as JSON string in RowBinary output format"},
            {"input_format_binary_read_json_as_string", false, false, "Add new setting to read values of JSON type as JSON string in RowBinary input format"},
            {"min_free_disk_bytes_to_perform_insert", 0, 0, "New setting."},
            {"min_free_disk_ratio_to_perform_insert", 0.0, 0.0, "New setting."},
            {"parallel_replicas_local_plan", false, true, "Use local plan for local replica in a query with parallel replicas"},
            {"enable_named_columns_in_function_tuple", false, false, "Disabled pending usability improvements"},
            {"cloud_mode_database_engine", 1, 1, "A setting for ClickHouse Cloud"},
            {"allow_experimental_shared_set_join", 0, 0, "A setting for ClickHouse Cloud"},
            {"read_through_distributed_cache", 0, 0, "A setting for ClickHouse Cloud"},
            {"write_through_distributed_cache", 0, 0, "A setting for ClickHouse Cloud"},
            {"distributed_cache_throw_on_error", 0, 0, "A setting for ClickHouse Cloud"},
            {"distributed_cache_log_mode", "on_error", "on_error", "A setting for ClickHouse Cloud"},
            {"distributed_cache_fetch_metrics_only_from_current_az", 1, 1, "A setting for ClickHouse Cloud"},
            {"distributed_cache_connect_max_tries", 20, 20, "A setting for ClickHouse Cloud"},
            {"distributed_cache_receive_response_wait_milliseconds", 60000, 60000, "A setting for ClickHouse Cloud"},
            {"distributed_cache_receive_timeout_milliseconds", 10000, 10000, "A setting for ClickHouse Cloud"},
            {"distributed_cache_wait_connection_from_pool_milliseconds", 100, 100, "A setting for ClickHouse Cloud"},
            {"distributed_cache_bypass_connection_pool", 0, 0, "A setting for ClickHouse Cloud"},
            {"distributed_cache_pool_behaviour_on_limit", "allocate_bypassing_pool", "allocate_bypassing_pool", "A setting for ClickHouse Cloud"},
            {"distributed_cache_read_alignment", 0, 0, "A setting for ClickHouse Cloud"},
            {"distributed_cache_max_unacked_inflight_packets", 10, 10, "A setting for ClickHouse Cloud"},
            {"distributed_cache_data_packet_ack_window", 5, 5, "A setting for ClickHouse Cloud"},
            {"input_format_parquet_enable_row_group_prefetch", false, true, "Enable row group prefetching during parquet parsing. Currently, only single-threaded parsing can prefetch."},
            {"input_format_orc_dictionary_as_low_cardinality", false, true, "Treat ORC dictionary encoded columns as LowCardinality columns while reading ORC files"},
            {"allow_experimental_refreshable_materialized_view", false, true, "Not experimental anymore"},
            {"max_parts_to_move", 0, 1000, "New setting"},
            {"hnsw_candidate_list_size_for_search", 64, 256, "New setting. Previously, the value was optionally specified in CREATE INDEX and 64 by default."},
            {"allow_reorder_prewhere_conditions", true, true, "New setting"},
            {"input_format_parquet_bloom_filter_push_down", false, false, "When reading Parquet files, skip whole row groups based on the WHERE/PREWHERE expressions and bloom filter in the Parquet metadata."},
            {"date_time_64_output_format_cut_trailing_zeros_align_to_groups_of_thousands", false, false, "Dynamically trim the trailing zeros of datetime64 values to adjust the output scale to (0, 3, 6), corresponding to 'seconds', 'milliseconds', and 'microseconds'."},
            {"parallel_replicas_index_analysis_only_on_coordinator", false, true, "Index analysis done only on replica-coordinator and skipped on other replicas. Effective only with enabled parallel_replicas_local_plan"},
            {"distributed_cache_discard_connection_if_unread_data", true, true, "New setting"},
            {"azure_check_objects_after_upload", false, false, "Check each uploaded object in azure blob storage to be sure that upload was successful"},
            {"backup_restore_keeper_max_retries", 20, 1000, "Should be big enough so the whole operation BACKUP or RESTORE operation won't fail because of a temporary [Zoo]Keeper failure in the middle of it."},
            {"backup_restore_failure_after_host_disconnected_for_seconds", 0, 3600, "New setting."},
            {"backup_restore_keeper_max_retries_while_initializing", 0, 20, "New setting."},
            {"backup_restore_keeper_max_retries_while_handling_error", 0, 20, "New setting."},
            {"backup_restore_finish_timeout_after_error_sec", 0, 180, "New setting."},
        });
        addSettingsChanges(settings_changes_history, "24.9",
        {
            {"output_format_orc_dictionary_key_size_threshold", 0.0, 0.0, "For a string column in ORC output format, if the number of distinct values is greater than this fraction of the total number of non-null rows, turn off dictionary encoding. Otherwise dictionary encoding is enabled"},
            {"input_format_json_empty_as_default", false, false, "Added new setting to allow to treat empty fields in JSON input as default values."},
            {"input_format_try_infer_variants", false, false, "Try to infer Variant type in text formats when there is more than one possible type for column/array elements"},
            {"join_output_by_rowlist_perkey_rows_threshold", 0, 5, "The lower limit of per-key average rows in the right table to determine whether to output by row list in hash join."},
            {"create_if_not_exists", false, false, "New setting."},
            {"allow_materialized_view_with_bad_select", true, true, "Support (but not enable yet) stricter validation in CREATE MATERIALIZED VIEW"},
            {"parallel_replicas_mark_segment_size", 128, 0, "Value for this setting now determined automatically"},
            {"database_replicated_allow_replicated_engine_arguments", 1, 0, "Don't allow explicit arguments by default"},
            {"database_replicated_allow_explicit_uuid", 1, 0, "Added a new setting to disallow explicitly specifying table UUID"},
            {"parallel_replicas_local_plan", false, false, "Use local plan for local replica in a query with parallel replicas"},
            {"join_to_sort_minimum_perkey_rows", 0, 40, "The lower limit of per-key average rows in the right table to determine whether to rerange the right table by key in left or inner join. This setting ensures that the optimization is not applied for sparse table keys"},
            {"join_to_sort_maximum_table_rows", 0, 10000, "The maximum number of rows in the right table to determine whether to rerange the right table by key in left or inner join"},
            {"allow_experimental_join_right_table_sorting", false, false, "If it is set to true, and the conditions of `join_to_sort_minimum_perkey_rows` and `join_to_sort_maximum_table_rows` are met, rerange the right table by key to improve the performance in left or inner hash join"},
            {"mongodb_throw_on_unsupported_query", false, true, "New setting."},
            {"min_free_disk_bytes_to_perform_insert", 0, 0, "Maintain some free disk space bytes from inserts while still allowing for temporary writing."},
            {"min_free_disk_ratio_to_perform_insert", 0.0, 0.0, "Maintain some free disk space bytes expressed as ratio to total disk space from inserts while still allowing for temporary writing."},
        });
        addSettingsChanges(settings_changes_history, "24.8",
        {
            {"rows_before_aggregation", false, false, "Provide exact value for rows_before_aggregation statistic, represents the number of rows read before aggregation"},
            {"restore_replace_external_table_functions_to_null", false, false, "New setting."},
            {"restore_replace_external_engines_to_null", false, false, "New setting."},
            {"input_format_json_max_depth", 1000000, 1000, "It was unlimited in previous versions, but that was unsafe."},
            {"merge_tree_min_bytes_per_task_for_remote_reading", 4194304, 2097152, "Value is unified with `filesystem_prefetch_min_bytes_for_single_read_task`"},
            {"use_hive_partitioning", false, false, "Allows to use hive partitioning for File, URL, S3, AzureBlobStorage and HDFS engines."},
            {"allow_experimental_kafka_offsets_storage_in_keeper", false, false, "Allow the usage of experimental Kafka storage engine that stores the committed offsets in ClickHouse Keeper"},
            {"allow_archive_path_syntax", true, true, "Added new setting to allow disabling archive path syntax."},
            {"query_cache_tag", "", "", "New setting for labeling query cache settings."},
            {"allow_experimental_time_series_table", false, false, "Added new setting to allow the TimeSeries table engine"},
            {"enable_analyzer", 1, 1, "Added an alias to a setting `allow_experimental_analyzer`."},
            {"optimize_functions_to_subcolumns", false, true, "Enabled settings by default"},
            {"allow_experimental_json_type", false, false, "Add new experimental JSON type"},
            {"use_json_alias_for_old_object_type", true, false, "Use JSON type alias to create new JSON type"},
            {"type_json_skip_duplicated_paths", false, false, "Allow to skip duplicated paths during JSON parsing"},
            {"allow_experimental_vector_similarity_index", false, false, "Added new setting to allow experimental vector similarity indexes"},
            {"input_format_try_infer_datetimes_only_datetime64", true, false, "Allow to infer DateTime instead of DateTime64 in data formats"},
        });
        addSettingsChanges(settings_changes_history, "24.7",
        {
            {"output_format_parquet_write_page_index", false, true, "Add a possibility to write page index into parquet files."},
            {"output_format_binary_encode_types_in_binary_format", false, false, "Added new setting to allow to write type names in binary format in RowBinaryWithNamesAndTypes output format"},
            {"input_format_binary_decode_types_in_binary_format", false, false, "Added new setting to allow to read type names in binary format in RowBinaryWithNamesAndTypes input format"},
            {"output_format_native_encode_types_in_binary_format", false, false, "Added new setting to allow to write type names in binary format in Native output format"},
            {"input_format_native_decode_types_in_binary_format", false, false, "Added new setting to allow to read type names in binary format in Native output format"},
            {"read_in_order_use_buffering", false, true, "Use buffering before merging while reading in order of primary key"},
            {"enable_named_columns_in_function_tuple", false, false, "Generate named tuples in function tuple() when all names are unique and can be treated as unquoted identifiers."},
            {"optimize_trivial_insert_select", true, false, "The optimization does not make sense in many cases."},
            {"dictionary_validate_primary_key_type", false, false, "Validate primary key type for dictionaries. By default id type for simple layouts will be implicitly converted to UInt64."},
            {"collect_hash_table_stats_during_joins", false, true, "New setting."},
            {"max_size_to_preallocate_for_joins", 0, 100'000'000, "New setting."},
            {"input_format_orc_reader_time_zone_name", "GMT", "GMT", "The time zone name for ORC row reader, the default ORC row reader's time zone is GMT."},
            {"database_replicated_allow_heavy_create", true, false, "Long-running DDL queries (CREATE AS SELECT and POPULATE) for Replicated database engine was forbidden"},
            {"query_plan_merge_filters", false, false, "Allow to merge filters in the query plan"},
            {"azure_sdk_max_retries", 10, 10, "Maximum number of retries in azure sdk"},
            {"azure_sdk_retry_initial_backoff_ms", 10, 10, "Minimal backoff between retries in azure sdk"},
            {"azure_sdk_retry_max_backoff_ms", 1000, 1000, "Maximal backoff between retries in azure sdk"},
            {"ignore_on_cluster_for_replicated_named_collections_queries", false, false, "Ignore ON CLUSTER clause for replicated named collections management queries."},
            {"backup_restore_s3_retry_attempts", 1000,1000, "Setting for Aws::Client::RetryStrategy, Aws::Client does retries itself, 0 means no retries. It takes place only for backup/restore."},
            {"postgresql_connection_attempt_timeout", 2, 2, "Allow to control 'connect_timeout' parameter of PostgreSQL connection."},
            {"postgresql_connection_pool_retries", 2, 2, "Allow to control the number of retries in PostgreSQL connection pool."}
        });
        addSettingsChanges(settings_changes_history, "24.6",
        {
            {"materialize_skip_indexes_on_insert", true, true, "Added new setting to allow to disable materialization of skip indexes on insert"},
            {"materialize_statistics_on_insert", true, true, "Added new setting to allow to disable materialization of statistics on insert"},
            {"input_format_parquet_use_native_reader", false, false, "When reading Parquet files, to use native reader instead of arrow reader."},
            {"hdfs_throw_on_zero_files_match", false, false, "Allow to throw an error when ListObjects request cannot match any files in HDFS engine instead of empty query result"},
            {"azure_throw_on_zero_files_match", false, false, "Allow to throw an error when ListObjects request cannot match any files in AzureBlobStorage engine instead of empty query result"},
            {"s3_validate_request_settings", true, true, "Allow to disable S3 request settings validation"},
            {"allow_experimental_full_text_index", false, false, "Enable experimental text index"},
            {"azure_skip_empty_files", false, false, "Allow to skip empty files in azure table engine"},
            {"hdfs_ignore_file_doesnt_exist", false, false, "Allow to return 0 rows when the requested files don't exist instead of throwing an exception in HDFS table engine"},
            {"azure_ignore_file_doesnt_exist", false, false, "Allow to return 0 rows when the requested files don't exist instead of throwing an exception in AzureBlobStorage table engine"},
            {"s3_ignore_file_doesnt_exist", false, false, "Allow to return 0 rows when the requested files don't exist instead of throwing an exception in S3 table engine"},
            {"s3_max_part_number", 10000, 10000, "Maximum part number number for s3 upload part"},
            {"s3_max_single_operation_copy_size", 32 * 1024 * 1024, 32 * 1024 * 1024, "Maximum size for a single copy operation in s3"},
            {"input_format_parquet_max_block_size", 8192, DEFAULT_BLOCK_SIZE, "Increase block size for parquet reader."},
            {"input_format_parquet_prefer_block_bytes", 0, DEFAULT_BLOCK_SIZE * 256, "Average block bytes output by parquet reader."},
            {"enable_blob_storage_log", true, true, "Write information about blob storage operations to system.blob_storage_log table"},
            {"allow_deprecated_snowflake_conversion_functions", true, false, "Disabled deprecated functions snowflakeToDateTime[64] and dateTime[64]ToSnowflake."},
            {"allow_statistic_optimize", false, false, "Old setting which popped up here being renamed."},
            {"allow_experimental_statistic", false, false, "Old setting which popped up here being renamed."},
            {"allow_statistics_optimize", false, false, "The setting was renamed. The previous name is `allow_statistic_optimize`."},
            {"allow_experimental_statistics", false, false, "The setting was renamed. The previous name is `allow_experimental_statistic`."},
            {"enable_vertical_final", false, true, "Enable vertical final by default again after fixing bug"},
            {"parallel_replicas_custom_key_range_lower", 0, 0, "Add settings to control the range filter when using parallel replicas with dynamic shards"},
            {"parallel_replicas_custom_key_range_upper", 0, 0, "Add settings to control the range filter when using parallel replicas with dynamic shards. A value of 0 disables the upper limit"},
            {"output_format_pretty_display_footer_column_names", 0, 1, "Add a setting to display column names in the footer if there are many rows. Threshold value is controlled by output_format_pretty_display_footer_column_names_min_rows."},
            {"output_format_pretty_display_footer_column_names_min_rows", 0, 50, "Add a setting to control the threshold value for setting output_format_pretty_display_footer_column_names_min_rows. Default 50."},
            {"output_format_csv_serialize_tuple_into_separate_columns", true, true, "A new way of how interpret tuples in CSV format was added."},
            {"input_format_csv_deserialize_separate_columns_into_tuple", true, true, "A new way of how interpret tuples in CSV format was added."},
            {"input_format_csv_try_infer_strings_from_quoted_tuples", true, true, "A new way of how interpret tuples in CSV format was added."},
        });
        addSettingsChanges(settings_changes_history, "24.5",
        {
            {"allow_deprecated_error_prone_window_functions", true, false, "Allow usage of deprecated error prone window functions (neighbor, runningAccumulate, runningDifferenceStartingWithFirstValue, runningDifference)"},
            {"allow_experimental_join_condition", false, false, "Support join with inequal conditions which involve columns from both left and right table. e.g. t1.y < t2.y."},
            {"input_format_tsv_crlf_end_of_line", false, false, "Enables reading of CRLF line endings with TSV formats"},
            {"output_format_parquet_use_custom_encoder", false, true, "Enable custom Parquet encoder."},
            {"cross_join_min_rows_to_compress", 0, 10000000, "Minimal count of rows to compress block in CROSS JOIN. Zero value means - disable this threshold. This block is compressed when any of the two thresholds (by rows or by bytes) are reached."},
            {"cross_join_min_bytes_to_compress", 0, 1_GiB, "Minimal size of block to compress in CROSS JOIN. Zero value means - disable this threshold. This block is compressed when any of the two thresholds (by rows or by bytes) are reached."},
            {"http_max_chunk_size", 0, 0, "Internal limitation"},
            {"prefer_external_sort_block_bytes", 0, DEFAULT_BLOCK_SIZE * 256, "Prefer maximum block bytes for external sort, reduce the memory usage during merging."},
            {"input_format_force_null_for_omitted_fields", false, false, "Disable type-defaults for omitted fields when needed"},
            {"cast_string_to_dynamic_use_inference", false, false, "Add setting to allow converting String to Dynamic through parsing"},
            {"allow_experimental_dynamic_type", false, false, "Add new experimental Dynamic type"},
            {"azure_max_blocks_in_multipart_upload", 50000, 50000, "Maximum number of blocks in multipart upload for Azure."},
            {"allow_archive_path_syntax", false, true, "Added new setting to allow disabling archive path syntax."},
        });
        addSettingsChanges(settings_changes_history, "24.4",
        {
            {"input_format_json_throw_on_bad_escape_sequence", true, true, "Allow to save JSON strings with bad escape sequences"},
            {"max_parsing_threads", 0, 0, "Add a separate setting to control number of threads in parallel parsing from files"},
            {"ignore_drop_queries_probability", 0, 0, "Allow to ignore drop queries in server with specified probability for testing purposes"},
            {"lightweight_deletes_sync", 2, 2, "The same as 'mutation_sync', but controls only execution of lightweight deletes"},
            {"query_cache_system_table_handling", "save", "throw", "The query cache no longer caches results of queries against system tables"},
            {"input_format_json_ignore_unnecessary_fields", false, true, "Ignore unnecessary fields and not parse them. Enabling this may not throw exceptions on json strings of invalid format or with duplicated fields"},
            {"input_format_hive_text_allow_variable_number_of_columns", false, true, "Ignore extra columns in Hive Text input (if file has more columns than expected) and treat missing fields in Hive Text input as default values."},
            {"allow_experimental_database_replicated", false, true, "Database engine Replicated is now in Beta stage"},
            {"temporary_data_in_cache_reserve_space_wait_lock_timeout_milliseconds", (10 * 60 * 1000), (10 * 60 * 1000), "Wait time to lock cache for sapce reservation in temporary data in filesystem cache"},
            {"optimize_rewrite_sum_if_to_count_if", false, true, "Only available for the analyzer, where it works correctly"},
            {"azure_allow_parallel_part_upload", "true", "true", "Use multiple threads for azure multipart upload."},
            {"max_recursive_cte_evaluation_depth", DBMS_RECURSIVE_CTE_MAX_EVALUATION_DEPTH, DBMS_RECURSIVE_CTE_MAX_EVALUATION_DEPTH, "Maximum limit on recursive CTE evaluation depth"},
            {"query_plan_convert_outer_join_to_inner_join", false, true, "Allow to convert OUTER JOIN to INNER JOIN if filter after JOIN always filters default values"},
        });
        addSettingsChanges(settings_changes_history, "24.3",
        {
            {"s3_connect_timeout_ms", 1000, 1000, "Introduce new dedicated setting for s3 connection timeout"},
            {"allow_experimental_shared_merge_tree", false, true, "The setting is obsolete"},
            {"use_page_cache_for_disks_without_file_cache", false, false, "Added userspace page cache"},
            {"read_from_page_cache_if_exists_otherwise_bypass_cache", false, false, "Added userspace page cache"},
            {"page_cache_inject_eviction", false, false, "Added userspace page cache"},
            {"default_table_engine", "None", "MergeTree", "Set default table engine to MergeTree for better usability"},
            {"input_format_json_use_string_type_for_ambiguous_paths_in_named_tuples_inference_from_objects", false, false, "Allow to use String type for ambiguous paths during named tuple inference from JSON objects"},
            {"traverse_shadow_remote_data_paths", false, false, "Traverse shadow directory when query system.remote_data_paths."},
            {"throw_if_deduplication_in_dependent_materialized_views_enabled_with_async_insert", false, true, "Deduplication in dependent materialized view cannot work together with async inserts."},
            {"parallel_replicas_allow_in_with_subquery", false, true, "If true, subquery for IN will be executed on every follower replica"},
            {"log_processors_profiles", false, true, "Enable by default"},
            {"function_locate_has_mysql_compatible_argument_order", false, true, "Increase compatibility with MySQL's locate function."},
            {"allow_suspicious_primary_key", true, false, "Forbid suspicious PRIMARY KEY/ORDER BY for MergeTree (i.e. SimpleAggregateFunction)"},
            {"filesystem_cache_reserve_space_wait_lock_timeout_milliseconds", 1000, 1000, "Wait time to lock cache for sapce reservation in filesystem cache"},
            {"max_parser_backtracks", 0, 1000000, "Limiting the complexity of parsing"},
            {"analyzer_compatibility_join_using_top_level_identifier", false, false, "Force to resolve identifier in JOIN USING from projection"},
            {"distributed_insert_skip_read_only_replicas", false, false, "If true, INSERT into Distributed will skip read-only replicas"},
            {"keeper_max_retries", 10, 10, "Max retries for general keeper operations"},
            {"keeper_retry_initial_backoff_ms", 100, 100, "Initial backoff timeout for general keeper operations"},
            {"keeper_retry_max_backoff_ms", 5000, 5000, "Max backoff timeout for general keeper operations"},
            {"s3queue_allow_experimental_sharded_mode", false, false, "Enable experimental sharded mode of S3Queue table engine. It is experimental because it will be rewritten"},
            {"allow_experimental_analyzer", false, true, "Enable analyzer and planner by default."},
            {"merge_tree_read_split_ranges_into_intersecting_and_non_intersecting_injection_probability", 0.0, 0.0, "For testing of `PartsSplitter` - split read ranges into intersecting and non intersecting every time you read from MergeTree with the specified probability."},
            {"allow_get_client_http_header", false, false, "Introduced a new function."},
            {"output_format_pretty_row_numbers", false, true, "It is better for usability."},
            {"output_format_pretty_max_value_width_apply_for_single_value", true, false, "Single values in Pretty formats won't be cut."},
            {"output_format_parquet_string_as_string", false, true, "ClickHouse allows arbitrary binary data in the String data type, which is typically UTF-8. Parquet/ORC/Arrow Strings only support UTF-8. That's why you can choose which Arrow's data type to use for the ClickHouse String data type - String or Binary. While Binary would be more correct and compatible, using String by default will correspond to user expectations in most cases."},
            {"output_format_orc_string_as_string", false, true, "ClickHouse allows arbitrary binary data in the String data type, which is typically UTF-8. Parquet/ORC/Arrow Strings only support UTF-8. That's why you can choose which Arrow's data type to use for the ClickHouse String data type - String or Binary. While Binary would be more correct and compatible, using String by default will correspond to user expectations in most cases."},
            {"output_format_arrow_string_as_string", false, true, "ClickHouse allows arbitrary binary data in the String data type, which is typically UTF-8. Parquet/ORC/Arrow Strings only support UTF-8. That's why you can choose which Arrow's data type to use for the ClickHouse String data type - String or Binary. While Binary would be more correct and compatible, using String by default will correspond to user expectations in most cases."},
            {"output_format_parquet_compression_method", "lz4", "zstd", "Parquet/ORC/Arrow support many compression methods, including lz4 and zstd. ClickHouse supports each and every compression method. Some inferior tools, such as 'duckdb', lack support for the faster `lz4` compression method, that's why we set zstd by default."},
            {"output_format_orc_compression_method", "lz4", "zstd", "Parquet/ORC/Arrow support many compression methods, including lz4 and zstd. ClickHouse supports each and every compression method. Some inferior tools, such as 'duckdb', lack support for the faster `lz4` compression method, that's why we set zstd by default."},
            {"output_format_pretty_highlight_digit_groups", false, true, "If enabled and if output is a terminal, highlight every digit corresponding to the number of thousands, millions, etc. with underline."},
            {"geo_distance_returns_float64_on_float64_arguments", false, true, "Increase the default precision."},
            {"azure_max_inflight_parts_for_one_file", 20, 20, "The maximum number of a concurrent loaded parts in multipart upload request. 0 means unlimited."},
            {"azure_strict_upload_part_size", 0, 0, "The exact size of part to upload during multipart upload to Azure blob storage."},
            {"azure_min_upload_part_size", 16*1024*1024, 16*1024*1024, "The minimum size of part to upload during multipart upload to Azure blob storage."},
            {"azure_max_upload_part_size", 5ull*1024*1024*1024, 5ull*1024*1024*1024, "The maximum size of part to upload during multipart upload to Azure blob storage."},
            {"azure_upload_part_size_multiply_factor", 2, 2, "Multiply azure_min_upload_part_size by this factor each time azure_multiply_parts_count_threshold parts were uploaded from a single write to Azure blob storage."},
            {"azure_upload_part_size_multiply_parts_count_threshold", 500, 500, "Each time this number of parts was uploaded to Azure blob storage, azure_min_upload_part_size is multiplied by azure_upload_part_size_multiply_factor."},
            {"output_format_csv_serialize_tuple_into_separate_columns", true, true, "A new way of how interpret tuples in CSV format was added."},
            {"input_format_csv_deserialize_separate_columns_into_tuple", true, true, "A new way of how interpret tuples in CSV format was added."},
            {"input_format_csv_try_infer_strings_from_quoted_tuples", true, true, "A new way of how interpret tuples in CSV format was added."},
        });
        addSettingsChanges(settings_changes_history, "24.2",
        {
            {"allow_suspicious_variant_types", true, false, "Don't allow creating Variant type with suspicious variants by default"},
            {"validate_experimental_and_suspicious_types_inside_nested_types", false, true, "Validate usage of experimental and suspicious types inside nested types"},
            {"output_format_values_escape_quote_with_quote", false, false, "If true escape ' with '', otherwise quoted with \\'"},
            {"output_format_pretty_single_large_number_tip_threshold", 0, 1'000'000, "Print a readable number tip on the right side of the table if the block consists of a single number which exceeds this value (except 0)"},
            {"input_format_try_infer_exponent_floats", true, false, "Don't infer floats in exponential notation by default"},
            {"query_plan_optimize_prewhere", true, true, "Allow to push down filter to PREWHERE expression for supported storages"},
            {"async_insert_max_data_size", 1000000, 10485760, "The previous value appeared to be too small."},
            {"async_insert_poll_timeout_ms", 10, 10, "Timeout in milliseconds for polling data from asynchronous insert queue"},
            {"async_insert_use_adaptive_busy_timeout", false, true, "Use adaptive asynchronous insert timeout"},
            {"async_insert_busy_timeout_min_ms", 50, 50, "The minimum value of the asynchronous insert timeout in milliseconds; it also serves as the initial value, which may be increased later by the adaptive algorithm"},
            {"async_insert_busy_timeout_max_ms", 200, 200, "The minimum value of the asynchronous insert timeout in milliseconds; async_insert_busy_timeout_ms is aliased to async_insert_busy_timeout_max_ms"},
            {"async_insert_busy_timeout_increase_rate", 0.2, 0.2, "The exponential growth rate at which the adaptive asynchronous insert timeout increases"},
            {"async_insert_busy_timeout_decrease_rate", 0.2, 0.2, "The exponential growth rate at which the adaptive asynchronous insert timeout decreases"},
            {"format_template_row_format", "", "", "Template row format string can be set directly in query"},
            {"format_template_resultset_format", "", "", "Template result set format string can be set in query"},
            {"split_parts_ranges_into_intersecting_and_non_intersecting_final", true, true, "Allow to split parts ranges into intersecting and non intersecting during FINAL optimization"},
            {"split_intersecting_parts_ranges_into_layers_final", true, true, "Allow to split intersecting parts ranges into layers during FINAL optimization"},
            {"azure_max_single_part_copy_size", 256*1024*1024, 256*1024*1024, "The maximum size of object to copy using single part copy to Azure blob storage."},
            {"min_external_table_block_size_rows", DEFAULT_INSERT_BLOCK_SIZE, DEFAULT_INSERT_BLOCK_SIZE, "Squash blocks passed to external table to specified size in rows, if blocks are not big enough"},
            {"min_external_table_block_size_bytes", DEFAULT_INSERT_BLOCK_SIZE * 256, DEFAULT_INSERT_BLOCK_SIZE * 256, "Squash blocks passed to external table to specified size in bytes, if blocks are not big enough."},
            {"parallel_replicas_prefer_local_join", true, true, "If true, and JOIN can be executed with parallel replicas algorithm, and all storages of right JOIN part are *MergeTree, local JOIN will be used instead of GLOBAL JOIN."},
            {"optimize_time_filter_with_preimage", true, true, "Optimize Date and DateTime predicates by converting functions into equivalent comparisons without conversions (e.g. toYear(col) = 2023 -> col >= '2023-01-01' AND col <= '2023-12-31')"},
            {"extract_key_value_pairs_max_pairs_per_row", 0, 0, "Max number of pairs that can be produced by the `extractKeyValuePairs` function. Used as a safeguard against consuming too much memory."},
            {"default_view_definer", "CURRENT_USER", "CURRENT_USER", "Allows to set default `DEFINER` option while creating a view"},
            {"default_materialized_view_sql_security", "DEFINER", "DEFINER", "Allows to set a default value for SQL SECURITY option when creating a materialized view"},
            {"default_normal_view_sql_security", "INVOKER", "INVOKER", "Allows to set default `SQL SECURITY` option while creating a normal view"},
            {"mysql_map_string_to_text_in_show_columns", false, true, "Reduce the configuration effort to connect ClickHouse with BI tools."},
            {"mysql_map_fixed_string_to_text_in_show_columns", false, true, "Reduce the configuration effort to connect ClickHouse with BI tools."},
        });
        addSettingsChanges(settings_changes_history, "24.1",
        {
            {"print_pretty_type_names", false, true, "Better user experience."},
            {"input_format_json_read_bools_as_strings", false, true, "Allow to read bools as strings in JSON formats by default"},
            {"output_format_arrow_use_signed_indexes_for_dictionary", false, true, "Use signed indexes type for Arrow dictionaries by default as it's recommended"},
            {"allow_experimental_variant_type", false, false, "Add new experimental Variant type"},
            {"use_variant_as_common_type", false, false, "Allow to use Variant in if/multiIf if there is no common type"},
            {"output_format_arrow_use_64_bit_indexes_for_dictionary", false, false, "Allow to use 64 bit indexes type in Arrow dictionaries"},
            {"parallel_replicas_mark_segment_size", 128, 128, "Add new setting to control segment size in new parallel replicas coordinator implementation"},
            {"ignore_materialized_views_with_dropped_target_table", false, false, "Add new setting to allow to ignore materialized views with dropped target table"},
            {"output_format_compression_level", 3, 3, "Allow to change compression level in the query output"},
            {"output_format_compression_zstd_window_log", 0, 0, "Allow to change zstd window log in the query output when zstd compression is used"},
            {"enable_zstd_qat_codec", false, false, "Add new ZSTD_QAT codec"},
            {"enable_vertical_final", false, true, "Use vertical final by default"},
            {"output_format_arrow_use_64_bit_indexes_for_dictionary", false, false, "Allow to use 64 bit indexes type in Arrow dictionaries"},
            {"max_rows_in_set_to_optimize_join", 100000, 0, "Disable join optimization as it prevents from read in order optimization"},
            {"output_format_pretty_color", true, "auto", "Setting is changed to allow also for auto value, disabling ANSI escapes if output is not a tty"},
            {"function_visible_width_behavior", 0, 1, "We changed the default behavior of `visibleWidth` to be more precise"},
            {"max_estimated_execution_time", 0, 0, "Separate max_execution_time and max_estimated_execution_time"},
            {"iceberg_engine_ignore_schema_evolution", false, false, "Allow to ignore schema evolution in Iceberg table engine"},
            {"optimize_injective_functions_in_group_by", false, true, "Replace injective functions by it's arguments in GROUP BY section in analyzer"},
            {"update_insert_deduplication_token_in_dependent_materialized_views", false, false, "Allow to update insert deduplication token with table identifier during insert in dependent materialized views"},
            {"azure_max_unexpected_write_error_retries", 4, 4, "The maximum number of retries in case of unexpected errors during Azure blob storage write"},
            {"split_parts_ranges_into_intersecting_and_non_intersecting_final", false, true, "Allow to split parts ranges into intersecting and non intersecting during FINAL optimization"},
            {"split_intersecting_parts_ranges_into_layers_final", true, true, "Allow to split intersecting parts ranges into layers during FINAL optimization"}
        });
        addSettingsChanges(settings_changes_history, "23.12",
        {
            {"allow_suspicious_ttl_expressions", true, false, "It is a new setting, and in previous versions the behavior was equivalent to allowing."},
            {"input_format_parquet_allow_missing_columns", false, true, "Allow missing columns in Parquet files by default"},
            {"input_format_orc_allow_missing_columns", false, true, "Allow missing columns in ORC files by default"},
            {"input_format_arrow_allow_missing_columns", false, true, "Allow missing columns in Arrow files by default"}
        });
        addSettingsChanges(settings_changes_history, "23.11",
        {
            {"parsedatetime_parse_without_leading_zeros", false, true, "Improved compatibility with MySQL DATE_FORMAT/STR_TO_DATE"}
        });
        addSettingsChanges(settings_changes_history, "23.9",
        {
            {"optimize_group_by_constant_keys", false, true, "Optimize group by constant keys by default"},
            {"input_format_json_try_infer_named_tuples_from_objects", false, true, "Try to infer named Tuples from JSON objects by default"},
            {"input_format_json_read_numbers_as_strings", false, true, "Allow to read numbers as strings in JSON formats by default"},
            {"input_format_json_read_arrays_as_strings", false, true, "Allow to read arrays as strings in JSON formats by default"},
            {"input_format_json_infer_incomplete_types_as_strings", false, true, "Allow to infer incomplete types as Strings in JSON formats by default"},
            {"input_format_json_try_infer_numbers_from_strings", true, false, "Don't infer numbers from strings in JSON formats by default to prevent possible parsing errors"},
            {"http_write_exception_in_output_format", false, true, "Output valid JSON/XML on exception in HTTP streaming."}
        });
        addSettingsChanges(settings_changes_history, "23.8",
        {
            {"rewrite_count_distinct_if_with_count_distinct_implementation", false, true, "Rewrite countDistinctIf with count_distinct_implementation configuration"}
        });
        addSettingsChanges(settings_changes_history, "23.7",
        {
            {"function_sleep_max_microseconds_per_block", 0, 3000000, "In previous versions, the maximum sleep time of 3 seconds was applied only for `sleep`, but not for `sleepEachRow` function. In the new version, we introduce this setting. If you set compatibility with the previous versions, we will disable the limit altogether."}
        });
        addSettingsChanges(settings_changes_history, "23.6",
        {
            {"http_send_timeout", 180, 30, "3 minutes seems crazy long. Note that this is timeout for a single network write call, not for the whole upload operation."},
            {"http_receive_timeout", 180, 30, "See http_send_timeout."}
        });
        addSettingsChanges(settings_changes_history, "23.5",
        {
            {"input_format_parquet_preserve_order", true, false, "Allow Parquet reader to reorder rows for better parallelism."},
            {"parallelize_output_from_storages", false, true, "Allow parallelism when executing queries that read from file/url/s3/etc. This may reorder rows."},
            {"use_with_fill_by_sorting_prefix", false, true, "Columns preceding WITH FILL columns in ORDER BY clause form sorting prefix. Rows with different values in sorting prefix are filled independently"},
            {"output_format_parquet_compliant_nested_types", false, true, "Change an internal field name in output Parquet file schema."}
        });
        addSettingsChanges(settings_changes_history, "23.4",
        {
            {"allow_suspicious_indices", true, false, "If true, index can defined with identical expressions"},
            {"allow_nonconst_timezone_arguments", true, false, "Allow non-const timezone arguments in certain time-related functions like toTimeZone(), fromUnixTimestamp*(), snowflakeToDateTime*()."},
            {"connect_timeout_with_failover_ms", 50, 1000, "Increase default connect timeout because of async connect"},
            {"connect_timeout_with_failover_secure_ms", 100, 1000, "Increase default secure connect timeout because of async connect"},
            {"hedged_connection_timeout_ms", 100, 50, "Start new connection in hedged requests after 50 ms instead of 100 to correspond with previous connect timeout"},
            {"formatdatetime_f_prints_single_zero", true, false, "Improved compatibility with MySQL DATE_FORMAT()/STR_TO_DATE()"},
            {"formatdatetime_parsedatetime_m_is_month_name", false, true, "Improved compatibility with MySQL DATE_FORMAT/STR_TO_DATE"}
        });
        addSettingsChanges(settings_changes_history, "23.3",
        {
            {"output_format_parquet_version", "1.0", "2.latest", "Use latest Parquet format version for output format"},
            {"input_format_json_ignore_unknown_keys_in_named_tuple", false, true, "Improve parsing JSON objects as named tuples"},
            {"input_format_native_allow_types_conversion", false, true, "Allow types conversion in Native input forma"},
            {"output_format_arrow_compression_method", "none", "lz4_frame", "Use lz4 compression in Arrow output format by default"},
            {"output_format_parquet_compression_method", "snappy", "lz4", "Use lz4 compression in Parquet output format by default"},
            {"output_format_orc_compression_method", "none", "lz4_frame", "Use lz4 compression in ORC output format by default"},
            {"async_query_sending_for_remote", false, true, "Create connections and send query async across shards"}
        });
        addSettingsChanges(settings_changes_history, "23.2",
        {
            {"output_format_parquet_fixed_string_as_fixed_byte_array", false, true, "Use Parquet FIXED_LENGTH_BYTE_ARRAY type for FixedString by default"},
            {"output_format_arrow_fixed_string_as_fixed_byte_array", false, true, "Use Arrow FIXED_SIZE_BINARY type for FixedString by default"},
            {"query_plan_remove_redundant_distinct", false, true, "Remove redundant Distinct step in query plan"},
            {"optimize_duplicate_order_by_and_distinct", true, false, "Remove duplicate ORDER BY and DISTINCT if it's possible"},
            {"insert_keeper_max_retries", 0, 20, "Enable reconnections to Keeper on INSERT, improve reliability"}
        });
        addSettingsChanges(settings_changes_history, "23.1",
        {
            {"input_format_json_read_objects_as_strings", 0, 1, "Enable reading nested json objects as strings while object type is experimental"},
            {"input_format_json_defaults_for_missing_elements_in_named_tuple", false, true, "Allow missing elements in JSON objects while reading named tuples by default"},
            {"input_format_csv_detect_header", false, true, "Detect header in CSV format by default"},
            {"input_format_tsv_detect_header", false, true, "Detect header in TSV format by default"},
            {"input_format_custom_detect_header", false, true, "Detect header in CustomSeparated format by default"},
            {"query_plan_remove_redundant_sorting", false, true, "Remove redundant sorting in query plan. For example, sorting steps related to ORDER BY clauses in subqueries"}
        });
        addSettingsChanges(settings_changes_history, "22.12",
        {
            {"max_size_to_preallocate_for_aggregation", 10'000'000, 100'000'000, "This optimizes performance"},
            {"query_plan_aggregation_in_order", 0, 1, "Enable some refactoring around query plan"},
            {"format_binary_max_string_size", 0, 1_GiB, "Prevent allocating large amount of memory"}
        });
        addSettingsChanges(settings_changes_history, "22.11",
        {
            {"use_structure_from_insertion_table_in_table_functions", 0, 2, "Improve using structure from insertion table in table functions"}
        });
        addSettingsChanges(settings_changes_history, "22.9",
        {
            {"force_grouping_standard_compatibility", false, true, "Make GROUPING function output the same as in SQL standard and other DBMS"}
        });
        addSettingsChanges(settings_changes_history, "22.7",
        {
            {"cross_to_inner_join_rewrite", 1, 2, "Force rewrite comma join to inner"},
            {"enable_positional_arguments", false, true, "Enable positional arguments feature by default"},
            {"format_csv_allow_single_quotes", true, false, "Most tools don't treat single quote in CSV specially, don't do it by default too"}
        });
        addSettingsChanges(settings_changes_history, "22.6",
        {
            {"output_format_json_named_tuples_as_objects", false, true, "Allow to serialize named tuples as JSON objects in JSON formats by default"},
            {"input_format_skip_unknown_fields", false, true, "Optimize reading subset of columns for some input formats"}
        });
        addSettingsChanges(settings_changes_history, "22.5",
        {
            {"memory_overcommit_ratio_denominator", 0, 1073741824, "Enable memory overcommit feature by default"},
            {"memory_overcommit_ratio_denominator_for_user", 0, 1073741824, "Enable memory overcommit feature by default"}
        });
        addSettingsChanges(settings_changes_history, "22.4",
        {
            {"allow_settings_after_format_in_insert", true, false, "Do not allow SETTINGS after FORMAT for INSERT queries because ClickHouse interpret SETTINGS as some values, which is misleading"}
        });
        addSettingsChanges(settings_changes_history, "22.3",
        {
            {"cast_ipv4_ipv6_default_on_conversion_error", true, false, "Make functions cast(value, 'IPv4') and cast(value, 'IPv6') behave same as toIPv4 and toIPv6 functions"}
        });
        addSettingsChanges(settings_changes_history, "21.12",
        {
            {"stream_like_engine_allow_direct_select", true, false, "Do not allow direct select for Kafka/RabbitMQ/FileLog by default"}
        });
        addSettingsChanges(settings_changes_history, "21.9",
        {
            {"output_format_decimal_trailing_zeros", true, false, "Do not output trailing zeros in text representation of Decimal types by default for better looking output"},
            {"use_hedged_requests", false, true, "Enable Hedged Requests feature by default"}
        });
        addSettingsChanges(settings_changes_history, "21.7",
        {
            {"legacy_column_name_of_tuple_literal", true, false, "Add this setting only for compatibility reasons. It makes sense to set to 'true', while doing rolling update of cluster from version lower than 21.7 to higher"}
        });
        addSettingsChanges(settings_changes_history, "21.5",
        {
            {"async_socket_for_remote", false, true, "Fix all problems and turn on asynchronous reads from socket for remote queries by default again"}
        });
        addSettingsChanges(settings_changes_history, "21.3",
        {
            {"async_socket_for_remote", true, false, "Turn off asynchronous reads from socket for remote queries because of some problems"},
            {"optimize_normalize_count_variants", false, true, "Rewrite aggregate functions that semantically equals to count() as count() by default"},
            {"normalize_function_names", false, true, "Normalize function names to their canonical names, this was needed for projection query routing"}
        });
        addSettingsChanges(settings_changes_history, "21.2",
        {
            {"enable_global_with_statement", false, true, "Propagate WITH statements to UNION queries and all subqueries by default"}
        });
        addSettingsChanges(settings_changes_history, "21.1",
        {
            {"insert_quorum_parallel", false, true, "Use parallel quorum inserts by default. It is significantly more convenient to use than sequential quorum inserts"},
            {"input_format_null_as_default", false, true, "Allow to insert NULL as default for input formats by default"},
            {"optimize_on_insert", false, true, "Enable data optimization on INSERT by default for better user experience"},
            {"use_compact_format_in_distributed_parts_names", false, true, "Use compact format for async INSERT into Distributed tables by default"}
        });
        addSettingsChanges(settings_changes_history, "20.10",
        {
            {"format_regexp_escaping_rule", "Escaped", "Raw", "Use Raw as default escaping rule for Regexp format to male the behaviour more like to what users expect"}
        });
        addSettingsChanges(settings_changes_history, "20.7",
        {
            {"show_table_uuid_in_table_create_query_if_not_nil", true, false, "Stop showing  UID of the table in its CREATE query for Engine=Atomic"}
        });
        addSettingsChanges(settings_changes_history, "20.5",
        {
            {"input_format_with_names_use_header", false, true, "Enable using header with names for formats with WithNames/WithNamesAndTypes suffixes"},
            {"allow_suspicious_codecs", true, false, "Don't allow to specify meaningless compression codecs"}
        });
        addSettingsChanges(settings_changes_history, "20.4",
        {
            {"validate_polygons", false, true, "Throw exception if polygon is invalid in function pointInPolygon by default instead of returning possibly wrong results"}
        });
        addSettingsChanges(settings_changes_history, "19.18",
        {
            {"enable_scalar_subquery_optimization", false, true, "Prevent scalar subqueries from (de)serializing large scalar values and possibly avoid running the same subquery more than once"}
        });
        addSettingsChanges(settings_changes_history, "19.14",
        {
            {"any_join_distinct_right_table_keys", true, false, "Disable ANY RIGHT and ANY FULL JOINs by default to avoid inconsistency"}
        });
        addSettingsChanges(settings_changes_history, "19.12",
        {
            {"input_format_defaults_for_omitted_fields", false, true, "Enable calculation of complex default expressions for omitted fields for some input formats, because it should be the expected behaviour"}
        });
        addSettingsChanges(settings_changes_history, "19.5",
        {
            {"max_partitions_per_insert_block", 0, 100, "Add a limit for the number of partitions in one block"}
        });
        addSettingsChanges(settings_changes_history, "18.12.17",
        {
            {"enable_optimize_predicate_expression", 0, 1, "Optimize predicates to subqueries by default"}
        });
    });
    return settings_changes_history;
}

const VersionToSettingsChangesMap & getMergeTreeSettingsChangesHistory()
{
    static VersionToSettingsChangesMap merge_tree_settings_changes_history;
    static std::once_flag initialized_flag;
    std::call_once(initialized_flag, [&]
    {
        addSettingsChanges(merge_tree_settings_changes_history, "25.10",
        {

        });
        addSettingsChanges(merge_tree_settings_changes_history, "25.9",
        {
            {"vertical_merge_optimize_lightweight_delete", false, true, "New setting"},
            {"replicated_deduplication_window", 1000, 10000, "increase default value"},
            {"shared_merge_tree_enable_automatic_empty_partitions_cleanup", false, false, "New setting"},
            {"shared_merge_tree_empty_partition_lifetime", 86400, 86400, "New setting"},
            {"shared_merge_tree_outdated_parts_group_size", 2, 2, "New setting"},
            {"shared_merge_tree_use_outdated_parts_compact_format", false, true, "Enable outdated parts v3 by default"},
        });
        addSettingsChanges(merge_tree_settings_changes_history, "25.8",
        {
            {"object_serialization_version", "v2", "v2", "Add a setting to control JSON serialization versions"},
            {"object_shared_data_serialization_version", "map", "map", "Add a setting to control JSON serialization versions"},
            {"object_shared_data_serialization_version_for_zero_level_parts", "map", "map", "Add a setting to control JSON serialization versions  for zero level parts"},
            {"object_shared_data_buckets_for_compact_part", 8, 8, "Add a setting to control number of buckets for shared data in JSON serialization in compact parts"},
            {"object_shared_data_buckets_for_wide_part", 32, 32, "Add a setting to control number of buckets for shared data in JSON serialization in wide parts"},
            {"dynamic_serialization_version", "v2", "v2", "Add a setting to control Dynamic serialization versions"},
            {"search_orphaned_parts_disks", "any", "any", "New setting"},
            {"shared_merge_tree_virtual_parts_discovery_batch", 1, 1, "New setting"},
            {"max_digestion_size_per_segment", 256_MiB, 256_MiB, "Obsolete setting"},
            {"shared_merge_tree_update_replica_flags_delay_ms", 30000, 30000, "New setting"},
            {"write_marks_for_substreams_in_compact_parts", false, true, "Enable writing marks for substreams in compact parts by default"},
            {"allow_part_offset_column_in_projections", false, true, "Now projections can use _part_offset column."},
            {"max_uncompressed_bytes_in_patches", 0, 30ULL * 1024 * 1024 * 1024, "New setting"},
        });
        addSettingsChanges(merge_tree_settings_changes_history, "25.7",
        {
            /// RELEASE CLOSED
        });
        addSettingsChanges(merge_tree_settings_changes_history, "25.6",
        {
            /// RELEASE CLOSED
            {"cache_populated_by_fetch_filename_regexp", "", "", "New setting"},
            {"allow_coalescing_columns_in_partition_or_order_key", false, false, "New setting to allow coalescing of partition or sorting key columns."},
            /// RELEASE CLOSED
        });
        addSettingsChanges(merge_tree_settings_changes_history, "25.5",
        {
            /// Release closed. Please use 25.6
            {"shared_merge_tree_enable_coordinated_merges", false, false, "New setting"},
            {"shared_merge_tree_merge_coordinator_merges_prepare_count", 100, 100, "New setting"},
            {"shared_merge_tree_merge_coordinator_fetch_fresh_metadata_period_ms", 10000, 10000, "New setting"},
            {"shared_merge_tree_merge_coordinator_max_merge_request_size", 20, 20, "New setting"},
            {"shared_merge_tree_merge_coordinator_election_check_period_ms", 30000, 30000, "New setting"},
            {"shared_merge_tree_merge_coordinator_min_period_ms", 1, 1, "New setting"},
            {"shared_merge_tree_merge_coordinator_max_period_ms", 10000, 10000, "New setting"},
            {"shared_merge_tree_merge_coordinator_factor", 2, 2, "New setting"},
            {"shared_merge_tree_merge_worker_fast_timeout_ms", 100, 100, "New setting"},
            {"shared_merge_tree_merge_worker_regular_timeout_ms", 10000, 10000, "New setting"},
            {"apply_patches_on_merge", true, true, "New setting"},
            {"remove_unused_patch_parts", true, true, "New setting"},
            {"write_marks_for_substreams_in_compact_parts", false, false, "New setting"},
            /// Release closed. Please use 25.6
            {"allow_part_offset_column_in_projections", false, false, "New setting, it protects from creating projections with parent part offset column until it is stabilized."},
        });
        addSettingsChanges(merge_tree_settings_changes_history, "25.4",
        {
            /// Release closed. Please use 25.5
            {"max_postpone_time_for_failed_replicated_fetches_ms", 0, 1ULL * 60 * 1000, "Added new setting to enable postponing fetch tasks in the replication queue."},
            {"max_postpone_time_for_failed_replicated_merges_ms", 0, 1ULL * 60 * 1000, "Added new setting to enable postponing merge tasks in the replication queue."},
            {"max_postpone_time_for_failed_replicated_tasks_ms", 0, 5ULL * 60 * 1000, "Added new setting to enable postponing tasks in the replication queue."},
            {"default_compression_codec", "", "", "New setting"},
            {"refresh_parts_interval", 0, 0, "A new setting"},
            {"max_merge_delayed_streams_for_parallel_write", 40, 40, "New setting"},
            {"allow_summing_columns_in_partition_or_order_key", true, false, "New setting to allow summing of partition or sorting key columns"},
            /// Release closed. Please use 25.5
        });
        addSettingsChanges(merge_tree_settings_changes_history, "25.3",
        {
            /// Release closed. Please use 25.4
            {"shared_merge_tree_enable_keeper_parts_extra_data", false, false, "New setting"},
            {"zero_copy_merge_mutation_min_parts_size_sleep_no_scale_before_lock", 0, 0, "New setting"},
            {"enable_replacing_merge_with_cleanup_for_min_age_to_force_merge", false, false, "New setting to allow automatic cleanup merges for ReplacingMergeTree"},
            /// Release closed. Please use 25.4
        });
        addSettingsChanges(merge_tree_settings_changes_history, "25.2",
        {
            /// Release closed. Please use 25.3
            {"shared_merge_tree_initial_parts_update_backoff_ms", 50, 50, "New setting"},
            {"shared_merge_tree_max_parts_update_backoff_ms", 5000, 5000, "New setting"},
            {"shared_merge_tree_interserver_http_connection_timeout_ms", 100, 100, "New setting"},
            {"columns_and_secondary_indices_sizes_lazy_calculation", true, true, "New setting to calculate columns and indices sizes lazily"},
            {"table_disk", false, false, "New setting"},
            {"allow_reduce_blocking_parts_task", false, true, "Now SMT will remove stale blocking parts from ZooKeeper by default"},
            {"shared_merge_tree_max_suspicious_broken_parts", 0, 0, "Max broken parts for SMT, if more - deny automatic detach"},
            {"shared_merge_tree_max_suspicious_broken_parts_bytes", 0, 0, "Max size of all broken parts for SMT, if more - deny automatic detach"},
            /// Release closed. Please use 25.3
        });
        addSettingsChanges(merge_tree_settings_changes_history, "25.1",
        {
            /// Release closed. Please use 25.2
            {"shared_merge_tree_try_fetch_part_in_memory_data_from_replicas", false, false, "New setting to fetch parts data from other replicas"},
            {"enable_max_bytes_limit_for_min_age_to_force_merge", false, false, "Added new setting to limit max bytes for min_age_to_force_merge."},
            {"enable_max_bytes_limit_for_min_age_to_force_merge", false, false, "New setting"},
            {"add_minmax_index_for_numeric_columns", false, false, "New setting"},
            {"add_minmax_index_for_string_columns", false, false, "New setting"},
            {"materialize_skip_indexes_on_merge", true, true, "New setting"},
            {"merge_max_bytes_to_prewarm_cache", 1ULL * 1024 * 1024 * 1024, 1ULL * 1024 * 1024 * 1024, "Cloud sync"},
            {"merge_total_max_bytes_to_prewarm_cache", 15ULL * 1024 * 1024 * 1024, 15ULL * 1024 * 1024 * 1024, "Cloud sync"},
            {"reduce_blocking_parts_sleep_ms", 5000, 5000, "Cloud sync"},
            {"number_of_partitions_to_consider_for_merge", 10, 10, "Cloud sync"},
            {"shared_merge_tree_enable_outdated_parts_check", true, true, "Cloud sync"},
            {"shared_merge_tree_max_parts_update_leaders_in_total", 6, 6, "Cloud sync"},
            {"shared_merge_tree_max_parts_update_leaders_per_az", 2, 2, "Cloud sync"},
            {"shared_merge_tree_leader_update_period_seconds", 30, 30, "Cloud sync"},
            {"shared_merge_tree_leader_update_period_random_add_seconds", 10, 10, "Cloud sync"},
            {"shared_merge_tree_read_virtual_parts_from_leader", true, true, "Cloud sync"},
            {"shared_merge_tree_interserver_http_timeout_ms", 10000, 10000, "Cloud sync"},
            {"shared_merge_tree_max_replicas_for_parts_deletion", 10, 10, "Cloud sync"},
            {"shared_merge_tree_max_replicas_to_merge_parts_for_each_parts_range", 5, 5, "Cloud sync"},
            {"shared_merge_tree_use_outdated_parts_compact_format", false, false, "Cloud sync"},
            {"shared_merge_tree_memo_ids_remove_timeout_seconds", 1800, 1800, "Cloud sync"},
            {"shared_merge_tree_idle_parts_update_seconds", 3600, 3600, "Cloud sync"},
            {"shared_merge_tree_max_outdated_parts_to_process_at_once", 1000, 1000, "Cloud sync"},
            {"shared_merge_tree_postpone_next_merge_for_locally_merged_parts_rows_threshold", 1000000, 1000000, "Cloud sync"},
            {"shared_merge_tree_postpone_next_merge_for_locally_merged_parts_ms", 0, 0, "Cloud sync"},
            {"shared_merge_tree_range_for_merge_window_size", 10, 10, "Cloud sync"},
            {"shared_merge_tree_use_too_many_parts_count_from_virtual_parts", 0, 0, "Cloud sync"},
            {"shared_merge_tree_create_per_replica_metadata_nodes", true, true, "Cloud sync"},
            {"shared_merge_tree_use_metadata_hints_cache", true, true, "Cloud sync"},
            {"notify_newest_block_number", false, false, "Cloud sync"},
            {"allow_reduce_blocking_parts_task", false, false, "Cloud sync"},
            /// Release closed. Please use 25.2
        });
        addSettingsChanges(merge_tree_settings_changes_history, "24.12",
        {
            /// Release closed. Please use 25.1
            {"enforce_index_structure_match_on_partition_manipulation", true, false, "New setting"},
            {"use_primary_key_cache", false, false, "New setting"},
            {"prewarm_primary_key_cache", false, false, "New setting"},
            {"min_bytes_to_prewarm_caches", 0, 0, "New setting"},
            {"allow_experimental_reverse_key", false, false, "New setting"},
            /// Release closed. Please use 25.1
        });
        addSettingsChanges(merge_tree_settings_changes_history, "24.11",
        {
        });
        addSettingsChanges(merge_tree_settings_changes_history, "24.10",
        {
        });
        addSettingsChanges(merge_tree_settings_changes_history, "24.9",
        {
        });
        addSettingsChanges(merge_tree_settings_changes_history, "24.8",
        {
            {"deduplicate_merge_projection_mode", "ignore", "throw", "Do not allow to create inconsistent projection"}
        });
    });

    return merge_tree_settings_changes_history;
}

}<|MERGE_RESOLUTION|>--- conflicted
+++ resolved
@@ -55,11 +55,8 @@
             {"distributed_cache_prefer_bigger_buffer_size", false, false, "New setting."},
             {"s3_slow_all_threads_after_retryable_error", false, false, "Disable the setting by default"},
             {"backup_slow_all_threads_after_retryable_s3_error", false, false, "Disable the setting by default"},
-<<<<<<< HEAD
             {"use_skip_indexes_on_disjuncts", false, false, "New setting"},
-=======
             {"schema_inference_make_columns_nullable", 1, 3, "Take nullability information from Parquet/ORC/Arrow metadata by default, instead of making everything nullable."},
->>>>>>> 990dfc50
         });
         addSettingsChanges(settings_changes_history, "25.9",
         {
