--- conflicted
+++ resolved
@@ -929,9 +929,7 @@
         });
         addSettingsChanges(merge_tree_settings_changes_history, "25.10",
         {
-<<<<<<< HEAD
             {"escape_variant_subcolumn_filenames", false, true, "Escape special symbols for filenames created for Variant type subcolumns in Wide parts"},
-=======
             {"auto_statistics_types", "", "", "New setting"},
             {"exclude_materialize_skip_indexes_on_merge", "", "", "New setting."},
             {"serialization_info_version", "default", "default", "New setting"},
@@ -941,7 +939,6 @@
             {"shared_merge_tree_merge_coordinator_factor", 1.1f, 1.1f, "Lower coordinator sleep time after load"},
             {"min_level_for_wide_part", 0, 0, "New setting"},
             {"min_level_for_full_part_storage", 0, 0, "New setting"},
->>>>>>> b81f7048
         });
         addSettingsChanges(merge_tree_settings_changes_history, "25.9",
         {
