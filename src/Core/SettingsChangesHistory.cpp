#include <Core/SettingsChangesHistory.h>

#include <Core/SettingsEnums.h>

#include <Common/Exception.h>

namespace DB
{

namespace ErrorCodes
{
    extern const int LOGICAL_ERROR;
}

static void addSettingsChanges(
    VersionToSettingsChangesMap & settings_changes_history,
    std::string_view version,
    SettingsChangesHistory::SettingsChanges && changes)
{
    /// Forbid duplicate versions
    auto [_, inserted] = settings_changes_history.emplace(ClickHouseVersion(version), std::move(changes));
    if (!inserted)
        throw Exception{ErrorCodes::LOGICAL_ERROR, "Detected duplicate version '{}'", ClickHouseVersion(version).toString()};
}

const VersionToSettingsChangesMap & getSettingsChangesHistory()
{
    static VersionToSettingsChangesMap settings_changes_history;
    static std::once_flag initialized_flag;
    std::call_once(initialized_flag, [&]
    {
        // clang-format off
        /// History of settings changes that controls some backward incompatible changes
        /// across all ClickHouse versions. It maps ClickHouse version to settings changes that were done
        /// in this version. This history contains both changes to existing settings and newly added settings.
        /// Settings changes is a vector of structs
        ///     {setting_name, previous_value, new_value, reason}.
        /// For newly added setting choose the most appropriate previous_value (for example, if new setting
        /// controls new feature and it's 'true' by default, use 'false' as previous_value).
        /// It's used to implement `compatibility` setting (see https://github.com/ClickHouse/ClickHouse/issues/35972)
        /// Note: please check if the key already exists to prevent duplicate entries.
        addSettingsChanges(settings_changes_history, "25.11",
        {
            {"into_outfile_create_parent_directories", false, false, "New setting"},
            {"correlated_subqueries_default_join_kind", "left", "right", "New setting. Default join kind for decorrelated query plan."},
            {"use_statistics_cache", 0, 0, "New setting"},
            {"max_projection_rows_to_use_projection_index", 1'000'000, 1'000'000, "New setting"},
            {"min_table_rows_to_use_projection_index", 1'000'000, 1'000'000, "New setting"},
            {"use_text_index_dictionary_cache", false, false, "New setting"},
            {"use_text_index_header_cache", false, false, "New setting"},
            {"s3_retry_attempts", 500, 500, "Changed the value of the obsolete setting"},
            {"http_write_exception_in_output_format", true, false, "Changed for consistency across formats"},
            {"optimize_const_name_size", -1, 256, "Replace with scalar and use hash as a name for large constants (size is estimated by name length)"},
            {"enable_lazy_columns_replication", false, true, "Enable lazy columns replication in JOIN and ARRAY JOIN by default"},
<<<<<<< HEAD
            {"allow_experimental_alias_table_engine", false, false, "New setting"},
=======
            {"input_format_parquet_local_time_as_utc", false, true, "Use more appropriate type DateTime64(..., 'UTC') for parquet 'local time without timezone' type."},
            {"input_format_parquet_verify_checksums", true, true, "New setting."},
            {"output_format_parquet_write_checksums", false, true, "New setting."},
>>>>>>> ce750bf1
        });
        addSettingsChanges(settings_changes_history, "25.10",
        {
            {"allow_special_serialization_kinds_in_output_formats", false, false, "Add a setting to allow output of special columns representations like Sparse/Replicated without converting them to full columns"},
            {"enable_lazy_columns_replication", false, false, "Add a setting to enable lazy columns replication in JOIN and ARRAY JOIN"},
            {"correlated_subqueries_default_join_kind", "left", "right", "New setting. Default join kind for decorrelated query plan."},
            {"show_data_lake_catalogs_in_system_tables", true, false, "Disable catalogs in system tables by default"},
            {"optimize_rewrite_like_perfect_affix", false, true, "New setting"},
            {"allow_dynamic_type_in_join_keys", true, false, "Disallow using Dynamic type in JOIN keys by default"},
            {"s3queue_keeper_fault_injection_probability", 0, 0, "New setting."},
            {"enable_join_runtime_filters", false, false, "New setting"},
            {"join_runtime_filter_exact_values_limit", 10000, 10000, "New setting"},
            {"join_runtime_bloom_filter_bytes", 512_KiB, 512_KiB, "New setting"},
            {"join_runtime_bloom_filter_hash_functions", 3, 3, "New setting"},
            {"use_join_disjunctions_push_down", false, false, "New setting."},
            {"joined_block_split_single_row", false, false, "New setting"},
            {"temporary_files_buffer_size", DBMS_DEFAULT_BUFFER_SIZE, DBMS_DEFAULT_BUFFER_SIZE, "New setting"},
            {"rewrite_in_to_join", false, false, "New experimental setting"},
            {"iceberg_insert_max_rows_in_data_file", 100000, 1000000, "Changed default value."},
            {"delta_lake_insert_max_rows_in_data_file", 100000, 1000000, "Changed default value."},
            {"delta_lake_log_metadata", false, false, "New setting."},
            {"distributed_cache_prefer_bigger_buffer_size", false, false, "New setting."},
            {"allow_experimental_qbit_type", false, false, "New experimental setting"},
            {"optimize_qbit_distance_function_reads", true, true, "New setting"},
            {"read_from_distributed_cache_if_exists_otherwise_bypass_cache", false, false, "New setting"},
            {"s3_slow_all_threads_after_retryable_error", false, false, "Disable the setting by default"},
            {"backup_slow_all_threads_after_retryable_s3_error", false, false, "Disable the setting by default"},
            {"enable_http_compression", false, true, "It should be beneficial in general"},
            {"inject_random_order_for_select_without_order_by", false, false, "New setting"},
            {"exclude_materialize_skip_indexes_on_insert", "", "", "New setting."},
            {"optimize_empty_string_comparisons", false, true, "A new setting."},
            {"query_plan_use_logical_join_step", true, true, "Added alias"},
            {"schema_inference_make_columns_nullable", 1, 3, "Take nullability information from Parquet/ORC/Arrow metadata by default, instead of making everything nullable."},
            {"materialized_views_squash_parallel_inserts", false, true, "Added setting to preserve old behavior if needed."},
            {"distributed_cache_connect_timeout_ms", 50, 50, "New setting"},
            {"distributed_cache_receive_timeout_ms", 3000, 3000, "New setting"},
            {"distributed_cache_send_timeout_ms", 3000, 3000, "New setting"},
            {"distributed_cache_tcp_keep_alive_timeout_ms", 2900, 2900, "New setting"},
        });
        addSettingsChanges(settings_changes_history, "25.9",
        {
            {"input_format_protobuf_oneof_presence", false, false, "New setting"},
            {"iceberg_delete_data_on_drop", false, false, "New setting"},
            {"use_skip_indexes_on_data_read", false, false, "New setting"},
            {"s3_slow_all_threads_after_retryable_error", false, false, "Added an alias for setting `backup_slow_all_threads_after_retryable_s3_error`"},
            {"iceberg_metadata_log_level", "none", "none", "New setting."},
            {"iceberg_insert_max_rows_in_data_file", 100000, 100000, "New setting."},
            {"iceberg_insert_max_bytes_in_data_file", 100000000, 100000000, "New setting."},
            {"query_plan_optimize_join_order_limit", 1, 1, "New setting"},
            {"query_plan_display_internal_aliases", false, false, "New setting"},
            {"query_plan_max_step_description_length", 1000000000, 500, "New setting"},
            {"allow_experimental_delta_lake_writes", false, false, "New setting."},
            {"query_plan_convert_any_join_to_semi_or_anti_join", true, true, "New setting."},
            {"text_index_use_bloom_filter", true, true, "New setting."},
            {"query_plan_direct_read_from_text_index", true, true, "New setting."},
            {"enable_producing_buckets_out_of_order_in_aggregation", false, true, "New setting"},
            {"jemalloc_enable_profiler", false, false, "New setting"},
            {"jemalloc_collect_profile_samples_in_trace_log", false, false, "New setting"},
            {"delta_lake_insert_max_bytes_in_data_file", 1_GiB, 1_GiB, "New setting."},
            {"delta_lake_insert_max_rows_in_data_file", 100000, 100000, "New setting."},
            {"promql_evaluation_time", Field{"auto"}, Field{"auto"}, "The setting was renamed. The previous name is `evaluation_time`."},
            {"evaluation_time", 0, 0, "Old setting which popped up here being renamed."},
            {"os_threads_nice_value_query", 0, 0, "New setting."},
            {"os_threads_nice_value_materialized_view", 0, 0, "New setting."},
            {"os_thread_priority", 0, 0, "Alias for os_threads_nice_value_query."},
        });
        addSettingsChanges(settings_changes_history, "25.8",
        {
            {"output_format_json_quote_64bit_integers", true, false, "Disable quoting of the 64 bit integers in JSON by default"},
            {"show_data_lake_catalogs_in_system_tables", true, true, "New setting"},
            {"optimize_rewrite_regexp_functions", false, true, "A new setting"},
            {"max_joined_block_size_bytes", 0, 4 * 1024 * 1024, "New setting"},
            {"azure_max_single_part_upload_size", 100 * 1024 * 1024, 32 * 1024 * 1024, "Align with S3"},
            {"azure_max_redirects", 10, 10, "New setting"},
            {"azure_max_get_rps", 0, 0, "New setting"},
            {"azure_max_get_burst", 0, 0, "New setting"},
            {"azure_max_put_rps", 0, 0, "New setting"},
            {"azure_max_put_burst", 0, 0, "New setting"},
            {"azure_use_adaptive_timeouts", true, true, "New setting"},
            {"azure_request_timeout_ms", 30000, 30000, "New setting"},
            {"azure_connect_timeout_ms", 1000, 1000, "New setting"},
            {"azure_sdk_use_native_client", false, true, "New setting"},
            {"analyzer_compatibility_allow_compound_identifiers_in_unflatten_nested", false, true, "New setting."},
            {"distributed_cache_connect_backoff_min_ms", 0, 0, "New setting"},
            {"distributed_cache_connect_backoff_max_ms", 50, 50, "New setting"},
            {"distributed_cache_read_request_max_tries", 20, 10, "Changed setting value"},
            {"distributed_cache_connect_max_tries", 20, 5, "Changed setting value"},
            {"opentelemetry_trace_cpu_scheduling", false, false, "New setting to trace `cpu_slot_preemption` feature."},
            {"output_format_parquet_max_dictionary_size", 1024 * 1024, 1024 * 1024, "New setting"},
            {"input_format_parquet_use_native_reader_v3", false, true, "New setting"},
            {"input_format_parquet_memory_low_watermark", 2ul << 20, 2ul << 20, "New setting"},
            {"input_format_parquet_memory_high_watermark", 4ul << 30, 4ul << 30, "New setting"},
            {"input_format_parquet_page_filter_push_down", true, true, "New setting (no effect when input_format_parquet_use_native_reader_v3 is disabled)"},
            {"input_format_parquet_use_offset_index", true, true, "New setting (no effect when input_format_parquet_use_native_reader_v3 is disabled)"},
            {"output_format_parquet_enum_as_byte_array", false, true, "Enable writing Enum as byte array in Parquet by default"},
            {"json_type_escape_dots_in_keys", false, false, "Add new setting that allows to escape dots in JSON keys during JSON type parsing"},
            {"parallel_replicas_support_projection", false, true, "New setting. Optimization of projections can be applied in parallel replicas. Effective only with enabled parallel_replicas_local_plan and aggregation_in_order is inactive."},
            {"input_format_json_infer_array_of_dynamic_from_array_of_different_types", false, true, "Infer Array(Dynamic) for JSON arrays with different values types by default"},
            {"enable_add_distinct_to_in_subqueries", false, false, "New setting to reduce the size of temporary tables transferred for distributed IN subqueries."},
            {"enable_vector_similarity_index", false, true, "Vector similarity indexes are GA."},
            {"execute_exists_as_scalar_subquery", false, true, "New setting"},
            {"allow_experimental_vector_similarity_index", false, true, "Vector similarity indexes are GA."},
            {"vector_search_with_rescoring", true, false, "New setting."},
            {"delta_lake_enable_expression_visitor_logging", false, false, "New setting"},
            {"write_full_path_in_iceberg_metadata", false, false, "New setting."},
            {"output_format_orc_compression_block_size", 65536, 262144, "New setting"},
            {"allow_database_iceberg", false, false, "Added an alias for setting `allow_experimental_database_iceberg`"},
            {"allow_database_unity_catalog", false, false, "Added an alias for setting `allow_experimental_database_unity_catalog`"},
            {"allow_database_glue_catalog", false, false, "Added an alias for setting `allow_experimental_database_glue_catalog`"},
            {"apply_patch_parts_join_cache_buckets", 8, 8, "New setting"},
            {"delta_lake_throw_on_engine_predicate_error", false, false, "New setting"},
            {"delta_lake_enable_engine_predicate", true, true, "New setting"},
            {"backup_restore_s3_retry_initial_backoff_ms", 25, 25, "New setting"},
            {"backup_restore_s3_retry_max_backoff_ms", 5000, 5000, "New setting"},
            {"backup_restore_s3_retry_jitter_factor", 0.0, 0.1, "New setting"},
            {"vector_search_index_fetch_multiplier", 1.0, 1.0, "Alias for setting 'vector_search_postfilter_multiplier'"},
            {"backup_slow_all_threads_after_retryable_s3_error", false, false, "New setting"},
            {"allow_experimental_ytsaurus_table_engine", false, false, "New setting."},
            {"allow_experimental_ytsaurus_table_function", false, false, "New setting."},
            {"allow_experimental_ytsaurus_dictionary_source", false, false, "New setting."},
            {"per_part_index_stats", false, false, "New setting."},
            {"allow_experimental_iceberg_compaction", 0, 0, "New setting "},
            {"delta_lake_snapshot_version", -1, -1, "New setting"},
            {"use_roaring_bitmap_iceberg_positional_deletes", false, false, "New setting"},
            {"iceberg_metadata_compression_method", "", "", "New setting"},
            {"allow_experimental_correlated_subqueries", false, true, "Mark correlated subqueries support as Beta."},
            {"promql_database", "", "", "New experimental setting"},
            {"promql_table", "", "", "New experimental setting"},
            {"evaluation_time", 0, 0, "New experimental setting"},
            {"output_format_parquet_date_as_uint16", false, false, "Added a compatibility setting for a minor compatibility-breaking change introduced back in 24.12."},
            {"enable_lightweight_update", false, true, "Lightweight updates were moved to Beta. Added an alias for setting 'allow_experimental_lightweight_update'."},
            {"allow_experimental_lightweight_update", false, true, "Lightweight updates were moved to Beta."},
            {"s3_slow_all_threads_after_retryable_error", false, false, "Added an alias for setting `backup_slow_all_threads_after_retryable_s3_error`"},
        });
        addSettingsChanges(settings_changes_history, "25.7",
        {
            /// RELEASE CLOSED
            {"correlated_subqueries_substitute_equivalent_expressions", false, true, "New setting to correlated subquery planning optimization."},
            {"function_date_trunc_return_type_behavior", 0, 0, "Add new setting to preserve old behaviour of dateTrunc function"},
            {"output_format_parquet_geometadata", false, true, "A new setting to allow to write information about geo columns in parquet metadata and encode columns in WKB format."},
            {"cluster_function_process_archive_on_multiple_nodes", false, true, "New setting"},
            {"enable_vector_similarity_index", false, false, "Added an alias for setting `allow_experimental_vector_similarity_index`"},
            {"distributed_plan_max_rows_to_broadcast", 20000, 20000, "New experimental setting."},
            {"output_format_json_map_as_array_of_tuples", false, false, "New setting"},
            {"input_format_json_map_as_array_of_tuples", false, false, "New setting"},
            {"parallel_distributed_insert_select", 0, 2, "Enable parallel distributed insert select by default"},
            {"write_through_distributed_cache_buffer_size", 0, 0, "New cloud setting"},
            {"min_joined_block_size_rows", 0, DEFAULT_BLOCK_SIZE, "New setting."},
            {"table_engine_read_through_distributed_cache", false, false, "New setting"},
            {"distributed_cache_alignment", 0, 0, "Rename of distributed_cache_read_alignment"},
            {"enable_scopes_for_with_statement", true, true, "New setting for backward compatibility with the old analyzer."},
            {"output_format_parquet_enum_as_byte_array", false, false, "Write enum using parquet physical type: BYTE_ARRAY and logical type: ENUM"},
            {"distributed_plan_force_shuffle_aggregation", 0, 0, "New experimental setting"},
            {"allow_experimental_insert_into_iceberg", false, false, "New setting."},
            /// RELEASE CLOSED
        });
        addSettingsChanges(settings_changes_history, "25.6",
        {
            /// RELEASE CLOSED
            {"output_format_native_use_flattened_dynamic_and_json_serialization", false, false, "Add flattened Dynamic/JSON serializations to Native format"},
            {"cast_string_to_date_time_mode", "basic", "basic", "Allow to use different DateTime parsing mode in String to DateTime cast"},
            {"parallel_replicas_connect_timeout_ms", 1000, 300, "Separate connection timeout for parallel replicas queries"},
            {"use_iceberg_partition_pruning", false, true, "Enable Iceberg partition pruning by default."},
            {"distributed_cache_credentials_refresh_period_seconds", 5, 5, "New private setting"},
            {"enable_shared_storage_snapshot_in_query", false, false, "A new setting to share storage snapshot in query"},
            {"merge_tree_storage_snapshot_sleep_ms", 0, 0, "A new setting to debug storage snapshot consistency in query"},
            {"enable_job_stack_trace", false, false, "The setting was disabled by default to avoid performance overhead."},
            {"use_legacy_to_time", true, true, "New setting. Allows for user to use the old function logic for toTime, which works as toTimeWithFixedDate."},
            {"allow_experimental_time_time64_type", false, false, "New settings. Allows to use a new experimental Time and Time64 data types."},
            {"enable_time_time64_type", false, false, "New settings. Allows to use a new experimental Time and Time64 data types."},
            {"optimize_use_projection_filtering", false, true, "New setting"},
            {"input_format_parquet_enable_json_parsing", false, true, "When reading Parquet files, parse JSON columns as ClickHouse JSON Column."},
            {"use_skip_indexes_if_final", 0, 1, "Change in default value of setting"},
            {"use_skip_indexes_if_final_exact_mode", 0, 1, "Change in default value of setting"},
            {"allow_experimental_time_series_aggregate_functions", false, false, "New setting to enable experimental timeSeries* aggregate functions."},
            {"min_outstreams_per_resize_after_split", 0, 24, "New setting."},
            {"count_matches_stop_at_empty_match", true, false, "New setting."},
            {"enable_parallel_blocks_marshalling", "false", "true", "A new setting"},
            {"format_schema_source", "file", "file", "New setting"},
            {"format_schema_message_name", "", "", "New setting"},
            {"enable_scopes_for_with_statement", true, true, "New setting for backward compatibility with the old analyzer."},
            {"backup_slow_all_threads_after_retryable_s3_error", false, false, "New setting"},
            {"s3_slow_all_threads_after_retryable_error", false, false, "Added an alias for setting `backup_slow_all_threads_after_retryable_s3_error`"},
            {"s3_retry_attempts", 500, 500, "Changed the value of the obsolete setting"},
            /// RELEASE CLOSED
        });
        addSettingsChanges(settings_changes_history, "25.5",
        {
            /// Release closed. Please use 25.6
            {"geotoh3_argument_order", "lon_lat", "lat_lon", "A new setting for legacy behaviour to set lon and lat argument order"},
            {"secondary_indices_enable_bulk_filtering", false, true, "A new algorithm for filtering by data skipping indices"},
            {"implicit_table_at_top_level", "", "", "A new setting, used in clickhouse-local"},
            {"use_skip_indexes_if_final_exact_mode", 0, 0, "This setting was introduced to help FINAL query return correct results with skip indexes"},
            {"parsedatetime_e_requires_space_padding", true, false, "Improved compatibility with MySQL DATE_FORMAT/STR_TO_DATE"},
            {"formatdatetime_e_with_space_padding", true, false, "Improved compatibility with MySQL DATE_FORMAT/STR_TO_DATE"},
            {"input_format_max_block_size_bytes", 0, 0, "New setting to limit bytes size if blocks created by input format"},
            {"parallel_replicas_insert_select_local_pipeline", false, true, "Use local pipeline during distributed INSERT SELECT with parallel replicas. Currently disabled due to performance issues"},
            {"page_cache_block_size", 1048576, 1048576, "Made this setting adjustable on a per-query level."},
            {"page_cache_lookahead_blocks", 16, 16, "Made this setting adjustable on a per-query level."},
            {"output_format_pretty_glue_chunks", "0", "auto", "A new setting to make Pretty formats prettier."},
            {"distributed_cache_read_only_from_current_az", true, true, "New setting"},
            {"parallel_hash_join_threshold", 0, 100'000, "New setting"},
            {"max_limit_for_ann_queries", 1'000, 0, "Obsolete setting"},
            {"max_limit_for_vector_search_queries", 1'000, 1'000, "New setting"},
            {"min_os_cpu_wait_time_ratio_to_throw", 0, 0, "Setting values were changed and backported to 25.4"},
            {"max_os_cpu_wait_time_ratio_to_throw", 0, 0, "Setting values were changed and backported to 25.4"},
            {"make_distributed_plan", 0, 0, "New experimental setting."},
            {"distributed_plan_execute_locally", 0, 0, "New experimental setting."},
            {"distributed_plan_default_shuffle_join_bucket_count", 8, 8, "New experimental setting."},
            {"distributed_plan_default_reader_bucket_count", 8, 8, "New experimental setting."},
            {"distributed_plan_optimize_exchanges", true, true, "New experimental setting."},
            {"distributed_plan_force_exchange_kind", "", "", "New experimental setting."},
            {"update_sequential_consistency", true, true, "A new setting"},
            {"update_parallel_mode", "auto", "auto", "A new setting"},
            {"lightweight_delete_mode", "alter_update", "alter_update", "A new setting"},
            {"alter_update_mode", "heavy", "heavy", "A new setting"},
            {"apply_patch_parts", true, true, "A new setting"},
            {"allow_experimental_lightweight_update", false, false, "A new setting"},
            {"allow_experimental_delta_kernel_rs", false, true, "New setting"},
            {"allow_experimental_database_hms_catalog", false, false, "Allow experimental database engine DataLakeCatalog with catalog_type = 'hive'"},
            {"vector_search_filter_strategy", "auto", "auto", "New setting"},
            {"vector_search_postfilter_multiplier", 1.0, 1.0, "New setting"},
            {"compile_expressions", false, true, "We believe that the LLVM infrastructure behind the JIT compiler is stable enough to enable this setting by default."},
            {"input_format_parquet_bloom_filter_push_down", false, true, "When reading Parquet files, skip whole row groups based on the WHERE/PREWHERE expressions and bloom filter in the Parquet metadata."},
            {"input_format_parquet_allow_geoparquet_parser", false, true, "A new setting to use geo columns in parquet file"},
            {"enable_url_encoding", true, false, "Changed existing setting's default value"},
            {"s3_slow_all_threads_after_network_error", false, true, "New setting"},
            {"enable_scopes_for_with_statement", true, true, "New setting for backward compatibility with the old analyzer."},
            /// Release closed. Please use 25.6
        });
        addSettingsChanges(settings_changes_history, "25.4",
        {
            /// Release closed. Please use 25.5
            {"use_query_condition_cache", false, true, "A new optimization"},
            {"allow_materialized_view_with_bad_select", true, false, "Don't allow creating MVs referencing nonexistent columns or tables"},
            {"query_plan_optimize_lazy_materialization", false, true, "Added new setting to use query plan for lazy materialization optimisation"},
            {"query_plan_max_limit_for_lazy_materialization", 10, 10, "Added new setting to control maximum limit value that allows to use query plan for lazy materialization optimisation. If zero, there is no limit"},
            {"query_plan_convert_join_to_in", false, false, "New setting"},
            {"enable_hdfs_pread", true, true, "New setting."},
            {"low_priority_query_wait_time_ms", 1000, 1000, "New setting."},
            {"allow_experimental_correlated_subqueries", false, false, "Added new setting to allow correlated subqueries execution."},
            {"serialize_query_plan", false, false, "NewSetting"},
            {"allow_experimental_shared_set_join", 0, 1, "A setting for ClickHouse Cloud to enable SharedSet and SharedJoin"},
            {"allow_special_bool_values_inside_variant", true, false, "Don't allow special bool values during Variant type parsing"},
            {"cast_string_to_variant_use_inference", true, true, "New setting to enable/disable types inference during CAST from String to Variant"},
            {"distributed_cache_read_request_max_tries", 20, 20, "New setting"},
            {"query_condition_cache_store_conditions_as_plaintext", false, false, "New setting"},
            {"min_os_cpu_wait_time_ratio_to_throw", 0, 0, "New setting"},
            {"max_os_cpu_wait_time_ratio_to_throw", 0, 0, "New setting"},
            {"query_plan_merge_filter_into_join_condition", false, true, "Added new setting to merge filter into join condition"},
            {"use_local_cache_for_remote_storage", true, false, "Obsolete setting."},
            {"iceberg_timestamp_ms", 0, 0, "New setting."},
            {"iceberg_snapshot_id", 0, 0, "New setting."},
            {"use_iceberg_metadata_files_cache", true, true, "New setting"},
            {"query_plan_join_shard_by_pk_ranges", false, false, "New setting"},
            {"parallel_replicas_insert_select_local_pipeline", false, false, "Use local pipeline during distributed INSERT SELECT with parallel replicas. Currently disabled due to performance issues"},
            {"parallel_hash_join_threshold", 0, 0, "New setting"},
            {"function_date_trunc_return_type_behavior", 1, 0, "Change the result type for dateTrunc function for DateTime64/Date32 arguments to DateTime64/Date32 regardless of time unit to get correct result for negative values"},
            {"enable_scopes_for_with_statement", true, true, "New setting for backward compatibility with the old analyzer."},
            /// Release closed. Please use 25.5
        });
        addSettingsChanges(settings_changes_history, "25.3",
        {
            /// Release closed. Please use 25.4
            {"enable_json_type", false, true, "JSON data type is production-ready"},
            {"enable_dynamic_type", false, true, "Dynamic data type is production-ready"},
            {"enable_variant_type", false, true, "Variant data type is production-ready"},
            {"allow_experimental_json_type", false, true, "JSON data type is production-ready"},
            {"allow_experimental_dynamic_type", false, true, "Dynamic data type is production-ready"},
            {"allow_experimental_variant_type", false, true, "Variant data type is production-ready"},
            {"allow_experimental_database_unity_catalog", false, false, "Allow experimental database engine DataLakeCatalog with catalog_type = 'unity'"},
            {"allow_experimental_database_glue_catalog", false, false, "Allow experimental database engine DataLakeCatalog with catalog_type = 'glue'"},
            {"use_page_cache_with_distributed_cache", false, false, "New setting"},
            {"use_query_condition_cache", false, false, "New setting."},
            {"parallel_replicas_for_cluster_engines", false, true, "New setting."},
            {"parallel_hash_join_threshold", 0, 0, "New setting"},
            /// Release closed. Please use 25.4
        });
        addSettingsChanges(settings_changes_history, "25.2",
        {
            /// Release closed. Please use 25.3
            {"schema_inference_make_json_columns_nullable", false, false, "Allow to infer Nullable(JSON) during schema inference"},
            {"query_plan_use_new_logical_join_step", false, true, "Enable new step"},
            {"postgresql_fault_injection_probability", 0., 0., "New setting"},
            {"apply_settings_from_server", false, true, "Client-side code (e.g. INSERT input parsing and query output formatting) will use the same settings as the server, including settings from server config."},
            {"merge_tree_use_deserialization_prefixes_cache", true, true, "A new setting to control the usage of deserialization prefixes cache in MergeTree"},
            {"merge_tree_use_prefixes_deserialization_thread_pool", true, true, "A new setting controlling the usage of the thread pool for parallel prefixes deserialization in MergeTree"},
            {"optimize_and_compare_chain", false, true, "A new setting"},
            {"enable_adaptive_memory_spill_scheduler", false, false, "New setting. Enable spill memory data into external storage adaptively."},
            {"output_format_parquet_write_bloom_filter", false, true, "Added support for writing Parquet bloom filters."},
            {"output_format_parquet_bloom_filter_bits_per_value", 10.5, 10.5, "New setting."},
            {"output_format_parquet_bloom_filter_flush_threshold_bytes", 128 * 1024 * 1024, 128 * 1024 * 1024, "New setting."},
            {"output_format_pretty_max_rows", 10000, 1000, "It is better for usability - less amount to scroll."},
            {"restore_replicated_merge_tree_to_shared_merge_tree", false, false, "New setting."},
            {"parallel_replicas_only_with_analyzer", true, true, "Parallel replicas is supported only with analyzer enabled"},
            {"s3_allow_multipart_copy", true, true, "New setting."},
        });
        addSettingsChanges(settings_changes_history, "25.1",
        {
            /// Release closed. Please use 25.2
            {"allow_not_comparable_types_in_order_by", true, false, "Don't allow not comparable types in order by by default"},
            {"allow_not_comparable_types_in_comparison_functions", true, false, "Don't allow not comparable types in comparison functions by default"},
            {"output_format_json_pretty_print", false, true, "Print values in a pretty format in JSON output format by default"},
            {"allow_experimental_ts_to_grid_aggregate_function", false, false, "Cloud only"},
            {"formatdatetime_f_prints_scale_number_of_digits", true, false, "New setting."},
            {"distributed_cache_connect_max_tries", 20, 20, "Cloud only"},
            {"query_plan_use_new_logical_join_step", false, false, "New join step, internal change"},
            {"distributed_cache_min_bytes_for_seek", 0, 0, "New private setting."},
            {"use_iceberg_partition_pruning", false, false, "New setting for Iceberg partition pruning."},
            {"max_bytes_ratio_before_external_group_by", 0.0, 0.5, "Enable automatic spilling to disk by default."},
            {"max_bytes_ratio_before_external_sort", 0.0, 0.5, "Enable automatic spilling to disk by default."},
            {"min_external_sort_block_bytes", 0., 100_MiB, "New setting."},
            {"s3queue_migrate_old_metadata_to_buckets", false, false, "New setting."},
            {"distributed_cache_pool_behaviour_on_limit", "allocate_bypassing_pool", "wait", "Cloud only"},
            {"use_hive_partitioning", false, true, "Enabled the setting by default."},
            {"query_plan_try_use_vector_search", false, true, "New setting."},
            {"short_circuit_function_evaluation_for_nulls", false, true, "Allow to execute functions with Nullable arguments only on rows with non-NULL values in all arguments"},
            {"short_circuit_function_evaluation_for_nulls_threshold", 1.0, 1.0, "Ratio threshold of NULL values to execute functions with Nullable arguments only on rows with non-NULL values in all arguments. Applies when setting short_circuit_function_evaluation_for_nulls is enabled."},
            {"output_format_orc_writer_time_zone_name", "GMT", "GMT", "The time zone name for ORC writer, the default ORC writer's time zone is GMT."},
            {"output_format_pretty_highlight_trailing_spaces", false, true, "A new setting."},
            {"allow_experimental_bfloat16_type", false, true, "Add new BFloat16 type"},
            {"allow_push_predicate_ast_for_distributed_subqueries", false, true, "A new setting"},
            {"output_format_pretty_squash_consecutive_ms", 0, 50, "Add new setting"},
            {"output_format_pretty_squash_max_wait_ms", 0, 1000, "Add new setting"},
            {"output_format_pretty_max_column_name_width_cut_to", 0, 24, "A new setting"},
            {"output_format_pretty_max_column_name_width_min_chars_to_cut", 0, 4, "A new setting"},
            {"output_format_pretty_multiline_fields", false, true, "A new setting"},
            {"output_format_pretty_fallback_to_vertical", false, true, "A new setting"},
            {"output_format_pretty_fallback_to_vertical_max_rows_per_chunk", 0, 100, "A new setting"},
            {"output_format_pretty_fallback_to_vertical_min_columns", 0, 5, "A new setting"},
            {"output_format_pretty_fallback_to_vertical_min_table_width", 0, 250, "A new setting"},
            {"merge_table_max_tables_to_look_for_schema_inference", 1, 1000, "A new setting"},
            {"max_autoincrement_series", 1000, 1000, "A new setting"},
            {"validate_enum_literals_in_operators", false, false, "A new setting"},
            {"allow_experimental_kusto_dialect", true, false, "A new setting"},
            {"allow_experimental_prql_dialect", true, false, "A new setting"},
            {"h3togeo_lon_lat_result_order", true, false, "A new setting"},
            {"max_parallel_replicas", 1, 1000, "Use up to 1000 parallel replicas by default."},
            {"allow_general_join_planning", false, true, "Allow more general join planning algorithm when hash join algorithm is enabled."},
            {"optimize_extract_common_expressions", false, true, "Optimize WHERE, PREWHERE, ON, HAVING and QUALIFY expressions by extracting common expressions out from disjunction of conjunctions."},
            /// Release closed. Please use 25.2
        });
        addSettingsChanges(settings_changes_history, "24.12",
        {
            /// Release closed. Please use 25.1
            {"allow_experimental_database_iceberg", false, false, "New setting."},
            {"shared_merge_tree_sync_parts_on_partition_operations", 1, 1, "New setting. By default parts are always synchronized"},
            {"query_plan_join_swap_table", "false", "auto", "New setting. Right table was always chosen before."},
            {"max_size_to_preallocate_for_aggregation", 100'000'000, 1'000'000'000'000, "Enable optimisation for bigger tables."},
            {"max_size_to_preallocate_for_joins", 100'000'000, 1'000'000'000'000, "Enable optimisation for bigger tables."},
            {"max_bytes_ratio_before_external_group_by", 0., 0., "New setting."},
            {"optimize_extract_common_expressions", false, false, "Introduce setting to optimize WHERE, PREWHERE, ON, HAVING and QUALIFY expressions by extracting common expressions out from disjunction of conjunctions."},
            {"max_bytes_ratio_before_external_sort", 0., 0., "New setting."},
            {"use_async_executor_for_materialized_views", false, false, "New setting."},
            {"http_response_headers", "", "", "New setting."},
            {"output_format_parquet_datetime_as_uint32", true, false, "Write DateTime as DateTime64(3) instead of UInt32 (these are the two Parquet types closest to DateTime)."},
            {"output_format_parquet_date_as_uint16", true, false, "Write Date as Date32 instead of plain UInt16 (these are the two Parquet types closest to Date)."},
            {"skip_redundant_aliases_in_udf", false, false, "When enabled, this allows you to use the same user defined function several times for several materialized columns in the same table."},
            {"parallel_replicas_index_analysis_only_on_coordinator", true, true, "Index analysis done only on replica-coordinator and skipped on other replicas. Effective only with enabled parallel_replicas_local_plan"}, // enabling it was moved to 24.10
            {"least_greatest_legacy_null_behavior", true, false, "New setting"},
            {"use_concurrency_control", false, true, "Enable concurrency control by default"},
            {"join_algorithm", "default", "direct,parallel_hash,hash", "'default' was deprecated in favor of explicitly specified join algorithms, also parallel_hash is now preferred over hash"},
            /// Release closed. Please use 25.1
        });
        addSettingsChanges(settings_changes_history, "24.11",
        {
            {"validate_mutation_query", false, true, "New setting to validate mutation queries by default."},
            {"enable_job_stack_trace", false, false, "Enables collecting stack traces from job's scheduling. Disabled by default to avoid performance overhead."},
            {"allow_suspicious_types_in_group_by", true, false, "Don't allow Variant/Dynamic types in GROUP BY by default"},
            {"allow_suspicious_types_in_order_by", true, false, "Don't allow Variant/Dynamic types in ORDER BY by default"},
            {"distributed_cache_discard_connection_if_unread_data", true, true, "New setting"},
            {"filesystem_cache_enable_background_download_for_metadata_files_in_packed_storage", true, true, "New setting"},
            {"filesystem_cache_enable_background_download_during_fetch", true, true, "New setting"},
            {"azure_check_objects_after_upload", false, false, "Check each uploaded object in azure blob storage to be sure that upload was successful"},
            {"backup_restore_keeper_max_retries", 20, 1000, "Should be big enough so the whole operation BACKUP or RESTORE operation won't fail because of a temporary [Zoo]Keeper failure in the middle of it."},
            {"backup_restore_failure_after_host_disconnected_for_seconds", 0, 3600, "New setting."},
            {"backup_restore_keeper_max_retries_while_initializing", 0, 20, "New setting."},
            {"backup_restore_keeper_max_retries_while_handling_error", 0, 20, "New setting."},
            {"backup_restore_finish_timeout_after_error_sec", 0, 180, "New setting."},
            {"query_plan_merge_filters", false, true, "Allow to merge filters in the query plan. This is required to properly support filter-push-down with a new analyzer."},
            {"parallel_replicas_local_plan", false, true, "Use local plan for local replica in a query with parallel replicas"},
            {"merge_tree_use_v1_object_and_dynamic_serialization", true, false, "Add new serialization V2 version for JSON and Dynamic types"},
            {"min_joined_block_size_bytes", 524288, 524288, "New setting."},
            {"allow_experimental_bfloat16_type", false, false, "Add new experimental BFloat16 type"},
            {"filesystem_cache_skip_download_if_exceeds_per_query_cache_write_limit", 1, 1, "Rename of setting skip_download_if_exceeds_query_cache_limit"},
            {"filesystem_cache_prefer_bigger_buffer_size", true, true, "New setting"},
            {"read_in_order_use_virtual_row", false, false, "Use virtual row while reading in order of primary key or its monotonic function fashion. It is useful when searching over multiple parts as only relevant ones are touched."},
            {"s3_skip_empty_files", false, true, "We hope it will provide better UX"},
            {"filesystem_cache_boundary_alignment", 0, 0, "New setting"},
            {"push_external_roles_in_interserver_queries", false, true, "New setting."},
            {"enable_variant_type", false, false, "Add alias to allow_experimental_variant_type"},
            {"enable_dynamic_type", false, false, "Add alias to allow_experimental_dynamic_type"},
            {"enable_json_type", false, false, "Add alias to allow_experimental_json_type"},
        });
        addSettingsChanges(settings_changes_history, "24.10",
        {
            {"query_metric_log_interval", 0, -1, "New setting."},
            {"enforce_strict_identifier_format", false, false, "New setting."},
            {"enable_parsing_to_custom_serialization", false, true, "New setting"},
            {"mongodb_throw_on_unsupported_query", false, true, "New setting."},
            {"enable_parallel_replicas", false, false, "Parallel replicas with read tasks became the Beta tier feature."},
            {"parallel_replicas_mode", "read_tasks", "read_tasks", "This setting was introduced as a part of making parallel replicas feature Beta"},
            {"filesystem_cache_name", "", "", "Filesystem cache name to use for stateless table engines or data lakes"},
            {"restore_replace_external_dictionary_source_to_null", false, false, "New setting."},
            {"show_create_query_identifier_quoting_rule", "when_necessary", "when_necessary", "New setting."},
            {"show_create_query_identifier_quoting_style", "Backticks", "Backticks", "New setting."},
            {"merge_tree_min_read_task_size", 8, 8, "New setting"},
            {"merge_tree_min_rows_for_concurrent_read_for_remote_filesystem", (20 * 8192), 0, "Setting is deprecated"},
            {"merge_tree_min_bytes_for_concurrent_read_for_remote_filesystem", (24 * 10 * 1024 * 1024), 0, "Setting is deprecated"},
            {"implicit_select", false, false, "A new setting."},
            {"output_format_native_write_json_as_string", false, false, "Add new setting to allow write JSON column as single String column in Native format"},
            {"output_format_binary_write_json_as_string", false, false, "Add new setting to write values of JSON type as JSON string in RowBinary output format"},
            {"input_format_binary_read_json_as_string", false, false, "Add new setting to read values of JSON type as JSON string in RowBinary input format"},
            {"min_free_disk_bytes_to_perform_insert", 0, 0, "New setting."},
            {"min_free_disk_ratio_to_perform_insert", 0.0, 0.0, "New setting."},
            {"parallel_replicas_local_plan", false, true, "Use local plan for local replica in a query with parallel replicas"},
            {"enable_named_columns_in_function_tuple", false, false, "Disabled pending usability improvements"},
            {"cloud_mode_database_engine", 1, 1, "A setting for ClickHouse Cloud"},
            {"allow_experimental_shared_set_join", 0, 0, "A setting for ClickHouse Cloud"},
            {"read_through_distributed_cache", 0, 0, "A setting for ClickHouse Cloud"},
            {"write_through_distributed_cache", 0, 0, "A setting for ClickHouse Cloud"},
            {"distributed_cache_throw_on_error", 0, 0, "A setting for ClickHouse Cloud"},
            {"distributed_cache_log_mode", "on_error", "on_error", "A setting for ClickHouse Cloud"},
            {"distributed_cache_fetch_metrics_only_from_current_az", 1, 1, "A setting for ClickHouse Cloud"},
            {"distributed_cache_connect_max_tries", 20, 20, "A setting for ClickHouse Cloud"},
            {"distributed_cache_receive_response_wait_milliseconds", 60000, 60000, "A setting for ClickHouse Cloud"},
            {"distributed_cache_receive_timeout_milliseconds", 10000, 10000, "A setting for ClickHouse Cloud"},
            {"distributed_cache_wait_connection_from_pool_milliseconds", 100, 100, "A setting for ClickHouse Cloud"},
            {"distributed_cache_bypass_connection_pool", 0, 0, "A setting for ClickHouse Cloud"},
            {"distributed_cache_pool_behaviour_on_limit", "allocate_bypassing_pool", "allocate_bypassing_pool", "A setting for ClickHouse Cloud"},
            {"distributed_cache_read_alignment", 0, 0, "A setting for ClickHouse Cloud"},
            {"distributed_cache_max_unacked_inflight_packets", 10, 10, "A setting for ClickHouse Cloud"},
            {"distributed_cache_data_packet_ack_window", 5, 5, "A setting for ClickHouse Cloud"},
            {"input_format_parquet_enable_row_group_prefetch", false, true, "Enable row group prefetching during parquet parsing. Currently, only single-threaded parsing can prefetch."},
            {"input_format_orc_dictionary_as_low_cardinality", false, true, "Treat ORC dictionary encoded columns as LowCardinality columns while reading ORC files"},
            {"allow_experimental_refreshable_materialized_view", false, true, "Not experimental anymore"},
            {"max_parts_to_move", 0, 1000, "New setting"},
            {"hnsw_candidate_list_size_for_search", 64, 256, "New setting. Previously, the value was optionally specified in CREATE INDEX and 64 by default."},
            {"allow_reorder_prewhere_conditions", true, true, "New setting"},
            {"input_format_parquet_bloom_filter_push_down", false, false, "When reading Parquet files, skip whole row groups based on the WHERE/PREWHERE expressions and bloom filter in the Parquet metadata."},
            {"date_time_64_output_format_cut_trailing_zeros_align_to_groups_of_thousands", false, false, "Dynamically trim the trailing zeros of datetime64 values to adjust the output scale to (0, 3, 6), corresponding to 'seconds', 'milliseconds', and 'microseconds'."},
            {"parallel_replicas_index_analysis_only_on_coordinator", false, true, "Index analysis done only on replica-coordinator and skipped on other replicas. Effective only with enabled parallel_replicas_local_plan"},
            {"distributed_cache_discard_connection_if_unread_data", true, true, "New setting"},
            {"azure_check_objects_after_upload", false, false, "Check each uploaded object in azure blob storage to be sure that upload was successful"},
            {"backup_restore_keeper_max_retries", 20, 1000, "Should be big enough so the whole operation BACKUP or RESTORE operation won't fail because of a temporary [Zoo]Keeper failure in the middle of it."},
            {"backup_restore_failure_after_host_disconnected_for_seconds", 0, 3600, "New setting."},
            {"backup_restore_keeper_max_retries_while_initializing", 0, 20, "New setting."},
            {"backup_restore_keeper_max_retries_while_handling_error", 0, 20, "New setting."},
            {"backup_restore_finish_timeout_after_error_sec", 0, 180, "New setting."},
        });
        addSettingsChanges(settings_changes_history, "24.9",
        {
            {"output_format_orc_dictionary_key_size_threshold", 0.0, 0.0, "For a string column in ORC output format, if the number of distinct values is greater than this fraction of the total number of non-null rows, turn off dictionary encoding. Otherwise dictionary encoding is enabled"},
            {"input_format_json_empty_as_default", false, false, "Added new setting to allow to treat empty fields in JSON input as default values."},
            {"input_format_try_infer_variants", false, false, "Try to infer Variant type in text formats when there is more than one possible type for column/array elements"},
            {"join_output_by_rowlist_perkey_rows_threshold", 0, 5, "The lower limit of per-key average rows in the right table to determine whether to output by row list in hash join."},
            {"create_if_not_exists", false, false, "New setting."},
            {"allow_materialized_view_with_bad_select", true, true, "Support (but not enable yet) stricter validation in CREATE MATERIALIZED VIEW"},
            {"parallel_replicas_mark_segment_size", 128, 0, "Value for this setting now determined automatically"},
            {"database_replicated_allow_replicated_engine_arguments", 1, 0, "Don't allow explicit arguments by default"},
            {"database_replicated_allow_explicit_uuid", 1, 0, "Added a new setting to disallow explicitly specifying table UUID"},
            {"parallel_replicas_local_plan", false, false, "Use local plan for local replica in a query with parallel replicas"},
            {"join_to_sort_minimum_perkey_rows", 0, 40, "The lower limit of per-key average rows in the right table to determine whether to rerange the right table by key in left or inner join. This setting ensures that the optimization is not applied for sparse table keys"},
            {"join_to_sort_maximum_table_rows", 0, 10000, "The maximum number of rows in the right table to determine whether to rerange the right table by key in left or inner join"},
            {"allow_experimental_join_right_table_sorting", false, false, "If it is set to true, and the conditions of `join_to_sort_minimum_perkey_rows` and `join_to_sort_maximum_table_rows` are met, rerange the right table by key to improve the performance in left or inner hash join"},
            {"mongodb_throw_on_unsupported_query", false, true, "New setting."},
            {"min_free_disk_bytes_to_perform_insert", 0, 0, "Maintain some free disk space bytes from inserts while still allowing for temporary writing."},
            {"min_free_disk_ratio_to_perform_insert", 0.0, 0.0, "Maintain some free disk space bytes expressed as ratio to total disk space from inserts while still allowing for temporary writing."},
        });
        addSettingsChanges(settings_changes_history, "24.8",
        {
            {"rows_before_aggregation", false, false, "Provide exact value for rows_before_aggregation statistic, represents the number of rows read before aggregation"},
            {"restore_replace_external_table_functions_to_null", false, false, "New setting."},
            {"restore_replace_external_engines_to_null", false, false, "New setting."},
            {"input_format_json_max_depth", 1000000, 1000, "It was unlimited in previous versions, but that was unsafe."},
            {"merge_tree_min_bytes_per_task_for_remote_reading", 4194304, 2097152, "Value is unified with `filesystem_prefetch_min_bytes_for_single_read_task`"},
            {"use_hive_partitioning", false, false, "Allows to use hive partitioning for File, URL, S3, AzureBlobStorage and HDFS engines."},
            {"allow_experimental_kafka_offsets_storage_in_keeper", false, false, "Allow the usage of experimental Kafka storage engine that stores the committed offsets in ClickHouse Keeper"},
            {"allow_archive_path_syntax", true, true, "Added new setting to allow disabling archive path syntax."},
            {"query_cache_tag", "", "", "New setting for labeling query cache settings."},
            {"allow_experimental_time_series_table", false, false, "Added new setting to allow the TimeSeries table engine"},
            {"enable_analyzer", 1, 1, "Added an alias to a setting `allow_experimental_analyzer`."},
            {"optimize_functions_to_subcolumns", false, true, "Enabled settings by default"},
            {"allow_experimental_json_type", false, false, "Add new experimental JSON type"},
            {"use_json_alias_for_old_object_type", true, false, "Use JSON type alias to create new JSON type"},
            {"type_json_skip_duplicated_paths", false, false, "Allow to skip duplicated paths during JSON parsing"},
            {"allow_experimental_vector_similarity_index", false, false, "Added new setting to allow experimental vector similarity indexes"},
            {"input_format_try_infer_datetimes_only_datetime64", true, false, "Allow to infer DateTime instead of DateTime64 in data formats"},
        });
        addSettingsChanges(settings_changes_history, "24.7",
        {
            {"output_format_parquet_write_page_index", false, true, "Add a possibility to write page index into parquet files."},
            {"output_format_binary_encode_types_in_binary_format", false, false, "Added new setting to allow to write type names in binary format in RowBinaryWithNamesAndTypes output format"},
            {"input_format_binary_decode_types_in_binary_format", false, false, "Added new setting to allow to read type names in binary format in RowBinaryWithNamesAndTypes input format"},
            {"output_format_native_encode_types_in_binary_format", false, false, "Added new setting to allow to write type names in binary format in Native output format"},
            {"input_format_native_decode_types_in_binary_format", false, false, "Added new setting to allow to read type names in binary format in Native output format"},
            {"read_in_order_use_buffering", false, true, "Use buffering before merging while reading in order of primary key"},
            {"enable_named_columns_in_function_tuple", false, false, "Generate named tuples in function tuple() when all names are unique and can be treated as unquoted identifiers."},
            {"optimize_trivial_insert_select", true, false, "The optimization does not make sense in many cases."},
            {"dictionary_validate_primary_key_type", false, false, "Validate primary key type for dictionaries. By default id type for simple layouts will be implicitly converted to UInt64."},
            {"collect_hash_table_stats_during_joins", false, true, "New setting."},
            {"max_size_to_preallocate_for_joins", 0, 100'000'000, "New setting."},
            {"input_format_orc_reader_time_zone_name", "GMT", "GMT", "The time zone name for ORC row reader, the default ORC row reader's time zone is GMT."},
            {"database_replicated_allow_heavy_create", true, false, "Long-running DDL queries (CREATE AS SELECT and POPULATE) for Replicated database engine was forbidden"},
            {"query_plan_merge_filters", false, false, "Allow to merge filters in the query plan"},
            {"azure_sdk_max_retries", 10, 10, "Maximum number of retries in azure sdk"},
            {"azure_sdk_retry_initial_backoff_ms", 10, 10, "Minimal backoff between retries in azure sdk"},
            {"azure_sdk_retry_max_backoff_ms", 1000, 1000, "Maximal backoff between retries in azure sdk"},
            {"ignore_on_cluster_for_replicated_named_collections_queries", false, false, "Ignore ON CLUSTER clause for replicated named collections management queries."},
            {"backup_restore_s3_retry_attempts", 1000,1000, "Setting for Aws::Client::RetryStrategy, Aws::Client does retries itself, 0 means no retries. It takes place only for backup/restore."},
            {"postgresql_connection_attempt_timeout", 2, 2, "Allow to control 'connect_timeout' parameter of PostgreSQL connection."},
            {"postgresql_connection_pool_retries", 2, 2, "Allow to control the number of retries in PostgreSQL connection pool."}
        });
        addSettingsChanges(settings_changes_history, "24.6",
        {
            {"materialize_skip_indexes_on_insert", true, true, "Added new setting to allow to disable materialization of skip indexes on insert"},
            {"materialize_statistics_on_insert", true, true, "Added new setting to allow to disable materialization of statistics on insert"},
            {"input_format_parquet_use_native_reader", false, false, "When reading Parquet files, to use native reader instead of arrow reader."},
            {"hdfs_throw_on_zero_files_match", false, false, "Allow to throw an error when ListObjects request cannot match any files in HDFS engine instead of empty query result"},
            {"azure_throw_on_zero_files_match", false, false, "Allow to throw an error when ListObjects request cannot match any files in AzureBlobStorage engine instead of empty query result"},
            {"s3_validate_request_settings", true, true, "Allow to disable S3 request settings validation"},
            {"allow_experimental_full_text_index", false, false, "Enable experimental text index"},
            {"azure_skip_empty_files", false, false, "Allow to skip empty files in azure table engine"},
            {"hdfs_ignore_file_doesnt_exist", false, false, "Allow to return 0 rows when the requested files don't exist instead of throwing an exception in HDFS table engine"},
            {"azure_ignore_file_doesnt_exist", false, false, "Allow to return 0 rows when the requested files don't exist instead of throwing an exception in AzureBlobStorage table engine"},
            {"s3_ignore_file_doesnt_exist", false, false, "Allow to return 0 rows when the requested files don't exist instead of throwing an exception in S3 table engine"},
            {"s3_max_part_number", 10000, 10000, "Maximum part number number for s3 upload part"},
            {"s3_max_single_operation_copy_size", 32 * 1024 * 1024, 32 * 1024 * 1024, "Maximum size for a single copy operation in s3"},
            {"input_format_parquet_max_block_size", 8192, DEFAULT_BLOCK_SIZE, "Increase block size for parquet reader."},
            {"input_format_parquet_prefer_block_bytes", 0, DEFAULT_BLOCK_SIZE * 256, "Average block bytes output by parquet reader."},
            {"enable_blob_storage_log", true, true, "Write information about blob storage operations to system.blob_storage_log table"},
            {"allow_deprecated_snowflake_conversion_functions", true, false, "Disabled deprecated functions snowflakeToDateTime[64] and dateTime[64]ToSnowflake."},
            {"allow_statistic_optimize", false, false, "Old setting which popped up here being renamed."},
            {"allow_experimental_statistic", false, false, "Old setting which popped up here being renamed."},
            {"allow_statistics_optimize", false, false, "The setting was renamed. The previous name is `allow_statistic_optimize`."},
            {"allow_experimental_statistics", false, false, "The setting was renamed. The previous name is `allow_experimental_statistic`."},
            {"enable_vertical_final", false, true, "Enable vertical final by default again after fixing bug"},
            {"parallel_replicas_custom_key_range_lower", 0, 0, "Add settings to control the range filter when using parallel replicas with dynamic shards"},
            {"parallel_replicas_custom_key_range_upper", 0, 0, "Add settings to control the range filter when using parallel replicas with dynamic shards. A value of 0 disables the upper limit"},
            {"output_format_pretty_display_footer_column_names", 0, 1, "Add a setting to display column names in the footer if there are many rows. Threshold value is controlled by output_format_pretty_display_footer_column_names_min_rows."},
            {"output_format_pretty_display_footer_column_names_min_rows", 0, 50, "Add a setting to control the threshold value for setting output_format_pretty_display_footer_column_names_min_rows. Default 50."},
            {"output_format_csv_serialize_tuple_into_separate_columns", true, true, "A new way of how interpret tuples in CSV format was added."},
            {"input_format_csv_deserialize_separate_columns_into_tuple", true, true, "A new way of how interpret tuples in CSV format was added."},
            {"input_format_csv_try_infer_strings_from_quoted_tuples", true, true, "A new way of how interpret tuples in CSV format was added."},
        });
        addSettingsChanges(settings_changes_history, "24.5",
        {
            {"allow_deprecated_error_prone_window_functions", true, false, "Allow usage of deprecated error prone window functions (neighbor, runningAccumulate, runningDifferenceStartingWithFirstValue, runningDifference)"},
            {"allow_experimental_join_condition", false, false, "Support join with inequal conditions which involve columns from both left and right table. e.g. t1.y < t2.y."},
            {"input_format_tsv_crlf_end_of_line", false, false, "Enables reading of CRLF line endings with TSV formats"},
            {"output_format_parquet_use_custom_encoder", false, true, "Enable custom Parquet encoder."},
            {"cross_join_min_rows_to_compress", 0, 10000000, "Minimal count of rows to compress block in CROSS JOIN. Zero value means - disable this threshold. This block is compressed when any of the two thresholds (by rows or by bytes) are reached."},
            {"cross_join_min_bytes_to_compress", 0, 1_GiB, "Minimal size of block to compress in CROSS JOIN. Zero value means - disable this threshold. This block is compressed when any of the two thresholds (by rows or by bytes) are reached."},
            {"http_max_chunk_size", 0, 0, "Internal limitation"},
            {"prefer_external_sort_block_bytes", 0, DEFAULT_BLOCK_SIZE * 256, "Prefer maximum block bytes for external sort, reduce the memory usage during merging."},
            {"input_format_force_null_for_omitted_fields", false, false, "Disable type-defaults for omitted fields when needed"},
            {"cast_string_to_dynamic_use_inference", false, false, "Add setting to allow converting String to Dynamic through parsing"},
            {"allow_experimental_dynamic_type", false, false, "Add new experimental Dynamic type"},
            {"azure_max_blocks_in_multipart_upload", 50000, 50000, "Maximum number of blocks in multipart upload for Azure."},
            {"allow_archive_path_syntax", false, true, "Added new setting to allow disabling archive path syntax."},
        });
        addSettingsChanges(settings_changes_history, "24.4",
        {
            {"input_format_json_throw_on_bad_escape_sequence", true, true, "Allow to save JSON strings with bad escape sequences"},
            {"max_parsing_threads", 0, 0, "Add a separate setting to control number of threads in parallel parsing from files"},
            {"ignore_drop_queries_probability", 0, 0, "Allow to ignore drop queries in server with specified probability for testing purposes"},
            {"lightweight_deletes_sync", 2, 2, "The same as 'mutation_sync', but controls only execution of lightweight deletes"},
            {"query_cache_system_table_handling", "save", "throw", "The query cache no longer caches results of queries against system tables"},
            {"input_format_json_ignore_unnecessary_fields", false, true, "Ignore unnecessary fields and not parse them. Enabling this may not throw exceptions on json strings of invalid format or with duplicated fields"},
            {"input_format_hive_text_allow_variable_number_of_columns", false, true, "Ignore extra columns in Hive Text input (if file has more columns than expected) and treat missing fields in Hive Text input as default values."},
            {"allow_experimental_database_replicated", false, true, "Database engine Replicated is now in Beta stage"},
            {"temporary_data_in_cache_reserve_space_wait_lock_timeout_milliseconds", (10 * 60 * 1000), (10 * 60 * 1000), "Wait time to lock cache for space reservation in temporary data in filesystem cache"},
            {"optimize_rewrite_sum_if_to_count_if", false, true, "Only available for the analyzer, where it works correctly"},
            {"azure_allow_parallel_part_upload", "true", "true", "Use multiple threads for azure multipart upload."},
            {"max_recursive_cte_evaluation_depth", DBMS_RECURSIVE_CTE_MAX_EVALUATION_DEPTH, DBMS_RECURSIVE_CTE_MAX_EVALUATION_DEPTH, "Maximum limit on recursive CTE evaluation depth"},
            {"query_plan_convert_outer_join_to_inner_join", false, true, "Allow to convert OUTER JOIN to INNER JOIN if filter after JOIN always filters default values"},
        });
        addSettingsChanges(settings_changes_history, "24.3",
        {
            {"s3_connect_timeout_ms", 1000, 1000, "Introduce new dedicated setting for s3 connection timeout"},
            {"allow_experimental_shared_merge_tree", false, true, "The setting is obsolete"},
            {"use_page_cache_for_disks_without_file_cache", false, false, "Added userspace page cache"},
            {"read_from_page_cache_if_exists_otherwise_bypass_cache", false, false, "Added userspace page cache"},
            {"page_cache_inject_eviction", false, false, "Added userspace page cache"},
            {"default_table_engine", "None", "MergeTree", "Set default table engine to MergeTree for better usability"},
            {"input_format_json_use_string_type_for_ambiguous_paths_in_named_tuples_inference_from_objects", false, false, "Allow to use String type for ambiguous paths during named tuple inference from JSON objects"},
            {"traverse_shadow_remote_data_paths", false, false, "Traverse shadow directory when query system.remote_data_paths."},
            {"throw_if_deduplication_in_dependent_materialized_views_enabled_with_async_insert", false, true, "Deduplication in dependent materialized view cannot work together with async inserts."},
            {"parallel_replicas_allow_in_with_subquery", false, true, "If true, subquery for IN will be executed on every follower replica"},
            {"log_processors_profiles", false, true, "Enable by default"},
            {"function_locate_has_mysql_compatible_argument_order", false, true, "Increase compatibility with MySQL's locate function."},
            {"allow_suspicious_primary_key", true, false, "Forbid suspicious PRIMARY KEY/ORDER BY for MergeTree (i.e. SimpleAggregateFunction)"},
            {"filesystem_cache_reserve_space_wait_lock_timeout_milliseconds", 1000, 1000, "Wait time to lock cache for space reservation in filesystem cache"},
            {"max_parser_backtracks", 0, 1000000, "Limiting the complexity of parsing"},
            {"analyzer_compatibility_join_using_top_level_identifier", false, false, "Force to resolve identifier in JOIN USING from projection"},
            {"distributed_insert_skip_read_only_replicas", false, false, "If true, INSERT into Distributed will skip read-only replicas"},
            {"keeper_max_retries", 10, 10, "Max retries for general keeper operations"},
            {"keeper_retry_initial_backoff_ms", 100, 100, "Initial backoff timeout for general keeper operations"},
            {"keeper_retry_max_backoff_ms", 5000, 5000, "Max backoff timeout for general keeper operations"},
            {"s3queue_allow_experimental_sharded_mode", false, false, "Enable experimental sharded mode of S3Queue table engine. It is experimental because it will be rewritten"},
            {"allow_experimental_analyzer", false, true, "Enable analyzer and planner by default."},
            {"merge_tree_read_split_ranges_into_intersecting_and_non_intersecting_injection_probability", 0.0, 0.0, "For testing of `PartsSplitter` - split read ranges into intersecting and non intersecting every time you read from MergeTree with the specified probability."},
            {"allow_get_client_http_header", false, false, "Introduced a new function."},
            {"output_format_pretty_row_numbers", false, true, "It is better for usability."},
            {"output_format_pretty_max_value_width_apply_for_single_value", true, false, "Single values in Pretty formats won't be cut."},
            {"output_format_parquet_string_as_string", false, true, "ClickHouse allows arbitrary binary data in the String data type, which is typically UTF-8. Parquet/ORC/Arrow Strings only support UTF-8. That's why you can choose which Arrow's data type to use for the ClickHouse String data type - String or Binary. While Binary would be more correct and compatible, using String by default will correspond to user expectations in most cases."},
            {"output_format_orc_string_as_string", false, true, "ClickHouse allows arbitrary binary data in the String data type, which is typically UTF-8. Parquet/ORC/Arrow Strings only support UTF-8. That's why you can choose which Arrow's data type to use for the ClickHouse String data type - String or Binary. While Binary would be more correct and compatible, using String by default will correspond to user expectations in most cases."},
            {"output_format_arrow_string_as_string", false, true, "ClickHouse allows arbitrary binary data in the String data type, which is typically UTF-8. Parquet/ORC/Arrow Strings only support UTF-8. That's why you can choose which Arrow's data type to use for the ClickHouse String data type - String or Binary. While Binary would be more correct and compatible, using String by default will correspond to user expectations in most cases."},
            {"output_format_parquet_compression_method", "lz4", "zstd", "Parquet/ORC/Arrow support many compression methods, including lz4 and zstd. ClickHouse supports each and every compression method. Some inferior tools, such as 'duckdb', lack support for the faster `lz4` compression method, that's why we set zstd by default."},
            {"output_format_orc_compression_method", "lz4", "zstd", "Parquet/ORC/Arrow support many compression methods, including lz4 and zstd. ClickHouse supports each and every compression method. Some inferior tools, such as 'duckdb', lack support for the faster `lz4` compression method, that's why we set zstd by default."},
            {"output_format_pretty_highlight_digit_groups", false, true, "If enabled and if output is a terminal, highlight every digit corresponding to the number of thousands, millions, etc. with underline."},
            {"geo_distance_returns_float64_on_float64_arguments", false, true, "Increase the default precision."},
            {"azure_max_inflight_parts_for_one_file", 20, 20, "The maximum number of a concurrent loaded parts in multipart upload request. 0 means unlimited."},
            {"azure_strict_upload_part_size", 0, 0, "The exact size of part to upload during multipart upload to Azure blob storage."},
            {"azure_min_upload_part_size", 16*1024*1024, 16*1024*1024, "The minimum size of part to upload during multipart upload to Azure blob storage."},
            {"azure_max_upload_part_size", 5ull*1024*1024*1024, 5ull*1024*1024*1024, "The maximum size of part to upload during multipart upload to Azure blob storage."},
            {"azure_upload_part_size_multiply_factor", 2, 2, "Multiply azure_min_upload_part_size by this factor each time azure_multiply_parts_count_threshold parts were uploaded from a single write to Azure blob storage."},
            {"azure_upload_part_size_multiply_parts_count_threshold", 500, 500, "Each time this number of parts was uploaded to Azure blob storage, azure_min_upload_part_size is multiplied by azure_upload_part_size_multiply_factor."},
            {"output_format_csv_serialize_tuple_into_separate_columns", true, true, "A new way of how interpret tuples in CSV format was added."},
            {"input_format_csv_deserialize_separate_columns_into_tuple", true, true, "A new way of how interpret tuples in CSV format was added."},
            {"input_format_csv_try_infer_strings_from_quoted_tuples", true, true, "A new way of how interpret tuples in CSV format was added."},
        });
        addSettingsChanges(settings_changes_history, "24.2",
        {
            {"allow_suspicious_variant_types", true, false, "Don't allow creating Variant type with suspicious variants by default"},
            {"validate_experimental_and_suspicious_types_inside_nested_types", false, true, "Validate usage of experimental and suspicious types inside nested types"},
            {"output_format_values_escape_quote_with_quote", false, false, "If true escape ' with '', otherwise quoted with \\'"},
            {"output_format_pretty_single_large_number_tip_threshold", 0, 1'000'000, "Print a readable number tip on the right side of the table if the block consists of a single number which exceeds this value (except 0)"},
            {"input_format_try_infer_exponent_floats", true, false, "Don't infer floats in exponential notation by default"},
            {"query_plan_optimize_prewhere", true, true, "Allow to push down filter to PREWHERE expression for supported storages"},
            {"async_insert_max_data_size", 1000000, 10485760, "The previous value appeared to be too small."},
            {"async_insert_poll_timeout_ms", 10, 10, "Timeout in milliseconds for polling data from asynchronous insert queue"},
            {"async_insert_use_adaptive_busy_timeout", false, true, "Use adaptive asynchronous insert timeout"},
            {"async_insert_busy_timeout_min_ms", 50, 50, "The minimum value of the asynchronous insert timeout in milliseconds; it also serves as the initial value, which may be increased later by the adaptive algorithm"},
            {"async_insert_busy_timeout_max_ms", 200, 200, "The minimum value of the asynchronous insert timeout in milliseconds; async_insert_busy_timeout_ms is aliased to async_insert_busy_timeout_max_ms"},
            {"async_insert_busy_timeout_increase_rate", 0.2, 0.2, "The exponential growth rate at which the adaptive asynchronous insert timeout increases"},
            {"async_insert_busy_timeout_decrease_rate", 0.2, 0.2, "The exponential growth rate at which the adaptive asynchronous insert timeout decreases"},
            {"format_template_row_format", "", "", "Template row format string can be set directly in query"},
            {"format_template_resultset_format", "", "", "Template result set format string can be set in query"},
            {"split_parts_ranges_into_intersecting_and_non_intersecting_final", true, true, "Allow to split parts ranges into intersecting and non intersecting during FINAL optimization"},
            {"split_intersecting_parts_ranges_into_layers_final", true, true, "Allow to split intersecting parts ranges into layers during FINAL optimization"},
            {"azure_max_single_part_copy_size", 256*1024*1024, 256*1024*1024, "The maximum size of object to copy using single part copy to Azure blob storage."},
            {"min_external_table_block_size_rows", DEFAULT_INSERT_BLOCK_SIZE, DEFAULT_INSERT_BLOCK_SIZE, "Squash blocks passed to external table to specified size in rows, if blocks are not big enough"},
            {"min_external_table_block_size_bytes", DEFAULT_INSERT_BLOCK_SIZE * 256, DEFAULT_INSERT_BLOCK_SIZE * 256, "Squash blocks passed to external table to specified size in bytes, if blocks are not big enough."},
            {"parallel_replicas_prefer_local_join", true, true, "If true, and JOIN can be executed with parallel replicas algorithm, and all storages of right JOIN part are *MergeTree, local JOIN will be used instead of GLOBAL JOIN."},
            {"optimize_time_filter_with_preimage", true, true, "Optimize Date and DateTime predicates by converting functions into equivalent comparisons without conversions (e.g. toYear(col) = 2023 -> col >= '2023-01-01' AND col <= '2023-12-31')"},
            {"extract_key_value_pairs_max_pairs_per_row", 0, 0, "Max number of pairs that can be produced by the `extractKeyValuePairs` function. Used as a safeguard against consuming too much memory."},
            {"default_view_definer", "CURRENT_USER", "CURRENT_USER", "Allows to set default `DEFINER` option while creating a view"},
            {"default_materialized_view_sql_security", "DEFINER", "DEFINER", "Allows to set a default value for SQL SECURITY option when creating a materialized view"},
            {"default_normal_view_sql_security", "INVOKER", "INVOKER", "Allows to set default `SQL SECURITY` option while creating a normal view"},
            {"mysql_map_string_to_text_in_show_columns", false, true, "Reduce the configuration effort to connect ClickHouse with BI tools."},
            {"mysql_map_fixed_string_to_text_in_show_columns", false, true, "Reduce the configuration effort to connect ClickHouse with BI tools."},
        });
        addSettingsChanges(settings_changes_history, "24.1",
        {
            {"print_pretty_type_names", false, true, "Better user experience."},
            {"input_format_json_read_bools_as_strings", false, true, "Allow to read bools as strings in JSON formats by default"},
            {"output_format_arrow_use_signed_indexes_for_dictionary", false, true, "Use signed indexes type for Arrow dictionaries by default as it's recommended"},
            {"allow_experimental_variant_type", false, false, "Add new experimental Variant type"},
            {"use_variant_as_common_type", false, false, "Allow to use Variant in if/multiIf if there is no common type"},
            {"output_format_arrow_use_64_bit_indexes_for_dictionary", false, false, "Allow to use 64 bit indexes type in Arrow dictionaries"},
            {"parallel_replicas_mark_segment_size", 128, 128, "Add new setting to control segment size in new parallel replicas coordinator implementation"},
            {"ignore_materialized_views_with_dropped_target_table", false, false, "Add new setting to allow to ignore materialized views with dropped target table"},
            {"output_format_compression_level", 3, 3, "Allow to change compression level in the query output"},
            {"output_format_compression_zstd_window_log", 0, 0, "Allow to change zstd window log in the query output when zstd compression is used"},
            {"enable_zstd_qat_codec", false, false, "Add new ZSTD_QAT codec"},
            {"enable_vertical_final", false, true, "Use vertical final by default"},
            {"output_format_arrow_use_64_bit_indexes_for_dictionary", false, false, "Allow to use 64 bit indexes type in Arrow dictionaries"},
            {"max_rows_in_set_to_optimize_join", 100000, 0, "Disable join optimization as it prevents from read in order optimization"},
            {"output_format_pretty_color", true, "auto", "Setting is changed to allow also for auto value, disabling ANSI escapes if output is not a tty"},
            {"function_visible_width_behavior", 0, 1, "We changed the default behavior of `visibleWidth` to be more precise"},
            {"max_estimated_execution_time", 0, 0, "Separate max_execution_time and max_estimated_execution_time"},
            {"iceberg_engine_ignore_schema_evolution", false, false, "Allow to ignore schema evolution in Iceberg table engine"},
            {"optimize_injective_functions_in_group_by", false, true, "Replace injective functions by it's arguments in GROUP BY section in analyzer"},
            {"update_insert_deduplication_token_in_dependent_materialized_views", false, false, "Allow to update insert deduplication token with table identifier during insert in dependent materialized views"},
            {"azure_max_unexpected_write_error_retries", 4, 4, "The maximum number of retries in case of unexpected errors during Azure blob storage write"},
            {"split_parts_ranges_into_intersecting_and_non_intersecting_final", false, true, "Allow to split parts ranges into intersecting and non intersecting during FINAL optimization"},
            {"split_intersecting_parts_ranges_into_layers_final", true, true, "Allow to split intersecting parts ranges into layers during FINAL optimization"}
        });
        addSettingsChanges(settings_changes_history, "23.12",
        {
            {"allow_suspicious_ttl_expressions", true, false, "It is a new setting, and in previous versions the behavior was equivalent to allowing."},
            {"input_format_parquet_allow_missing_columns", false, true, "Allow missing columns in Parquet files by default"},
            {"input_format_orc_allow_missing_columns", false, true, "Allow missing columns in ORC files by default"},
            {"input_format_arrow_allow_missing_columns", false, true, "Allow missing columns in Arrow files by default"}
        });
        addSettingsChanges(settings_changes_history, "23.11",
        {
            {"parsedatetime_parse_without_leading_zeros", false, true, "Improved compatibility with MySQL DATE_FORMAT/STR_TO_DATE"}
        });
        addSettingsChanges(settings_changes_history, "23.9",
        {
            {"optimize_group_by_constant_keys", false, true, "Optimize group by constant keys by default"},
            {"input_format_json_try_infer_named_tuples_from_objects", false, true, "Try to infer named Tuples from JSON objects by default"},
            {"input_format_json_read_numbers_as_strings", false, true, "Allow to read numbers as strings in JSON formats by default"},
            {"input_format_json_read_arrays_as_strings", false, true, "Allow to read arrays as strings in JSON formats by default"},
            {"input_format_json_infer_incomplete_types_as_strings", false, true, "Allow to infer incomplete types as Strings in JSON formats by default"},
            {"input_format_json_try_infer_numbers_from_strings", true, false, "Don't infer numbers from strings in JSON formats by default to prevent possible parsing errors"},
            {"http_write_exception_in_output_format", false, true, "Output valid JSON/XML on exception in HTTP streaming."}
        });
        addSettingsChanges(settings_changes_history, "23.8",
        {
            {"rewrite_count_distinct_if_with_count_distinct_implementation", false, true, "Rewrite countDistinctIf with count_distinct_implementation configuration"}
        });
        addSettingsChanges(settings_changes_history, "23.7",
        {
            {"function_sleep_max_microseconds_per_block", 0, 3000000, "In previous versions, the maximum sleep time of 3 seconds was applied only for `sleep`, but not for `sleepEachRow` function. In the new version, we introduce this setting. If you set compatibility with the previous versions, we will disable the limit altogether."}
        });
        addSettingsChanges(settings_changes_history, "23.6",
        {
            {"http_send_timeout", 180, 30, "3 minutes seems crazy long. Note that this is timeout for a single network write call, not for the whole upload operation."},
            {"http_receive_timeout", 180, 30, "See http_send_timeout."}
        });
        addSettingsChanges(settings_changes_history, "23.5",
        {
            {"input_format_parquet_preserve_order", true, false, "Allow Parquet reader to reorder rows for better parallelism."},
            {"parallelize_output_from_storages", false, true, "Allow parallelism when executing queries that read from file/url/s3/etc. This may reorder rows."},
            {"use_with_fill_by_sorting_prefix", false, true, "Columns preceding WITH FILL columns in ORDER BY clause form sorting prefix. Rows with different values in sorting prefix are filled independently"},
            {"output_format_parquet_compliant_nested_types", false, true, "Change an internal field name in output Parquet file schema."}
        });
        addSettingsChanges(settings_changes_history, "23.4",
        {
            {"allow_suspicious_indices", true, false, "If true, index can defined with identical expressions"},
            {"allow_nonconst_timezone_arguments", true, false, "Allow non-const timezone arguments in certain time-related functions like toTimeZone(), fromUnixTimestamp*(), snowflakeToDateTime*()."},
            {"connect_timeout_with_failover_ms", 50, 1000, "Increase default connect timeout because of async connect"},
            {"connect_timeout_with_failover_secure_ms", 100, 1000, "Increase default secure connect timeout because of async connect"},
            {"hedged_connection_timeout_ms", 100, 50, "Start new connection in hedged requests after 50 ms instead of 100 to correspond with previous connect timeout"},
            {"formatdatetime_f_prints_single_zero", true, false, "Improved compatibility with MySQL DATE_FORMAT()/STR_TO_DATE()"},
            {"formatdatetime_parsedatetime_m_is_month_name", false, true, "Improved compatibility with MySQL DATE_FORMAT/STR_TO_DATE"}
        });
        addSettingsChanges(settings_changes_history, "23.3",
        {
            {"output_format_parquet_version", "1.0", "2.latest", "Use latest Parquet format version for output format"},
            {"input_format_json_ignore_unknown_keys_in_named_tuple", false, true, "Improve parsing JSON objects as named tuples"},
            {"input_format_native_allow_types_conversion", false, true, "Allow types conversion in Native input forma"},
            {"output_format_arrow_compression_method", "none", "lz4_frame", "Use lz4 compression in Arrow output format by default"},
            {"output_format_parquet_compression_method", "snappy", "lz4", "Use lz4 compression in Parquet output format by default"},
            {"output_format_orc_compression_method", "none", "lz4_frame", "Use lz4 compression in ORC output format by default"},
            {"async_query_sending_for_remote", false, true, "Create connections and send query async across shards"}
        });
        addSettingsChanges(settings_changes_history, "23.2",
        {
            {"output_format_parquet_fixed_string_as_fixed_byte_array", false, true, "Use Parquet FIXED_LENGTH_BYTE_ARRAY type for FixedString by default"},
            {"output_format_arrow_fixed_string_as_fixed_byte_array", false, true, "Use Arrow FIXED_SIZE_BINARY type for FixedString by default"},
            {"query_plan_remove_redundant_distinct", false, true, "Remove redundant Distinct step in query plan"},
            {"optimize_duplicate_order_by_and_distinct", true, false, "Remove duplicate ORDER BY and DISTINCT if it's possible"},
            {"insert_keeper_max_retries", 0, 20, "Enable reconnections to Keeper on INSERT, improve reliability"}
        });
        addSettingsChanges(settings_changes_history, "23.1",
        {
            {"input_format_json_read_objects_as_strings", 0, 1, "Enable reading nested json objects as strings while object type is experimental"},
            {"input_format_json_defaults_for_missing_elements_in_named_tuple", false, true, "Allow missing elements in JSON objects while reading named tuples by default"},
            {"input_format_csv_detect_header", false, true, "Detect header in CSV format by default"},
            {"input_format_tsv_detect_header", false, true, "Detect header in TSV format by default"},
            {"input_format_custom_detect_header", false, true, "Detect header in CustomSeparated format by default"},
            {"query_plan_remove_redundant_sorting", false, true, "Remove redundant sorting in query plan. For example, sorting steps related to ORDER BY clauses in subqueries"}
        });
        addSettingsChanges(settings_changes_history, "22.12",
        {
            {"max_size_to_preallocate_for_aggregation", 10'000'000, 100'000'000, "This optimizes performance"},
            {"query_plan_aggregation_in_order", 0, 1, "Enable some refactoring around query plan"},
            {"format_binary_max_string_size", 0, 1_GiB, "Prevent allocating large amount of memory"}
        });
        addSettingsChanges(settings_changes_history, "22.11",
        {
            {"use_structure_from_insertion_table_in_table_functions", 0, 2, "Improve using structure from insertion table in table functions"}
        });
        addSettingsChanges(settings_changes_history, "22.9",
        {
            {"force_grouping_standard_compatibility", false, true, "Make GROUPING function output the same as in SQL standard and other DBMS"}
        });
        addSettingsChanges(settings_changes_history, "22.7",
        {
            {"cross_to_inner_join_rewrite", 1, 2, "Force rewrite comma join to inner"},
            {"enable_positional_arguments", false, true, "Enable positional arguments feature by default"},
            {"format_csv_allow_single_quotes", true, false, "Most tools don't treat single quote in CSV specially, don't do it by default too"}
        });
        addSettingsChanges(settings_changes_history, "22.6",
        {
            {"output_format_json_named_tuples_as_objects", false, true, "Allow to serialize named tuples as JSON objects in JSON formats by default"},
            {"input_format_skip_unknown_fields", false, true, "Optimize reading subset of columns for some input formats"}
        });
        addSettingsChanges(settings_changes_history, "22.5",
        {
            {"memory_overcommit_ratio_denominator", 0, 1073741824, "Enable memory overcommit feature by default"},
            {"memory_overcommit_ratio_denominator_for_user", 0, 1073741824, "Enable memory overcommit feature by default"}
        });
        addSettingsChanges(settings_changes_history, "22.4",
        {
            {"allow_settings_after_format_in_insert", true, false, "Do not allow SETTINGS after FORMAT for INSERT queries because ClickHouse interpret SETTINGS as some values, which is misleading"}
        });
        addSettingsChanges(settings_changes_history, "22.3",
        {
            {"cast_ipv4_ipv6_default_on_conversion_error", true, false, "Make functions cast(value, 'IPv4') and cast(value, 'IPv6') behave same as toIPv4 and toIPv6 functions"}
        });
        addSettingsChanges(settings_changes_history, "21.12",
        {
            {"stream_like_engine_allow_direct_select", true, false, "Do not allow direct select for Kafka/RabbitMQ/FileLog by default"}
        });
        addSettingsChanges(settings_changes_history, "21.9",
        {
            {"output_format_decimal_trailing_zeros", true, false, "Do not output trailing zeros in text representation of Decimal types by default for better looking output"},
            {"use_hedged_requests", false, true, "Enable Hedged Requests feature by default"}
        });
        addSettingsChanges(settings_changes_history, "21.7",
        {
            {"legacy_column_name_of_tuple_literal", true, false, "Add this setting only for compatibility reasons. It makes sense to set to 'true', while doing rolling update of cluster from version lower than 21.7 to higher"}
        });
        addSettingsChanges(settings_changes_history, "21.5",
        {
            {"async_socket_for_remote", false, true, "Fix all problems and turn on asynchronous reads from socket for remote queries by default again"}
        });
        addSettingsChanges(settings_changes_history, "21.3",
        {
            {"async_socket_for_remote", true, false, "Turn off asynchronous reads from socket for remote queries because of some problems"},
            {"optimize_normalize_count_variants", false, true, "Rewrite aggregate functions that semantically equals to count() as count() by default"},
            {"normalize_function_names", false, true, "Normalize function names to their canonical names, this was needed for projection query routing"}
        });
        addSettingsChanges(settings_changes_history, "21.2",
        {
            {"enable_global_with_statement", false, true, "Propagate WITH statements to UNION queries and all subqueries by default"}
        });
        addSettingsChanges(settings_changes_history, "21.1",
        {
            {"insert_quorum_parallel", false, true, "Use parallel quorum inserts by default. It is significantly more convenient to use than sequential quorum inserts"},
            {"input_format_null_as_default", false, true, "Allow to insert NULL as default for input formats by default"},
            {"optimize_on_insert", false, true, "Enable data optimization on INSERT by default for better user experience"},
            {"use_compact_format_in_distributed_parts_names", false, true, "Use compact format for async INSERT into Distributed tables by default"}
        });
        addSettingsChanges(settings_changes_history, "20.10",
        {
            {"format_regexp_escaping_rule", "Escaped", "Raw", "Use Raw as default escaping rule for Regexp format to male the behaviour more like to what users expect"}
        });
        addSettingsChanges(settings_changes_history, "20.7",
        {
            {"show_table_uuid_in_table_create_query_if_not_nil", true, false, "Stop showing  UID of the table in its CREATE query for Engine=Atomic"}
        });
        addSettingsChanges(settings_changes_history, "20.5",
        {
            {"input_format_with_names_use_header", false, true, "Enable using header with names for formats with WithNames/WithNamesAndTypes suffixes"},
            {"allow_suspicious_codecs", true, false, "Don't allow to specify meaningless compression codecs"}
        });
        addSettingsChanges(settings_changes_history, "20.4",
        {
            {"validate_polygons", false, true, "Throw exception if polygon is invalid in function pointInPolygon by default instead of returning possibly wrong results"}
        });
        addSettingsChanges(settings_changes_history, "19.18",
        {
            {"enable_scalar_subquery_optimization", false, true, "Prevent scalar subqueries from (de)serializing large scalar values and possibly avoid running the same subquery more than once"}
        });
        addSettingsChanges(settings_changes_history, "19.14",
        {
            {"any_join_distinct_right_table_keys", true, false, "Disable ANY RIGHT and ANY FULL JOINs by default to avoid inconsistency"}
        });
        addSettingsChanges(settings_changes_history, "19.12",
        {
            {"input_format_defaults_for_omitted_fields", false, true, "Enable calculation of complex default expressions for omitted fields for some input formats, because it should be the expected behaviour"}
        });
        addSettingsChanges(settings_changes_history, "19.5",
        {
            {"max_partitions_per_insert_block", 0, 100, "Add a limit for the number of partitions in one block"}
        });
        addSettingsChanges(settings_changes_history, "18.12.17",
        {
            {"enable_optimize_predicate_expression", 0, 1, "Optimize predicates to subqueries by default"}
        });
    });
    return settings_changes_history;
}

const VersionToSettingsChangesMap & getMergeTreeSettingsChangesHistory()
{
    static VersionToSettingsChangesMap merge_tree_settings_changes_history;
    static std::once_flag initialized_flag;
    std::call_once(initialized_flag, [&]
    {
        addSettingsChanges(merge_tree_settings_changes_history, "25.11",
        {
            {"merge_max_dynamic_subcolumns_in_wide_part", "auto", "auto", "Add a new setting to limit number of dynamic subcolumns in Wide part after merge regardless the parameters specified in the data type"},
            {"refresh_statistics_interval", 0, 0, "New setting"},
            {"shared_merge_tree_create_per_replica_metadata_nodes", true, false, "Reduce the amount of metadata in Keeper."},
            {"serialization_info_version", "basic", "with_types", "Change to the newer format allowing custom string serialization"},
            {"string_serialization_version", "single_stream", "with_size_stream", "Change to the newer format with separate sizes"},
        });
        addSettingsChanges(merge_tree_settings_changes_history, "25.10",
        {
            {"auto_statistics_types", "", "", "New setting"},
            {"exclude_materialize_skip_indexes_on_merge", "", "", "New setting."},
            {"serialization_info_version", "basic", "basic", "New setting"},
            {"string_serialization_version", "single_stream", "single_stream", "New setting"},
            {"replicated_deduplication_window_seconds", 7 * 24 * 60 * 60, 60*60, "decrease default value"},
            {"shared_merge_tree_activate_coordinated_merges_tasks", false, false, "New settings"},
            {"shared_merge_tree_merge_coordinator_factor", 1.1f, 1.1f, "Lower coordinator sleep time after load"},
            {"min_level_for_wide_part", 0, 0, "New setting"},
            {"min_level_for_full_part_storage", 0, 0, "New setting"},
        });
        addSettingsChanges(merge_tree_settings_changes_history, "25.9",
        {
            {"vertical_merge_optimize_lightweight_delete", false, true, "New setting"},
            {"replicated_deduplication_window", 1000, 10000, "increase default value"},
            {"shared_merge_tree_enable_automatic_empty_partitions_cleanup", false, false, "New setting"},
            {"shared_merge_tree_empty_partition_lifetime", 86400, 86400, "New setting"},
            {"shared_merge_tree_outdated_parts_group_size", 2, 2, "New setting"},
            {"shared_merge_tree_use_outdated_parts_compact_format", false, true, "Enable outdated parts v3 by default"},
            {"shared_merge_tree_activate_coordinated_merges_tasks", false, false, "New settings"},
        });
        addSettingsChanges(merge_tree_settings_changes_history, "25.8",
        {
            {"object_serialization_version", "v2", "v2", "Add a setting to control JSON serialization versions"},
            {"object_shared_data_serialization_version", "map", "map", "Add a setting to control JSON serialization versions"},
            {"object_shared_data_serialization_version_for_zero_level_parts", "map", "map", "Add a setting to control JSON serialization versions  for zero level parts"},
            {"object_shared_data_buckets_for_compact_part", 8, 8, "Add a setting to control number of buckets for shared data in JSON serialization in compact parts"},
            {"object_shared_data_buckets_for_wide_part", 32, 32, "Add a setting to control number of buckets for shared data in JSON serialization in wide parts"},
            {"dynamic_serialization_version", "v2", "v2", "Add a setting to control Dynamic serialization versions"},
            {"search_orphaned_parts_disks", "any", "any", "New setting"},
            {"shared_merge_tree_virtual_parts_discovery_batch", 1, 1, "New setting"},
            {"max_digestion_size_per_segment", 256_MiB, 256_MiB, "Obsolete setting"},
            {"shared_merge_tree_update_replica_flags_delay_ms", 30000, 30000, "New setting"},
            {"write_marks_for_substreams_in_compact_parts", false, true, "Enable writing marks for substreams in compact parts by default"},
            {"allow_part_offset_column_in_projections", false, true, "Now projections can use _part_offset column."},
            {"max_uncompressed_bytes_in_patches", 0, 30ULL * 1024 * 1024 * 1024, "New setting"},
            {"shared_merge_tree_activate_coordinated_merges_tasks", false, false, "New settings"},
        });
        addSettingsChanges(merge_tree_settings_changes_history, "25.7",
        {
            /// RELEASE CLOSED
            {"shared_merge_tree_activate_coordinated_merges_tasks", false, false, "New settings"},
            /// RELEASE CLOSED
        });
        addSettingsChanges(merge_tree_settings_changes_history, "25.6",
        {
            /// RELEASE CLOSED
            {"cache_populated_by_fetch_filename_regexp", "", "", "New setting"},
            {"allow_coalescing_columns_in_partition_or_order_key", false, false, "New setting to allow coalescing of partition or sorting key columns."},
            {"shared_merge_tree_activate_coordinated_merges_tasks", false, false, "New settings"},
            /// RELEASE CLOSED
        });
        addSettingsChanges(merge_tree_settings_changes_history, "25.5",
        {
            /// Release closed. Please use 25.6
            {"shared_merge_tree_enable_coordinated_merges", false, false, "New setting"},
            {"shared_merge_tree_merge_coordinator_merges_prepare_count", 100, 100, "New setting"},
            {"shared_merge_tree_merge_coordinator_fetch_fresh_metadata_period_ms", 10000, 10000, "New setting"},
            {"shared_merge_tree_merge_coordinator_max_merge_request_size", 20, 20, "New setting"},
            {"shared_merge_tree_merge_coordinator_election_check_period_ms", 30000, 30000, "New setting"},
            {"shared_merge_tree_merge_coordinator_min_period_ms", 1, 1, "New setting"},
            {"shared_merge_tree_merge_coordinator_max_period_ms", 10000, 10000, "New setting"},
            {"shared_merge_tree_merge_coordinator_factor", 1.1f, 1.1f, "New setting"},
            {"shared_merge_tree_merge_worker_fast_timeout_ms", 100, 100, "New setting"},
            {"shared_merge_tree_merge_worker_regular_timeout_ms", 10000, 10000, "New setting"},
            {"apply_patches_on_merge", true, true, "New setting"},
            {"remove_unused_patch_parts", true, true, "New setting"},
            {"write_marks_for_substreams_in_compact_parts", false, false, "New setting"},
            /// Release closed. Please use 25.6
            {"allow_part_offset_column_in_projections", false, false, "New setting, it protects from creating projections with parent part offset column until it is stabilized."},
        });
        addSettingsChanges(merge_tree_settings_changes_history, "25.4",
        {
            /// Release closed. Please use 25.5
            {"max_postpone_time_for_failed_replicated_fetches_ms", 0, 1ULL * 60 * 1000, "Added new setting to enable postponing fetch tasks in the replication queue."},
            {"max_postpone_time_for_failed_replicated_merges_ms", 0, 1ULL * 60 * 1000, "Added new setting to enable postponing merge tasks in the replication queue."},
            {"max_postpone_time_for_failed_replicated_tasks_ms", 0, 5ULL * 60 * 1000, "Added new setting to enable postponing tasks in the replication queue."},
            {"default_compression_codec", "", "", "New setting"},
            {"refresh_parts_interval", 0, 0, "A new setting"},
            {"max_merge_delayed_streams_for_parallel_write", 40, 40, "New setting"},
            {"allow_summing_columns_in_partition_or_order_key", true, false, "New setting to allow summing of partition or sorting key columns"},
            /// Release closed. Please use 25.5
        });
        addSettingsChanges(merge_tree_settings_changes_history, "25.3",
        {
            /// Release closed. Please use 25.4
            {"shared_merge_tree_enable_keeper_parts_extra_data", false, false, "New setting"},
            {"zero_copy_merge_mutation_min_parts_size_sleep_no_scale_before_lock", 0, 0, "New setting"},
            {"enable_replacing_merge_with_cleanup_for_min_age_to_force_merge", false, false, "New setting to allow automatic cleanup merges for ReplacingMergeTree"},
            /// Release closed. Please use 25.4
        });
        addSettingsChanges(merge_tree_settings_changes_history, "25.2",
        {
            /// Release closed. Please use 25.3
            {"shared_merge_tree_initial_parts_update_backoff_ms", 50, 50, "New setting"},
            {"shared_merge_tree_max_parts_update_backoff_ms", 5000, 5000, "New setting"},
            {"shared_merge_tree_interserver_http_connection_timeout_ms", 100, 100, "New setting"},
            {"columns_and_secondary_indices_sizes_lazy_calculation", true, true, "New setting to calculate columns and indices sizes lazily"},
            {"table_disk", false, false, "New setting"},
            {"allow_reduce_blocking_parts_task", false, true, "Now SMT will remove stale blocking parts from ZooKeeper by default"},
            {"shared_merge_tree_max_suspicious_broken_parts", 0, 0, "Max broken parts for SMT, if more - deny automatic detach"},
            {"shared_merge_tree_max_suspicious_broken_parts_bytes", 0, 0, "Max size of all broken parts for SMT, if more - deny automatic detach"},
            /// Release closed. Please use 25.3
        });
        addSettingsChanges(merge_tree_settings_changes_history, "25.1",
        {
            /// Release closed. Please use 25.2
            {"shared_merge_tree_try_fetch_part_in_memory_data_from_replicas", false, false, "New setting to fetch parts data from other replicas"},
            {"enable_max_bytes_limit_for_min_age_to_force_merge", false, false, "Added new setting to limit max bytes for min_age_to_force_merge."},
            {"enable_max_bytes_limit_for_min_age_to_force_merge", false, false, "New setting"},
            {"add_minmax_index_for_numeric_columns", false, false, "New setting"},
            {"add_minmax_index_for_string_columns", false, false, "New setting"},
            {"materialize_skip_indexes_on_merge", true, true, "New setting"},
            {"merge_max_bytes_to_prewarm_cache", 1ULL * 1024 * 1024 * 1024, 1ULL * 1024 * 1024 * 1024, "Cloud sync"},
            {"merge_total_max_bytes_to_prewarm_cache", 15ULL * 1024 * 1024 * 1024, 15ULL * 1024 * 1024 * 1024, "Cloud sync"},
            {"reduce_blocking_parts_sleep_ms", 5000, 5000, "Cloud sync"},
            {"number_of_partitions_to_consider_for_merge", 10, 10, "Cloud sync"},
            {"shared_merge_tree_enable_outdated_parts_check", true, true, "Cloud sync"},
            {"shared_merge_tree_max_parts_update_leaders_in_total", 6, 6, "Cloud sync"},
            {"shared_merge_tree_max_parts_update_leaders_per_az", 2, 2, "Cloud sync"},
            {"shared_merge_tree_leader_update_period_seconds", 30, 30, "Cloud sync"},
            {"shared_merge_tree_leader_update_period_random_add_seconds", 10, 10, "Cloud sync"},
            {"shared_merge_tree_read_virtual_parts_from_leader", true, true, "Cloud sync"},
            {"shared_merge_tree_interserver_http_timeout_ms", 10000, 10000, "Cloud sync"},
            {"shared_merge_tree_max_replicas_for_parts_deletion", 10, 10, "Cloud sync"},
            {"shared_merge_tree_max_replicas_to_merge_parts_for_each_parts_range", 5, 5, "Cloud sync"},
            {"shared_merge_tree_use_outdated_parts_compact_format", false, false, "Cloud sync"},
            {"shared_merge_tree_memo_ids_remove_timeout_seconds", 1800, 1800, "Cloud sync"},
            {"shared_merge_tree_idle_parts_update_seconds", 3600, 3600, "Cloud sync"},
            {"shared_merge_tree_max_outdated_parts_to_process_at_once", 1000, 1000, "Cloud sync"},
            {"shared_merge_tree_postpone_next_merge_for_locally_merged_parts_rows_threshold", 1000000, 1000000, "Cloud sync"},
            {"shared_merge_tree_postpone_next_merge_for_locally_merged_parts_ms", 0, 0, "Cloud sync"},
            {"shared_merge_tree_range_for_merge_window_size", 10, 10, "Cloud sync"},
            {"shared_merge_tree_use_too_many_parts_count_from_virtual_parts", 0, 0, "Cloud sync"},
            {"shared_merge_tree_create_per_replica_metadata_nodes", true, true, "Cloud sync"},
            {"shared_merge_tree_use_metadata_hints_cache", true, true, "Cloud sync"},
            {"notify_newest_block_number", false, false, "Cloud sync"},
            {"allow_reduce_blocking_parts_task", false, false, "Cloud sync"},
            /// Release closed. Please use 25.2
        });
        addSettingsChanges(merge_tree_settings_changes_history, "24.12",
        {
            /// Release closed. Please use 25.1
            {"enforce_index_structure_match_on_partition_manipulation", true, false, "New setting"},
            {"use_primary_key_cache", false, false, "New setting"},
            {"prewarm_primary_key_cache", false, false, "New setting"},
            {"min_bytes_to_prewarm_caches", 0, 0, "New setting"},
            {"allow_experimental_reverse_key", false, false, "New setting"},
            /// Release closed. Please use 25.1
        });
        addSettingsChanges(merge_tree_settings_changes_history, "24.11",
        {
        });
        addSettingsChanges(merge_tree_settings_changes_history, "24.10",
        {
        });
        addSettingsChanges(merge_tree_settings_changes_history, "24.9",
        {
        });
        addSettingsChanges(merge_tree_settings_changes_history, "24.8",
        {
            {"deduplicate_merge_projection_mode", "ignore", "throw", "Do not allow to create inconsistent projection"}
        });
    });

    return merge_tree_settings_changes_history;
}

}<|MERGE_RESOLUTION|>--- conflicted
+++ resolved
@@ -52,13 +52,10 @@
             {"http_write_exception_in_output_format", true, false, "Changed for consistency across formats"},
             {"optimize_const_name_size", -1, 256, "Replace with scalar and use hash as a name for large constants (size is estimated by name length)"},
             {"enable_lazy_columns_replication", false, true, "Enable lazy columns replication in JOIN and ARRAY JOIN by default"},
-<<<<<<< HEAD
             {"allow_experimental_alias_table_engine", false, false, "New setting"},
-=======
             {"input_format_parquet_local_time_as_utc", false, true, "Use more appropriate type DateTime64(..., 'UTC') for parquet 'local time without timezone' type."},
             {"input_format_parquet_verify_checksums", true, true, "New setting."},
             {"output_format_parquet_write_checksums", false, true, "New setting."},
->>>>>>> ce750bf1
         });
         addSettingsChanges(settings_changes_history, "25.10",
         {
