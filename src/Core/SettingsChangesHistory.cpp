--- conflicted
+++ resolved
@@ -61,12 +61,9 @@
             {"input_format_parquet_verify_checksums", true, true, "New setting."},
             {"output_format_parquet_write_checksums", false, true, "New setting."},
             {"database_shared_drop_table_delay_seconds", 8 * 60 * 60, 8 * 60 * 60, "New setting."},
-<<<<<<< HEAD
             {"use_skip_indexes_for_top_n", false, false, "New setting."},
             {"use_top_n_dynamic_filtering", false, false, "New setting."},
-=======
             {"filesystem_cache_allow_background_download", true, true, "New setting to control background downloads in filesystem cache per query."},
->>>>>>> 00b03734
         });
         addSettingsChanges(settings_changes_history, "25.10",
         {
