#include <Core/SettingsChangesHistory.h>

#include <Core/SettingsEnums.h>

#include <Common/Exception.h>

namespace DB
{

namespace ErrorCodes
{
    extern const int LOGICAL_ERROR;
}

static void addSettingsChanges(
    VersionToSettingsChangesMap & settings_changes_history,
    std::string_view version,
    SettingsChangesHistory::SettingsChanges && changes)
{
    /// Forbid duplicate versions
    auto [_, inserted] = settings_changes_history.emplace(ClickHouseVersion(version), std::move(changes));
    if (!inserted)
        throw Exception{ErrorCodes::LOGICAL_ERROR, "Detected duplicate version '{}'", ClickHouseVersion(version).toString()};
}

const VersionToSettingsChangesMap & getSettingsChangesHistory()
{
    static VersionToSettingsChangesMap settings_changes_history;
    static std::once_flag initialized_flag;
    std::call_once(initialized_flag, [&]
    {
        // clang-format off
        /// History of settings changes that controls some backward incompatible changes
        /// across all ClickHouse versions. It maps ClickHouse version to settings changes that were done
        /// in this version. This history contains both changes to existing settings and newly added settings.
        /// Settings changes is a vector of structs
        ///     {setting_name, previous_value, new_value, reason}.
        /// For newly added setting choose the most appropriate previous_value (for example, if new setting
        /// controls new feature and it's 'true' by default, use 'false' as previous_value).
        /// It's used to implement `compatibility` setting (see https://github.com/ClickHouse/ClickHouse/issues/35972)
        /// Note: please check if the key already exists to prevent duplicate entries.
        addSettingsChanges(settings_changes_history, "25.8",
        {
<<<<<<< HEAD
            {"optimize_rewrite_regexp_functions", false, true, "A new setting"},
=======
            {"azure_max_redirects", 10, 10, "New setting"},
            {"azure_max_get_rps", 0, 0, "New setting"},
            {"azure_max_get_burst", 0, 0, "New setting"},
            {"azure_max_put_rps", 0, 0, "New setting"},
            {"azure_max_put_burst", 0, 0, "New setting"},
            {"azure_use_adaptive_timeouts", true, true, "New setting"},
            {"azure_request_timeout_ms", 30000, 30000, "New setting"},
            {"azure_connect_timeout_ms", 1000, 1000, "New setting"},
            {"azure_sdk_use_native_client", false, true, "New setting"},
>>>>>>> e83ae279
            {"opentelemetry_trace_cpu_scheduling", false, false, "New setting to trace `cpu_slot_preemption` feature."},
        });
        addSettingsChanges(settings_changes_history, "25.7",
        {
            /// RELEASE CLOSED
            {"correlated_subqueries_substitute_equivalent_expressions", false, true, "New setting to correlated subquery planning optimization."},
            {"function_date_trunc_return_type_behavior", 0, 0, "Add new setting to preserve old behaviour of dateTrunc function"},
            {"output_format_parquet_geometadata", false, true, "A new setting to allow to write information about geo columns in parquet metadata and encode columns in WKB format."},
            {"cluster_function_process_archive_on_multiple_nodes", false, true, "New setting"},
            {"enable_vector_similarity_index", false, false, "Added an alias for setting `allow_experimental_vector_similarity_index`"},
            {"distributed_plan_max_rows_to_broadcast", 20000, 20000, "New experimental setting."},
            {"output_format_json_map_as_array_of_tuples", false, false, "New setting"},
            {"input_format_json_map_as_array_of_tuples", false, false, "New setting"},
            {"parallel_distributed_insert_select", 0, 2, "Enable parallel distributed insert select by default"},
            {"write_through_distributed_cache_buffer_size", 0, 0, "New cloud setting"},
            {"min_joined_block_size_rows", 0, DEFAULT_BLOCK_SIZE, "New setting."},
            {"table_engine_read_through_distributed_cache", false, false, "New setting"},
            {"distributed_cache_alignment", 0, 0, "Rename of distributed_cache_read_alignment"},
            {"enable_scopes_for_with_statement", true, true, "New setting for backward compatibility with the old analyzer."},
            {"output_format_parquet_enum_as_byte_array", false, false, "Write enum using parquet physical type: BYTE_ARRAY and logical type: ENUM"},
            {"distributed_plan_force_shuffle_aggregation", 0, 0, "New experimental setting"},
            {"allow_experimental_insert_into_iceberg", false, false, "New setting."},
            /// RELEASE CLOSED
        });
        addSettingsChanges(settings_changes_history, "25.6",
        {
            /// RELEASE CLOSED
            {"output_format_native_use_flattened_dynamic_and_json_serialization", false, false, "Add flattened Dynamic/JSON serializations to Native format"},
            {"cast_string_to_date_time_mode", "basic", "basic", "Allow to use different DateTime parsing mode in String to DateTime cast"},
            {"parallel_replicas_connect_timeout_ms", 1000, 300, "Separate connection timeout for parallel replicas queries"},
            {"use_iceberg_partition_pruning", false, true, "Enable Iceberg partition pruning by default."},
            {"distributed_cache_credentials_refresh_period_seconds", 5, 5, "New private setting"},
            {"enable_shared_storage_snapshot_in_query", false, false, "A new setting to share storage snapshot in query"},
            {"merge_tree_storage_snapshot_sleep_ms", 0, 0, "A new setting to debug storage snapshot consistency in query"},
            {"enable_job_stack_trace", false, false, "The setting was disabled by default to avoid performance overhead."},
            {"use_legacy_to_time", true, true, "New setting. Allows for user to use the old function logic for toTime, which works as toTimeWithFixedDate."},
            {"allow_experimental_time_time64_type", false, false, "New settings. Allows to use a new experimental Time and Time64 data types."},
            {"enable_time_time64_type", false, false, "New settings. Allows to use a new experimental Time and Time64 data types."},
            {"optimize_use_projection_filtering", false, true, "New setting"},
            {"input_format_parquet_enable_json_parsing", false, true, "When reading Parquet files, parse JSON columns as ClickHouse JSON Column."},
            {"use_skip_indexes_if_final", 0, 1, "Change in default value of setting"},
            {"use_skip_indexes_if_final_exact_mode", 0, 1, "Change in default value of setting"},
            {"allow_experimental_time_series_aggregate_functions", false, false, "New setting to enable experimental timeSeries* aggregate functions."},
            {"min_outstreams_per_resize_after_split", 0, 24, "New setting."},
            {"count_matches_stop_at_empty_match", true, false, "New setting."},
            {"enable_parallel_blocks_marshalling", "false", "true", "A new setting"},
            {"format_schema_source", "file", "file", "New setting"},
            {"format_schema_message_name", "", "", "New setting"},
            {"enable_scopes_for_with_statement", true, true, "New setting for backward compatibility with the old analyzer."},
            /// RELEASE CLOSED
        });
        addSettingsChanges(settings_changes_history, "25.5",
        {
            /// Release closed. Please use 25.6
            {"geotoh3_argument_order", "lon_lat", "lat_lon", "A new setting for legacy behaviour to set lon and lat argument order"},
            {"secondary_indices_enable_bulk_filtering", false, true, "A new algorithm for filtering by data skipping indices"},
            {"implicit_table_at_top_level", "", "", "A new setting, used in clickhouse-local"},
            {"use_skip_indexes_if_final_exact_mode", 0, 0, "This setting was introduced to help FINAL query return correct results with skip indexes"},
            {"parsedatetime_e_requires_space_padding", true, false, "Improved compatibility with MySQL DATE_FORMAT/STR_TO_DATE"},
            {"formatdatetime_e_with_space_padding", true, false, "Improved compatibility with MySQL DATE_FORMAT/STR_TO_DATE"},
            {"input_format_max_block_size_bytes", 0, 0, "New setting to limit bytes size if blocks created by input format"},
            {"parallel_replicas_insert_select_local_pipeline", false, true, "Use local pipeline during distributed INSERT SELECT with parallel replicas. Currently disabled due to performance issues"},
            {"page_cache_block_size", 1048576, 1048576, "Made this setting adjustable on a per-query level."},
            {"page_cache_lookahead_blocks", 16, 16, "Made this setting adjustable on a per-query level."},
            {"output_format_pretty_glue_chunks", "0", "auto", "A new setting to make Pretty formats prettier."},
            {"distributed_cache_read_only_from_current_az", true, true, "New setting"},
            {"parallel_hash_join_threshold", 0, 100'000, "New setting"},
            {"max_limit_for_ann_queries", 1'000, 0, "Obsolete setting"},
            {"max_limit_for_vector_search_queries", 1'000, 1'000, "New setting"},
            {"min_os_cpu_wait_time_ratio_to_throw", 0, 0, "Setting values were changed and backported to 25.4"},
            {"max_os_cpu_wait_time_ratio_to_throw", 0, 0, "Setting values were changed and backported to 25.4"},
            {"make_distributed_plan", 0, 0, "New experimental setting."},
            {"distributed_plan_execute_locally", 0, 0, "New experimental setting."},
            {"distributed_plan_default_shuffle_join_bucket_count", 8, 8, "New experimental setting."},
            {"distributed_plan_default_reader_bucket_count", 8, 8, "New experimental setting."},
            {"distributed_plan_optimize_exchanges", true, true, "New experimental setting."},
            {"distributed_plan_force_exchange_kind", "", "", "New experimental setting."},
            {"update_sequential_consistency", true, true, "A new setting"},
            {"update_parallel_mode", "auto", "auto", "A new setting"},
            {"lightweight_delete_mode", "alter_update", "alter_update", "A new setting"},
            {"alter_update_mode", "heavy", "heavy", "A new setting"},
            {"apply_patch_parts", false, true, "A new setting"},
            {"allow_experimental_lightweight_update", false, false, "A new setting"},
            {"allow_experimental_delta_kernel_rs", true, true, "New setting"},
            {"allow_experimental_database_hms_catalog", false, false, "Allow experimental database engine DataLakeCatalog with catalog_type = 'hive'"},
            {"vector_search_filter_strategy", "auto", "auto", "New setting"},
            {"vector_search_postfilter_multiplier", 1, 1, "New setting"},
            {"compile_expressions", false, true, "We believe that the LLVM infrastructure behind the JIT compiler is stable enough to enable this setting by default."},
            {"input_format_parquet_bloom_filter_push_down", false, true, "When reading Parquet files, skip whole row groups based on the WHERE/PREWHERE expressions and bloom filter in the Parquet metadata."},
            {"input_format_parquet_allow_geoparquet_parser", false, true, "A new setting to use geo columns in parquet file"},
            {"enable_url_encoding", true, false, "Changed existing setting's default value"},
            {"s3_slow_all_threads_after_network_error", false, true, "New setting"},
            {"enable_scopes_for_with_statement", true, true, "New setting for backward compatibility with the old analyzer."},
            /// Release closed. Please use 25.6
        });
        addSettingsChanges(settings_changes_history, "25.4",
        {
            /// Release closed. Please use 25.5
            {"use_query_condition_cache", false, true, "A new optimization"},
            {"allow_materialized_view_with_bad_select", true, false, "Don't allow creating MVs referencing nonexistent columns or tables"},
            {"query_plan_optimize_lazy_materialization", false, true, "Added new setting to use query plan for lazy materialization optimisation"},
            {"query_plan_max_limit_for_lazy_materialization", 10, 10, "Added new setting to control maximum limit value that allows to use query plan for lazy materialization optimisation. If zero, there is no limit"},
            {"query_plan_convert_join_to_in", false, false, "New setting"},
            {"enable_hdfs_pread", true, true, "New setting."},
            {"low_priority_query_wait_time_ms", 1000, 1000, "New setting."},
            {"allow_experimental_correlated_subqueries", false, false, "Added new setting to allow correlated subqueries execution."},
            {"serialize_query_plan", false, false, "NewSetting"},
            {"allow_experimental_shared_set_join", 0, 1, "A setting for ClickHouse Cloud to enable SharedSet and SharedJoin"},
            {"allow_special_bool_values_inside_variant", true, false, "Don't allow special bool values during Variant type parsing"},
            {"cast_string_to_variant_use_inference", true, true, "New setting to enable/disable types inference during CAST from String to Variant"},
            {"distributed_cache_read_request_max_tries", 20, 20, "New setting"},
            {"query_condition_cache_store_conditions_as_plaintext", false, false, "New setting"},
            {"min_os_cpu_wait_time_ratio_to_throw", 0, 0, "New setting"},
            {"max_os_cpu_wait_time_ratio_to_throw", 0, 0, "New setting"},
            {"query_plan_merge_filter_into_join_condition", false, true, "Added new setting to merge filter into join condition"},
            {"use_local_cache_for_remote_storage", true, false, "Obsolete setting."},
            {"iceberg_timestamp_ms", 0, 0, "New setting."},
            {"iceberg_snapshot_id", 0, 0, "New setting."},
            {"use_iceberg_metadata_files_cache", true, true, "New setting"},
            {"query_plan_join_shard_by_pk_ranges", false, false, "New setting"},
            {"parallel_replicas_insert_select_local_pipeline", false, false, "Use local pipeline during distributed INSERT SELECT with parallel replicas. Currently disabled due to performance issues"},
            {"parallel_hash_join_threshold", 0, 0, "New setting"},
            {"function_date_trunc_return_type_behavior", 1, 0, "Change the result type for dateTrunc function for DateTime64/Date32 arguments to DateTime64/Date32 regardless of time unit to get correct result for negative values"},
            {"enable_scopes_for_with_statement", true, true, "New setting for backward compatibility with the old analyzer."},
            /// Release closed. Please use 25.5
        });
        addSettingsChanges(settings_changes_history, "25.3",
        {
            /// Release closed. Please use 25.4
            {"enable_json_type", false, true, "JSON data type is production-ready"},
            {"enable_dynamic_type", false, true, "Dynamic data type is production-ready"},
            {"enable_variant_type", false, true, "Variant data type is production-ready"},
            {"allow_experimental_json_type", false, true, "JSON data type is production-ready"},
            {"allow_experimental_dynamic_type", false, true, "Dynamic data type is production-ready"},
            {"allow_experimental_variant_type", false, true, "Variant data type is production-ready"},
            {"allow_experimental_database_unity_catalog", false, false, "Allow experimental database engine DataLakeCatalog with catalog_type = 'unity'"},
            {"allow_experimental_database_glue_catalog", false, false, "Allow experimental database engine DataLakeCatalog with catalog_type = 'glue'"},
            {"use_page_cache_with_distributed_cache", false, false, "New setting"},
            {"use_query_condition_cache", false, false, "New setting."},
            {"parallel_replicas_for_cluster_engines", false, true, "New setting."},
            {"parallel_hash_join_threshold", 0, 0, "New setting"},
            /// Release closed. Please use 25.4
        });
        addSettingsChanges(settings_changes_history, "25.2",
        {
            /// Release closed. Please use 25.3
            {"schema_inference_make_json_columns_nullable", false, false, "Allow to infer Nullable(JSON) during schema inference"},
            {"query_plan_use_new_logical_join_step", false, true, "Enable new step"},
            {"postgresql_fault_injection_probability", 0., 0., "New setting"},
            {"apply_settings_from_server", false, true, "Client-side code (e.g. INSERT input parsing and query output formatting) will use the same settings as the server, including settings from server config."},
            {"merge_tree_use_deserialization_prefixes_cache", true, true, "A new setting to control the usage of deserialization prefixes cache in MergeTree"},
            {"merge_tree_use_prefixes_deserialization_thread_pool", true, true, "A new setting controlling the usage of the thread pool for parallel prefixes deserialization in MergeTree"},
            {"optimize_and_compare_chain", false, true, "A new setting"},
            {"enable_adaptive_memory_spill_scheduler", false, false, "New setting. Enable spill memory data into external storage adaptively."},
            {"output_format_parquet_write_bloom_filter", false, true, "Added support for writing Parquet bloom filters."},
            {"output_format_parquet_bloom_filter_bits_per_value", 10.5, 10.5, "New setting."},
            {"output_format_parquet_bloom_filter_flush_threshold_bytes", 128 * 1024 * 1024, 128 * 1024 * 1024, "New setting."},
            {"output_format_pretty_max_rows", 10000, 1000, "It is better for usability - less amount to scroll."},
            {"restore_replicated_merge_tree_to_shared_merge_tree", false, false, "New setting."},
            {"parallel_replicas_only_with_analyzer", true, true, "Parallel replicas is supported only with analyzer enabled"},
            {"s3_allow_multipart_copy", true, true, "New setting."},
        });
        addSettingsChanges(settings_changes_history, "25.1",
        {
            /// Release closed. Please use 25.2
            {"allow_not_comparable_types_in_order_by", true, false, "Don't allow not comparable types in order by by default"},
            {"allow_not_comparable_types_in_comparison_functions", true, false, "Don't allow not comparable types in comparison functions by default"},
            {"output_format_json_pretty_print", false, true, "Print values in a pretty format in JSON output format by default"},
            {"allow_experimental_ts_to_grid_aggregate_function", false, false, "Cloud only"},
            {"formatdatetime_f_prints_scale_number_of_digits", true, false, "New setting."},
            {"distributed_cache_connect_max_tries", 20, 20, "Cloud only"},
            {"query_plan_use_new_logical_join_step", false, false, "New join step, internal change"},
            {"distributed_cache_min_bytes_for_seek", 0, 0, "New private setting."},
            {"use_iceberg_partition_pruning", false, false, "New setting for Iceberg partition pruning."},
            {"max_bytes_ratio_before_external_group_by", 0.0, 0.5, "Enable automatic spilling to disk by default."},
            {"max_bytes_ratio_before_external_sort", 0.0, 0.5, "Enable automatic spilling to disk by default."},
            {"min_external_sort_block_bytes", 0., 100_MiB, "New setting."},
            {"s3queue_migrate_old_metadata_to_buckets", false, false, "New setting."},
            {"distributed_cache_pool_behaviour_on_limit", "allocate_bypassing_pool", "wait", "Cloud only"},
            {"use_hive_partitioning", false, true, "Enabled the setting by default."},
            {"query_plan_try_use_vector_search", false, true, "New setting."},
            {"short_circuit_function_evaluation_for_nulls", false, true, "Allow to execute functions with Nullable arguments only on rows with non-NULL values in all arguments"},
            {"short_circuit_function_evaluation_for_nulls_threshold", 1.0, 1.0, "Ratio threshold of NULL values to execute functions with Nullable arguments only on rows with non-NULL values in all arguments. Applies when setting short_circuit_function_evaluation_for_nulls is enabled."},
            {"output_format_orc_writer_time_zone_name", "GMT", "GMT", "The time zone name for ORC writer, the default ORC writer's time zone is GMT."},
            {"output_format_pretty_highlight_trailing_spaces", false, true, "A new setting."},
            {"allow_experimental_bfloat16_type", false, true, "Add new BFloat16 type"},
            {"allow_push_predicate_ast_for_distributed_subqueries", false, true, "A new setting"},
            {"output_format_pretty_squash_consecutive_ms", 0, 50, "Add new setting"},
            {"output_format_pretty_squash_max_wait_ms", 0, 1000, "Add new setting"},
            {"output_format_pretty_max_column_name_width_cut_to", 0, 24, "A new setting"},
            {"output_format_pretty_max_column_name_width_min_chars_to_cut", 0, 4, "A new setting"},
            {"output_format_pretty_multiline_fields", false, true, "A new setting"},
            {"output_format_pretty_fallback_to_vertical", false, true, "A new setting"},
            {"output_format_pretty_fallback_to_vertical_max_rows_per_chunk", 0, 100, "A new setting"},
            {"output_format_pretty_fallback_to_vertical_min_columns", 0, 5, "A new setting"},
            {"output_format_pretty_fallback_to_vertical_min_table_width", 0, 250, "A new setting"},
            {"merge_table_max_tables_to_look_for_schema_inference", 1, 1000, "A new setting"},
            {"max_autoincrement_series", 1000, 1000, "A new setting"},
            {"validate_enum_literals_in_operators", false, false, "A new setting"},
            {"allow_experimental_kusto_dialect", true, false, "A new setting"},
            {"allow_experimental_prql_dialect", true, false, "A new setting"},
            {"h3togeo_lon_lat_result_order", true, false, "A new setting"},
            {"max_parallel_replicas", 1, 1000, "Use up to 1000 parallel replicas by default."},
            {"allow_general_join_planning", false, true, "Allow more general join planning algorithm when hash join algorithm is enabled."},
            {"optimize_extract_common_expressions", false, true, "Optimize WHERE, PREWHERE, ON, HAVING and QUALIFY expressions by extracting common expressions out from disjunction of conjunctions."},
            /// Release closed. Please use 25.2
        });
        addSettingsChanges(settings_changes_history, "24.12",
        {
            /// Release closed. Please use 25.1
            {"allow_experimental_database_iceberg", false, false, "New setting."},
            {"shared_merge_tree_sync_parts_on_partition_operations", 1, 1, "New setting. By default parts are always synchronized"},
            {"query_plan_join_swap_table", "false", "auto", "New setting. Right table was always chosen before."},
            {"max_size_to_preallocate_for_aggregation", 100'000'000, 1'000'000'000'000, "Enable optimisation for bigger tables."},
            {"max_size_to_preallocate_for_joins", 100'000'000, 1'000'000'000'000, "Enable optimisation for bigger tables."},
            {"max_bytes_ratio_before_external_group_by", 0., 0., "New setting."},
            {"optimize_extract_common_expressions", false, false, "Introduce setting to optimize WHERE, PREWHERE, ON, HAVING and QUALIFY expressions by extracting common expressions out from disjunction of conjunctions."},
            {"max_bytes_ratio_before_external_sort", 0., 0., "New setting."},
            {"use_async_executor_for_materialized_views", false, false, "New setting."},
            {"http_response_headers", "", "", "New setting."},
            {"output_format_parquet_datetime_as_uint32", true, false, "Write DateTime as DateTime64(3) instead of UInt32 (these are the two Parquet types closest to DateTime)."},
            {"skip_redundant_aliases_in_udf", false, false, "When enabled, this allows you to use the same user defined function several times for several materialized columns in the same table."},
            {"parallel_replicas_index_analysis_only_on_coordinator", true, true, "Index analysis done only on replica-coordinator and skipped on other replicas. Effective only with enabled parallel_replicas_local_plan"}, // enabling it was moved to 24.10
            {"least_greatest_legacy_null_behavior", true, false, "New setting"},
            {"use_concurrency_control", false, true, "Enable concurrency control by default"},
            {"join_algorithm", "default", "direct,parallel_hash,hash", "'default' was deprecated in favor of explicitly specified join algorithms, also parallel_hash is now preferred over hash"},
            /// Release closed. Please use 25.1
        });
        addSettingsChanges(settings_changes_history, "24.11",
        {
            {"validate_mutation_query", false, true, "New setting to validate mutation queries by default."},
            {"enable_job_stack_trace", false, false, "Enables collecting stack traces from job's scheduling. Disabled by default to avoid performance overhead."},
            {"allow_suspicious_types_in_group_by", true, false, "Don't allow Variant/Dynamic types in GROUP BY by default"},
            {"allow_suspicious_types_in_order_by", true, false, "Don't allow Variant/Dynamic types in ORDER BY by default"},
            {"distributed_cache_discard_connection_if_unread_data", true, true, "New setting"},
            {"filesystem_cache_enable_background_download_for_metadata_files_in_packed_storage", true, true, "New setting"},
            {"filesystem_cache_enable_background_download_during_fetch", true, true, "New setting"},
            {"azure_check_objects_after_upload", false, false, "Check each uploaded object in azure blob storage to be sure that upload was successful"},
            {"backup_restore_keeper_max_retries", 20, 1000, "Should be big enough so the whole operation BACKUP or RESTORE operation won't fail because of a temporary [Zoo]Keeper failure in the middle of it."},
            {"backup_restore_failure_after_host_disconnected_for_seconds", 0, 3600, "New setting."},
            {"backup_restore_keeper_max_retries_while_initializing", 0, 20, "New setting."},
            {"backup_restore_keeper_max_retries_while_handling_error", 0, 20, "New setting."},
            {"backup_restore_finish_timeout_after_error_sec", 0, 180, "New setting."},
            {"query_plan_merge_filters", false, true, "Allow to merge filters in the query plan. This is required to properly support filter-push-down with a new analyzer."},
            {"parallel_replicas_local_plan", false, true, "Use local plan for local replica in a query with parallel replicas"},
            {"merge_tree_use_v1_object_and_dynamic_serialization", true, false, "Add new serialization V2 version for JSON and Dynamic types"},
            {"min_joined_block_size_bytes", 524288, 524288, "New setting."},
            {"allow_experimental_bfloat16_type", false, false, "Add new experimental BFloat16 type"},
            {"filesystem_cache_skip_download_if_exceeds_per_query_cache_write_limit", 1, 1, "Rename of setting skip_download_if_exceeds_query_cache_limit"},
            {"filesystem_cache_prefer_bigger_buffer_size", true, true, "New setting"},
            {"read_in_order_use_virtual_row", false, false, "Use virtual row while reading in order of primary key or its monotonic function fashion. It is useful when searching over multiple parts as only relevant ones are touched."},
            {"s3_skip_empty_files", false, true, "We hope it will provide better UX"},
            {"filesystem_cache_boundary_alignment", 0, 0, "New setting"},
            {"push_external_roles_in_interserver_queries", false, true, "New setting."},
            {"enable_variant_type", false, false, "Add alias to allow_experimental_variant_type"},
            {"enable_dynamic_type", false, false, "Add alias to allow_experimental_dynamic_type"},
            {"enable_json_type", false, false, "Add alias to allow_experimental_json_type"},
        });
        addSettingsChanges(settings_changes_history, "24.10",
        {
            {"query_metric_log_interval", 0, -1, "New setting."},
            {"enforce_strict_identifier_format", false, false, "New setting."},
            {"enable_parsing_to_custom_serialization", false, true, "New setting"},
            {"mongodb_throw_on_unsupported_query", false, true, "New setting."},
            {"enable_parallel_replicas", false, false, "Parallel replicas with read tasks became the Beta tier feature."},
            {"parallel_replicas_mode", "read_tasks", "read_tasks", "This setting was introduced as a part of making parallel replicas feature Beta"},
            {"filesystem_cache_name", "", "", "Filesystem cache name to use for stateless table engines or data lakes"},
            {"restore_replace_external_dictionary_source_to_null", false, false, "New setting."},
            {"show_create_query_identifier_quoting_rule", "when_necessary", "when_necessary", "New setting."},
            {"show_create_query_identifier_quoting_style", "Backticks", "Backticks", "New setting."},
            {"merge_tree_min_read_task_size", 8, 8, "New setting"},
            {"merge_tree_min_rows_for_concurrent_read_for_remote_filesystem", (20 * 8192), 0, "Setting is deprecated"},
            {"merge_tree_min_bytes_for_concurrent_read_for_remote_filesystem", (24 * 10 * 1024 * 1024), 0, "Setting is deprecated"},
            {"implicit_select", false, false, "A new setting."},
            {"output_format_native_write_json_as_string", false, false, "Add new setting to allow write JSON column as single String column in Native format"},
            {"output_format_binary_write_json_as_string", false, false, "Add new setting to write values of JSON type as JSON string in RowBinary output format"},
            {"input_format_binary_read_json_as_string", false, false, "Add new setting to read values of JSON type as JSON string in RowBinary input format"},
            {"min_free_disk_bytes_to_perform_insert", 0, 0, "New setting."},
            {"min_free_disk_ratio_to_perform_insert", 0.0, 0.0, "New setting."},
            {"parallel_replicas_local_plan", false, true, "Use local plan for local replica in a query with parallel replicas"},
            {"enable_named_columns_in_function_tuple", false, false, "Disabled pending usability improvements"},
            {"cloud_mode_database_engine", 1, 1, "A setting for ClickHouse Cloud"},
            {"allow_experimental_shared_set_join", 0, 0, "A setting for ClickHouse Cloud"},
            {"read_through_distributed_cache", 0, 0, "A setting for ClickHouse Cloud"},
            {"write_through_distributed_cache", 0, 0, "A setting for ClickHouse Cloud"},
            {"distributed_cache_throw_on_error", 0, 0, "A setting for ClickHouse Cloud"},
            {"distributed_cache_log_mode", "on_error", "on_error", "A setting for ClickHouse Cloud"},
            {"distributed_cache_fetch_metrics_only_from_current_az", 1, 1, "A setting for ClickHouse Cloud"},
            {"distributed_cache_connect_max_tries", 20, 20, "A setting for ClickHouse Cloud"},
            {"distributed_cache_receive_response_wait_milliseconds", 60000, 60000, "A setting for ClickHouse Cloud"},
            {"distributed_cache_receive_timeout_milliseconds", 10000, 10000, "A setting for ClickHouse Cloud"},
            {"distributed_cache_wait_connection_from_pool_milliseconds", 100, 100, "A setting for ClickHouse Cloud"},
            {"distributed_cache_bypass_connection_pool", 0, 0, "A setting for ClickHouse Cloud"},
            {"distributed_cache_pool_behaviour_on_limit", "allocate_bypassing_pool", "allocate_bypassing_pool", "A setting for ClickHouse Cloud"},
            {"distributed_cache_read_alignment", 0, 0, "A setting for ClickHouse Cloud"},
            {"distributed_cache_max_unacked_inflight_packets", 10, 10, "A setting for ClickHouse Cloud"},
            {"distributed_cache_data_packet_ack_window", 5, 5, "A setting for ClickHouse Cloud"},
            {"input_format_parquet_enable_row_group_prefetch", false, true, "Enable row group prefetching during parquet parsing. Currently, only single-threaded parsing can prefetch."},
            {"input_format_orc_dictionary_as_low_cardinality", false, true, "Treat ORC dictionary encoded columns as LowCardinality columns while reading ORC files"},
            {"allow_experimental_refreshable_materialized_view", false, true, "Not experimental anymore"},
            {"max_parts_to_move", 0, 1000, "New setting"},
            {"hnsw_candidate_list_size_for_search", 64, 256, "New setting. Previously, the value was optionally specified in CREATE INDEX and 64 by default."},
            {"allow_reorder_prewhere_conditions", true, true, "New setting"},
            {"input_format_parquet_bloom_filter_push_down", false, false, "When reading Parquet files, skip whole row groups based on the WHERE/PREWHERE expressions and bloom filter in the Parquet metadata."},
            {"date_time_64_output_format_cut_trailing_zeros_align_to_groups_of_thousands", false, false, "Dynamically trim the trailing zeros of datetime64 values to adjust the output scale to (0, 3, 6), corresponding to 'seconds', 'milliseconds', and 'microseconds'."},
            {"parallel_replicas_index_analysis_only_on_coordinator", false, true, "Index analysis done only on replica-coordinator and skipped on other replicas. Effective only with enabled parallel_replicas_local_plan"},
            {"distributed_cache_discard_connection_if_unread_data", true, true, "New setting"},
            {"azure_check_objects_after_upload", false, false, "Check each uploaded object in azure blob storage to be sure that upload was successful"},
            {"backup_restore_keeper_max_retries", 20, 1000, "Should be big enough so the whole operation BACKUP or RESTORE operation won't fail because of a temporary [Zoo]Keeper failure in the middle of it."},
            {"backup_restore_failure_after_host_disconnected_for_seconds", 0, 3600, "New setting."},
            {"backup_restore_keeper_max_retries_while_initializing", 0, 20, "New setting."},
            {"backup_restore_keeper_max_retries_while_handling_error", 0, 20, "New setting."},
            {"backup_restore_finish_timeout_after_error_sec", 0, 180, "New setting."},
        });
        addSettingsChanges(settings_changes_history, "24.9",
        {
            {"output_format_orc_dictionary_key_size_threshold", 0.0, 0.0, "For a string column in ORC output format, if the number of distinct values is greater than this fraction of the total number of non-null rows, turn off dictionary encoding. Otherwise dictionary encoding is enabled"},
            {"input_format_json_empty_as_default", false, false, "Added new setting to allow to treat empty fields in JSON input as default values."},
            {"input_format_try_infer_variants", false, false, "Try to infer Variant type in text formats when there is more than one possible type for column/array elements"},
            {"join_output_by_rowlist_perkey_rows_threshold", 0, 5, "The lower limit of per-key average rows in the right table to determine whether to output by row list in hash join."},
            {"create_if_not_exists", false, false, "New setting."},
            {"allow_materialized_view_with_bad_select", true, true, "Support (but not enable yet) stricter validation in CREATE MATERIALIZED VIEW"},
            {"parallel_replicas_mark_segment_size", 128, 0, "Value for this setting now determined automatically"},
            {"database_replicated_allow_replicated_engine_arguments", 1, 0, "Don't allow explicit arguments by default"},
            {"database_replicated_allow_explicit_uuid", 1, 0, "Added a new setting to disallow explicitly specifying table UUID"},
            {"parallel_replicas_local_plan", false, false, "Use local plan for local replica in a query with parallel replicas"},
            {"join_to_sort_minimum_perkey_rows", 0, 40, "The lower limit of per-key average rows in the right table to determine whether to rerange the right table by key in left or inner join. This setting ensures that the optimization is not applied for sparse table keys"},
            {"join_to_sort_maximum_table_rows", 0, 10000, "The maximum number of rows in the right table to determine whether to rerange the right table by key in left or inner join"},
            {"allow_experimental_join_right_table_sorting", false, false, "If it is set to true, and the conditions of `join_to_sort_minimum_perkey_rows` and `join_to_sort_maximum_table_rows` are met, rerange the right table by key to improve the performance in left or inner hash join"},
            {"mongodb_throw_on_unsupported_query", false, true, "New setting."},
            {"min_free_disk_bytes_to_perform_insert", 0, 0, "Maintain some free disk space bytes from inserts while still allowing for temporary writing."},
            {"min_free_disk_ratio_to_perform_insert", 0.0, 0.0, "Maintain some free disk space bytes expressed as ratio to total disk space from inserts while still allowing for temporary writing."},
        });
        addSettingsChanges(settings_changes_history, "24.8",
        {
            {"rows_before_aggregation", false, false, "Provide exact value for rows_before_aggregation statistic, represents the number of rows read before aggregation"},
            {"restore_replace_external_table_functions_to_null", false, false, "New setting."},
            {"restore_replace_external_engines_to_null", false, false, "New setting."},
            {"input_format_json_max_depth", 1000000, 1000, "It was unlimited in previous versions, but that was unsafe."},
            {"merge_tree_min_bytes_per_task_for_remote_reading", 4194304, 2097152, "Value is unified with `filesystem_prefetch_min_bytes_for_single_read_task`"},
            {"use_hive_partitioning", false, false, "Allows to use hive partitioning for File, URL, S3, AzureBlobStorage and HDFS engines."},
            {"allow_experimental_kafka_offsets_storage_in_keeper", false, false, "Allow the usage of experimental Kafka storage engine that stores the committed offsets in ClickHouse Keeper"},
            {"allow_archive_path_syntax", true, true, "Added new setting to allow disabling archive path syntax."},
            {"query_cache_tag", "", "", "New setting for labeling query cache settings."},
            {"allow_experimental_time_series_table", false, false, "Added new setting to allow the TimeSeries table engine"},
            {"enable_analyzer", 1, 1, "Added an alias to a setting `allow_experimental_analyzer`."},
            {"optimize_functions_to_subcolumns", false, true, "Enabled settings by default"},
            {"allow_experimental_json_type", false, false, "Add new experimental JSON type"},
            {"use_json_alias_for_old_object_type", true, false, "Use JSON type alias to create new JSON type"},
            {"type_json_skip_duplicated_paths", false, false, "Allow to skip duplicated paths during JSON parsing"},
            {"allow_experimental_vector_similarity_index", false, false, "Added new setting to allow experimental vector similarity indexes"},
            {"input_format_try_infer_datetimes_only_datetime64", true, false, "Allow to infer DateTime instead of DateTime64 in data formats"},
        });
        addSettingsChanges(settings_changes_history, "24.7",
        {
            {"output_format_parquet_write_page_index", false, true, "Add a possibility to write page index into parquet files."},
            {"output_format_binary_encode_types_in_binary_format", false, false, "Added new setting to allow to write type names in binary format in RowBinaryWithNamesAndTypes output format"},
            {"input_format_binary_decode_types_in_binary_format", false, false, "Added new setting to allow to read type names in binary format in RowBinaryWithNamesAndTypes input format"},
            {"output_format_native_encode_types_in_binary_format", false, false, "Added new setting to allow to write type names in binary format in Native output format"},
            {"input_format_native_decode_types_in_binary_format", false, false, "Added new setting to allow to read type names in binary format in Native output format"},
            {"read_in_order_use_buffering", false, true, "Use buffering before merging while reading in order of primary key"},
            {"enable_named_columns_in_function_tuple", false, false, "Generate named tuples in function tuple() when all names are unique and can be treated as unquoted identifiers."},
            {"optimize_trivial_insert_select", true, false, "The optimization does not make sense in many cases."},
            {"dictionary_validate_primary_key_type", false, false, "Validate primary key type for dictionaries. By default id type for simple layouts will be implicitly converted to UInt64."},
            {"collect_hash_table_stats_during_joins", false, true, "New setting."},
            {"max_size_to_preallocate_for_joins", 0, 100'000'000, "New setting."},
            {"input_format_orc_reader_time_zone_name", "GMT", "GMT", "The time zone name for ORC row reader, the default ORC row reader's time zone is GMT."},
            {"database_replicated_allow_heavy_create", true, false, "Long-running DDL queries (CREATE AS SELECT and POPULATE) for Replicated database engine was forbidden"},
            {"query_plan_merge_filters", false, false, "Allow to merge filters in the query plan"},
            {"azure_sdk_max_retries", 10, 10, "Maximum number of retries in azure sdk"},
            {"azure_sdk_retry_initial_backoff_ms", 10, 10, "Minimal backoff between retries in azure sdk"},
            {"azure_sdk_retry_max_backoff_ms", 1000, 1000, "Maximal backoff between retries in azure sdk"},
            {"ignore_on_cluster_for_replicated_named_collections_queries", false, false, "Ignore ON CLUSTER clause for replicated named collections management queries."},
            {"backup_restore_s3_retry_attempts", 1000,1000, "Setting for Aws::Client::RetryStrategy, Aws::Client does retries itself, 0 means no retries. It takes place only for backup/restore."},
            {"postgresql_connection_attempt_timeout", 2, 2, "Allow to control 'connect_timeout' parameter of PostgreSQL connection."},
            {"postgresql_connection_pool_retries", 2, 2, "Allow to control the number of retries in PostgreSQL connection pool."}
        });
        addSettingsChanges(settings_changes_history, "24.6",
        {
            {"materialize_skip_indexes_on_insert", true, true, "Added new setting to allow to disable materialization of skip indexes on insert"},
            {"materialize_statistics_on_insert", true, true, "Added new setting to allow to disable materialization of statistics on insert"},
            {"input_format_parquet_use_native_reader", false, false, "When reading Parquet files, to use native reader instead of arrow reader."},
            {"hdfs_throw_on_zero_files_match", false, false, "Allow to throw an error when ListObjects request cannot match any files in HDFS engine instead of empty query result"},
            {"azure_throw_on_zero_files_match", false, false, "Allow to throw an error when ListObjects request cannot match any files in AzureBlobStorage engine instead of empty query result"},
            {"s3_validate_request_settings", true, true, "Allow to disable S3 request settings validation"},
            {"allow_experimental_full_text_index", false, false, "Enable experimental text index"},
            {"azure_skip_empty_files", false, false, "Allow to skip empty files in azure table engine"},
            {"hdfs_ignore_file_doesnt_exist", false, false, "Allow to return 0 rows when the requested files don't exist instead of throwing an exception in HDFS table engine"},
            {"azure_ignore_file_doesnt_exist", false, false, "Allow to return 0 rows when the requested files don't exist instead of throwing an exception in AzureBlobStorage table engine"},
            {"s3_ignore_file_doesnt_exist", false, false, "Allow to return 0 rows when the requested files don't exist instead of throwing an exception in S3 table engine"},
            {"s3_max_part_number", 10000, 10000, "Maximum part number number for s3 upload part"},
            {"s3_max_single_operation_copy_size", 32 * 1024 * 1024, 32 * 1024 * 1024, "Maximum size for a single copy operation in s3"},
            {"input_format_parquet_max_block_size", 8192, DEFAULT_BLOCK_SIZE, "Increase block size for parquet reader."},
            {"input_format_parquet_prefer_block_bytes", 0, DEFAULT_BLOCK_SIZE * 256, "Average block bytes output by parquet reader."},
            {"enable_blob_storage_log", true, true, "Write information about blob storage operations to system.blob_storage_log table"},
            {"allow_deprecated_snowflake_conversion_functions", true, false, "Disabled deprecated functions snowflakeToDateTime[64] and dateTime[64]ToSnowflake."},
            {"allow_statistic_optimize", false, false, "Old setting which popped up here being renamed."},
            {"allow_experimental_statistic", false, false, "Old setting which popped up here being renamed."},
            {"allow_statistics_optimize", false, false, "The setting was renamed. The previous name is `allow_statistic_optimize`."},
            {"allow_experimental_statistics", false, false, "The setting was renamed. The previous name is `allow_experimental_statistic`."},
            {"enable_vertical_final", false, true, "Enable vertical final by default again after fixing bug"},
            {"parallel_replicas_custom_key_range_lower", 0, 0, "Add settings to control the range filter when using parallel replicas with dynamic shards"},
            {"parallel_replicas_custom_key_range_upper", 0, 0, "Add settings to control the range filter when using parallel replicas with dynamic shards. A value of 0 disables the upper limit"},
            {"output_format_pretty_display_footer_column_names", 0, 1, "Add a setting to display column names in the footer if there are many rows. Threshold value is controlled by output_format_pretty_display_footer_column_names_min_rows."},
            {"output_format_pretty_display_footer_column_names_min_rows", 0, 50, "Add a setting to control the threshold value for setting output_format_pretty_display_footer_column_names_min_rows. Default 50."},
            {"output_format_csv_serialize_tuple_into_separate_columns", true, true, "A new way of how interpret tuples in CSV format was added."},
            {"input_format_csv_deserialize_separate_columns_into_tuple", true, true, "A new way of how interpret tuples in CSV format was added."},
            {"input_format_csv_try_infer_strings_from_quoted_tuples", true, true, "A new way of how interpret tuples in CSV format was added."},
        });
        addSettingsChanges(settings_changes_history, "24.5",
        {
            {"allow_deprecated_error_prone_window_functions", true, false, "Allow usage of deprecated error prone window functions (neighbor, runningAccumulate, runningDifferenceStartingWithFirstValue, runningDifference)"},
            {"allow_experimental_join_condition", false, false, "Support join with inequal conditions which involve columns from both left and right table. e.g. t1.y < t2.y."},
            {"input_format_tsv_crlf_end_of_line", false, false, "Enables reading of CRLF line endings with TSV formats"},
            {"output_format_parquet_use_custom_encoder", false, true, "Enable custom Parquet encoder."},
            {"cross_join_min_rows_to_compress", 0, 10000000, "Minimal count of rows to compress block in CROSS JOIN. Zero value means - disable this threshold. This block is compressed when any of the two thresholds (by rows or by bytes) are reached."},
            {"cross_join_min_bytes_to_compress", 0, 1_GiB, "Minimal size of block to compress in CROSS JOIN. Zero value means - disable this threshold. This block is compressed when any of the two thresholds (by rows or by bytes) are reached."},
            {"http_max_chunk_size", 0, 0, "Internal limitation"},
            {"prefer_external_sort_block_bytes", 0, DEFAULT_BLOCK_SIZE * 256, "Prefer maximum block bytes for external sort, reduce the memory usage during merging."},
            {"input_format_force_null_for_omitted_fields", false, false, "Disable type-defaults for omitted fields when needed"},
            {"cast_string_to_dynamic_use_inference", false, false, "Add setting to allow converting String to Dynamic through parsing"},
            {"allow_experimental_dynamic_type", false, false, "Add new experimental Dynamic type"},
            {"azure_max_blocks_in_multipart_upload", 50000, 50000, "Maximum number of blocks in multipart upload for Azure."},
            {"allow_archive_path_syntax", false, true, "Added new setting to allow disabling archive path syntax."},
        });
        addSettingsChanges(settings_changes_history, "24.4",
        {
            {"input_format_json_throw_on_bad_escape_sequence", true, true, "Allow to save JSON strings with bad escape sequences"},
            {"max_parsing_threads", 0, 0, "Add a separate setting to control number of threads in parallel parsing from files"},
            {"ignore_drop_queries_probability", 0, 0, "Allow to ignore drop queries in server with specified probability for testing purposes"},
            {"lightweight_deletes_sync", 2, 2, "The same as 'mutation_sync', but controls only execution of lightweight deletes"},
            {"query_cache_system_table_handling", "save", "throw", "The query cache no longer caches results of queries against system tables"},
            {"input_format_json_ignore_unnecessary_fields", false, true, "Ignore unnecessary fields and not parse them. Enabling this may not throw exceptions on json strings of invalid format or with duplicated fields"},
            {"input_format_hive_text_allow_variable_number_of_columns", false, true, "Ignore extra columns in Hive Text input (if file has more columns than expected) and treat missing fields in Hive Text input as default values."},
            {"allow_experimental_database_replicated", false, true, "Database engine Replicated is now in Beta stage"},
            {"temporary_data_in_cache_reserve_space_wait_lock_timeout_milliseconds", (10 * 60 * 1000), (10 * 60 * 1000), "Wait time to lock cache for sapce reservation in temporary data in filesystem cache"},
            {"optimize_rewrite_sum_if_to_count_if", false, true, "Only available for the analyzer, where it works correctly"},
            {"azure_allow_parallel_part_upload", "true", "true", "Use multiple threads for azure multipart upload."},
            {"max_recursive_cte_evaluation_depth", DBMS_RECURSIVE_CTE_MAX_EVALUATION_DEPTH, DBMS_RECURSIVE_CTE_MAX_EVALUATION_DEPTH, "Maximum limit on recursive CTE evaluation depth"},
            {"query_plan_convert_outer_join_to_inner_join", false, true, "Allow to convert OUTER JOIN to INNER JOIN if filter after JOIN always filters default values"},
        });
        addSettingsChanges(settings_changes_history, "24.3",
        {
            {"s3_connect_timeout_ms", 1000, 1000, "Introduce new dedicated setting for s3 connection timeout"},
            {"allow_experimental_shared_merge_tree", false, true, "The setting is obsolete"},
            {"use_page_cache_for_disks_without_file_cache", false, false, "Added userspace page cache"},
            {"read_from_page_cache_if_exists_otherwise_bypass_cache", false, false, "Added userspace page cache"},
            {"page_cache_inject_eviction", false, false, "Added userspace page cache"},
            {"default_table_engine", "None", "MergeTree", "Set default table engine to MergeTree for better usability"},
            {"input_format_json_use_string_type_for_ambiguous_paths_in_named_tuples_inference_from_objects", false, false, "Allow to use String type for ambiguous paths during named tuple inference from JSON objects"},
            {"traverse_shadow_remote_data_paths", false, false, "Traverse shadow directory when query system.remote_data_paths."},
            {"throw_if_deduplication_in_dependent_materialized_views_enabled_with_async_insert", false, true, "Deduplication in dependent materialized view cannot work together with async inserts."},
            {"parallel_replicas_allow_in_with_subquery", false, true, "If true, subquery for IN will be executed on every follower replica"},
            {"log_processors_profiles", false, true, "Enable by default"},
            {"function_locate_has_mysql_compatible_argument_order", false, true, "Increase compatibility with MySQL's locate function."},
            {"allow_suspicious_primary_key", true, false, "Forbid suspicious PRIMARY KEY/ORDER BY for MergeTree (i.e. SimpleAggregateFunction)"},
            {"filesystem_cache_reserve_space_wait_lock_timeout_milliseconds", 1000, 1000, "Wait time to lock cache for sapce reservation in filesystem cache"},
            {"max_parser_backtracks", 0, 1000000, "Limiting the complexity of parsing"},
            {"analyzer_compatibility_join_using_top_level_identifier", false, false, "Force to resolve identifier in JOIN USING from projection"},
            {"distributed_insert_skip_read_only_replicas", false, false, "If true, INSERT into Distributed will skip read-only replicas"},
            {"keeper_max_retries", 10, 10, "Max retries for general keeper operations"},
            {"keeper_retry_initial_backoff_ms", 100, 100, "Initial backoff timeout for general keeper operations"},
            {"keeper_retry_max_backoff_ms", 5000, 5000, "Max backoff timeout for general keeper operations"},
            {"s3queue_allow_experimental_sharded_mode", false, false, "Enable experimental sharded mode of S3Queue table engine. It is experimental because it will be rewritten"},
            {"allow_experimental_analyzer", false, true, "Enable analyzer and planner by default."},
            {"merge_tree_read_split_ranges_into_intersecting_and_non_intersecting_injection_probability", 0.0, 0.0, "For testing of `PartsSplitter` - split read ranges into intersecting and non intersecting every time you read from MergeTree with the specified probability."},
            {"allow_get_client_http_header", false, false, "Introduced a new function."},
            {"output_format_pretty_row_numbers", false, true, "It is better for usability."},
            {"output_format_pretty_max_value_width_apply_for_single_value", true, false, "Single values in Pretty formats won't be cut."},
            {"output_format_parquet_string_as_string", false, true, "ClickHouse allows arbitrary binary data in the String data type, which is typically UTF-8. Parquet/ORC/Arrow Strings only support UTF-8. That's why you can choose which Arrow's data type to use for the ClickHouse String data type - String or Binary. While Binary would be more correct and compatible, using String by default will correspond to user expectations in most cases."},
            {"output_format_orc_string_as_string", false, true, "ClickHouse allows arbitrary binary data in the String data type, which is typically UTF-8. Parquet/ORC/Arrow Strings only support UTF-8. That's why you can choose which Arrow's data type to use for the ClickHouse String data type - String or Binary. While Binary would be more correct and compatible, using String by default will correspond to user expectations in most cases."},
            {"output_format_arrow_string_as_string", false, true, "ClickHouse allows arbitrary binary data in the String data type, which is typically UTF-8. Parquet/ORC/Arrow Strings only support UTF-8. That's why you can choose which Arrow's data type to use for the ClickHouse String data type - String or Binary. While Binary would be more correct and compatible, using String by default will correspond to user expectations in most cases."},
            {"output_format_parquet_compression_method", "lz4", "zstd", "Parquet/ORC/Arrow support many compression methods, including lz4 and zstd. ClickHouse supports each and every compression method. Some inferior tools, such as 'duckdb', lack support for the faster `lz4` compression method, that's why we set zstd by default."},
            {"output_format_orc_compression_method", "lz4", "zstd", "Parquet/ORC/Arrow support many compression methods, including lz4 and zstd. ClickHouse supports each and every compression method. Some inferior tools, such as 'duckdb', lack support for the faster `lz4` compression method, that's why we set zstd by default."},
            {"output_format_pretty_highlight_digit_groups", false, true, "If enabled and if output is a terminal, highlight every digit corresponding to the number of thousands, millions, etc. with underline."},
            {"geo_distance_returns_float64_on_float64_arguments", false, true, "Increase the default precision."},
            {"azure_max_inflight_parts_for_one_file", 20, 20, "The maximum number of a concurrent loaded parts in multipart upload request. 0 means unlimited."},
            {"azure_strict_upload_part_size", 0, 0, "The exact size of part to upload during multipart upload to Azure blob storage."},
            {"azure_min_upload_part_size", 16*1024*1024, 16*1024*1024, "The minimum size of part to upload during multipart upload to Azure blob storage."},
            {"azure_max_upload_part_size", 5ull*1024*1024*1024, 5ull*1024*1024*1024, "The maximum size of part to upload during multipart upload to Azure blob storage."},
            {"azure_upload_part_size_multiply_factor", 2, 2, "Multiply azure_min_upload_part_size by this factor each time azure_multiply_parts_count_threshold parts were uploaded from a single write to Azure blob storage."},
            {"azure_upload_part_size_multiply_parts_count_threshold", 500, 500, "Each time this number of parts was uploaded to Azure blob storage, azure_min_upload_part_size is multiplied by azure_upload_part_size_multiply_factor."},
            {"output_format_csv_serialize_tuple_into_separate_columns", true, true, "A new way of how interpret tuples in CSV format was added."},
            {"input_format_csv_deserialize_separate_columns_into_tuple", true, true, "A new way of how interpret tuples in CSV format was added."},
            {"input_format_csv_try_infer_strings_from_quoted_tuples", true, true, "A new way of how interpret tuples in CSV format was added."},
        });
        addSettingsChanges(settings_changes_history, "24.2",
        {
            {"allow_suspicious_variant_types", true, false, "Don't allow creating Variant type with suspicious variants by default"},
            {"validate_experimental_and_suspicious_types_inside_nested_types", false, true, "Validate usage of experimental and suspicious types inside nested types"},
            {"output_format_values_escape_quote_with_quote", false, false, "If true escape ' with '', otherwise quoted with \\'"},
            {"output_format_pretty_single_large_number_tip_threshold", 0, 1'000'000, "Print a readable number tip on the right side of the table if the block consists of a single number which exceeds this value (except 0)"},
            {"input_format_try_infer_exponent_floats", true, false, "Don't infer floats in exponential notation by default"},
            {"query_plan_optimize_prewhere", true, true, "Allow to push down filter to PREWHERE expression for supported storages"},
            {"async_insert_max_data_size", 1000000, 10485760, "The previous value appeared to be too small."},
            {"async_insert_poll_timeout_ms", 10, 10, "Timeout in milliseconds for polling data from asynchronous insert queue"},
            {"async_insert_use_adaptive_busy_timeout", false, true, "Use adaptive asynchronous insert timeout"},
            {"async_insert_busy_timeout_min_ms", 50, 50, "The minimum value of the asynchronous insert timeout in milliseconds; it also serves as the initial value, which may be increased later by the adaptive algorithm"},
            {"async_insert_busy_timeout_max_ms", 200, 200, "The minimum value of the asynchronous insert timeout in milliseconds; async_insert_busy_timeout_ms is aliased to async_insert_busy_timeout_max_ms"},
            {"async_insert_busy_timeout_increase_rate", 0.2, 0.2, "The exponential growth rate at which the adaptive asynchronous insert timeout increases"},
            {"async_insert_busy_timeout_decrease_rate", 0.2, 0.2, "The exponential growth rate at which the adaptive asynchronous insert timeout decreases"},
            {"format_template_row_format", "", "", "Template row format string can be set directly in query"},
            {"format_template_resultset_format", "", "", "Template result set format string can be set in query"},
            {"split_parts_ranges_into_intersecting_and_non_intersecting_final", true, true, "Allow to split parts ranges into intersecting and non intersecting during FINAL optimization"},
            {"split_intersecting_parts_ranges_into_layers_final", true, true, "Allow to split intersecting parts ranges into layers during FINAL optimization"},
            {"azure_max_single_part_copy_size", 256*1024*1024, 256*1024*1024, "The maximum size of object to copy using single part copy to Azure blob storage."},
            {"min_external_table_block_size_rows", DEFAULT_INSERT_BLOCK_SIZE, DEFAULT_INSERT_BLOCK_SIZE, "Squash blocks passed to external table to specified size in rows, if blocks are not big enough"},
            {"min_external_table_block_size_bytes", DEFAULT_INSERT_BLOCK_SIZE * 256, DEFAULT_INSERT_BLOCK_SIZE * 256, "Squash blocks passed to external table to specified size in bytes, if blocks are not big enough."},
            {"parallel_replicas_prefer_local_join", true, true, "If true, and JOIN can be executed with parallel replicas algorithm, and all storages of right JOIN part are *MergeTree, local JOIN will be used instead of GLOBAL JOIN."},
            {"optimize_time_filter_with_preimage", true, true, "Optimize Date and DateTime predicates by converting functions into equivalent comparisons without conversions (e.g. toYear(col) = 2023 -> col >= '2023-01-01' AND col <= '2023-12-31')"},
            {"extract_key_value_pairs_max_pairs_per_row", 0, 0, "Max number of pairs that can be produced by the `extractKeyValuePairs` function. Used as a safeguard against consuming too much memory."},
            {"default_view_definer", "CURRENT_USER", "CURRENT_USER", "Allows to set default `DEFINER` option while creating a view"},
            {"default_materialized_view_sql_security", "DEFINER", "DEFINER", "Allows to set a default value for SQL SECURITY option when creating a materialized view"},
            {"default_normal_view_sql_security", "INVOKER", "INVOKER", "Allows to set default `SQL SECURITY` option while creating a normal view"},
            {"mysql_map_string_to_text_in_show_columns", false, true, "Reduce the configuration effort to connect ClickHouse with BI tools."},
            {"mysql_map_fixed_string_to_text_in_show_columns", false, true, "Reduce the configuration effort to connect ClickHouse with BI tools."},
        });
        addSettingsChanges(settings_changes_history, "24.1",
        {
            {"print_pretty_type_names", false, true, "Better user experience."},
            {"input_format_json_read_bools_as_strings", false, true, "Allow to read bools as strings in JSON formats by default"},
            {"output_format_arrow_use_signed_indexes_for_dictionary", false, true, "Use signed indexes type for Arrow dictionaries by default as it's recommended"},
            {"allow_experimental_variant_type", false, false, "Add new experimental Variant type"},
            {"use_variant_as_common_type", false, false, "Allow to use Variant in if/multiIf if there is no common type"},
            {"output_format_arrow_use_64_bit_indexes_for_dictionary", false, false, "Allow to use 64 bit indexes type in Arrow dictionaries"},
            {"parallel_replicas_mark_segment_size", 128, 128, "Add new setting to control segment size in new parallel replicas coordinator implementation"},
            {"ignore_materialized_views_with_dropped_target_table", false, false, "Add new setting to allow to ignore materialized views with dropped target table"},
            {"output_format_compression_level", 3, 3, "Allow to change compression level in the query output"},
            {"output_format_compression_zstd_window_log", 0, 0, "Allow to change zstd window log in the query output when zstd compression is used"},
            {"enable_zstd_qat_codec", false, false, "Add new ZSTD_QAT codec"},
            {"enable_vertical_final", false, true, "Use vertical final by default"},
            {"output_format_arrow_use_64_bit_indexes_for_dictionary", false, false, "Allow to use 64 bit indexes type in Arrow dictionaries"},
            {"max_rows_in_set_to_optimize_join", 100000, 0, "Disable join optimization as it prevents from read in order optimization"},
            {"output_format_pretty_color", true, "auto", "Setting is changed to allow also for auto value, disabling ANSI escapes if output is not a tty"},
            {"function_visible_width_behavior", 0, 1, "We changed the default behavior of `visibleWidth` to be more precise"},
            {"max_estimated_execution_time", 0, 0, "Separate max_execution_time and max_estimated_execution_time"},
            {"iceberg_engine_ignore_schema_evolution", false, false, "Allow to ignore schema evolution in Iceberg table engine"},
            {"optimize_injective_functions_in_group_by", false, true, "Replace injective functions by it's arguments in GROUP BY section in analyzer"},
            {"update_insert_deduplication_token_in_dependent_materialized_views", false, false, "Allow to update insert deduplication token with table identifier during insert in dependent materialized views"},
            {"azure_max_unexpected_write_error_retries", 4, 4, "The maximum number of retries in case of unexpected errors during Azure blob storage write"},
            {"split_parts_ranges_into_intersecting_and_non_intersecting_final", false, true, "Allow to split parts ranges into intersecting and non intersecting during FINAL optimization"},
            {"split_intersecting_parts_ranges_into_layers_final", true, true, "Allow to split intersecting parts ranges into layers during FINAL optimization"}
        });
        addSettingsChanges(settings_changes_history, "23.12",
        {
            {"allow_suspicious_ttl_expressions", true, false, "It is a new setting, and in previous versions the behavior was equivalent to allowing."},
            {"input_format_parquet_allow_missing_columns", false, true, "Allow missing columns in Parquet files by default"},
            {"input_format_orc_allow_missing_columns", false, true, "Allow missing columns in ORC files by default"},
            {"input_format_arrow_allow_missing_columns", false, true, "Allow missing columns in Arrow files by default"}
        });
        addSettingsChanges(settings_changes_history, "23.11",
        {
            {"parsedatetime_parse_without_leading_zeros", false, true, "Improved compatibility with MySQL DATE_FORMAT/STR_TO_DATE"}
        });
        addSettingsChanges(settings_changes_history, "23.9",
        {
            {"optimize_group_by_constant_keys", false, true, "Optimize group by constant keys by default"},
            {"input_format_json_try_infer_named_tuples_from_objects", false, true, "Try to infer named Tuples from JSON objects by default"},
            {"input_format_json_read_numbers_as_strings", false, true, "Allow to read numbers as strings in JSON formats by default"},
            {"input_format_json_read_arrays_as_strings", false, true, "Allow to read arrays as strings in JSON formats by default"},
            {"input_format_json_infer_incomplete_types_as_strings", false, true, "Allow to infer incomplete types as Strings in JSON formats by default"},
            {"input_format_json_try_infer_numbers_from_strings", true, false, "Don't infer numbers from strings in JSON formats by default to prevent possible parsing errors"},
            {"http_write_exception_in_output_format", false, true, "Output valid JSON/XML on exception in HTTP streaming."}
        });
        addSettingsChanges(settings_changes_history, "23.8",
        {
            {"rewrite_count_distinct_if_with_count_distinct_implementation", false, true, "Rewrite countDistinctIf with count_distinct_implementation configuration"}
        });
        addSettingsChanges(settings_changes_history, "23.7",
        {
            {"function_sleep_max_microseconds_per_block", 0, 3000000, "In previous versions, the maximum sleep time of 3 seconds was applied only for `sleep`, but not for `sleepEachRow` function. In the new version, we introduce this setting. If you set compatibility with the previous versions, we will disable the limit altogether."}
        });
        addSettingsChanges(settings_changes_history, "23.6",
        {
            {"http_send_timeout", 180, 30, "3 minutes seems crazy long. Note that this is timeout for a single network write call, not for the whole upload operation."},
            {"http_receive_timeout", 180, 30, "See http_send_timeout."}
        });
        addSettingsChanges(settings_changes_history, "23.5",
        {
            {"input_format_parquet_preserve_order", true, false, "Allow Parquet reader to reorder rows for better parallelism."},
            {"parallelize_output_from_storages", false, true, "Allow parallelism when executing queries that read from file/url/s3/etc. This may reorder rows."},
            {"use_with_fill_by_sorting_prefix", false, true, "Columns preceding WITH FILL columns in ORDER BY clause form sorting prefix. Rows with different values in sorting prefix are filled independently"},
            {"output_format_parquet_compliant_nested_types", false, true, "Change an internal field name in output Parquet file schema."}
        });
        addSettingsChanges(settings_changes_history, "23.4",
        {
            {"allow_suspicious_indices", true, false, "If true, index can defined with identical expressions"},
            {"allow_nonconst_timezone_arguments", true, false, "Allow non-const timezone arguments in certain time-related functions like toTimeZone(), fromUnixTimestamp*(), snowflakeToDateTime*()."},
            {"connect_timeout_with_failover_ms", 50, 1000, "Increase default connect timeout because of async connect"},
            {"connect_timeout_with_failover_secure_ms", 100, 1000, "Increase default secure connect timeout because of async connect"},
            {"hedged_connection_timeout_ms", 100, 50, "Start new connection in hedged requests after 50 ms instead of 100 to correspond with previous connect timeout"},
            {"formatdatetime_f_prints_single_zero", true, false, "Improved compatibility with MySQL DATE_FORMAT()/STR_TO_DATE()"},
            {"formatdatetime_parsedatetime_m_is_month_name", false, true, "Improved compatibility with MySQL DATE_FORMAT/STR_TO_DATE"}
        });
        addSettingsChanges(settings_changes_history, "23.3",
        {
            {"output_format_parquet_version", "1.0", "2.latest", "Use latest Parquet format version for output format"},
            {"input_format_json_ignore_unknown_keys_in_named_tuple", false, true, "Improve parsing JSON objects as named tuples"},
            {"input_format_native_allow_types_conversion", false, true, "Allow types conversion in Native input forma"},
            {"output_format_arrow_compression_method", "none", "lz4_frame", "Use lz4 compression in Arrow output format by default"},
            {"output_format_parquet_compression_method", "snappy", "lz4", "Use lz4 compression in Parquet output format by default"},
            {"output_format_orc_compression_method", "none", "lz4_frame", "Use lz4 compression in ORC output format by default"},
            {"async_query_sending_for_remote", false, true, "Create connections and send query async across shards"}
        });
        addSettingsChanges(settings_changes_history, "23.2",
        {
            {"output_format_parquet_fixed_string_as_fixed_byte_array", false, true, "Use Parquet FIXED_LENGTH_BYTE_ARRAY type for FixedString by default"},
            {"output_format_arrow_fixed_string_as_fixed_byte_array", false, true, "Use Arrow FIXED_SIZE_BINARY type for FixedString by default"},
            {"query_plan_remove_redundant_distinct", false, true, "Remove redundant Distinct step in query plan"},
            {"optimize_duplicate_order_by_and_distinct", true, false, "Remove duplicate ORDER BY and DISTINCT if it's possible"},
            {"insert_keeper_max_retries", 0, 20, "Enable reconnections to Keeper on INSERT, improve reliability"}
        });
        addSettingsChanges(settings_changes_history, "23.1",
        {
            {"input_format_json_read_objects_as_strings", 0, 1, "Enable reading nested json objects as strings while object type is experimental"},
            {"input_format_json_defaults_for_missing_elements_in_named_tuple", false, true, "Allow missing elements in JSON objects while reading named tuples by default"},
            {"input_format_csv_detect_header", false, true, "Detect header in CSV format by default"},
            {"input_format_tsv_detect_header", false, true, "Detect header in TSV format by default"},
            {"input_format_custom_detect_header", false, true, "Detect header in CustomSeparated format by default"},
            {"query_plan_remove_redundant_sorting", false, true, "Remove redundant sorting in query plan. For example, sorting steps related to ORDER BY clauses in subqueries"}
        });
        addSettingsChanges(settings_changes_history, "22.12",
        {
            {"max_size_to_preallocate_for_aggregation", 10'000'000, 100'000'000, "This optimizes performance"},
            {"query_plan_aggregation_in_order", 0, 1, "Enable some refactoring around query plan"},
            {"format_binary_max_string_size", 0, 1_GiB, "Prevent allocating large amount of memory"}
        });
        addSettingsChanges(settings_changes_history, "22.11",
        {
            {"use_structure_from_insertion_table_in_table_functions", 0, 2, "Improve using structure from insertion table in table functions"}
        });
        addSettingsChanges(settings_changes_history, "22.9",
        {
            {"force_grouping_standard_compatibility", false, true, "Make GROUPING function output the same as in SQL standard and other DBMS"}
        });
        addSettingsChanges(settings_changes_history, "22.7",
        {
            {"cross_to_inner_join_rewrite", 1, 2, "Force rewrite comma join to inner"},
            {"enable_positional_arguments", false, true, "Enable positional arguments feature by default"},
            {"format_csv_allow_single_quotes", true, false, "Most tools don't treat single quote in CSV specially, don't do it by default too"}
        });
        addSettingsChanges(settings_changes_history, "22.6",
        {
            {"output_format_json_named_tuples_as_objects", false, true, "Allow to serialize named tuples as JSON objects in JSON formats by default"},
            {"input_format_skip_unknown_fields", false, true, "Optimize reading subset of columns for some input formats"}
        });
        addSettingsChanges(settings_changes_history, "22.5",
        {
            {"memory_overcommit_ratio_denominator", 0, 1073741824, "Enable memory overcommit feature by default"},
            {"memory_overcommit_ratio_denominator_for_user", 0, 1073741824, "Enable memory overcommit feature by default"}
        });
        addSettingsChanges(settings_changes_history, "22.4",
        {
            {"allow_settings_after_format_in_insert", true, false, "Do not allow SETTINGS after FORMAT for INSERT queries because ClickHouse interpret SETTINGS as some values, which is misleading"}
        });
        addSettingsChanges(settings_changes_history, "22.3",
        {
            {"cast_ipv4_ipv6_default_on_conversion_error", true, false, "Make functions cast(value, 'IPv4') and cast(value, 'IPv6') behave same as toIPv4 and toIPv6 functions"}
        });
        addSettingsChanges(settings_changes_history, "21.12",
        {
            {"stream_like_engine_allow_direct_select", true, false, "Do not allow direct select for Kafka/RabbitMQ/FileLog by default"}
        });
        addSettingsChanges(settings_changes_history, "21.9",
        {
            {"output_format_decimal_trailing_zeros", true, false, "Do not output trailing zeros in text representation of Decimal types by default for better looking output"},
            {"use_hedged_requests", false, true, "Enable Hedged Requests feature by default"}
        });
        addSettingsChanges(settings_changes_history, "21.7",
        {
            {"legacy_column_name_of_tuple_literal", true, false, "Add this setting only for compatibility reasons. It makes sense to set to 'true', while doing rolling update of cluster from version lower than 21.7 to higher"}
        });
        addSettingsChanges(settings_changes_history, "21.5",
        {
            {"async_socket_for_remote", false, true, "Fix all problems and turn on asynchronous reads from socket for remote queries by default again"}
        });
        addSettingsChanges(settings_changes_history, "21.3",
        {
            {"async_socket_for_remote", true, false, "Turn off asynchronous reads from socket for remote queries because of some problems"},
            {"optimize_normalize_count_variants", false, true, "Rewrite aggregate functions that semantically equals to count() as count() by default"},
            {"normalize_function_names", false, true, "Normalize function names to their canonical names, this was needed for projection query routing"}
        });
        addSettingsChanges(settings_changes_history, "21.2",
        {
            {"enable_global_with_statement", false, true, "Propagate WITH statements to UNION queries and all subqueries by default"}
        });
        addSettingsChanges(settings_changes_history, "21.1",
        {
            {"insert_quorum_parallel", false, true, "Use parallel quorum inserts by default. It is significantly more convenient to use than sequential quorum inserts"},
            {"input_format_null_as_default", false, true, "Allow to insert NULL as default for input formats by default"},
            {"optimize_on_insert", false, true, "Enable data optimization on INSERT by default for better user experience"},
            {"use_compact_format_in_distributed_parts_names", false, true, "Use compact format for async INSERT into Distributed tables by default"}
        });
        addSettingsChanges(settings_changes_history, "20.10",
        {
            {"format_regexp_escaping_rule", "Escaped", "Raw", "Use Raw as default escaping rule for Regexp format to male the behaviour more like to what users expect"}
        });
        addSettingsChanges(settings_changes_history, "20.7",
        {
            {"show_table_uuid_in_table_create_query_if_not_nil", true, false, "Stop showing  UID of the table in its CREATE query for Engine=Atomic"}
        });
        addSettingsChanges(settings_changes_history, "20.5",
        {
            {"input_format_with_names_use_header", false, true, "Enable using header with names for formats with WithNames/WithNamesAndTypes suffixes"},
            {"allow_suspicious_codecs", true, false, "Don't allow to specify meaningless compression codecs"}
        });
        addSettingsChanges(settings_changes_history, "20.4",
        {
            {"validate_polygons", false, true, "Throw exception if polygon is invalid in function pointInPolygon by default instead of returning possibly wrong results"}
        });
        addSettingsChanges(settings_changes_history, "19.18",
        {
            {"enable_scalar_subquery_optimization", false, true, "Prevent scalar subqueries from (de)serializing large scalar values and possibly avoid running the same subquery more than once"}
        });
        addSettingsChanges(settings_changes_history, "19.14",
        {
            {"any_join_distinct_right_table_keys", true, false, "Disable ANY RIGHT and ANY FULL JOINs by default to avoid inconsistency"}
        });
        addSettingsChanges(settings_changes_history, "19.12",
        {
            {"input_format_defaults_for_omitted_fields", false, true, "Enable calculation of complex default expressions for omitted fields for some input formats, because it should be the expected behaviour"}
        });
        addSettingsChanges(settings_changes_history, "19.5",
        {
            {"max_partitions_per_insert_block", 0, 100, "Add a limit for the number of partitions in one block"}
        });
        addSettingsChanges(settings_changes_history, "18.12.17",
        {
            {"enable_optimize_predicate_expression", 0, 1, "Optimize predicates to subqueries by default"}
        });
    });
    return settings_changes_history;
}

const VersionToSettingsChangesMap & getMergeTreeSettingsChangesHistory()
{
    static VersionToSettingsChangesMap merge_tree_settings_changes_history;
    static std::once_flag initialized_flag;
    std::call_once(initialized_flag, [&]
    {
        addSettingsChanges(merge_tree_settings_changes_history, "25.8",
        {

        });
        addSettingsChanges(merge_tree_settings_changes_history, "25.7",
        {
            /// RELEASE CLOSED
        });
        addSettingsChanges(merge_tree_settings_changes_history, "25.6",
        {
            /// RELEASE CLOSED
            {"cache_populated_by_fetch_filename_regexp", "", "", "New setting"},
            {"allow_coalescing_columns_in_partition_or_order_key", false, false, "New setting to allow coalescing of partition or sorting key columns."},
            /// RELEASE CLOSED
        });
        addSettingsChanges(merge_tree_settings_changes_history, "25.5",
        {
            /// Release closed. Please use 25.6
            {"shared_merge_tree_enable_coordinated_merges", false, false, "New setting"},
            {"shared_merge_tree_merge_coordinator_merges_prepare_count", 100, 100, "New setting"},
            {"shared_merge_tree_merge_coordinator_fetch_fresh_metadata_period_ms", 10000, 10000, "New setting"},
            {"shared_merge_tree_merge_coordinator_max_merge_request_size", 20, 20, "New setting"},
            {"shared_merge_tree_merge_coordinator_election_check_period_ms", 30000, 30000, "New setting"},
            {"shared_merge_tree_merge_coordinator_min_period_ms", 1, 1, "New setting"},
            {"shared_merge_tree_merge_coordinator_max_period_ms", 10000, 10000, "New setting"},
            {"shared_merge_tree_merge_coordinator_factor", 2, 2, "New setting"},
            {"shared_merge_tree_merge_worker_fast_timeout_ms", 100, 100, "New setting"},
            {"shared_merge_tree_merge_worker_regular_timeout_ms", 10000, 10000, "New setting"},
            {"apply_patches_on_merge", true, true, "New setting"},
            {"remove_unused_patch_parts", true, true, "New setting"},
            {"write_marks_for_substreams_in_compact_parts", false, false, "New setting"},
            /// Release closed. Please use 25.6
        });
        addSettingsChanges(merge_tree_settings_changes_history, "25.4",
        {
            /// Release closed. Please use 25.5
            {"max_postpone_time_for_failed_replicated_fetches_ms", 0, 1ULL * 60 * 1000, "Added new setting to enable postponing fetch tasks in the replication queue."},
            {"max_postpone_time_for_failed_replicated_merges_ms", 0, 1ULL * 60 * 1000, "Added new setting to enable postponing merge tasks in the replication queue."},
            {"max_postpone_time_for_failed_replicated_tasks_ms", 0, 5ULL * 60 * 1000, "Added new setting to enable postponing tasks in the replication queue."},
            {"default_compression_codec", "", "", "New setting"},
            {"refresh_parts_interval", 0, 0, "A new setting"},
            {"max_merge_delayed_streams_for_parallel_write", 40, 40, "New setting"},
            {"allow_summing_columns_in_partition_or_order_key", true, false, "New setting to allow summing of partition or sorting key columns"},
            /// Release closed. Please use 25.5
        });
        addSettingsChanges(merge_tree_settings_changes_history, "25.3",
        {
            /// Release closed. Please use 25.4
            {"shared_merge_tree_enable_keeper_parts_extra_data", false, false, "New setting"},
            {"zero_copy_merge_mutation_min_parts_size_sleep_no_scale_before_lock", 0, 0, "New setting"},
            {"enable_replacing_merge_with_cleanup_for_min_age_to_force_merge", false, false, "New setting to allow automatic cleanup merges for ReplacingMergeTree"},
            /// Release closed. Please use 25.4
        });
        addSettingsChanges(merge_tree_settings_changes_history, "25.2",
        {
            /// Release closed. Please use 25.3
            {"shared_merge_tree_initial_parts_update_backoff_ms", 50, 50, "New setting"},
            {"shared_merge_tree_max_parts_update_backoff_ms", 5000, 5000, "New setting"},
            {"shared_merge_tree_interserver_http_connection_timeout_ms", 100, 100, "New setting"},
            {"columns_and_secondary_indices_sizes_lazy_calculation", true, true, "New setting to calculate columns and indices sizes lazily"},
            {"table_disk", false, false, "New setting"},
            {"allow_reduce_blocking_parts_task", false, true, "Now SMT will remove stale blocking parts from ZooKeeper by default"},
            {"shared_merge_tree_max_suspicious_broken_parts", 0, 0, "Max broken parts for SMT, if more - deny automatic detach"},
            {"shared_merge_tree_max_suspicious_broken_parts_bytes", 0, 0, "Max size of all broken parts for SMT, if more - deny automatic detach"},
            /// Release closed. Please use 25.3
        });
        addSettingsChanges(merge_tree_settings_changes_history, "25.1",
        {
            /// Release closed. Please use 25.2
            {"shared_merge_tree_try_fetch_part_in_memory_data_from_replicas", false, false, "New setting to fetch parts data from other replicas"},
            {"enable_max_bytes_limit_for_min_age_to_force_merge", false, false, "Added new setting to limit max bytes for min_age_to_force_merge."},
            {"enable_max_bytes_limit_for_min_age_to_force_merge", false, false, "New setting"},
            {"add_minmax_index_for_numeric_columns", false, false, "New setting"},
            {"add_minmax_index_for_string_columns", false, false, "New setting"},
            {"materialize_skip_indexes_on_merge", true, true, "New setting"},
            {"merge_max_bytes_to_prewarm_cache", 1ULL * 1024 * 1024 * 1024, 1ULL * 1024 * 1024 * 1024, "Cloud sync"},
            {"merge_total_max_bytes_to_prewarm_cache", 15ULL * 1024 * 1024 * 1024, 15ULL * 1024 * 1024 * 1024, "Cloud sync"},
            {"reduce_blocking_parts_sleep_ms", 5000, 5000, "Cloud sync"},
            {"number_of_partitions_to_consider_for_merge", 10, 10, "Cloud sync"},
            {"shared_merge_tree_enable_outdated_parts_check", true, true, "Cloud sync"},
            {"shared_merge_tree_max_parts_update_leaders_in_total", 6, 6, "Cloud sync"},
            {"shared_merge_tree_max_parts_update_leaders_per_az", 2, 2, "Cloud sync"},
            {"shared_merge_tree_leader_update_period_seconds", 30, 30, "Cloud sync"},
            {"shared_merge_tree_leader_update_period_random_add_seconds", 10, 10, "Cloud sync"},
            {"shared_merge_tree_read_virtual_parts_from_leader", true, true, "Cloud sync"},
            {"shared_merge_tree_interserver_http_timeout_ms", 10000, 10000, "Cloud sync"},
            {"shared_merge_tree_max_replicas_for_parts_deletion", 10, 10, "Cloud sync"},
            {"shared_merge_tree_max_replicas_to_merge_parts_for_each_parts_range", 5, 5, "Cloud sync"},
            {"shared_merge_tree_use_outdated_parts_compact_format", false, false, "Cloud sync"},
            {"shared_merge_tree_memo_ids_remove_timeout_seconds", 1800, 1800, "Cloud sync"},
            {"shared_merge_tree_idle_parts_update_seconds", 3600, 3600, "Cloud sync"},
            {"shared_merge_tree_max_outdated_parts_to_process_at_once", 1000, 1000, "Cloud sync"},
            {"shared_merge_tree_postpone_next_merge_for_locally_merged_parts_rows_threshold", 1000000, 1000000, "Cloud sync"},
            {"shared_merge_tree_postpone_next_merge_for_locally_merged_parts_ms", 0, 0, "Cloud sync"},
            {"shared_merge_tree_range_for_merge_window_size", 10, 10, "Cloud sync"},
            {"shared_merge_tree_use_too_many_parts_count_from_virtual_parts", 0, 0, "Cloud sync"},
            {"shared_merge_tree_create_per_replica_metadata_nodes", true, true, "Cloud sync"},
            {"shared_merge_tree_use_metadata_hints_cache", true, true, "Cloud sync"},
            {"notify_newest_block_number", false, false, "Cloud sync"},
            {"allow_reduce_blocking_parts_task", false, false, "Cloud sync"},
            /// Release closed. Please use 25.2
        });
        addSettingsChanges(merge_tree_settings_changes_history, "24.12",
        {
            /// Release closed. Please use 25.1
            {"enforce_index_structure_match_on_partition_manipulation", true, false, "New setting"},
            {"use_primary_key_cache", false, false, "New setting"},
            {"prewarm_primary_key_cache", false, false, "New setting"},
            {"min_bytes_to_prewarm_caches", 0, 0, "New setting"},
            {"allow_experimental_reverse_key", false, false, "New setting"},
            /// Release closed. Please use 25.1
        });
        addSettingsChanges(merge_tree_settings_changes_history, "24.11",
        {
        });
        addSettingsChanges(merge_tree_settings_changes_history, "24.10",
        {
        });
        addSettingsChanges(merge_tree_settings_changes_history, "24.9",
        {
        });
        addSettingsChanges(merge_tree_settings_changes_history, "24.8",
        {
            {"deduplicate_merge_projection_mode", "ignore", "throw", "Do not allow to create inconsistent projection"}
        });
    });

    return merge_tree_settings_changes_history;
}

}<|MERGE_RESOLUTION|>--- conflicted
+++ resolved
@@ -41,9 +41,7 @@
         /// Note: please check if the key already exists to prevent duplicate entries.
         addSettingsChanges(settings_changes_history, "25.8",
         {
-<<<<<<< HEAD
             {"optimize_rewrite_regexp_functions", false, true, "A new setting"},
-=======
             {"azure_max_redirects", 10, 10, "New setting"},
             {"azure_max_get_rps", 0, 0, "New setting"},
             {"azure_max_get_burst", 0, 0, "New setting"},
@@ -53,7 +51,6 @@
             {"azure_request_timeout_ms", 30000, 30000, "New setting"},
             {"azure_connect_timeout_ms", 1000, 1000, "New setting"},
             {"azure_sdk_use_native_client", false, true, "New setting"},
->>>>>>> e83ae279
             {"opentelemetry_trace_cpu_scheduling", false, false, "New setting to trace `cpu_slot_preemption` feature."},
         });
         addSettingsChanges(settings_changes_history, "25.7",
