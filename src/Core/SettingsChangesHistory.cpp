#include <Core/Defines.h>
#include <Core/SettingsChangesHistory.h>
#include <IO/ReadBufferFromString.h>
#include <IO/ReadHelpers.h>
#include <boost/algorithm/string.hpp>
#include <Core/SettingsEnums.h>

#include <fmt/ranges.h>


namespace DB
{

namespace ErrorCodes
{
    extern const int BAD_ARGUMENTS;
    extern const int LOGICAL_ERROR;
}

ClickHouseVersion::ClickHouseVersion(std::string_view version)
{
    Strings split;
    boost::split(split, version, [](char c){ return c == '.'; });
    components.reserve(split.size());
    if (split.empty())
        throw Exception{ErrorCodes::BAD_ARGUMENTS, "Cannot parse ClickHouse version here: {}", version};

    for (const auto & split_element : split)
    {
        size_t component;
        ReadBufferFromString buf(split_element);
        if (!tryReadIntText(component, buf) || !buf.eof())
            throw Exception{ErrorCodes::BAD_ARGUMENTS, "Cannot parse ClickHouse version here: {}", version};
        components.push_back(component);
    }
}

String ClickHouseVersion::toString() const
{
    return fmt::format("{}", fmt::join(components, "."));
}

static void addSettingsChanges(
    VersionToSettingsChangesMap & settings_changes_history,
    std::string_view version,
    SettingsChangesHistory::SettingsChanges && changes)
{
    /// Forbid duplicate versions
    auto [_, inserted] = settings_changes_history.emplace(ClickHouseVersion(version), std::move(changes));
    if (!inserted)
        throw Exception{ErrorCodes::LOGICAL_ERROR, "Detected duplicate version '{}'", ClickHouseVersion(version).toString()};
}

const VersionToSettingsChangesMap & getSettingsChangesHistory()
{
    static VersionToSettingsChangesMap settings_changes_history;
    static std::once_flag initialized_flag;
    std::call_once(initialized_flag, [&]
    {
        // clang-format off
        /// History of settings changes that controls some backward incompatible changes
        /// across all ClickHouse versions. It maps ClickHouse version to settings changes that were done
        /// in this version. This history contains both changes to existing settings and newly added settings.
        /// Settings changes is a vector of structs
        ///     {setting_name, previous_value, new_value, reason}.
        /// For newly added setting choose the most appropriate previous_value (for example, if new setting
        /// controls new feature and it's 'true' by default, use 'false' as previous_value).
        /// It's used to implement `compatibility` setting (see https://github.com/ClickHouse/ClickHouse/issues/35972)
        /// Note: please check if the key already exists to prevent duplicate entries.
        addSettingsChanges(settings_changes_history, "25.7",
        {

        });
        addSettingsChanges(settings_changes_history, "25.6",
        {
            /// RELEASE CLOSED
            {"output_format_native_use_flattened_dynamic_and_json_serialization", false, false, "Add flattened Dynamic/JSON serializations to Native format"},
            {"cast_string_to_date_time_mode", "basic", "basic", "Allow to use different DateTime parsing mode in String to DateTime cast"},
            {"parallel_replicas_connect_timeout_ms", 1000, 300, "Separate connection timeout for parallel replicas queries"},
            {"use_iceberg_partition_pruning", false, true, "Enable Iceberg partition pruning by default."},
            {"enable_shared_storage_snapshot_in_query", false, false, "A new setting to share storage snapshot in query"},
            {"merge_tree_storage_snapshot_sleep_ms", 0, 0, "A new setting to debug storage snapshot consistency in query"},
            {"enable_job_stack_trace", false, false, "The setting was disabled by default to avoid performance overhead."},
            {"optimize_use_projection_filtering", false, true, "New setting"},
            {"input_format_parquet_enable_json_parsing", false, true, "When reading Parquet files, parse JSON columns as ClickHouse JSON Column."},
            {"use_skip_indexes_if_final", 0, 1, "Change in default value of setting"},
            {"use_skip_indexes_if_final_exact_mode", 0, 1, "Change in default value of setting"},
            {"allow_experimental_time_series_aggregate_functions", false, false, "New setting to enable experimental timeSeries* aggregate functions."},
            {"min_outstreams_per_resize_after_split", 0, 24, "New setting."},
<<<<<<< HEAD
=======
            {"count_matches_stop_at_empty_match", true, false, "New setting."},
>>>>>>> 65512d45
            {"enable_parallel_blocks_marshalling", "false", "true", "A new setting"},
            /// RELEASE CLOSED
        });
        addSettingsChanges(settings_changes_history, "25.5",
        {
            /// Release closed. Please use 25.6
            {"geotoh3_argument_order", "lon_lat", "lat_lon", "A new setting for legacy behaviour to set lon and lat argument order"},
            {"secondary_indices_enable_bulk_filtering", false, true, "A new algorithm for filtering by data skipping indices"},
            {"implicit_table_at_top_level", "", "", "A new setting, used in clickhouse-local"},
            {"use_skip_indexes_if_final_exact_mode", 0, 0, "This setting was introduced to help FINAL query return correct results with skip indexes"},
            {"parsedatetime_e_requires_space_padding", true, false, "Improved compatibility with MySQL DATE_FORMAT/STR_TO_DATE"},
            {"formatdatetime_e_with_space_padding", true, false, "Improved compatibility with MySQL DATE_FORMAT/STR_TO_DATE"},
            {"input_format_max_block_size_bytes", 0, 0, "New setting to limit bytes size if blocks created by input format"},
            {"parallel_replicas_insert_select_local_pipeline", false, true, "Use local pipeline during distributed INSERT SELECT with parallel replicas. Currently disabled due to performance issues"},
            {"page_cache_block_size", 1048576, 1048576, "Made this setting adjustable on a per-query level."},
            {"page_cache_lookahead_blocks", 16, 16, "Made this setting adjustable on a per-query level."},
            {"output_format_pretty_glue_chunks", "0", "auto", "A new setting to make Pretty formats prettier."},
            {"distributed_cache_read_only_from_current_az", true, true, "New setting"},
            {"parallel_hash_join_threshold", 0, 100'000, "New setting"},
            {"max_limit_for_ann_queries", 1'000, 0, "Obsolete setting"},
            {"max_limit_for_vector_search_queries", 1'000, 1'000, "New setting"},
            {"min_os_cpu_wait_time_ratio_to_throw", 0, 0, "Setting values were changed and backported to 25.4"},
            {"max_os_cpu_wait_time_ratio_to_throw", 0, 0, "Setting values were changed and backported to 25.4"},
            {"make_distributed_plan", 0, 0, "New experimental setting."},
            {"distributed_plan_execute_locally", 0, 0, "New experimental setting."},
            {"distributed_plan_default_shuffle_join_bucket_count", 8, 8, "New experimental setting."},
            {"distributed_plan_default_reader_bucket_count", 8, 8, "New experimental setting."},
            {"distributed_plan_optimize_exchanges", true, true, "New experimental setting."},
            {"distributed_plan_force_exchange_kind", "", "", "New experimental setting."},
            {"update_sequential_consistency", true, true, "A new setting"},
            {"update_parallel_mode", "auto", "auto", "A new setting"},
            {"lightweight_delete_mode", "alter_update", "alter_update", "A new setting"},
            {"alter_update_mode", "heavy", "heavy", "A new setting"},
            {"apply_patch_parts", false, true, "A new setting"},
            {"allow_experimental_lightweight_update", false, false, "A new setting"},
            {"allow_experimental_delta_kernel_rs", true, true, "New setting"},
            {"allow_experimental_database_hms_catalog", false, false, "Allow experimental database engine DataLakeCatalog with catalog_type = 'hive'"},
            {"vector_search_filter_strategy", "auto", "auto", "New setting"},
            {"vector_search_postfilter_multiplier", 1, 1, "New setting"},
            {"compile_expressions", false, true, "We believe that the LLVM infrastructure behind the JIT compiler is stable enough to enable this setting by default."},
            {"input_format_parquet_bloom_filter_push_down", false, true, "When reading Parquet files, skip whole row groups based on the WHERE/PREWHERE expressions and bloom filter in the Parquet metadata."},
            {"input_format_parquet_allow_geoparquet_parser", false, true, "A new setting to use geo columns in parquet file"},
            {"enable_url_encoding", true, false, "Changed existing setting's default value"},
            {"s3_slow_all_threads_after_network_error", false, true, "New setting"},
            /// Release closed. Please use 25.6
        });
        addSettingsChanges(settings_changes_history, "25.4",
        {
            /// Release closed. Please use 25.5
            {"use_query_condition_cache", false, true, "A new optimization"},
            {"allow_materialized_view_with_bad_select", true, false, "Don't allow creating MVs referencing nonexistent columns or tables"},
            {"query_plan_optimize_lazy_materialization", false, true, "Added new setting to use query plan for lazy materialization optimisation"},
            {"query_plan_max_limit_for_lazy_materialization", 10, 10, "Added new setting to control maximum limit value that allows to use query plan for lazy materialization optimisation. If zero, there is no limit"},
            {"query_plan_convert_join_to_in", false, false, "New setting"},
            {"enable_hdfs_pread", true, true, "New setting."},
            {"low_priority_query_wait_time_ms", 1000, 1000, "New setting."},
            {"allow_experimental_correlated_subqueries", false, false, "Added new setting to allow correlated subqueries execution."},
            {"serialize_query_plan", false, false, "NewSetting"},
            {"allow_experimental_shared_set_join", 0, 1, "A setting for ClickHouse Cloud to enable SharedSet and SharedJoin"},
            {"allow_special_bool_values_inside_variant", true, false, "Don't allow special bool values during Variant type parsing"},
            {"cast_string_to_variant_use_inference", true, true, "New setting to enable/disable types inference during CAST from String to Variant"},
            {"distributed_cache_read_request_max_tries", 20, 20, "New setting"},
            {"query_condition_cache_store_conditions_as_plaintext", false, false, "New setting"},
            {"min_os_cpu_wait_time_ratio_to_throw", 0, 0, "New setting"},
            {"max_os_cpu_wait_time_ratio_to_throw", 0, 0, "New setting"},
            {"query_plan_merge_filter_into_join_condition", false, true, "Added new setting to merge filter into join condition"},
            {"use_local_cache_for_remote_storage", true, false, "Obsolete setting."},
            {"iceberg_timestamp_ms", 0, 0, "New setting."},
            {"iceberg_snapshot_id", 0, 0, "New setting."},
            {"use_iceberg_metadata_files_cache", true, true, "New setting"},
            {"query_plan_join_shard_by_pk_ranges", false, false, "New setting"},
            {"parallel_replicas_insert_select_local_pipeline", false, false, "Use local pipeline during distributed INSERT SELECT with parallel replicas. Currently disabled due to performance issues"},
            {"parallel_hash_join_threshold", 0, 0, "New setting"},
            /// Release closed. Please use 25.5
        });
        addSettingsChanges(settings_changes_history, "25.3",
        {
            /// Release closed. Please use 25.4
            {"enable_json_type", false, true, "JSON data type is production-ready"},
            {"enable_dynamic_type", false, true, "Dynamic data type is production-ready"},
            {"enable_variant_type", false, true, "Variant data type is production-ready"},
            {"allow_experimental_json_type", false, true, "JSON data type is production-ready"},
            {"allow_experimental_dynamic_type", false, true, "Dynamic data type is production-ready"},
            {"allow_experimental_variant_type", false, true, "Variant data type is production-ready"},
            {"allow_experimental_database_unity_catalog", false, false, "Allow experimental database engine DataLakeCatalog with catalog_type = 'unity'"},
            {"allow_experimental_database_glue_catalog", false, false, "Allow experimental database engine DataLakeCatalog with catalog_type = 'glue'"},
            {"use_page_cache_with_distributed_cache", false, false, "New setting"},
            {"use_query_condition_cache", false, false, "New setting."},
            {"parallel_replicas_for_cluster_engines", false, true, "New setting."},
            {"parallel_hash_join_threshold", 0, 0, "New setting"},
            /// Release closed. Please use 25.4
        });
        addSettingsChanges(settings_changes_history, "25.2",
        {
            /// Release closed. Please use 25.3
            {"schema_inference_make_json_columns_nullable", false, false, "Allow to infer Nullable(JSON) during schema inference"},
            {"query_plan_use_new_logical_join_step", false, true, "Enable new step"},
            {"postgresql_fault_injection_probability", 0., 0., "New setting"},
            {"apply_settings_from_server", false, true, "Client-side code (e.g. INSERT input parsing and query output formatting) will use the same settings as the server, including settings from server config."},
            {"merge_tree_use_deserialization_prefixes_cache", true, true, "A new setting to control the usage of deserialization prefixes cache in MergeTree"},
            {"merge_tree_use_prefixes_deserialization_thread_pool", true, true, "A new setting controlling the usage of the thread pool for parallel prefixes deserialization in MergeTree"},
            {"optimize_and_compare_chain", false, true, "A new setting"},
            {"enable_adaptive_memory_spill_scheduler", false, false, "New setting. Enable spill memory data into external storage adaptively."},
            {"output_format_parquet_write_bloom_filter", false, true, "Added support for writing Parquet bloom filters."},
            {"output_format_parquet_bloom_filter_bits_per_value", 10.5, 10.5, "New setting."},
            {"output_format_parquet_bloom_filter_flush_threshold_bytes", 128 * 1024 * 1024, 128 * 1024 * 1024, "New setting."},
            {"output_format_pretty_max_rows", 10000, 1000, "It is better for usability - less amount to scroll."},
            {"restore_replicated_merge_tree_to_shared_merge_tree", false, false, "New setting."},
            {"parallel_replicas_only_with_analyzer", true, true, "Parallel replicas is supported only with analyzer enabled"},
            {"s3_allow_multipart_copy", true, true, "New setting."},
            /// Release closed. Please use 25.3
        });
        addSettingsChanges(settings_changes_history, "25.1",
        {
            /// Release closed. Please use 25.2
            {"allow_not_comparable_types_in_order_by", true, false, "Don't allow not comparable types in order by by default"},
            {"allow_not_comparable_types_in_comparison_functions", true, false, "Don't allow not comparable types in comparison functions by default"},
            {"output_format_json_pretty_print", false, true, "Print values in a pretty format in JSON output format by default"},
            {"allow_experimental_ts_to_grid_aggregate_function", false, false, "Cloud only"},
            {"formatdatetime_f_prints_scale_number_of_digits", true, false, "New setting."},
            {"distributed_cache_connect_max_tries", 20, 20, "Cloud only"},
            {"query_plan_use_new_logical_join_step", false, false, "New join step, internal change"},
            {"distributed_cache_min_bytes_for_seek", 0, 0, "New private setting."},
            {"use_iceberg_partition_pruning", false, false, "New setting for Iceberg partition pruning."},
            {"max_bytes_ratio_before_external_group_by", 0.0, 0.5, "Enable automatic spilling to disk by default."},
            {"max_bytes_ratio_before_external_sort", 0.0, 0.5, "Enable automatic spilling to disk by default."},
            {"min_external_sort_block_bytes", 0., 100_MiB, "New setting."},
            {"s3queue_migrate_old_metadata_to_buckets", false, false, "New setting."},
            {"distributed_cache_pool_behaviour_on_limit", "allocate_bypassing_pool", "wait", "Cloud only"},
            {"use_hive_partitioning", false, true, "Enabled the setting by default."},
            {"query_plan_try_use_vector_search", false, true, "New setting."},
            {"short_circuit_function_evaluation_for_nulls", false, true, "Allow to execute functions with Nullable arguments only on rows with non-NULL values in all arguments"},
            {"short_circuit_function_evaluation_for_nulls_threshold", 1.0, 1.0, "Ratio threshold of NULL values to execute functions with Nullable arguments only on rows with non-NULL values in all arguments. Applies when setting short_circuit_function_evaluation_for_nulls is enabled."},
            {"output_format_orc_writer_time_zone_name", "GMT", "GMT", "The time zone name for ORC writer, the default ORC writer's time zone is GMT."},
            {"output_format_pretty_highlight_trailing_spaces", false, true, "A new setting."},
            {"allow_experimental_bfloat16_type", false, true, "Add new BFloat16 type"},
            {"allow_push_predicate_ast_for_distributed_subqueries", false, true, "A new setting"},
            {"output_format_pretty_squash_consecutive_ms", 0, 50, "Add new setting"},
            {"output_format_pretty_squash_max_wait_ms", 0, 1000, "Add new setting"},
            {"output_format_pretty_max_column_name_width_cut_to", 0, 24, "A new setting"},
            {"output_format_pretty_max_column_name_width_min_chars_to_cut", 0, 4, "A new setting"},
            {"output_format_pretty_multiline_fields", false, true, "A new setting"},
            {"output_format_pretty_fallback_to_vertical", false, true, "A new setting"},
            {"output_format_pretty_fallback_to_vertical_max_rows_per_chunk", 0, 100, "A new setting"},
            {"output_format_pretty_fallback_to_vertical_min_columns", 0, 5, "A new setting"},
            {"output_format_pretty_fallback_to_vertical_min_table_width", 0, 250, "A new setting"},
            {"merge_table_max_tables_to_look_for_schema_inference", 1, 1000, "A new setting"},
            {"max_autoincrement_series", 1000, 1000, "A new setting"},
            {"validate_enum_literals_in_operators", false, false, "A new setting"},
            {"allow_experimental_kusto_dialect", true, false, "A new setting"},
            {"allow_experimental_prql_dialect", true, false, "A new setting"},
            {"h3togeo_lon_lat_result_order", true, false, "A new setting"},
            {"max_parallel_replicas", 1, 1000, "Use up to 1000 parallel replicas by default."},
            {"allow_general_join_planning", false, true, "Allow more general join planning algorithm when hash join algorithm is enabled."},
            {"optimize_extract_common_expressions", false, true, "Optimize WHERE, PREWHERE, ON, HAVING and QUALIFY expressions by extracting common expressions out from disjunction of conjunctions."},
            /// Release closed. Please use 25.2
        });
        addSettingsChanges(settings_changes_history, "24.12",
        {
            /// Release closed. Please use 25.1
            {"allow_experimental_database_iceberg", false, false, "New setting."},
            {"shared_merge_tree_sync_parts_on_partition_operations", 1, 1, "New setting. By default parts are always synchronized"},
            {"query_plan_join_swap_table", "false", "auto", "New setting. Right table was always chosen before."},
            {"max_size_to_preallocate_for_aggregation", 100'000'000, 1'000'000'000'000, "Enable optimisation for bigger tables."},
            {"max_size_to_preallocate_for_joins", 100'000'000, 1'000'000'000'000, "Enable optimisation for bigger tables."},
            {"max_bytes_ratio_before_external_group_by", 0., 0., "New setting."},
            {"optimize_extract_common_expressions", false, false, "Introduce setting to optimize WHERE, PREWHERE, ON, HAVING and QUALIFY expressions by extracting common expressions out from disjunction of conjunctions."},
            {"max_bytes_ratio_before_external_sort", 0., 0., "New setting."},
            {"use_async_executor_for_materialized_views", false, false, "New setting."},
            {"http_response_headers", "", "", "New setting."},
            {"output_format_parquet_datetime_as_uint32", true, false, "Write DateTime as DateTime64(3) instead of UInt32 (these are the two Parquet types closest to DateTime)."},
            {"skip_redundant_aliases_in_udf", false, false, "When enabled, this allows you to use the same user defined function several times for several materialized columns in the same table."},
            {"parallel_replicas_index_analysis_only_on_coordinator", true, true, "Index analysis done only on replica-coordinator and skipped on other replicas. Effective only with enabled parallel_replicas_local_plan"}, // enabling it was moved to 24.10
            {"least_greatest_legacy_null_behavior", true, false, "New setting"},
            {"use_concurrency_control", false, true, "Enable concurrency control by default"},
            {"join_algorithm", "default", "direct,parallel_hash,hash", "'default' was deprecated in favor of explicitly specified join algorithms, also parallel_hash is now preferred over hash"},
            /// Release closed. Please use 25.1
        });
        addSettingsChanges(settings_changes_history, "24.11",
        {
            {"validate_mutation_query", false, true, "New setting to validate mutation queries by default."},
            {"enable_job_stack_trace", false, false, "Enables collecting stack traces from job's scheduling. Disabled by default to avoid performance overhead."},
            {"allow_suspicious_types_in_group_by", true, false, "Don't allow Variant/Dynamic types in GROUP BY by default"},
            {"allow_suspicious_types_in_order_by", true, false, "Don't allow Variant/Dynamic types in ORDER BY by default"},
            {"distributed_cache_discard_connection_if_unread_data", true, true, "New setting"},
            {"filesystem_cache_enable_background_download_for_metadata_files_in_packed_storage", true, true, "New setting"},
            {"filesystem_cache_enable_background_download_during_fetch", true, true, "New setting"},
            {"azure_check_objects_after_upload", false, false, "Check each uploaded object in azure blob storage to be sure that upload was successful"},
            {"backup_restore_keeper_max_retries", 20, 1000, "Should be big enough so the whole operation BACKUP or RESTORE operation won't fail because of a temporary [Zoo]Keeper failure in the middle of it."},
            {"backup_restore_failure_after_host_disconnected_for_seconds", 0, 3600, "New setting."},
            {"backup_restore_keeper_max_retries_while_initializing", 0, 20, "New setting."},
            {"backup_restore_keeper_max_retries_while_handling_error", 0, 20, "New setting."},
            {"backup_restore_finish_timeout_after_error_sec", 0, 180, "New setting."},
            {"query_plan_merge_filters", false, true, "Allow to merge filters in the query plan. This is required to properly support filter-push-down with a new analyzer."},
            {"parallel_replicas_local_plan", false, true, "Use local plan for local replica in a query with parallel replicas"},
            {"merge_tree_use_v1_object_and_dynamic_serialization", true, false, "Add new serialization V2 version for JSON and Dynamic types"},
            {"min_joined_block_size_bytes", 524288, 524288, "New setting."},
            {"allow_experimental_bfloat16_type", false, false, "Add new experimental BFloat16 type"},
            {"filesystem_cache_skip_download_if_exceeds_per_query_cache_write_limit", 1, 1, "Rename of setting skip_download_if_exceeds_query_cache_limit"},
            {"filesystem_cache_prefer_bigger_buffer_size", true, true, "New setting"},
            {"read_in_order_use_virtual_row", false, false, "Use virtual row while reading in order of primary key or its monotonic function fashion. It is useful when searching over multiple parts as only relevant ones are touched."},
            {"s3_skip_empty_files", false, true, "We hope it will provide better UX"},
            {"filesystem_cache_boundary_alignment", 0, 0, "New setting"},
            {"push_external_roles_in_interserver_queries", false, true, "New setting."},
            {"enable_variant_type", false, false, "Add alias to allow_experimental_variant_type"},
            {"enable_dynamic_type", false, false, "Add alias to allow_experimental_dynamic_type"},
            {"enable_json_type", false, false, "Add alias to allow_experimental_json_type"},
        });
        addSettingsChanges(settings_changes_history, "24.10",
        {
            {"query_metric_log_interval", 0, -1, "New setting."},
            {"enforce_strict_identifier_format", false, false, "New setting."},
            {"enable_parsing_to_custom_serialization", false, true, "New setting"},
            {"mongodb_throw_on_unsupported_query", false, true, "New setting."},
            {"enable_parallel_replicas", false, false, "Parallel replicas with read tasks became the Beta tier feature."},
            {"parallel_replicas_mode", "read_tasks", "read_tasks", "This setting was introduced as a part of making parallel replicas feature Beta"},
            {"filesystem_cache_name", "", "", "Filesystem cache name to use for stateless table engines or data lakes"},
            {"restore_replace_external_dictionary_source_to_null", false, false, "New setting."},
            {"show_create_query_identifier_quoting_rule", "when_necessary", "when_necessary", "New setting."},
            {"show_create_query_identifier_quoting_style", "Backticks", "Backticks", "New setting."},
            {"merge_tree_min_read_task_size", 8, 8, "New setting"},
            {"merge_tree_min_rows_for_concurrent_read_for_remote_filesystem", (20 * 8192), 0, "Setting is deprecated"},
            {"merge_tree_min_bytes_for_concurrent_read_for_remote_filesystem", (24 * 10 * 1024 * 1024), 0, "Setting is deprecated"},
            {"implicit_select", false, false, "A new setting."},
            {"output_format_native_write_json_as_string", false, false, "Add new setting to allow write JSON column as single String column in Native format"},
            {"output_format_binary_write_json_as_string", false, false, "Add new setting to write values of JSON type as JSON string in RowBinary output format"},
            {"input_format_binary_read_json_as_string", false, false, "Add new setting to read values of JSON type as JSON string in RowBinary input format"},
            {"min_free_disk_bytes_to_perform_insert", 0, 0, "New setting."},
            {"min_free_disk_ratio_to_perform_insert", 0.0, 0.0, "New setting."},
            {"parallel_replicas_local_plan", false, true, "Use local plan for local replica in a query with parallel replicas"},
            {"enable_named_columns_in_function_tuple", false, false, "Disabled pending usability improvements"},
            {"cloud_mode_database_engine", 1, 1, "A setting for ClickHouse Cloud"},
            {"allow_experimental_shared_set_join", 0, 0, "A setting for ClickHouse Cloud"},
            {"read_through_distributed_cache", 0, 0, "A setting for ClickHouse Cloud"},
            {"write_through_distributed_cache", 0, 0, "A setting for ClickHouse Cloud"},
            {"distributed_cache_throw_on_error", 0, 0, "A setting for ClickHouse Cloud"},
            {"distributed_cache_log_mode", "on_error", "on_error", "A setting for ClickHouse Cloud"},
            {"distributed_cache_fetch_metrics_only_from_current_az", 1, 1, "A setting for ClickHouse Cloud"},
            {"distributed_cache_connect_max_tries", 20, 20, "A setting for ClickHouse Cloud"},
            {"distributed_cache_receive_response_wait_milliseconds", 60000, 60000, "A setting for ClickHouse Cloud"},
            {"distributed_cache_receive_timeout_milliseconds", 10000, 10000, "A setting for ClickHouse Cloud"},
            {"distributed_cache_wait_connection_from_pool_milliseconds", 100, 100, "A setting for ClickHouse Cloud"},
            {"distributed_cache_bypass_connection_pool", 0, 0, "A setting for ClickHouse Cloud"},
            {"distributed_cache_pool_behaviour_on_limit", "allocate_bypassing_pool", "allocate_bypassing_pool", "A setting for ClickHouse Cloud"},
            {"distributed_cache_read_alignment", 0, 0, "A setting for ClickHouse Cloud"},
            {"distributed_cache_max_unacked_inflight_packets", 10, 10, "A setting for ClickHouse Cloud"},
            {"distributed_cache_data_packet_ack_window", 5, 5, "A setting for ClickHouse Cloud"},
            {"input_format_parquet_enable_row_group_prefetch", false, true, "Enable row group prefetching during parquet parsing. Currently, only single-threaded parsing can prefetch."},
            {"input_format_orc_dictionary_as_low_cardinality", false, true, "Treat ORC dictionary encoded columns as LowCardinality columns while reading ORC files"},
            {"allow_experimental_refreshable_materialized_view", false, true, "Not experimental anymore"},
            {"max_parts_to_move", 0, 1000, "New setting"},
            {"hnsw_candidate_list_size_for_search", 64, 256, "New setting. Previously, the value was optionally specified in CREATE INDEX and 64 by default."},
            {"allow_reorder_prewhere_conditions", true, true, "New setting"},
            {"input_format_parquet_bloom_filter_push_down", false, false, "When reading Parquet files, skip whole row groups based on the WHERE/PREWHERE expressions and bloom filter in the Parquet metadata."},
            {"date_time_64_output_format_cut_trailing_zeros_align_to_groups_of_thousands", false, false, "Dynamically trim the trailing zeros of datetime64 values to adjust the output scale to (0, 3, 6), corresponding to 'seconds', 'milliseconds', and 'microseconds'."},
            {"parallel_replicas_index_analysis_only_on_coordinator", false, true, "Index analysis done only on replica-coordinator and skipped on other replicas. Effective only with enabled parallel_replicas_local_plan"},
            {"distributed_cache_discard_connection_if_unread_data", true, true, "New setting"},
            {"azure_check_objects_after_upload", false, false, "Check each uploaded object in azure blob storage to be sure that upload was successful"},
            {"backup_restore_keeper_max_retries", 20, 1000, "Should be big enough so the whole operation BACKUP or RESTORE operation won't fail because of a temporary [Zoo]Keeper failure in the middle of it."},
            {"backup_restore_failure_after_host_disconnected_for_seconds", 0, 3600, "New setting."},
            {"backup_restore_keeper_max_retries_while_initializing", 0, 20, "New setting."},
            {"backup_restore_keeper_max_retries_while_handling_error", 0, 20, "New setting."},
            {"backup_restore_finish_timeout_after_error_sec", 0, 180, "New setting."},
        });
        addSettingsChanges(settings_changes_history, "24.9",
        {
            {"output_format_orc_dictionary_key_size_threshold", 0.0, 0.0, "For a string column in ORC output format, if the number of distinct values is greater than this fraction of the total number of non-null rows, turn off dictionary encoding. Otherwise dictionary encoding is enabled"},
            {"input_format_json_empty_as_default", false, false, "Added new setting to allow to treat empty fields in JSON input as default values."},
            {"input_format_try_infer_variants", false, false, "Try to infer Variant type in text formats when there is more than one possible type for column/array elements"},
            {"join_output_by_rowlist_perkey_rows_threshold", 0, 5, "The lower limit of per-key average rows in the right table to determine whether to output by row list in hash join."},
            {"create_if_not_exists", false, false, "New setting."},
            {"allow_materialized_view_with_bad_select", true, true, "Support (but not enable yet) stricter validation in CREATE MATERIALIZED VIEW"},
            {"parallel_replicas_mark_segment_size", 128, 0, "Value for this setting now determined automatically"},
            {"database_replicated_allow_replicated_engine_arguments", 1, 0, "Don't allow explicit arguments by default"},
            {"database_replicated_allow_explicit_uuid", 1, 0, "Added a new setting to disallow explicitly specifying table UUID"},
            {"parallel_replicas_local_plan", false, false, "Use local plan for local replica in a query with parallel replicas"},
            {"join_to_sort_minimum_perkey_rows", 0, 40, "The lower limit of per-key average rows in the right table to determine whether to rerange the right table by key in left or inner join. This setting ensures that the optimization is not applied for sparse table keys"},
            {"join_to_sort_maximum_table_rows", 0, 10000, "The maximum number of rows in the right table to determine whether to rerange the right table by key in left or inner join"},
            {"allow_experimental_join_right_table_sorting", false, false, "If it is set to true, and the conditions of `join_to_sort_minimum_perkey_rows` and `join_to_sort_maximum_table_rows` are met, rerange the right table by key to improve the performance in left or inner hash join"},
            {"mongodb_throw_on_unsupported_query", false, true, "New setting."},
            {"min_free_disk_bytes_to_perform_insert", 0, 0, "Maintain some free disk space bytes from inserts while still allowing for temporary writing."},
            {"min_free_disk_ratio_to_perform_insert", 0.0, 0.0, "Maintain some free disk space bytes expressed as ratio to total disk space from inserts while still allowing for temporary writing."},
        });
        addSettingsChanges(settings_changes_history, "24.8",
        {
            {"rows_before_aggregation", false, false, "Provide exact value for rows_before_aggregation statistic, represents the number of rows read before aggregation"},
            {"restore_replace_external_table_functions_to_null", false, false, "New setting."},
            {"restore_replace_external_engines_to_null", false, false, "New setting."},
            {"input_format_json_max_depth", 1000000, 1000, "It was unlimited in previous versions, but that was unsafe."},
            {"merge_tree_min_bytes_per_task_for_remote_reading", 4194304, 2097152, "Value is unified with `filesystem_prefetch_min_bytes_for_single_read_task`"},
            {"use_hive_partitioning", false, false, "Allows to use hive partitioning for File, URL, S3, AzureBlobStorage and HDFS engines."},
            {"allow_experimental_kafka_offsets_storage_in_keeper", false, false, "Allow the usage of experimental Kafka storage engine that stores the committed offsets in ClickHouse Keeper"},
            {"allow_archive_path_syntax", true, true, "Added new setting to allow disabling archive path syntax."},
            {"query_cache_tag", "", "", "New setting for labeling query cache settings."},
            {"allow_experimental_time_series_table", false, false, "Added new setting to allow the TimeSeries table engine"},
            {"enable_analyzer", 1, 1, "Added an alias to a setting `allow_experimental_analyzer`."},
            {"optimize_functions_to_subcolumns", false, true, "Enabled settings by default"},
            {"allow_experimental_json_type", false, false, "Add new experimental JSON type"},
            {"use_json_alias_for_old_object_type", true, false, "Use JSON type alias to create new JSON type"},
            {"type_json_skip_duplicated_paths", false, false, "Allow to skip duplicated paths during JSON parsing"},
            {"allow_experimental_vector_similarity_index", false, false, "Added new setting to allow experimental vector similarity indexes"},
            {"input_format_try_infer_datetimes_only_datetime64", true, false, "Allow to infer DateTime instead of DateTime64 in data formats"},
        });
        addSettingsChanges(settings_changes_history, "24.7",
        {
            {"output_format_parquet_write_page_index", false, true, "Add a possibility to write page index into parquet files."},
            {"output_format_binary_encode_types_in_binary_format", false, false, "Added new setting to allow to write type names in binary format in RowBinaryWithNamesAndTypes output format"},
            {"input_format_binary_decode_types_in_binary_format", false, false, "Added new setting to allow to read type names in binary format in RowBinaryWithNamesAndTypes input format"},
            {"output_format_native_encode_types_in_binary_format", false, false, "Added new setting to allow to write type names in binary format in Native output format"},
            {"input_format_native_decode_types_in_binary_format", false, false, "Added new setting to allow to read type names in binary format in Native output format"},
            {"read_in_order_use_buffering", false, true, "Use buffering before merging while reading in order of primary key"},
            {"enable_named_columns_in_function_tuple", false, false, "Generate named tuples in function tuple() when all names are unique and can be treated as unquoted identifiers."},
            {"optimize_trivial_insert_select", true, false, "The optimization does not make sense in many cases."},
            {"dictionary_validate_primary_key_type", false, false, "Validate primary key type for dictionaries. By default id type for simple layouts will be implicitly converted to UInt64."},
            {"collect_hash_table_stats_during_joins", false, true, "New setting."},
            {"max_size_to_preallocate_for_joins", 0, 100'000'000, "New setting."},
            {"input_format_orc_reader_time_zone_name", "GMT", "GMT", "The time zone name for ORC row reader, the default ORC row reader's time zone is GMT."},
            {"database_replicated_allow_heavy_create", true, false, "Long-running DDL queries (CREATE AS SELECT and POPULATE) for Replicated database engine was forbidden"},
            {"query_plan_merge_filters", false, false, "Allow to merge filters in the query plan"},
            {"azure_sdk_max_retries", 10, 10, "Maximum number of retries in azure sdk"},
            {"azure_sdk_retry_initial_backoff_ms", 10, 10, "Minimal backoff between retries in azure sdk"},
            {"azure_sdk_retry_max_backoff_ms", 1000, 1000, "Maximal backoff between retries in azure sdk"},
            {"ignore_on_cluster_for_replicated_named_collections_queries", false, false, "Ignore ON CLUSTER clause for replicated named collections management queries."},
            {"backup_restore_s3_retry_attempts", 1000,1000, "Setting for Aws::Client::RetryStrategy, Aws::Client does retries itself, 0 means no retries. It takes place only for backup/restore."},
            {"postgresql_connection_attempt_timeout", 2, 2, "Allow to control 'connect_timeout' parameter of PostgreSQL connection."},
            {"postgresql_connection_pool_retries", 2, 2, "Allow to control the number of retries in PostgreSQL connection pool."}
        });
        addSettingsChanges(settings_changes_history, "24.6",
        {
            {"materialize_skip_indexes_on_insert", true, true, "Added new setting to allow to disable materialization of skip indexes on insert"},
            {"materialize_statistics_on_insert", true, true, "Added new setting to allow to disable materialization of statistics on insert"},
            {"input_format_parquet_use_native_reader", false, false, "When reading Parquet files, to use native reader instead of arrow reader."},
            {"hdfs_throw_on_zero_files_match", false, false, "Allow to throw an error when ListObjects request cannot match any files in HDFS engine instead of empty query result"},
            {"azure_throw_on_zero_files_match", false, false, "Allow to throw an error when ListObjects request cannot match any files in AzureBlobStorage engine instead of empty query result"},
            {"s3_validate_request_settings", true, true, "Allow to disable S3 request settings validation"},
            {"allow_experimental_full_text_index", false, false, "Enable experimental full-text index"},
            {"azure_skip_empty_files", false, false, "Allow to skip empty files in azure table engine"},
            {"hdfs_ignore_file_doesnt_exist", false, false, "Allow to return 0 rows when the requested files don't exist instead of throwing an exception in HDFS table engine"},
            {"azure_ignore_file_doesnt_exist", false, false, "Allow to return 0 rows when the requested files don't exist instead of throwing an exception in AzureBlobStorage table engine"},
            {"s3_ignore_file_doesnt_exist", false, false, "Allow to return 0 rows when the requested files don't exist instead of throwing an exception in S3 table engine"},
            {"s3_max_part_number", 10000, 10000, "Maximum part number number for s3 upload part"},
            {"s3_max_single_operation_copy_size", 32 * 1024 * 1024, 32 * 1024 * 1024, "Maximum size for a single copy operation in s3"},
            {"input_format_parquet_max_block_size", 8192, DEFAULT_BLOCK_SIZE, "Increase block size for parquet reader."},
            {"input_format_parquet_prefer_block_bytes", 0, DEFAULT_BLOCK_SIZE * 256, "Average block bytes output by parquet reader."},
            {"enable_blob_storage_log", true, true, "Write information about blob storage operations to system.blob_storage_log table"},
            {"allow_deprecated_snowflake_conversion_functions", true, false, "Disabled deprecated functions snowflakeToDateTime[64] and dateTime[64]ToSnowflake."},
            {"allow_statistic_optimize", false, false, "Old setting which popped up here being renamed."},
            {"allow_experimental_statistic", false, false, "Old setting which popped up here being renamed."},
            {"allow_statistics_optimize", false, false, "The setting was renamed. The previous name is `allow_statistic_optimize`."},
            {"allow_experimental_statistics", false, false, "The setting was renamed. The previous name is `allow_experimental_statistic`."},
            {"enable_vertical_final", false, true, "Enable vertical final by default again after fixing bug"},
            {"parallel_replicas_custom_key_range_lower", 0, 0, "Add settings to control the range filter when using parallel replicas with dynamic shards"},
            {"parallel_replicas_custom_key_range_upper", 0, 0, "Add settings to control the range filter when using parallel replicas with dynamic shards. A value of 0 disables the upper limit"},
            {"output_format_pretty_display_footer_column_names", 0, 1, "Add a setting to display column names in the footer if there are many rows. Threshold value is controlled by output_format_pretty_display_footer_column_names_min_rows."},
            {"output_format_pretty_display_footer_column_names_min_rows", 0, 50, "Add a setting to control the threshold value for setting output_format_pretty_display_footer_column_names_min_rows. Default 50."},
            {"output_format_csv_serialize_tuple_into_separate_columns", true, true, "A new way of how interpret tuples in CSV format was added."},
            {"input_format_csv_deserialize_separate_columns_into_tuple", true, true, "A new way of how interpret tuples in CSV format was added."},
            {"input_format_csv_try_infer_strings_from_quoted_tuples", true, true, "A new way of how interpret tuples in CSV format was added."},
        });
        addSettingsChanges(settings_changes_history, "24.5",
        {
            {"allow_deprecated_error_prone_window_functions", true, false, "Allow usage of deprecated error prone window functions (neighbor, runningAccumulate, runningDifferenceStartingWithFirstValue, runningDifference)"},
            {"allow_experimental_join_condition", false, false, "Support join with inequal conditions which involve columns from both left and right table. e.g. t1.y < t2.y."},
            {"input_format_tsv_crlf_end_of_line", false, false, "Enables reading of CRLF line endings with TSV formats"},
            {"output_format_parquet_use_custom_encoder", false, true, "Enable custom Parquet encoder."},
            {"cross_join_min_rows_to_compress", 0, 10000000, "Minimal count of rows to compress block in CROSS JOIN. Zero value means - disable this threshold. This block is compressed when any of the two thresholds (by rows or by bytes) are reached."},
            {"cross_join_min_bytes_to_compress", 0, 1_GiB, "Minimal size of block to compress in CROSS JOIN. Zero value means - disable this threshold. This block is compressed when any of the two thresholds (by rows or by bytes) are reached."},
            {"http_max_chunk_size", 0, 0, "Internal limitation"},
            {"prefer_external_sort_block_bytes", 0, DEFAULT_BLOCK_SIZE * 256, "Prefer maximum block bytes for external sort, reduce the memory usage during merging."},
            {"input_format_force_null_for_omitted_fields", false, false, "Disable type-defaults for omitted fields when needed"},
            {"cast_string_to_dynamic_use_inference", false, false, "Add setting to allow converting String to Dynamic through parsing"},
            {"allow_experimental_dynamic_type", false, false, "Add new experimental Dynamic type"},
            {"azure_max_blocks_in_multipart_upload", 50000, 50000, "Maximum number of blocks in multipart upload for Azure."},
            {"allow_archive_path_syntax", false, true, "Added new setting to allow disabling archive path syntax."},
        });
        addSettingsChanges(settings_changes_history, "24.4",
        {
            {"input_format_json_throw_on_bad_escape_sequence", true, true, "Allow to save JSON strings with bad escape sequences"},
            {"max_parsing_threads", 0, 0, "Add a separate setting to control number of threads in parallel parsing from files"},
            {"ignore_drop_queries_probability", 0, 0, "Allow to ignore drop queries in server with specified probability for testing purposes"},
            {"lightweight_deletes_sync", 2, 2, "The same as 'mutation_sync', but controls only execution of lightweight deletes"},
            {"query_cache_system_table_handling", "save", "throw", "The query cache no longer caches results of queries against system tables"},
            {"input_format_json_ignore_unnecessary_fields", false, true, "Ignore unnecessary fields and not parse them. Enabling this may not throw exceptions on json strings of invalid format or with duplicated fields"},
            {"input_format_hive_text_allow_variable_number_of_columns", false, true, "Ignore extra columns in Hive Text input (if file has more columns than expected) and treat missing fields in Hive Text input as default values."},
            {"allow_experimental_database_replicated", false, true, "Database engine Replicated is now in Beta stage"},
            {"temporary_data_in_cache_reserve_space_wait_lock_timeout_milliseconds", (10 * 60 * 1000), (10 * 60 * 1000), "Wait time to lock cache for sapce reservation in temporary data in filesystem cache"},
            {"optimize_rewrite_sum_if_to_count_if", false, true, "Only available for the analyzer, where it works correctly"},
            {"azure_allow_parallel_part_upload", "true", "true", "Use multiple threads for azure multipart upload."},
            {"max_recursive_cte_evaluation_depth", DBMS_RECURSIVE_CTE_MAX_EVALUATION_DEPTH, DBMS_RECURSIVE_CTE_MAX_EVALUATION_DEPTH, "Maximum limit on recursive CTE evaluation depth"},
            {"query_plan_convert_outer_join_to_inner_join", false, true, "Allow to convert OUTER JOIN to INNER JOIN if filter after JOIN always filters default values"},
        });
        addSettingsChanges(settings_changes_history, "24.3",
        {
            {"s3_connect_timeout_ms", 1000, 1000, "Introduce new dedicated setting for s3 connection timeout"},
            {"allow_experimental_shared_merge_tree", false, true, "The setting is obsolete"},
            {"use_page_cache_for_disks_without_file_cache", false, false, "Added userspace page cache"},
            {"read_from_page_cache_if_exists_otherwise_bypass_cache", false, false, "Added userspace page cache"},
            {"page_cache_inject_eviction", false, false, "Added userspace page cache"},
            {"default_table_engine", "None", "MergeTree", "Set default table engine to MergeTree for better usability"},
            {"input_format_json_use_string_type_for_ambiguous_paths_in_named_tuples_inference_from_objects", false, false, "Allow to use String type for ambiguous paths during named tuple inference from JSON objects"},
            {"traverse_shadow_remote_data_paths", false, false, "Traverse shadow directory when query system.remote_data_paths."},
            {"throw_if_deduplication_in_dependent_materialized_views_enabled_with_async_insert", false, true, "Deduplication in dependent materialized view cannot work together with async inserts."},
            {"parallel_replicas_allow_in_with_subquery", false, true, "If true, subquery for IN will be executed on every follower replica"},
            {"log_processors_profiles", false, true, "Enable by default"},
            {"function_locate_has_mysql_compatible_argument_order", false, true, "Increase compatibility with MySQL's locate function."},
            {"allow_suspicious_primary_key", true, false, "Forbid suspicious PRIMARY KEY/ORDER BY for MergeTree (i.e. SimpleAggregateFunction)"},
            {"filesystem_cache_reserve_space_wait_lock_timeout_milliseconds", 1000, 1000, "Wait time to lock cache for sapce reservation in filesystem cache"},
            {"max_parser_backtracks", 0, 1000000, "Limiting the complexity of parsing"},
            {"analyzer_compatibility_join_using_top_level_identifier", false, false, "Force to resolve identifier in JOIN USING from projection"},
            {"distributed_insert_skip_read_only_replicas", false, false, "If true, INSERT into Distributed will skip read-only replicas"},
            {"keeper_max_retries", 10, 10, "Max retries for general keeper operations"},
            {"keeper_retry_initial_backoff_ms", 100, 100, "Initial backoff timeout for general keeper operations"},
            {"keeper_retry_max_backoff_ms", 5000, 5000, "Max backoff timeout for general keeper operations"},
            {"s3queue_allow_experimental_sharded_mode", false, false, "Enable experimental sharded mode of S3Queue table engine. It is experimental because it will be rewritten"},
            {"allow_experimental_analyzer", false, true, "Enable analyzer and planner by default."},
            {"merge_tree_read_split_ranges_into_intersecting_and_non_intersecting_injection_probability", 0.0, 0.0, "For testing of `PartsSplitter` - split read ranges into intersecting and non intersecting every time you read from MergeTree with the specified probability."},
            {"allow_get_client_http_header", false, false, "Introduced a new function."},
            {"output_format_pretty_row_numbers", false, true, "It is better for usability."},
            {"output_format_pretty_max_value_width_apply_for_single_value", true, false, "Single values in Pretty formats won't be cut."},
            {"output_format_parquet_string_as_string", false, true, "ClickHouse allows arbitrary binary data in the String data type, which is typically UTF-8. Parquet/ORC/Arrow Strings only support UTF-8. That's why you can choose which Arrow's data type to use for the ClickHouse String data type - String or Binary. While Binary would be more correct and compatible, using String by default will correspond to user expectations in most cases."},
            {"output_format_orc_string_as_string", false, true, "ClickHouse allows arbitrary binary data in the String data type, which is typically UTF-8. Parquet/ORC/Arrow Strings only support UTF-8. That's why you can choose which Arrow's data type to use for the ClickHouse String data type - String or Binary. While Binary would be more correct and compatible, using String by default will correspond to user expectations in most cases."},
            {"output_format_arrow_string_as_string", false, true, "ClickHouse allows arbitrary binary data in the String data type, which is typically UTF-8. Parquet/ORC/Arrow Strings only support UTF-8. That's why you can choose which Arrow's data type to use for the ClickHouse String data type - String or Binary. While Binary would be more correct and compatible, using String by default will correspond to user expectations in most cases."},
            {"output_format_parquet_compression_method", "lz4", "zstd", "Parquet/ORC/Arrow support many compression methods, including lz4 and zstd. ClickHouse supports each and every compression method. Some inferior tools, such as 'duckdb', lack support for the faster `lz4` compression method, that's why we set zstd by default."},
            {"output_format_orc_compression_method", "lz4", "zstd", "Parquet/ORC/Arrow support many compression methods, including lz4 and zstd. ClickHouse supports each and every compression method. Some inferior tools, such as 'duckdb', lack support for the faster `lz4` compression method, that's why we set zstd by default."},
            {"output_format_pretty_highlight_digit_groups", false, true, "If enabled and if output is a terminal, highlight every digit corresponding to the number of thousands, millions, etc. with underline."},
            {"geo_distance_returns_float64_on_float64_arguments", false, true, "Increase the default precision."},
            {"azure_max_inflight_parts_for_one_file", 20, 20, "The maximum number of a concurrent loaded parts in multipart upload request. 0 means unlimited."},
            {"azure_strict_upload_part_size", 0, 0, "The exact size of part to upload during multipart upload to Azure blob storage."},
            {"azure_min_upload_part_size", 16*1024*1024, 16*1024*1024, "The minimum size of part to upload during multipart upload to Azure blob storage."},
            {"azure_max_upload_part_size", 5ull*1024*1024*1024, 5ull*1024*1024*1024, "The maximum size of part to upload during multipart upload to Azure blob storage."},
            {"azure_upload_part_size_multiply_factor", 2, 2, "Multiply azure_min_upload_part_size by this factor each time azure_multiply_parts_count_threshold parts were uploaded from a single write to Azure blob storage."},
            {"azure_upload_part_size_multiply_parts_count_threshold", 500, 500, "Each time this number of parts was uploaded to Azure blob storage, azure_min_upload_part_size is multiplied by azure_upload_part_size_multiply_factor."},
            {"output_format_csv_serialize_tuple_into_separate_columns", true, true, "A new way of how interpret tuples in CSV format was added."},
            {"input_format_csv_deserialize_separate_columns_into_tuple", true, true, "A new way of how interpret tuples in CSV format was added."},
            {"input_format_csv_try_infer_strings_from_quoted_tuples", true, true, "A new way of how interpret tuples in CSV format was added."},
        });
        addSettingsChanges(settings_changes_history, "24.2",
        {
            {"allow_suspicious_variant_types", true, false, "Don't allow creating Variant type with suspicious variants by default"},
            {"validate_experimental_and_suspicious_types_inside_nested_types", false, true, "Validate usage of experimental and suspicious types inside nested types"},
            {"output_format_values_escape_quote_with_quote", false, false, "If true escape ' with '', otherwise quoted with \\'"},
            {"output_format_pretty_single_large_number_tip_threshold", 0, 1'000'000, "Print a readable number tip on the right side of the table if the block consists of a single number which exceeds this value (except 0)"},
            {"input_format_try_infer_exponent_floats", true, false, "Don't infer floats in exponential notation by default"},
            {"query_plan_optimize_prewhere", true, true, "Allow to push down filter to PREWHERE expression for supported storages"},
            {"async_insert_max_data_size", 1000000, 10485760, "The previous value appeared to be too small."},
            {"async_insert_poll_timeout_ms", 10, 10, "Timeout in milliseconds for polling data from asynchronous insert queue"},
            {"async_insert_use_adaptive_busy_timeout", false, true, "Use adaptive asynchronous insert timeout"},
            {"async_insert_busy_timeout_min_ms", 50, 50, "The minimum value of the asynchronous insert timeout in milliseconds; it also serves as the initial value, which may be increased later by the adaptive algorithm"},
            {"async_insert_busy_timeout_max_ms", 200, 200, "The minimum value of the asynchronous insert timeout in milliseconds; async_insert_busy_timeout_ms is aliased to async_insert_busy_timeout_max_ms"},
            {"async_insert_busy_timeout_increase_rate", 0.2, 0.2, "The exponential growth rate at which the adaptive asynchronous insert timeout increases"},
            {"async_insert_busy_timeout_decrease_rate", 0.2, 0.2, "The exponential growth rate at which the adaptive asynchronous insert timeout decreases"},
            {"format_template_row_format", "", "", "Template row format string can be set directly in query"},
            {"format_template_resultset_format", "", "", "Template result set format string can be set in query"},
            {"split_parts_ranges_into_intersecting_and_non_intersecting_final", true, true, "Allow to split parts ranges into intersecting and non intersecting during FINAL optimization"},
            {"split_intersecting_parts_ranges_into_layers_final", true, true, "Allow to split intersecting parts ranges into layers during FINAL optimization"},
            {"azure_max_single_part_copy_size", 256*1024*1024, 256*1024*1024, "The maximum size of object to copy using single part copy to Azure blob storage."},
            {"min_external_table_block_size_rows", DEFAULT_INSERT_BLOCK_SIZE, DEFAULT_INSERT_BLOCK_SIZE, "Squash blocks passed to external table to specified size in rows, if blocks are not big enough"},
            {"min_external_table_block_size_bytes", DEFAULT_INSERT_BLOCK_SIZE * 256, DEFAULT_INSERT_BLOCK_SIZE * 256, "Squash blocks passed to external table to specified size in bytes, if blocks are not big enough."},
            {"parallel_replicas_prefer_local_join", true, true, "If true, and JOIN can be executed with parallel replicas algorithm, and all storages of right JOIN part are *MergeTree, local JOIN will be used instead of GLOBAL JOIN."},
            {"optimize_time_filter_with_preimage", true, true, "Optimize Date and DateTime predicates by converting functions into equivalent comparisons without conversions (e.g. toYear(col) = 2023 -> col >= '2023-01-01' AND col <= '2023-12-31')"},
            {"extract_key_value_pairs_max_pairs_per_row", 0, 0, "Max number of pairs that can be produced by the `extractKeyValuePairs` function. Used as a safeguard against consuming too much memory."},
            {"default_view_definer", "CURRENT_USER", "CURRENT_USER", "Allows to set default `DEFINER` option while creating a view"},
            {"default_materialized_view_sql_security", "DEFINER", "DEFINER", "Allows to set a default value for SQL SECURITY option when creating a materialized view"},
            {"default_normal_view_sql_security", "INVOKER", "INVOKER", "Allows to set default `SQL SECURITY` option while creating a normal view"},
            {"mysql_map_string_to_text_in_show_columns", false, true, "Reduce the configuration effort to connect ClickHouse with BI tools."},
            {"mysql_map_fixed_string_to_text_in_show_columns", false, true, "Reduce the configuration effort to connect ClickHouse with BI tools."},
        });
        addSettingsChanges(settings_changes_history, "24.1",
        {
            {"print_pretty_type_names", false, true, "Better user experience."},
            {"input_format_json_read_bools_as_strings", false, true, "Allow to read bools as strings in JSON formats by default"},
            {"output_format_arrow_use_signed_indexes_for_dictionary", false, true, "Use signed indexes type for Arrow dictionaries by default as it's recommended"},
            {"allow_experimental_variant_type", false, false, "Add new experimental Variant type"},
            {"use_variant_as_common_type", false, false, "Allow to use Variant in if/multiIf if there is no common type"},
            {"output_format_arrow_use_64_bit_indexes_for_dictionary", false, false, "Allow to use 64 bit indexes type in Arrow dictionaries"},
            {"parallel_replicas_mark_segment_size", 128, 128, "Add new setting to control segment size in new parallel replicas coordinator implementation"},
            {"ignore_materialized_views_with_dropped_target_table", false, false, "Add new setting to allow to ignore materialized views with dropped target table"},
            {"output_format_compression_level", 3, 3, "Allow to change compression level in the query output"},
            {"output_format_compression_zstd_window_log", 0, 0, "Allow to change zstd window log in the query output when zstd compression is used"},
            {"enable_zstd_qat_codec", false, false, "Add new ZSTD_QAT codec"},
            {"enable_vertical_final", false, true, "Use vertical final by default"},
            {"output_format_arrow_use_64_bit_indexes_for_dictionary", false, false, "Allow to use 64 bit indexes type in Arrow dictionaries"},
            {"max_rows_in_set_to_optimize_join", 100000, 0, "Disable join optimization as it prevents from read in order optimization"},
            {"output_format_pretty_color", true, "auto", "Setting is changed to allow also for auto value, disabling ANSI escapes if output is not a tty"},
            {"function_visible_width_behavior", 0, 1, "We changed the default behavior of `visibleWidth` to be more precise"},
            {"max_estimated_execution_time", 0, 0, "Separate max_execution_time and max_estimated_execution_time"},
            {"iceberg_engine_ignore_schema_evolution", false, false, "Allow to ignore schema evolution in Iceberg table engine"},
            {"optimize_injective_functions_in_group_by", false, true, "Replace injective functions by it's arguments in GROUP BY section in analyzer"},
            {"update_insert_deduplication_token_in_dependent_materialized_views", false, false, "Allow to update insert deduplication token with table identifier during insert in dependent materialized views"},
            {"azure_max_unexpected_write_error_retries", 4, 4, "The maximum number of retries in case of unexpected errors during Azure blob storage write"},
            {"split_parts_ranges_into_intersecting_and_non_intersecting_final", false, true, "Allow to split parts ranges into intersecting and non intersecting during FINAL optimization"},
            {"split_intersecting_parts_ranges_into_layers_final", true, true, "Allow to split intersecting parts ranges into layers during FINAL optimization"}
        });
        addSettingsChanges(settings_changes_history, "23.12",
        {
            {"allow_suspicious_ttl_expressions", true, false, "It is a new setting, and in previous versions the behavior was equivalent to allowing."},
            {"input_format_parquet_allow_missing_columns", false, true, "Allow missing columns in Parquet files by default"},
            {"input_format_orc_allow_missing_columns", false, true, "Allow missing columns in ORC files by default"},
            {"input_format_arrow_allow_missing_columns", false, true, "Allow missing columns in Arrow files by default"}
        });
        addSettingsChanges(settings_changes_history, "23.11",
        {
            {"parsedatetime_parse_without_leading_zeros", false, true, "Improved compatibility with MySQL DATE_FORMAT/STR_TO_DATE"}
        });
        addSettingsChanges(settings_changes_history, "23.9",
        {
            {"optimize_group_by_constant_keys", false, true, "Optimize group by constant keys by default"},
            {"input_format_json_try_infer_named_tuples_from_objects", false, true, "Try to infer named Tuples from JSON objects by default"},
            {"input_format_json_read_numbers_as_strings", false, true, "Allow to read numbers as strings in JSON formats by default"},
            {"input_format_json_read_arrays_as_strings", false, true, "Allow to read arrays as strings in JSON formats by default"},
            {"input_format_json_infer_incomplete_types_as_strings", false, true, "Allow to infer incomplete types as Strings in JSON formats by default"},
            {"input_format_json_try_infer_numbers_from_strings", true, false, "Don't infer numbers from strings in JSON formats by default to prevent possible parsing errors"},
            {"http_write_exception_in_output_format", false, true, "Output valid JSON/XML on exception in HTTP streaming."}
        });
        addSettingsChanges(settings_changes_history, "23.8",
        {
            {"rewrite_count_distinct_if_with_count_distinct_implementation", false, true, "Rewrite countDistinctIf with count_distinct_implementation configuration"}
        });
        addSettingsChanges(settings_changes_history, "23.7",
        {
            {"function_sleep_max_microseconds_per_block", 0, 3000000, "In previous versions, the maximum sleep time of 3 seconds was applied only for `sleep`, but not for `sleepEachRow` function. In the new version, we introduce this setting. If you set compatibility with the previous versions, we will disable the limit altogether."}
        });
        addSettingsChanges(settings_changes_history, "23.6",
        {
            {"http_send_timeout", 180, 30, "3 minutes seems crazy long. Note that this is timeout for a single network write call, not for the whole upload operation."},
            {"http_receive_timeout", 180, 30, "See http_send_timeout."}
        });
        addSettingsChanges(settings_changes_history, "23.5",
        {
            {"input_format_parquet_preserve_order", true, false, "Allow Parquet reader to reorder rows for better parallelism."},
            {"parallelize_output_from_storages", false, true, "Allow parallelism when executing queries that read from file/url/s3/etc. This may reorder rows."},
            {"use_with_fill_by_sorting_prefix", false, true, "Columns preceding WITH FILL columns in ORDER BY clause form sorting prefix. Rows with different values in sorting prefix are filled independently"},
            {"output_format_parquet_compliant_nested_types", false, true, "Change an internal field name in output Parquet file schema."}
        });
        addSettingsChanges(settings_changes_history, "23.4",
        {
            {"allow_suspicious_indices", true, false, "If true, index can defined with identical expressions"},
            {"allow_nonconst_timezone_arguments", true, false, "Allow non-const timezone arguments in certain time-related functions like toTimeZone(), fromUnixTimestamp*(), snowflakeToDateTime*()."},
            {"connect_timeout_with_failover_ms", 50, 1000, "Increase default connect timeout because of async connect"},
            {"connect_timeout_with_failover_secure_ms", 100, 1000, "Increase default secure connect timeout because of async connect"},
            {"hedged_connection_timeout_ms", 100, 50, "Start new connection in hedged requests after 50 ms instead of 100 to correspond with previous connect timeout"},
            {"formatdatetime_f_prints_single_zero", true, false, "Improved compatibility with MySQL DATE_FORMAT()/STR_TO_DATE()"},
            {"formatdatetime_parsedatetime_m_is_month_name", false, true, "Improved compatibility with MySQL DATE_FORMAT/STR_TO_DATE"}
        });
        addSettingsChanges(settings_changes_history, "23.3",
        {
            {"output_format_parquet_version", "1.0", "2.latest", "Use latest Parquet format version for output format"},
            {"input_format_json_ignore_unknown_keys_in_named_tuple", false, true, "Improve parsing JSON objects as named tuples"},
            {"input_format_native_allow_types_conversion", false, true, "Allow types conversion in Native input forma"},
            {"output_format_arrow_compression_method", "none", "lz4_frame", "Use lz4 compression in Arrow output format by default"},
            {"output_format_parquet_compression_method", "snappy", "lz4", "Use lz4 compression in Parquet output format by default"},
            {"output_format_orc_compression_method", "none", "lz4_frame", "Use lz4 compression in ORC output format by default"},
            {"async_query_sending_for_remote", false, true, "Create connections and send query async across shards"}
        });
        addSettingsChanges(settings_changes_history, "23.2",
        {
            {"output_format_parquet_fixed_string_as_fixed_byte_array", false, true, "Use Parquet FIXED_LENGTH_BYTE_ARRAY type for FixedString by default"},
            {"output_format_arrow_fixed_string_as_fixed_byte_array", false, true, "Use Arrow FIXED_SIZE_BINARY type for FixedString by default"},
            {"query_plan_remove_redundant_distinct", false, true, "Remove redundant Distinct step in query plan"},
            {"optimize_duplicate_order_by_and_distinct", true, false, "Remove duplicate ORDER BY and DISTINCT if it's possible"},
            {"insert_keeper_max_retries", 0, 20, "Enable reconnections to Keeper on INSERT, improve reliability"}
        });
        addSettingsChanges(settings_changes_history, "23.1",
        {
            {"input_format_json_read_objects_as_strings", 0, 1, "Enable reading nested json objects as strings while object type is experimental"},
            {"input_format_json_defaults_for_missing_elements_in_named_tuple", false, true, "Allow missing elements in JSON objects while reading named tuples by default"},
            {"input_format_csv_detect_header", false, true, "Detect header in CSV format by default"},
            {"input_format_tsv_detect_header", false, true, "Detect header in TSV format by default"},
            {"input_format_custom_detect_header", false, true, "Detect header in CustomSeparated format by default"},
            {"query_plan_remove_redundant_sorting", false, true, "Remove redundant sorting in query plan. For example, sorting steps related to ORDER BY clauses in subqueries"}
        });
        addSettingsChanges(settings_changes_history, "22.12",
        {
            {"max_size_to_preallocate_for_aggregation", 10'000'000, 100'000'000, "This optimizes performance"},
            {"query_plan_aggregation_in_order", 0, 1, "Enable some refactoring around query plan"},
            {"format_binary_max_string_size", 0, 1_GiB, "Prevent allocating large amount of memory"}
        });
        addSettingsChanges(settings_changes_history, "22.11",
        {
            {"use_structure_from_insertion_table_in_table_functions", 0, 2, "Improve using structure from insertion table in table functions"}
        });
        addSettingsChanges(settings_changes_history, "22.9",
        {
            {"force_grouping_standard_compatibility", false, true, "Make GROUPING function output the same as in SQL standard and other DBMS"}
        });
        addSettingsChanges(settings_changes_history, "22.7",
        {
            {"cross_to_inner_join_rewrite", 1, 2, "Force rewrite comma join to inner"},
            {"enable_positional_arguments", false, true, "Enable positional arguments feature by default"},
            {"format_csv_allow_single_quotes", true, false, "Most tools don't treat single quote in CSV specially, don't do it by default too"}
        });
        addSettingsChanges(settings_changes_history, "22.6",
        {
            {"output_format_json_named_tuples_as_objects", false, true, "Allow to serialize named tuples as JSON objects in JSON formats by default"},
            {"input_format_skip_unknown_fields", false, true, "Optimize reading subset of columns for some input formats"}
        });
        addSettingsChanges(settings_changes_history, "22.5",
        {
            {"memory_overcommit_ratio_denominator", 0, 1073741824, "Enable memory overcommit feature by default"},
            {"memory_overcommit_ratio_denominator_for_user", 0, 1073741824, "Enable memory overcommit feature by default"}
        });
        addSettingsChanges(settings_changes_history, "22.4",
        {
            {"allow_settings_after_format_in_insert", true, false, "Do not allow SETTINGS after FORMAT for INSERT queries because ClickHouse interpret SETTINGS as some values, which is misleading"}
        });
        addSettingsChanges(settings_changes_history, "22.3",
        {
            {"cast_ipv4_ipv6_default_on_conversion_error", true, false, "Make functions cast(value, 'IPv4') and cast(value, 'IPv6') behave same as toIPv4 and toIPv6 functions"}
        });
        addSettingsChanges(settings_changes_history, "21.12",
        {
            {"stream_like_engine_allow_direct_select", true, false, "Do not allow direct select for Kafka/RabbitMQ/FileLog by default"}
        });
        addSettingsChanges(settings_changes_history, "21.9",
        {
            {"output_format_decimal_trailing_zeros", true, false, "Do not output trailing zeros in text representation of Decimal types by default for better looking output"},
            {"use_hedged_requests", false, true, "Enable Hedged Requests feature by default"}
        });
        addSettingsChanges(settings_changes_history, "21.7",
        {
            {"legacy_column_name_of_tuple_literal", true, false, "Add this setting only for compatibility reasons. It makes sense to set to 'true', while doing rolling update of cluster from version lower than 21.7 to higher"}
        });
        addSettingsChanges(settings_changes_history, "21.5",
        {
            {"async_socket_for_remote", false, true, "Fix all problems and turn on asynchronous reads from socket for remote queries by default again"}
        });
        addSettingsChanges(settings_changes_history, "21.3",
        {
            {"async_socket_for_remote", true, false, "Turn off asynchronous reads from socket for remote queries because of some problems"},
            {"optimize_normalize_count_variants", false, true, "Rewrite aggregate functions that semantically equals to count() as count() by default"},
            {"normalize_function_names", false, true, "Normalize function names to their canonical names, this was needed for projection query routing"}
        });
        addSettingsChanges(settings_changes_history, "21.2",
        {
            {"enable_global_with_statement", false, true, "Propagate WITH statements to UNION queries and all subqueries by default"}
        });
        addSettingsChanges(settings_changes_history, "21.1",
        {
            {"insert_quorum_parallel", false, true, "Use parallel quorum inserts by default. It is significantly more convenient to use than sequential quorum inserts"},
            {"input_format_null_as_default", false, true, "Allow to insert NULL as default for input formats by default"},
            {"optimize_on_insert", false, true, "Enable data optimization on INSERT by default for better user experience"},
            {"use_compact_format_in_distributed_parts_names", false, true, "Use compact format for async INSERT into Distributed tables by default"}
        });
        addSettingsChanges(settings_changes_history, "20.10",
        {
            {"format_regexp_escaping_rule", "Escaped", "Raw", "Use Raw as default escaping rule for Regexp format to male the behaviour more like to what users expect"}
        });
        addSettingsChanges(settings_changes_history, "20.7",
        {
            {"show_table_uuid_in_table_create_query_if_not_nil", true, false, "Stop showing  UID of the table in its CREATE query for Engine=Atomic"}
        });
        addSettingsChanges(settings_changes_history, "20.5",
        {
            {"input_format_with_names_use_header", false, true, "Enable using header with names for formats with WithNames/WithNamesAndTypes suffixes"},
            {"allow_suspicious_codecs", true, false, "Don't allow to specify meaningless compression codecs"}
        });
        addSettingsChanges(settings_changes_history, "20.4",
        {
            {"validate_polygons", false, true, "Throw exception if polygon is invalid in function pointInPolygon by default instead of returning possibly wrong results"}
        });
        addSettingsChanges(settings_changes_history, "19.18",
        {
            {"enable_scalar_subquery_optimization", false, true, "Prevent scalar subqueries from (de)serializing large scalar values and possibly avoid running the same subquery more than once"}
        });
        addSettingsChanges(settings_changes_history, "19.14",
        {
            {"any_join_distinct_right_table_keys", true, false, "Disable ANY RIGHT and ANY FULL JOINs by default to avoid inconsistency"}
        });
        addSettingsChanges(settings_changes_history, "19.12",
        {
            {"input_format_defaults_for_omitted_fields", false, true, "Enable calculation of complex default expressions for omitted fields for some input formats, because it should be the expected behaviour"}
        });
        addSettingsChanges(settings_changes_history, "19.5",
        {
            {"max_partitions_per_insert_block", 0, 100, "Add a limit for the number of partitions in one block"}
        });
        addSettingsChanges(settings_changes_history, "18.12.17",
        {
            {"enable_optimize_predicate_expression", 0, 1, "Optimize predicates to subqueries by default"}
        });
    });
    return settings_changes_history;
}

const VersionToSettingsChangesMap & getMergeTreeSettingsChangesHistory()
{
    static VersionToSettingsChangesMap merge_tree_settings_changes_history;
    static std::once_flag initialized_flag;
    std::call_once(initialized_flag, [&]
    {
        addSettingsChanges(merge_tree_settings_changes_history, "25.7",
        {

        });
        addSettingsChanges(merge_tree_settings_changes_history, "25.6",
        {
            /// RELEASE CLOSED
            {"cache_populated_by_fetch_filename_regexp", "", "", "New setting"},
            {"allow_coalescing_columns_in_partition_or_order_key", false, false, "New setting to allow coalescing of partition or sorting key columns."},
            /// RELEASE CLOSED
        });
        addSettingsChanges(merge_tree_settings_changes_history, "25.5",
        {
            /// Release closed. Please use 25.6
            {"shared_merge_tree_enable_coordinated_merges", false, false, "New setting"},
            {"shared_merge_tree_merge_coordinator_merges_prepare_count", 100, 100, "New setting"},
            {"shared_merge_tree_merge_coordinator_fetch_fresh_metadata_period_ms", 10000, 10000, "New setting"},
            {"shared_merge_tree_merge_coordinator_max_merge_request_size", 20, 20, "New setting"},
            {"shared_merge_tree_merge_coordinator_election_check_period_ms", 30000, 30000, "New setting"},
            {"shared_merge_tree_merge_coordinator_min_period_ms", 1, 1, "New setting"},
            {"shared_merge_tree_merge_coordinator_max_period_ms", 10000, 10000, "New setting"},
            {"shared_merge_tree_merge_coordinator_factor", 2, 2, "New setting"},
            {"shared_merge_tree_merge_worker_fast_timeout_ms", 100, 100, "New setting"},
            {"shared_merge_tree_merge_worker_regular_timeout_ms", 10000, 10000, "New setting"},
            {"apply_patches_on_merge", true, true, "New setting"},
            {"remove_unused_patch_parts", true, true, "New setting"},
            {"write_marks_for_substreams_in_compact_parts", false, false, "New setting"},
            /// Release closed. Please use 25.6
        });
        addSettingsChanges(merge_tree_settings_changes_history, "25.4",
        {
            /// Release closed. Please use 25.5
            {"max_postpone_time_for_failed_replicated_fetches_ms", 0, 1ULL * 60 * 1000, "Added new setting to enable postponing fetch tasks in the replication queue."},
            {"max_postpone_time_for_failed_replicated_merges_ms", 0, 1ULL * 60 * 1000, "Added new setting to enable postponing merge tasks in the replication queue."},
            {"max_postpone_time_for_failed_replicated_tasks_ms", 0, 5ULL * 60 * 1000, "Added new setting to enable postponing tasks in the replication queue."},
            {"default_compression_codec", "", "", "New setting"},
            {"refresh_parts_interval", 0, 0, "A new setting"},
            {"max_merge_delayed_streams_for_parallel_write", 40, 40, "New setting"},
            {"allow_summing_columns_in_partition_or_order_key", true, false, "New setting to allow summing of partition or sorting key columns"},
            /// Release closed. Please use 25.5
        });
        addSettingsChanges(merge_tree_settings_changes_history, "25.3",
        {
            /// Release closed. Please use 25.4
            {"shared_merge_tree_enable_keeper_parts_extra_data", false, false, "New setting"},
            {"zero_copy_merge_mutation_min_parts_size_sleep_no_scale_before_lock", 0, 0, "New setting"},
            {"enable_replacing_merge_with_cleanup_for_min_age_to_force_merge", false, false, "New setting to allow automatic cleanup merges for ReplacingMergeTree"},
            /// Release closed. Please use 25.4
        });
        addSettingsChanges(merge_tree_settings_changes_history, "25.2",
        {
            /// Release closed. Please use 25.3
            {"shared_merge_tree_initial_parts_update_backoff_ms", 50, 50, "New setting"},
            {"shared_merge_tree_max_parts_update_backoff_ms", 5000, 5000, "New setting"},
            {"shared_merge_tree_interserver_http_connection_timeout_ms", 100, 100, "New setting"},
            {"columns_and_secondary_indices_sizes_lazy_calculation", true, true, "New setting to calculate columns and indices sizes lazily"},
            {"table_disk", false, false, "New setting"},
            {"allow_reduce_blocking_parts_task", false, true, "Now SMT will remove stale blocking parts from ZooKeeper by default"},
            {"shared_merge_tree_max_suspicious_broken_parts", 0, 0, "Max broken parts for SMT, if more - deny automatic detach"},
            {"shared_merge_tree_max_suspicious_broken_parts_bytes", 0, 0, "Max size of all broken parts for SMT, if more - deny automatic detach"},
            /// Release closed. Please use 25.3
        });
        addSettingsChanges(merge_tree_settings_changes_history, "25.1",
        {
            /// Release closed. Please use 25.2
            {"shared_merge_tree_try_fetch_part_in_memory_data_from_replicas", false, false, "New setting to fetch parts data from other replicas"},
            {"enable_max_bytes_limit_for_min_age_to_force_merge", false, false, "Added new setting to limit max bytes for min_age_to_force_merge."},
            {"enable_max_bytes_limit_for_min_age_to_force_merge", false, false, "New setting"},
            {"add_minmax_index_for_numeric_columns", false, false, "New setting"},
            {"add_minmax_index_for_string_columns", false, false, "New setting"},
            {"materialize_skip_indexes_on_merge", true, true, "New setting"},
            {"merge_max_bytes_to_prewarm_cache", 1ULL * 1024 * 1024 * 1024, 1ULL * 1024 * 1024 * 1024, "Cloud sync"},
            {"merge_total_max_bytes_to_prewarm_cache", 15ULL * 1024 * 1024 * 1024, 15ULL * 1024 * 1024 * 1024, "Cloud sync"},
            {"reduce_blocking_parts_sleep_ms", 5000, 5000, "Cloud sync"},
            {"number_of_partitions_to_consider_for_merge", 10, 10, "Cloud sync"},
            {"shared_merge_tree_enable_outdated_parts_check", true, true, "Cloud sync"},
            {"shared_merge_tree_max_parts_update_leaders_in_total", 6, 6, "Cloud sync"},
            {"shared_merge_tree_max_parts_update_leaders_per_az", 2, 2, "Cloud sync"},
            {"shared_merge_tree_leader_update_period_seconds", 30, 30, "Cloud sync"},
            {"shared_merge_tree_leader_update_period_random_add_seconds", 10, 10, "Cloud sync"},
            {"shared_merge_tree_read_virtual_parts_from_leader", true, true, "Cloud sync"},
            {"shared_merge_tree_interserver_http_timeout_ms", 10000, 10000, "Cloud sync"},
            {"shared_merge_tree_max_replicas_for_parts_deletion", 10, 10, "Cloud sync"},
            {"shared_merge_tree_max_replicas_to_merge_parts_for_each_parts_range", 5, 5, "Cloud sync"},
            {"shared_merge_tree_use_outdated_parts_compact_format", false, false, "Cloud sync"},
            {"shared_merge_tree_memo_ids_remove_timeout_seconds", 1800, 1800, "Cloud sync"},
            {"shared_merge_tree_idle_parts_update_seconds", 3600, 3600, "Cloud sync"},
            {"shared_merge_tree_max_outdated_parts_to_process_at_once", 1000, 1000, "Cloud sync"},
            {"shared_merge_tree_postpone_next_merge_for_locally_merged_parts_rows_threshold", 1000000, 1000000, "Cloud sync"},
            {"shared_merge_tree_postpone_next_merge_for_locally_merged_parts_ms", 0, 0, "Cloud sync"},
            {"shared_merge_tree_range_for_merge_window_size", 10, 10, "Cloud sync"},
            {"shared_merge_tree_use_too_many_parts_count_from_virtual_parts", 0, 0, "Cloud sync"},
            {"shared_merge_tree_create_per_replica_metadata_nodes", true, true, "Cloud sync"},
            {"shared_merge_tree_use_metadata_hints_cache", true, true, "Cloud sync"},
            {"notify_newest_block_number", false, false, "Cloud sync"},
            {"allow_reduce_blocking_parts_task", false, false, "Cloud sync"},
            /// Release closed. Please use 25.2
        });
        addSettingsChanges(merge_tree_settings_changes_history, "24.12",
        {
            /// Release closed. Please use 25.1
            {"enforce_index_structure_match_on_partition_manipulation", true, false, "New setting"},
            {"use_primary_key_cache", false, false, "New setting"},
            {"prewarm_primary_key_cache", false, false, "New setting"},
            {"min_bytes_to_prewarm_caches", 0, 0, "New setting"},
            {"allow_experimental_reverse_key", false, false, "New setting"},
            /// Release closed. Please use 25.1
        });
        addSettingsChanges(merge_tree_settings_changes_history, "24.11",
        {
        });
        addSettingsChanges(merge_tree_settings_changes_history, "24.10",
        {
        });
        addSettingsChanges(merge_tree_settings_changes_history, "24.9",
        {
        });
        addSettingsChanges(merge_tree_settings_changes_history, "24.8",
        {
            {"deduplicate_merge_projection_mode", "ignore", "throw", "Do not allow to create inconsistent projection"}
        });
    });

    return merge_tree_settings_changes_history;
}

}<|MERGE_RESOLUTION|>--- conflicted
+++ resolved
@@ -87,10 +87,7 @@
             {"use_skip_indexes_if_final_exact_mode", 0, 1, "Change in default value of setting"},
             {"allow_experimental_time_series_aggregate_functions", false, false, "New setting to enable experimental timeSeries* aggregate functions."},
             {"min_outstreams_per_resize_after_split", 0, 24, "New setting."},
-<<<<<<< HEAD
-=======
             {"count_matches_stop_at_empty_match", true, false, "New setting."},
->>>>>>> 65512d45
             {"enable_parallel_blocks_marshalling", "false", "true", "A new setting"},
             /// RELEASE CLOSED
         });
