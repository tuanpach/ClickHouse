#include <Core/SettingsChangesHistory.h>

#include <Core/SettingsEnums.h>

#include <Common/Exception.h>

namespace DB
{

namespace ErrorCodes
{
    extern const int LOGICAL_ERROR;
}

static void addSettingsChanges(
    VersionToSettingsChangesMap & settings_changes_history,
    std::string_view version,
    SettingsChangesHistory::SettingsChanges && changes)
{
    /// Forbid duplicate versions
    auto [_, inserted] = settings_changes_history.emplace(ClickHouseVersion(version), std::move(changes));
    if (!inserted)
        throw Exception{ErrorCodes::LOGICAL_ERROR, "Detected duplicate version '{}'", ClickHouseVersion(version).toString()};
}

const VersionToSettingsChangesMap & getSettingsChangesHistory()
{
    static VersionToSettingsChangesMap settings_changes_history;
    static std::once_flag initialized_flag;
    std::call_once(initialized_flag, [&]
    {
        // clang-format off
        /// History of settings changes that controls some backward incompatible changes
        /// across all ClickHouse versions. It maps ClickHouse version to settings changes that were done
        /// in this version. This history contains both changes to existing settings and newly added settings.
        /// Settings changes is a vector of structs
        ///     {setting_name, previous_value, new_value, reason}.
        /// For newly added setting choose the most appropriate previous_value (for example, if new setting
        /// controls new feature and it's 'true' by default, use 'false' as previous_value).
        /// It's used to implement `compatibility` setting (see https://github.com/ClickHouse/ClickHouse/issues/35972)
        /// Note: please check if the key already exists to prevent duplicate entries.
        addSettingsChanges(settings_changes_history, "25.10",
        {
            {"show_data_lake_catalogs_in_system_tables", true, false, "Disable catalogs in system tables by default"},
            {"optimize_rewrite_like_perfect_affix", false, true, "New setting"},
            {"allow_dynamic_type_in_join_keys", true, false, "Disallow using Dynamic type in JOIN keys by default"},
            {"use_skip_indexes_on_data_read", false, true, "Enabled skip index usage in read phase by default"},
            {"s3queue_keeper_fault_injection_probablility", 0, 0, "New setting."},
            {"enable_join_runtime_filters", false, false, "New setting"},
            {"join_runtime_filter_exact_values_limit", 10000, 10000, "New setting"},
            {"join_runtime_bloom_filter_bytes", 512_KiB, 512_KiB, "New setting"},
            {"join_runtime_bloom_filter_hash_functions", 3, 3, "New setting"},
            {"use_join_disjunctions_push_down", false, false, "New setting."},
            {"joined_block_split_single_row", false, false, "New setting"},
            {"rewrite_in_to_join", false, false, "New experimental setting"},
            {"iceberg_insert_max_rows_in_data_file", 100000, 1000000, "New setting."},
            {"iceberg_insert_max_bytes_in_data_file", 100000000, 100000000, "New setting."},
            {"delta_lake_insert_max_rows_in_data_file", 100000, 1000000, "New setting."},
            {"delta_lake_log_metadata", false, false, "New setting."},
            {"distributed_cache_prefer_bigger_buffer_size", false, false, "New setting."},
            {"allow_experimental_qbit_type", false, false, "New experimental setting"},
            {"optimize_qbit_distance_function_reads", true, true, "New setting"},
            {"read_from_distributed_cache_if_exists_otherwise_bypass_cache", false, false, "New setting"},
            {"s3_slow_all_threads_after_retryable_error", false, false, "Disable the setting by default"},
            {"backup_slow_all_threads_after_retryable_s3_error", false, false, "Disable the setting by default"},
            {"enable_http_compression", false, true, "It should be beneficial in general"},
            {"inject_random_order_for_select_without_order_by", false, false, "New setting"},
            {"exclude_materialize_skip_indexes_on_insert", "", "", "New setting."},
            {"optimize_empty_string_comparisons", false, true, "A new setting."},
            {"query_plan_use_logical_join_step", true, true, "Added alias"},
            {"schema_inference_make_columns_nullable", 1, 3, "Take nullability information from Parquet/ORC/Arrow metadata by default, instead of making everything nullable."},
            {"materialized_views_squash_parallel_inserts", false, true, "Added setting to preserve old behavior if needed."},
        });
        addSettingsChanges(settings_changes_history, "25.9",
        {
            {"input_format_protobuf_oneof_presence", false, false, "New setting"},
            {"iceberg_delete_data_on_drop", false, false, "New setting"},
            {"use_skip_indexes_on_data_read", false, false, "New setting"},
            {"s3_slow_all_threads_after_retryable_error", false, false, "Added an alias for setting `backup_slow_all_threads_after_retryable_s3_error`"},
            {"iceberg_metadata_log_level", "none", "none", "New setting."},
            {"iceberg_insert_max_rows_in_data_file", 100000, 100000, "New setting."},
            {"iceberg_insert_max_bytes_in_data_file", 100000000, 100000000, "New setting."},
            {"query_plan_optimize_join_order_limit", 0, 1, "New setting"},
            {"query_plan_display_internal_aliases", false, false, "New setting"},
            {"query_plan_max_step_description_length", 1000000000, 500, "New setting"},
            {"allow_experimental_delta_lake_writes", false, false, "New setting."},
<<<<<<< HEAD
            {"max_projection_rows_to_use_projection_index", 1'000'000, 1'000'000, "New setting"},
            {"min_table_rows_to_use_projection_index", 1'000'000, 1'000'000, "New setting"},
=======
            {"query_plan_convert_any_join_to_semi_or_anti_join", true, true, "New setting."},
            {"text_index_use_bloom_filter", true, true, "New setting."},
            {"query_plan_direct_read_from_text_index", true, true, "New setting."},
            {"enable_producing_buckets_out_of_order_in_aggregation", false, true, "New setting"},
            {"jemalloc_enable_profiler", false, false, "New setting"},
            {"jemalloc_collect_profile_samples_in_trace_log", false, false, "New setting"},
            {"delta_lake_insert_max_bytes_in_data_file", 1_GiB, 1_GiB, "New setting."},
            {"delta_lake_insert_max_rows_in_data_file", 100000, 100000, "New setting."},
            {"promql_evaluation_time", Field{"auto"}, Field{"auto"}, "The setting was renamed. The previous name is `evaluation_time`."},
            {"evaluation_time", 0, 0, "Old setting which popped up here being renamed."},
            {"os_threads_nice_value_query", 0, 0, "New setting."},
            {"os_threads_nice_value_materialized_view", 0, 0, "New setting."},
            {"os_thread_priority", 0, 0, "Alias for os_threads_nice_value_query."},
>>>>>>> a94c7b96
        });
        addSettingsChanges(settings_changes_history, "25.8",
        {
            {"output_format_json_quote_64bit_integers", true, false, "Disable quoting of the 64 bit integers in JSON by default"},
            {"show_data_lake_catalogs_in_system_tables", true, true, "New setting"},
            {"optimize_rewrite_regexp_functions", false, true, "A new setting"},
            {"max_joined_block_size_bytes", 0, 4 * 1024 * 1024, "New setting"},
            {"azure_max_single_part_upload_size", 100 * 1024 * 1024, 32 * 1024 * 1024, "Align with S3"},
            {"azure_max_redirects", 10, 10, "New setting"},
            {"azure_max_get_rps", 0, 0, "New setting"},
            {"azure_max_get_burst", 0, 0, "New setting"},
            {"azure_max_put_rps", 0, 0, "New setting"},
            {"azure_max_put_burst", 0, 0, "New setting"},
            {"azure_use_adaptive_timeouts", true, true, "New setting"},
            {"azure_request_timeout_ms", 30000, 30000, "New setting"},
            {"azure_connect_timeout_ms", 1000, 1000, "New setting"},
            {"azure_sdk_use_native_client", false, true, "New setting"},
            {"analyzer_compatibility_allow_compound_identifiers_in_unflatten_nested", false, true, "New setting."},
            {"distributed_cache_connect_backoff_min_ms", 0, 0, "New setting"},
            {"distributed_cache_connect_backoff_max_ms", 50, 50, "New setting"},
            {"distributed_cache_read_request_max_tries", 20, 10, "Changed setting value"},
            {"distributed_cache_connect_max_tries", 20, 5, "Changed setting value"},
            {"opentelemetry_trace_cpu_scheduling", false, false, "New setting to trace `cpu_slot_preemption` feature."},
            {"output_format_parquet_max_dictionary_size", 1024 * 1024, 1024 * 1024, "New setting"},
            {"input_format_parquet_use_native_reader_v3", false, true, "New setting"},
            {"input_format_parquet_memory_low_watermark", 2ul << 20, 2ul << 20, "New setting"},
            {"input_format_parquet_memory_high_watermark", 4ul << 30, 4ul << 30, "New setting"},
            {"input_format_parquet_page_filter_push_down", true, true, "New setting (no effect when input_format_parquet_use_native_reader_v3 is disabled)"},
            {"input_format_parquet_use_offset_index", true, true, "New setting (no effect when input_format_parquet_use_native_reader_v3 is disabled)"},
            {"output_format_parquet_enum_as_byte_array", false, true, "Enable writing Enum as byte array in Parquet by default"},
            {"json_type_escape_dots_in_keys", false, false, "Add new setting that allows to escape dots in JSON keys during JSON type parsing"},
            {"parallel_replicas_support_projection", false, true, "New setting. Optimization of projections can be applied in parallel replicas. Effective only with enabled parallel_replicas_local_plan and aggregation_in_order is inactive."},
            {"input_format_json_infer_array_of_dynamic_from_array_of_different_types", false, true, "Infer Array(Dynamic) for JSON arrays with different values types by default"},
            {"enable_add_distinct_to_in_subqueries", false, false, "New setting to reduce the size of temporary tables transferred for distributed IN subqueries."},
            {"enable_vector_similarity_index", false, true, "Vector similarity indexes are GA."},
            {"execute_exists_as_scalar_subquery", false, true, "New setting"},
            {"allow_experimental_vector_similarity_index", false, true, "Vector similarity indexes are GA."},
            {"vector_search_with_rescoring", true, false, "New setting."},
            {"delta_lake_enable_expression_visitor_logging", false, false, "New setting"},
            {"write_full_path_in_iceberg_metadata", false, false, "New setting."},
            {"output_format_orc_compression_block_size", 65536, 262144, "New setting"},
            {"allow_database_iceberg", false, false, "Added an alias for setting `allow_experimental_database_iceberg`"},
            {"allow_database_unity_catalog", false, false, "Added an alias for setting `allow_experimental_database_unity_catalog`"},
            {"allow_database_glue_catalog", false, false, "Added an alias for setting `allow_experimental_database_glue_catalog`"},
            {"apply_patch_parts_join_cache_buckets", 8, 8, "New setting"},
            {"delta_lake_throw_on_engine_predicate_error", false, false, "New setting"},
            {"delta_lake_enable_engine_predicate", true, true, "New setting"},
            {"backup_restore_s3_retry_initial_backoff_ms", 25, 25, "New setting"},
            {"backup_restore_s3_retry_max_backoff_ms", 5000, 5000, "New setting"},
            {"backup_restore_s3_retry_jitter_factor", 0.0, 0.1, "New setting"},
            {"vector_search_index_fetch_multiplier", 1.0, 1.0, "Alias for setting 'vector_search_postfilter_multiplier'"},
            {"backup_slow_all_threads_after_retryable_s3_error", false, false, "New setting"},
            {"allow_experimental_ytsaurus_table_engine", false, false, "New setting."},
            {"allow_experimental_ytsaurus_table_function", false, false, "New setting."},
            {"allow_experimental_ytsaurus_dictionary_source", false, false, "New setting."},
            {"per_part_index_stats", false, false, "New setting."},
            {"allow_experimental_iceberg_compaction", 0, 0, "New setting "},
            {"delta_lake_snapshot_version", -1, -1, "New setting"},
            {"use_roaring_bitmap_iceberg_positional_deletes", false, false, "New setting"},
            {"iceberg_metadata_compression_method", "", "", "New setting"},
            {"allow_experimental_correlated_subqueries", false, true, "Mark correlated subqueries support as Beta."},
            {"promql_database", "", "", "New experimental setting"},
            {"promql_table", "", "", "New experimental setting"},
            {"evaluation_time", 0, 0, "New experimental setting"},
            {"output_format_parquet_date_as_uint16", false, false, "Added a compatibility setting for a minor compatibility-breaking change introduced back in 24.12."},
            {"enable_lightweight_update", false, true, "Lightweight updates were moved to Beta. Added an alias for setting 'allow_experimental_lightweight_update'."},
            {"allow_experimental_lightweight_update", false, true, "Lightweight updates were moved to Beta."},
            {"s3_slow_all_threads_after_retryable_error", false, false, "Added an alias for setting `backup_slow_all_threads_after_retryable_s3_error`"},
        });
        addSettingsChanges(settings_changes_history, "25.7",
        {
            /// RELEASE CLOSED
            {"correlated_subqueries_substitute_equivalent_expressions", false, true, "New setting to correlated subquery planning optimization."},
            {"function_date_trunc_return_type_behavior", 0, 0, "Add new setting to preserve old behaviour of dateTrunc function"},
            {"output_format_parquet_geometadata", false, true, "A new setting to allow to write information about geo columns in parquet metadata and encode columns in WKB format."},
            {"cluster_function_process_archive_on_multiple_nodes", false, true, "New setting"},
            {"enable_vector_similarity_index", false, false, "Added an alias for setting `allow_experimental_vector_similarity_index`"},
            {"distributed_plan_max_rows_to_broadcast", 20000, 20000, "New experimental setting."},
            {"output_format_json_map_as_array_of_tuples", false, false, "New setting"},
            {"input_format_json_map_as_array_of_tuples", false, false, "New setting"},
            {"parallel_distributed_insert_select", 0, 2, "Enable parallel distributed insert select by default"},
            {"write_through_distributed_cache_buffer_size", 0, 0, "New cloud setting"},
            {"min_joined_block_size_rows", 0, DEFAULT_BLOCK_SIZE, "New setting."},
            {"table_engine_read_through_distributed_cache", false, false, "New setting"},
            {"distributed_cache_alignment", 0, 0, "Rename of distributed_cache_read_alignment"},
            {"enable_scopes_for_with_statement", true, true, "New setting for backward compatibility with the old analyzer."},
            {"output_format_parquet_enum_as_byte_array", false, false, "Write enum using parquet physical type: BYTE_ARRAY and logical type: ENUM"},
            {"distributed_plan_force_shuffle_aggregation", 0, 0, "New experimental setting"},
            {"allow_experimental_insert_into_iceberg", false, false, "New setting."},
            /// RELEASE CLOSED
        });
        addSettingsChanges(settings_changes_history, "25.6",
        {
            /// RELEASE CLOSED
            {"output_format_native_use_flattened_dynamic_and_json_serialization", false, false, "Add flattened Dynamic/JSON serializations to Native format"},
            {"cast_string_to_date_time_mode", "basic", "basic", "Allow to use different DateTime parsing mode in String to DateTime cast"},
            {"parallel_replicas_connect_timeout_ms", 1000, 300, "Separate connection timeout for parallel replicas queries"},
            {"use_iceberg_partition_pruning", false, true, "Enable Iceberg partition pruning by default."},
            {"distributed_cache_credentials_refresh_period_seconds", 5, 5, "New private setting"},
            {"enable_shared_storage_snapshot_in_query", false, false, "A new setting to share storage snapshot in query"},
            {"merge_tree_storage_snapshot_sleep_ms", 0, 0, "A new setting to debug storage snapshot consistency in query"},
            {"enable_job_stack_trace", false, false, "The setting was disabled by default to avoid performance overhead."},
            {"use_legacy_to_time", true, true, "New setting. Allows for user to use the old function logic for toTime, which works as toTimeWithFixedDate."},
            {"allow_experimental_time_time64_type", false, false, "New settings. Allows to use a new experimental Time and Time64 data types."},
            {"enable_time_time64_type", false, false, "New settings. Allows to use a new experimental Time and Time64 data types."},
            {"optimize_use_projection_filtering", false, true, "New setting"},
            {"input_format_parquet_enable_json_parsing", false, true, "When reading Parquet files, parse JSON columns as ClickHouse JSON Column."},
            {"use_skip_indexes_if_final", 0, 1, "Change in default value of setting"},
            {"use_skip_indexes_if_final_exact_mode", 0, 1, "Change in default value of setting"},
            {"allow_experimental_time_series_aggregate_functions", false, false, "New setting to enable experimental timeSeries* aggregate functions."},
            {"min_outstreams_per_resize_after_split", 0, 24, "New setting."},
            {"count_matches_stop_at_empty_match", true, false, "New setting."},
            {"enable_parallel_blocks_marshalling", "false", "true", "A new setting"},
            {"format_schema_source", "file", "file", "New setting"},
            {"format_schema_message_name", "", "", "New setting"},
            {"enable_scopes_for_with_statement", true, true, "New setting for backward compatibility with the old analyzer."},
            {"backup_slow_all_threads_after_retryable_s3_error", false, false, "New setting"},
            {"s3_slow_all_threads_after_retryable_error", false, false, "Added an alias for setting `backup_slow_all_threads_after_retryable_s3_error`"},
            /// RELEASE CLOSED
        });
        addSettingsChanges(settings_changes_history, "25.5",
        {
            /// Release closed. Please use 25.6
            {"geotoh3_argument_order", "lon_lat", "lat_lon", "A new setting for legacy behaviour to set lon and lat argument order"},
            {"secondary_indices_enable_bulk_filtering", false, true, "A new algorithm for filtering by data skipping indices"},
            {"implicit_table_at_top_level", "", "", "A new setting, used in clickhouse-local"},
            {"use_skip_indexes_if_final_exact_mode", 0, 0, "This setting was introduced to help FINAL query return correct results with skip indexes"},
            {"parsedatetime_e_requires_space_padding", true, false, "Improved compatibility with MySQL DATE_FORMAT/STR_TO_DATE"},
            {"formatdatetime_e_with_space_padding", true, false, "Improved compatibility with MySQL DATE_FORMAT/STR_TO_DATE"},
            {"input_format_max_block_size_bytes", 0, 0, "New setting to limit bytes size if blocks created by input format"},
            {"parallel_replicas_insert_select_local_pipeline", false, true, "Use local pipeline during distributed INSERT SELECT with parallel replicas. Currently disabled due to performance issues"},
            {"page_cache_block_size", 1048576, 1048576, "Made this setting adjustable on a per-query level."},
            {"page_cache_lookahead_blocks", 16, 16, "Made this setting adjustable on a per-query level."},
            {"output_format_pretty_glue_chunks", "0", "auto", "A new setting to make Pretty formats prettier."},
            {"distributed_cache_read_only_from_current_az", true, true, "New setting"},
            {"parallel_hash_join_threshold", 0, 100'000, "New setting"},
            {"max_limit_for_ann_queries", 1'000, 0, "Obsolete setting"},
            {"max_limit_for_vector_search_queries", 1'000, 1'000, "New setting"},
            {"min_os_cpu_wait_time_ratio_to_throw", 0, 0, "Setting values were changed and backported to 25.4"},
            {"max_os_cpu_wait_time_ratio_to_throw", 0, 0, "Setting values were changed and backported to 25.4"},
            {"make_distributed_plan", 0, 0, "New experimental setting."},
            {"distributed_plan_execute_locally", 0, 0, "New experimental setting."},
            {"distributed_plan_default_shuffle_join_bucket_count", 8, 8, "New experimental setting."},
            {"distributed_plan_default_reader_bucket_count", 8, 8, "New experimental setting."},
            {"distributed_plan_optimize_exchanges", true, true, "New experimental setting."},
            {"distributed_plan_force_exchange_kind", "", "", "New experimental setting."},
            {"update_sequential_consistency", true, true, "A new setting"},
            {"update_parallel_mode", "auto", "auto", "A new setting"},
            {"lightweight_delete_mode", "alter_update", "alter_update", "A new setting"},
            {"alter_update_mode", "heavy", "heavy", "A new setting"},
            {"apply_patch_parts", true, true, "A new setting"},
            {"allow_experimental_lightweight_update", false, false, "A new setting"},
            {"allow_experimental_delta_kernel_rs", false, true, "New setting"},
            {"allow_experimental_database_hms_catalog", false, false, "Allow experimental database engine DataLakeCatalog with catalog_type = 'hive'"},
            {"vector_search_filter_strategy", "auto", "auto", "New setting"},
            {"vector_search_postfilter_multiplier", 1.0, 1.0, "New setting"},
            {"compile_expressions", false, true, "We believe that the LLVM infrastructure behind the JIT compiler is stable enough to enable this setting by default."},
            {"input_format_parquet_bloom_filter_push_down", false, true, "When reading Parquet files, skip whole row groups based on the WHERE/PREWHERE expressions and bloom filter in the Parquet metadata."},
            {"input_format_parquet_allow_geoparquet_parser", false, true, "A new setting to use geo columns in parquet file"},
            {"enable_url_encoding", true, false, "Changed existing setting's default value"},
            {"s3_slow_all_threads_after_network_error", false, true, "New setting"},
            {"enable_scopes_for_with_statement", true, true, "New setting for backward compatibility with the old analyzer."},
            /// Release closed. Please use 25.6
        });
        addSettingsChanges(settings_changes_history, "25.4",
        {
            /// Release closed. Please use 25.5
            {"use_query_condition_cache", false, true, "A new optimization"},
            {"allow_materialized_view_with_bad_select", true, false, "Don't allow creating MVs referencing nonexistent columns or tables"},
            {"query_plan_optimize_lazy_materialization", false, true, "Added new setting to use query plan for lazy materialization optimisation"},
            {"query_plan_max_limit_for_lazy_materialization", 10, 10, "Added new setting to control maximum limit value that allows to use query plan for lazy materialization optimisation. If zero, there is no limit"},
            {"query_plan_convert_join_to_in", false, false, "New setting"},
            {"enable_hdfs_pread", true, true, "New setting."},
            {"low_priority_query_wait_time_ms", 1000, 1000, "New setting."},
            {"allow_experimental_correlated_subqueries", false, false, "Added new setting to allow correlated subqueries execution."},
            {"serialize_query_plan", false, false, "NewSetting"},
            {"allow_experimental_shared_set_join", 0, 1, "A setting for ClickHouse Cloud to enable SharedSet and SharedJoin"},
            {"allow_special_bool_values_inside_variant", true, false, "Don't allow special bool values during Variant type parsing"},
            {"cast_string_to_variant_use_inference", true, true, "New setting to enable/disable types inference during CAST from String to Variant"},
            {"distributed_cache_read_request_max_tries", 20, 20, "New setting"},
            {"query_condition_cache_store_conditions_as_plaintext", false, false, "New setting"},
            {"min_os_cpu_wait_time_ratio_to_throw", 0, 0, "New setting"},
            {"max_os_cpu_wait_time_ratio_to_throw", 0, 0, "New setting"},
            {"query_plan_merge_filter_into_join_condition", false, true, "Added new setting to merge filter into join condition"},
            {"use_local_cache_for_remote_storage", true, false, "Obsolete setting."},
            {"iceberg_timestamp_ms", 0, 0, "New setting."},
            {"iceberg_snapshot_id", 0, 0, "New setting."},
            {"use_iceberg_metadata_files_cache", true, true, "New setting"},
            {"query_plan_join_shard_by_pk_ranges", false, false, "New setting"},
            {"parallel_replicas_insert_select_local_pipeline", false, false, "Use local pipeline during distributed INSERT SELECT with parallel replicas. Currently disabled due to performance issues"},
            {"parallel_hash_join_threshold", 0, 0, "New setting"},
            {"function_date_trunc_return_type_behavior", 1, 0, "Change the result type for dateTrunc function for DateTime64/Date32 arguments to DateTime64/Date32 regardless of time unit to get correct result for negative values"},
            {"enable_scopes_for_with_statement", true, true, "New setting for backward compatibility with the old analyzer."},
            /// Release closed. Please use 25.5
        });
        addSettingsChanges(settings_changes_history, "25.3",
        {
            /// Release closed. Please use 25.4
            {"enable_json_type", false, true, "JSON data type is production-ready"},
            {"enable_dynamic_type", false, true, "Dynamic data type is production-ready"},
            {"enable_variant_type", false, true, "Variant data type is production-ready"},
            {"allow_experimental_json_type", false, true, "JSON data type is production-ready"},
            {"allow_experimental_dynamic_type", false, true, "Dynamic data type is production-ready"},
            {"allow_experimental_variant_type", false, true, "Variant data type is production-ready"},
            {"allow_experimental_database_unity_catalog", false, false, "Allow experimental database engine DataLakeCatalog with catalog_type = 'unity'"},
            {"allow_experimental_database_glue_catalog", false, false, "Allow experimental database engine DataLakeCatalog with catalog_type = 'glue'"},
            {"use_page_cache_with_distributed_cache", false, false, "New setting"},
            {"use_query_condition_cache", false, false, "New setting."},
            {"parallel_replicas_for_cluster_engines", false, true, "New setting."},
            {"parallel_hash_join_threshold", 0, 0, "New setting"},
            /// Release closed. Please use 25.4
        });
        addSettingsChanges(settings_changes_history, "25.2",
        {
            /// Release closed. Please use 25.3
            {"schema_inference_make_json_columns_nullable", false, false, "Allow to infer Nullable(JSON) during schema inference"},
            {"query_plan_use_new_logical_join_step", false, true, "Enable new step"},
            {"postgresql_fault_injection_probability", 0., 0., "New setting"},
            {"apply_settings_from_server", false, true, "Client-side code (e.g. INSERT input parsing and query output formatting) will use the same settings as the server, including settings from server config."},
            {"merge_tree_use_deserialization_prefixes_cache", true, true, "A new setting to control the usage of deserialization prefixes cache in MergeTree"},
            {"merge_tree_use_prefixes_deserialization_thread_pool", true, true, "A new setting controlling the usage of the thread pool for parallel prefixes deserialization in MergeTree"},
            {"optimize_and_compare_chain", false, true, "A new setting"},
            {"enable_adaptive_memory_spill_scheduler", false, false, "New setting. Enable spill memory data into external storage adaptively."},
            {"output_format_parquet_write_bloom_filter", false, true, "Added support for writing Parquet bloom filters."},
            {"output_format_parquet_bloom_filter_bits_per_value", 10.5, 10.5, "New setting."},
            {"output_format_parquet_bloom_filter_flush_threshold_bytes", 128 * 1024 * 1024, 128 * 1024 * 1024, "New setting."},
            {"output_format_pretty_max_rows", 10000, 1000, "It is better for usability - less amount to scroll."},
            {"restore_replicated_merge_tree_to_shared_merge_tree", false, false, "New setting."},
            {"parallel_replicas_only_with_analyzer", true, true, "Parallel replicas is supported only with analyzer enabled"},
            {"s3_allow_multipart_copy", true, true, "New setting."},
        });
        addSettingsChanges(settings_changes_history, "25.1",
        {
            /// Release closed. Please use 25.2
            {"allow_not_comparable_types_in_order_by", true, false, "Don't allow not comparable types in order by by default"},
            {"allow_not_comparable_types_in_comparison_functions", true, false, "Don't allow not comparable types in comparison functions by default"},
            {"output_format_json_pretty_print", false, true, "Print values in a pretty format in JSON output format by default"},
            {"allow_experimental_ts_to_grid_aggregate_function", false, false, "Cloud only"},
            {"formatdatetime_f_prints_scale_number_of_digits", true, false, "New setting."},
            {"distributed_cache_connect_max_tries", 20, 20, "Cloud only"},
            {"query_plan_use_new_logical_join_step", false, false, "New join step, internal change"},
            {"distributed_cache_min_bytes_for_seek", 0, 0, "New private setting."},
            {"use_iceberg_partition_pruning", false, false, "New setting for Iceberg partition pruning."},
            {"max_bytes_ratio_before_external_group_by", 0.0, 0.5, "Enable automatic spilling to disk by default."},
            {"max_bytes_ratio_before_external_sort", 0.0, 0.5, "Enable automatic spilling to disk by default."},
            {"min_external_sort_block_bytes", 0., 100_MiB, "New setting."},
            {"s3queue_migrate_old_metadata_to_buckets", false, false, "New setting."},
            {"distributed_cache_pool_behaviour_on_limit", "allocate_bypassing_pool", "wait", "Cloud only"},
            {"use_hive_partitioning", false, true, "Enabled the setting by default."},
            {"query_plan_try_use_vector_search", false, true, "New setting."},
            {"short_circuit_function_evaluation_for_nulls", false, true, "Allow to execute functions with Nullable arguments only on rows with non-NULL values in all arguments"},
            {"short_circuit_function_evaluation_for_nulls_threshold", 1.0, 1.0, "Ratio threshold of NULL values to execute functions with Nullable arguments only on rows with non-NULL values in all arguments. Applies when setting short_circuit_function_evaluation_for_nulls is enabled."},
            {"output_format_orc_writer_time_zone_name", "GMT", "GMT", "The time zone name for ORC writer, the default ORC writer's time zone is GMT."},
            {"output_format_pretty_highlight_trailing_spaces", false, true, "A new setting."},
            {"allow_experimental_bfloat16_type", false, true, "Add new BFloat16 type"},
            {"allow_push_predicate_ast_for_distributed_subqueries", false, true, "A new setting"},
            {"output_format_pretty_squash_consecutive_ms", 0, 50, "Add new setting"},
            {"output_format_pretty_squash_max_wait_ms", 0, 1000, "Add new setting"},
            {"output_format_pretty_max_column_name_width_cut_to", 0, 24, "A new setting"},
            {"output_format_pretty_max_column_name_width_min_chars_to_cut", 0, 4, "A new setting"},
            {"output_format_pretty_multiline_fields", false, true, "A new setting"},
            {"output_format_pretty_fallback_to_vertical", false, true, "A new setting"},
            {"output_format_pretty_fallback_to_vertical_max_rows_per_chunk", 0, 100, "A new setting"},
            {"output_format_pretty_fallback_to_vertical_min_columns", 0, 5, "A new setting"},
            {"output_format_pretty_fallback_to_vertical_min_table_width", 0, 250, "A new setting"},
            {"merge_table_max_tables_to_look_for_schema_inference", 1, 1000, "A new setting"},
            {"max_autoincrement_series", 1000, 1000, "A new setting"},
            {"validate_enum_literals_in_operators", false, false, "A new setting"},
            {"allow_experimental_kusto_dialect", true, false, "A new setting"},
            {"allow_experimental_prql_dialect", true, false, "A new setting"},
            {"h3togeo_lon_lat_result_order", true, false, "A new setting"},
            {"max_parallel_replicas", 1, 1000, "Use up to 1000 parallel replicas by default."},
            {"allow_general_join_planning", false, true, "Allow more general join planning algorithm when hash join algorithm is enabled."},
            {"optimize_extract_common_expressions", false, true, "Optimize WHERE, PREWHERE, ON, HAVING and QUALIFY expressions by extracting common expressions out from disjunction of conjunctions."},
            /// Release closed. Please use 25.2
        });
        addSettingsChanges(settings_changes_history, "24.12",
        {
            /// Release closed. Please use 25.1
            {"allow_experimental_database_iceberg", false, false, "New setting."},
            {"shared_merge_tree_sync_parts_on_partition_operations", 1, 1, "New setting. By default parts are always synchronized"},
            {"query_plan_join_swap_table", "false", "auto", "New setting. Right table was always chosen before."},
            {"max_size_to_preallocate_for_aggregation", 100'000'000, 1'000'000'000'000, "Enable optimisation for bigger tables."},
            {"max_size_to_preallocate_for_joins", 100'000'000, 1'000'000'000'000, "Enable optimisation for bigger tables."},
            {"max_bytes_ratio_before_external_group_by", 0., 0., "New setting."},
            {"optimize_extract_common_expressions", false, false, "Introduce setting to optimize WHERE, PREWHERE, ON, HAVING and QUALIFY expressions by extracting common expressions out from disjunction of conjunctions."},
            {"max_bytes_ratio_before_external_sort", 0., 0., "New setting."},
            {"use_async_executor_for_materialized_views", false, false, "New setting."},
            {"http_response_headers", "", "", "New setting."},
            {"output_format_parquet_datetime_as_uint32", true, false, "Write DateTime as DateTime64(3) instead of UInt32 (these are the two Parquet types closest to DateTime)."},
            {"output_format_parquet_date_as_uint16", true, false, "Write Date as Date32 instead of plain UInt16 (these are the two Parquet types closest to Date)."},
            {"skip_redundant_aliases_in_udf", false, false, "When enabled, this allows you to use the same user defined function several times for several materialized columns in the same table."},
            {"parallel_replicas_index_analysis_only_on_coordinator", true, true, "Index analysis done only on replica-coordinator and skipped on other replicas. Effective only with enabled parallel_replicas_local_plan"}, // enabling it was moved to 24.10
            {"least_greatest_legacy_null_behavior", true, false, "New setting"},
            {"use_concurrency_control", false, true, "Enable concurrency control by default"},
            {"join_algorithm", "default", "direct,parallel_hash,hash", "'default' was deprecated in favor of explicitly specified join algorithms, also parallel_hash is now preferred over hash"},
            /// Release closed. Please use 25.1
        });
        addSettingsChanges(settings_changes_history, "24.11",
        {
            {"validate_mutation_query", false, true, "New setting to validate mutation queries by default."},
            {"enable_job_stack_trace", false, false, "Enables collecting stack traces from job's scheduling. Disabled by default to avoid performance overhead."},
            {"allow_suspicious_types_in_group_by", true, false, "Don't allow Variant/Dynamic types in GROUP BY by default"},
            {"allow_suspicious_types_in_order_by", true, false, "Don't allow Variant/Dynamic types in ORDER BY by default"},
            {"distributed_cache_discard_connection_if_unread_data", true, true, "New setting"},
            {"filesystem_cache_enable_background_download_for_metadata_files_in_packed_storage", true, true, "New setting"},
            {"filesystem_cache_enable_background_download_during_fetch", true, true, "New setting"},
            {"azure_check_objects_after_upload", false, false, "Check each uploaded object in azure blob storage to be sure that upload was successful"},
            {"backup_restore_keeper_max_retries", 20, 1000, "Should be big enough so the whole operation BACKUP or RESTORE operation won't fail because of a temporary [Zoo]Keeper failure in the middle of it."},
            {"backup_restore_failure_after_host_disconnected_for_seconds", 0, 3600, "New setting."},
            {"backup_restore_keeper_max_retries_while_initializing", 0, 20, "New setting."},
            {"backup_restore_keeper_max_retries_while_handling_error", 0, 20, "New setting."},
            {"backup_restore_finish_timeout_after_error_sec", 0, 180, "New setting."},
            {"query_plan_merge_filters", false, true, "Allow to merge filters in the query plan. This is required to properly support filter-push-down with a new analyzer."},
            {"parallel_replicas_local_plan", false, true, "Use local plan for local replica in a query with parallel replicas"},
            {"merge_tree_use_v1_object_and_dynamic_serialization", true, false, "Add new serialization V2 version for JSON and Dynamic types"},
            {"min_joined_block_size_bytes", 524288, 524288, "New setting."},
            {"allow_experimental_bfloat16_type", false, false, "Add new experimental BFloat16 type"},
            {"filesystem_cache_skip_download_if_exceeds_per_query_cache_write_limit", 1, 1, "Rename of setting skip_download_if_exceeds_query_cache_limit"},
            {"filesystem_cache_prefer_bigger_buffer_size", true, true, "New setting"},
            {"read_in_order_use_virtual_row", false, false, "Use virtual row while reading in order of primary key or its monotonic function fashion. It is useful when searching over multiple parts as only relevant ones are touched."},
            {"s3_skip_empty_files", false, true, "We hope it will provide better UX"},
            {"filesystem_cache_boundary_alignment", 0, 0, "New setting"},
            {"push_external_roles_in_interserver_queries", false, true, "New setting."},
            {"enable_variant_type", false, false, "Add alias to allow_experimental_variant_type"},
            {"enable_dynamic_type", false, false, "Add alias to allow_experimental_dynamic_type"},
            {"enable_json_type", false, false, "Add alias to allow_experimental_json_type"},
        });
        addSettingsChanges(settings_changes_history, "24.10",
        {
            {"query_metric_log_interval", 0, -1, "New setting."},
            {"enforce_strict_identifier_format", false, false, "New setting."},
            {"enable_parsing_to_custom_serialization", false, true, "New setting"},
            {"mongodb_throw_on_unsupported_query", false, true, "New setting."},
            {"enable_parallel_replicas", false, false, "Parallel replicas with read tasks became the Beta tier feature."},
            {"parallel_replicas_mode", "read_tasks", "read_tasks", "This setting was introduced as a part of making parallel replicas feature Beta"},
            {"filesystem_cache_name", "", "", "Filesystem cache name to use for stateless table engines or data lakes"},
            {"restore_replace_external_dictionary_source_to_null", false, false, "New setting."},
            {"show_create_query_identifier_quoting_rule", "when_necessary", "when_necessary", "New setting."},
            {"show_create_query_identifier_quoting_style", "Backticks", "Backticks", "New setting."},
            {"merge_tree_min_read_task_size", 8, 8, "New setting"},
            {"merge_tree_min_rows_for_concurrent_read_for_remote_filesystem", (20 * 8192), 0, "Setting is deprecated"},
            {"merge_tree_min_bytes_for_concurrent_read_for_remote_filesystem", (24 * 10 * 1024 * 1024), 0, "Setting is deprecated"},
            {"implicit_select", false, false, "A new setting."},
            {"output_format_native_write_json_as_string", false, false, "Add new setting to allow write JSON column as single String column in Native format"},
            {"output_format_binary_write_json_as_string", false, false, "Add new setting to write values of JSON type as JSON string in RowBinary output format"},
            {"input_format_binary_read_json_as_string", false, false, "Add new setting to read values of JSON type as JSON string in RowBinary input format"},
            {"min_free_disk_bytes_to_perform_insert", 0, 0, "New setting."},
            {"min_free_disk_ratio_to_perform_insert", 0.0, 0.0, "New setting."},
            {"parallel_replicas_local_plan", false, true, "Use local plan for local replica in a query with parallel replicas"},
            {"enable_named_columns_in_function_tuple", false, false, "Disabled pending usability improvements"},
            {"cloud_mode_database_engine", 1, 1, "A setting for ClickHouse Cloud"},
            {"allow_experimental_shared_set_join", 0, 0, "A setting for ClickHouse Cloud"},
            {"read_through_distributed_cache", 0, 0, "A setting for ClickHouse Cloud"},
            {"write_through_distributed_cache", 0, 0, "A setting for ClickHouse Cloud"},
            {"distributed_cache_throw_on_error", 0, 0, "A setting for ClickHouse Cloud"},
            {"distributed_cache_log_mode", "on_error", "on_error", "A setting for ClickHouse Cloud"},
            {"distributed_cache_fetch_metrics_only_from_current_az", 1, 1, "A setting for ClickHouse Cloud"},
            {"distributed_cache_connect_max_tries", 20, 20, "A setting for ClickHouse Cloud"},
            {"distributed_cache_receive_response_wait_milliseconds", 60000, 60000, "A setting for ClickHouse Cloud"},
            {"distributed_cache_receive_timeout_milliseconds", 10000, 10000, "A setting for ClickHouse Cloud"},
            {"distributed_cache_wait_connection_from_pool_milliseconds", 100, 100, "A setting for ClickHouse Cloud"},
            {"distributed_cache_bypass_connection_pool", 0, 0, "A setting for ClickHouse Cloud"},
            {"distributed_cache_pool_behaviour_on_limit", "allocate_bypassing_pool", "allocate_bypassing_pool", "A setting for ClickHouse Cloud"},
            {"distributed_cache_read_alignment", 0, 0, "A setting for ClickHouse Cloud"},
            {"distributed_cache_max_unacked_inflight_packets", 10, 10, "A setting for ClickHouse Cloud"},
            {"distributed_cache_data_packet_ack_window", 5, 5, "A setting for ClickHouse Cloud"},
            {"input_format_parquet_enable_row_group_prefetch", false, true, "Enable row group prefetching during parquet parsing. Currently, only single-threaded parsing can prefetch."},
            {"input_format_orc_dictionary_as_low_cardinality", false, true, "Treat ORC dictionary encoded columns as LowCardinality columns while reading ORC files"},
            {"allow_experimental_refreshable_materialized_view", false, true, "Not experimental anymore"},
            {"max_parts_to_move", 0, 1000, "New setting"},
            {"hnsw_candidate_list_size_for_search", 64, 256, "New setting. Previously, the value was optionally specified in CREATE INDEX and 64 by default."},
            {"allow_reorder_prewhere_conditions", true, true, "New setting"},
            {"input_format_parquet_bloom_filter_push_down", false, false, "When reading Parquet files, skip whole row groups based on the WHERE/PREWHERE expressions and bloom filter in the Parquet metadata."},
            {"date_time_64_output_format_cut_trailing_zeros_align_to_groups_of_thousands", false, false, "Dynamically trim the trailing zeros of datetime64 values to adjust the output scale to (0, 3, 6), corresponding to 'seconds', 'milliseconds', and 'microseconds'."},
            {"parallel_replicas_index_analysis_only_on_coordinator", false, true, "Index analysis done only on replica-coordinator and skipped on other replicas. Effective only with enabled parallel_replicas_local_plan"},
            {"distributed_cache_discard_connection_if_unread_data", true, true, "New setting"},
            {"azure_check_objects_after_upload", false, false, "Check each uploaded object in azure blob storage to be sure that upload was successful"},
            {"backup_restore_keeper_max_retries", 20, 1000, "Should be big enough so the whole operation BACKUP or RESTORE operation won't fail because of a temporary [Zoo]Keeper failure in the middle of it."},
            {"backup_restore_failure_after_host_disconnected_for_seconds", 0, 3600, "New setting."},
            {"backup_restore_keeper_max_retries_while_initializing", 0, 20, "New setting."},
            {"backup_restore_keeper_max_retries_while_handling_error", 0, 20, "New setting."},
            {"backup_restore_finish_timeout_after_error_sec", 0, 180, "New setting."},
        });
        addSettingsChanges(settings_changes_history, "24.9",
        {
            {"output_format_orc_dictionary_key_size_threshold", 0.0, 0.0, "For a string column in ORC output format, if the number of distinct values is greater than this fraction of the total number of non-null rows, turn off dictionary encoding. Otherwise dictionary encoding is enabled"},
            {"input_format_json_empty_as_default", false, false, "Added new setting to allow to treat empty fields in JSON input as default values."},
            {"input_format_try_infer_variants", false, false, "Try to infer Variant type in text formats when there is more than one possible type for column/array elements"},
            {"join_output_by_rowlist_perkey_rows_threshold", 0, 5, "The lower limit of per-key average rows in the right table to determine whether to output by row list in hash join."},
            {"create_if_not_exists", false, false, "New setting."},
            {"allow_materialized_view_with_bad_select", true, true, "Support (but not enable yet) stricter validation in CREATE MATERIALIZED VIEW"},
            {"parallel_replicas_mark_segment_size", 128, 0, "Value for this setting now determined automatically"},
            {"database_replicated_allow_replicated_engine_arguments", 1, 0, "Don't allow explicit arguments by default"},
            {"database_replicated_allow_explicit_uuid", 1, 0, "Added a new setting to disallow explicitly specifying table UUID"},
            {"parallel_replicas_local_plan", false, false, "Use local plan for local replica in a query with parallel replicas"},
            {"join_to_sort_minimum_perkey_rows", 0, 40, "The lower limit of per-key average rows in the right table to determine whether to rerange the right table by key in left or inner join. This setting ensures that the optimization is not applied for sparse table keys"},
            {"join_to_sort_maximum_table_rows", 0, 10000, "The maximum number of rows in the right table to determine whether to rerange the right table by key in left or inner join"},
            {"allow_experimental_join_right_table_sorting", false, false, "If it is set to true, and the conditions of `join_to_sort_minimum_perkey_rows` and `join_to_sort_maximum_table_rows` are met, rerange the right table by key to improve the performance in left or inner hash join"},
            {"mongodb_throw_on_unsupported_query", false, true, "New setting."},
            {"min_free_disk_bytes_to_perform_insert", 0, 0, "Maintain some free disk space bytes from inserts while still allowing for temporary writing."},
            {"min_free_disk_ratio_to_perform_insert", 0.0, 0.0, "Maintain some free disk space bytes expressed as ratio to total disk space from inserts while still allowing for temporary writing."},
        });
        addSettingsChanges(settings_changes_history, "24.8",
        {
            {"rows_before_aggregation", false, false, "Provide exact value for rows_before_aggregation statistic, represents the number of rows read before aggregation"},
            {"restore_replace_external_table_functions_to_null", false, false, "New setting."},
            {"restore_replace_external_engines_to_null", false, false, "New setting."},
            {"input_format_json_max_depth", 1000000, 1000, "It was unlimited in previous versions, but that was unsafe."},
            {"merge_tree_min_bytes_per_task_for_remote_reading", 4194304, 2097152, "Value is unified with `filesystem_prefetch_min_bytes_for_single_read_task`"},
            {"use_hive_partitioning", false, false, "Allows to use hive partitioning for File, URL, S3, AzureBlobStorage and HDFS engines."},
            {"allow_experimental_kafka_offsets_storage_in_keeper", false, false, "Allow the usage of experimental Kafka storage engine that stores the committed offsets in ClickHouse Keeper"},
            {"allow_archive_path_syntax", true, true, "Added new setting to allow disabling archive path syntax."},
            {"query_cache_tag", "", "", "New setting for labeling query cache settings."},
            {"allow_experimental_time_series_table", false, false, "Added new setting to allow the TimeSeries table engine"},
            {"enable_analyzer", 1, 1, "Added an alias to a setting `allow_experimental_analyzer`."},
            {"optimize_functions_to_subcolumns", false, true, "Enabled settings by default"},
            {"allow_experimental_json_type", false, false, "Add new experimental JSON type"},
            {"use_json_alias_for_old_object_type", true, false, "Use JSON type alias to create new JSON type"},
            {"type_json_skip_duplicated_paths", false, false, "Allow to skip duplicated paths during JSON parsing"},
            {"allow_experimental_vector_similarity_index", false, false, "Added new setting to allow experimental vector similarity indexes"},
            {"input_format_try_infer_datetimes_only_datetime64", true, false, "Allow to infer DateTime instead of DateTime64 in data formats"},
        });
        addSettingsChanges(settings_changes_history, "24.7",
        {
            {"output_format_parquet_write_page_index", false, true, "Add a possibility to write page index into parquet files."},
            {"output_format_binary_encode_types_in_binary_format", false, false, "Added new setting to allow to write type names in binary format in RowBinaryWithNamesAndTypes output format"},
            {"input_format_binary_decode_types_in_binary_format", false, false, "Added new setting to allow to read type names in binary format in RowBinaryWithNamesAndTypes input format"},
            {"output_format_native_encode_types_in_binary_format", false, false, "Added new setting to allow to write type names in binary format in Native output format"},
            {"input_format_native_decode_types_in_binary_format", false, false, "Added new setting to allow to read type names in binary format in Native output format"},
            {"read_in_order_use_buffering", false, true, "Use buffering before merging while reading in order of primary key"},
            {"enable_named_columns_in_function_tuple", false, false, "Generate named tuples in function tuple() when all names are unique and can be treated as unquoted identifiers."},
            {"optimize_trivial_insert_select", true, false, "The optimization does not make sense in many cases."},
            {"dictionary_validate_primary_key_type", false, false, "Validate primary key type for dictionaries. By default id type for simple layouts will be implicitly converted to UInt64."},
            {"collect_hash_table_stats_during_joins", false, true, "New setting."},
            {"max_size_to_preallocate_for_joins", 0, 100'000'000, "New setting."},
            {"input_format_orc_reader_time_zone_name", "GMT", "GMT", "The time zone name for ORC row reader, the default ORC row reader's time zone is GMT."},
            {"database_replicated_allow_heavy_create", true, false, "Long-running DDL queries (CREATE AS SELECT and POPULATE) for Replicated database engine was forbidden"},
            {"query_plan_merge_filters", false, false, "Allow to merge filters in the query plan"},
            {"azure_sdk_max_retries", 10, 10, "Maximum number of retries in azure sdk"},
            {"azure_sdk_retry_initial_backoff_ms", 10, 10, "Minimal backoff between retries in azure sdk"},
            {"azure_sdk_retry_max_backoff_ms", 1000, 1000, "Maximal backoff between retries in azure sdk"},
            {"ignore_on_cluster_for_replicated_named_collections_queries", false, false, "Ignore ON CLUSTER clause for replicated named collections management queries."},
            {"backup_restore_s3_retry_attempts", 1000,1000, "Setting for Aws::Client::RetryStrategy, Aws::Client does retries itself, 0 means no retries. It takes place only for backup/restore."},
            {"postgresql_connection_attempt_timeout", 2, 2, "Allow to control 'connect_timeout' parameter of PostgreSQL connection."},
            {"postgresql_connection_pool_retries", 2, 2, "Allow to control the number of retries in PostgreSQL connection pool."}
        });
        addSettingsChanges(settings_changes_history, "24.6",
        {
            {"materialize_skip_indexes_on_insert", true, true, "Added new setting to allow to disable materialization of skip indexes on insert"},
            {"materialize_statistics_on_insert", true, true, "Added new setting to allow to disable materialization of statistics on insert"},
            {"input_format_parquet_use_native_reader", false, false, "When reading Parquet files, to use native reader instead of arrow reader."},
            {"hdfs_throw_on_zero_files_match", false, false, "Allow to throw an error when ListObjects request cannot match any files in HDFS engine instead of empty query result"},
            {"azure_throw_on_zero_files_match", false, false, "Allow to throw an error when ListObjects request cannot match any files in AzureBlobStorage engine instead of empty query result"},
            {"s3_validate_request_settings", true, true, "Allow to disable S3 request settings validation"},
            {"allow_experimental_full_text_index", false, false, "Enable experimental text index"},
            {"azure_skip_empty_files", false, false, "Allow to skip empty files in azure table engine"},
            {"hdfs_ignore_file_doesnt_exist", false, false, "Allow to return 0 rows when the requested files don't exist instead of throwing an exception in HDFS table engine"},
            {"azure_ignore_file_doesnt_exist", false, false, "Allow to return 0 rows when the requested files don't exist instead of throwing an exception in AzureBlobStorage table engine"},
            {"s3_ignore_file_doesnt_exist", false, false, "Allow to return 0 rows when the requested files don't exist instead of throwing an exception in S3 table engine"},
            {"s3_max_part_number", 10000, 10000, "Maximum part number number for s3 upload part"},
            {"s3_max_single_operation_copy_size", 32 * 1024 * 1024, 32 * 1024 * 1024, "Maximum size for a single copy operation in s3"},
            {"input_format_parquet_max_block_size", 8192, DEFAULT_BLOCK_SIZE, "Increase block size for parquet reader."},
            {"input_format_parquet_prefer_block_bytes", 0, DEFAULT_BLOCK_SIZE * 256, "Average block bytes output by parquet reader."},
            {"enable_blob_storage_log", true, true, "Write information about blob storage operations to system.blob_storage_log table"},
            {"allow_deprecated_snowflake_conversion_functions", true, false, "Disabled deprecated functions snowflakeToDateTime[64] and dateTime[64]ToSnowflake."},
            {"allow_statistic_optimize", false, false, "Old setting which popped up here being renamed."},
            {"allow_experimental_statistic", false, false, "Old setting which popped up here being renamed."},
            {"allow_statistics_optimize", false, false, "The setting was renamed. The previous name is `allow_statistic_optimize`."},
            {"allow_experimental_statistics", false, false, "The setting was renamed. The previous name is `allow_experimental_statistic`."},
            {"enable_vertical_final", false, true, "Enable vertical final by default again after fixing bug"},
            {"parallel_replicas_custom_key_range_lower", 0, 0, "Add settings to control the range filter when using parallel replicas with dynamic shards"},
            {"parallel_replicas_custom_key_range_upper", 0, 0, "Add settings to control the range filter when using parallel replicas with dynamic shards. A value of 0 disables the upper limit"},
            {"output_format_pretty_display_footer_column_names", 0, 1, "Add a setting to display column names in the footer if there are many rows. Threshold value is controlled by output_format_pretty_display_footer_column_names_min_rows."},
            {"output_format_pretty_display_footer_column_names_min_rows", 0, 50, "Add a setting to control the threshold value for setting output_format_pretty_display_footer_column_names_min_rows. Default 50."},
            {"output_format_csv_serialize_tuple_into_separate_columns", true, true, "A new way of how interpret tuples in CSV format was added."},
            {"input_format_csv_deserialize_separate_columns_into_tuple", true, true, "A new way of how interpret tuples in CSV format was added."},
            {"input_format_csv_try_infer_strings_from_quoted_tuples", true, true, "A new way of how interpret tuples in CSV format was added."},
        });
        addSettingsChanges(settings_changes_history, "24.5",
        {
            {"allow_deprecated_error_prone_window_functions", true, false, "Allow usage of deprecated error prone window functions (neighbor, runningAccumulate, runningDifferenceStartingWithFirstValue, runningDifference)"},
            {"allow_experimental_join_condition", false, false, "Support join with inequal conditions which involve columns from both left and right table. e.g. t1.y < t2.y."},
            {"input_format_tsv_crlf_end_of_line", false, false, "Enables reading of CRLF line endings with TSV formats"},
            {"output_format_parquet_use_custom_encoder", false, true, "Enable custom Parquet encoder."},
            {"cross_join_min_rows_to_compress", 0, 10000000, "Minimal count of rows to compress block in CROSS JOIN. Zero value means - disable this threshold. This block is compressed when any of the two thresholds (by rows or by bytes) are reached."},
            {"cross_join_min_bytes_to_compress", 0, 1_GiB, "Minimal size of block to compress in CROSS JOIN. Zero value means - disable this threshold. This block is compressed when any of the two thresholds (by rows or by bytes) are reached."},
            {"http_max_chunk_size", 0, 0, "Internal limitation"},
            {"prefer_external_sort_block_bytes", 0, DEFAULT_BLOCK_SIZE * 256, "Prefer maximum block bytes for external sort, reduce the memory usage during merging."},
            {"input_format_force_null_for_omitted_fields", false, false, "Disable type-defaults for omitted fields when needed"},
            {"cast_string_to_dynamic_use_inference", false, false, "Add setting to allow converting String to Dynamic through parsing"},
            {"allow_experimental_dynamic_type", false, false, "Add new experimental Dynamic type"},
            {"azure_max_blocks_in_multipart_upload", 50000, 50000, "Maximum number of blocks in multipart upload for Azure."},
            {"allow_archive_path_syntax", false, true, "Added new setting to allow disabling archive path syntax."},
        });
        addSettingsChanges(settings_changes_history, "24.4",
        {
            {"input_format_json_throw_on_bad_escape_sequence", true, true, "Allow to save JSON strings with bad escape sequences"},
            {"max_parsing_threads", 0, 0, "Add a separate setting to control number of threads in parallel parsing from files"},
            {"ignore_drop_queries_probability", 0, 0, "Allow to ignore drop queries in server with specified probability for testing purposes"},
            {"lightweight_deletes_sync", 2, 2, "The same as 'mutation_sync', but controls only execution of lightweight deletes"},
            {"query_cache_system_table_handling", "save", "throw", "The query cache no longer caches results of queries against system tables"},
            {"input_format_json_ignore_unnecessary_fields", false, true, "Ignore unnecessary fields and not parse them. Enabling this may not throw exceptions on json strings of invalid format or with duplicated fields"},
            {"input_format_hive_text_allow_variable_number_of_columns", false, true, "Ignore extra columns in Hive Text input (if file has more columns than expected) and treat missing fields in Hive Text input as default values."},
            {"allow_experimental_database_replicated", false, true, "Database engine Replicated is now in Beta stage"},
            {"temporary_data_in_cache_reserve_space_wait_lock_timeout_milliseconds", (10 * 60 * 1000), (10 * 60 * 1000), "Wait time to lock cache for space reservation in temporary data in filesystem cache"},
            {"optimize_rewrite_sum_if_to_count_if", false, true, "Only available for the analyzer, where it works correctly"},
            {"azure_allow_parallel_part_upload", "true", "true", "Use multiple threads for azure multipart upload."},
            {"max_recursive_cte_evaluation_depth", DBMS_RECURSIVE_CTE_MAX_EVALUATION_DEPTH, DBMS_RECURSIVE_CTE_MAX_EVALUATION_DEPTH, "Maximum limit on recursive CTE evaluation depth"},
            {"query_plan_convert_outer_join_to_inner_join", false, true, "Allow to convert OUTER JOIN to INNER JOIN if filter after JOIN always filters default values"},
        });
        addSettingsChanges(settings_changes_history, "24.3",
        {
            {"s3_connect_timeout_ms", 1000, 1000, "Introduce new dedicated setting for s3 connection timeout"},
            {"allow_experimental_shared_merge_tree", false, true, "The setting is obsolete"},
            {"use_page_cache_for_disks_without_file_cache", false, false, "Added userspace page cache"},
            {"read_from_page_cache_if_exists_otherwise_bypass_cache", false, false, "Added userspace page cache"},
            {"page_cache_inject_eviction", false, false, "Added userspace page cache"},
            {"default_table_engine", "None", "MergeTree", "Set default table engine to MergeTree for better usability"},
            {"input_format_json_use_string_type_for_ambiguous_paths_in_named_tuples_inference_from_objects", false, false, "Allow to use String type for ambiguous paths during named tuple inference from JSON objects"},
            {"traverse_shadow_remote_data_paths", false, false, "Traverse shadow directory when query system.remote_data_paths."},
            {"throw_if_deduplication_in_dependent_materialized_views_enabled_with_async_insert", false, true, "Deduplication in dependent materialized view cannot work together with async inserts."},
            {"parallel_replicas_allow_in_with_subquery", false, true, "If true, subquery for IN will be executed on every follower replica"},
            {"log_processors_profiles", false, true, "Enable by default"},
            {"function_locate_has_mysql_compatible_argument_order", false, true, "Increase compatibility with MySQL's locate function."},
            {"allow_suspicious_primary_key", true, false, "Forbid suspicious PRIMARY KEY/ORDER BY for MergeTree (i.e. SimpleAggregateFunction)"},
            {"filesystem_cache_reserve_space_wait_lock_timeout_milliseconds", 1000, 1000, "Wait time to lock cache for space reservation in filesystem cache"},
            {"max_parser_backtracks", 0, 1000000, "Limiting the complexity of parsing"},
            {"analyzer_compatibility_join_using_top_level_identifier", false, false, "Force to resolve identifier in JOIN USING from projection"},
            {"distributed_insert_skip_read_only_replicas", false, false, "If true, INSERT into Distributed will skip read-only replicas"},
            {"keeper_max_retries", 10, 10, "Max retries for general keeper operations"},
            {"keeper_retry_initial_backoff_ms", 100, 100, "Initial backoff timeout for general keeper operations"},
            {"keeper_retry_max_backoff_ms", 5000, 5000, "Max backoff timeout for general keeper operations"},
            {"s3queue_allow_experimental_sharded_mode", false, false, "Enable experimental sharded mode of S3Queue table engine. It is experimental because it will be rewritten"},
            {"allow_experimental_analyzer", false, true, "Enable analyzer and planner by default."},
            {"merge_tree_read_split_ranges_into_intersecting_and_non_intersecting_injection_probability", 0.0, 0.0, "For testing of `PartsSplitter` - split read ranges into intersecting and non intersecting every time you read from MergeTree with the specified probability."},
            {"allow_get_client_http_header", false, false, "Introduced a new function."},
            {"output_format_pretty_row_numbers", false, true, "It is better for usability."},
            {"output_format_pretty_max_value_width_apply_for_single_value", true, false, "Single values in Pretty formats won't be cut."},
            {"output_format_parquet_string_as_string", false, true, "ClickHouse allows arbitrary binary data in the String data type, which is typically UTF-8. Parquet/ORC/Arrow Strings only support UTF-8. That's why you can choose which Arrow's data type to use for the ClickHouse String data type - String or Binary. While Binary would be more correct and compatible, using String by default will correspond to user expectations in most cases."},
            {"output_format_orc_string_as_string", false, true, "ClickHouse allows arbitrary binary data in the String data type, which is typically UTF-8. Parquet/ORC/Arrow Strings only support UTF-8. That's why you can choose which Arrow's data type to use for the ClickHouse String data type - String or Binary. While Binary would be more correct and compatible, using String by default will correspond to user expectations in most cases."},
            {"output_format_arrow_string_as_string", false, true, "ClickHouse allows arbitrary binary data in the String data type, which is typically UTF-8. Parquet/ORC/Arrow Strings only support UTF-8. That's why you can choose which Arrow's data type to use for the ClickHouse String data type - String or Binary. While Binary would be more correct and compatible, using String by default will correspond to user expectations in most cases."},
            {"output_format_parquet_compression_method", "lz4", "zstd", "Parquet/ORC/Arrow support many compression methods, including lz4 and zstd. ClickHouse supports each and every compression method. Some inferior tools, such as 'duckdb', lack support for the faster `lz4` compression method, that's why we set zstd by default."},
            {"output_format_orc_compression_method", "lz4", "zstd", "Parquet/ORC/Arrow support many compression methods, including lz4 and zstd. ClickHouse supports each and every compression method. Some inferior tools, such as 'duckdb', lack support for the faster `lz4` compression method, that's why we set zstd by default."},
            {"output_format_pretty_highlight_digit_groups", false, true, "If enabled and if output is a terminal, highlight every digit corresponding to the number of thousands, millions, etc. with underline."},
            {"geo_distance_returns_float64_on_float64_arguments", false, true, "Increase the default precision."},
            {"azure_max_inflight_parts_for_one_file", 20, 20, "The maximum number of a concurrent loaded parts in multipart upload request. 0 means unlimited."},
            {"azure_strict_upload_part_size", 0, 0, "The exact size of part to upload during multipart upload to Azure blob storage."},
            {"azure_min_upload_part_size", 16*1024*1024, 16*1024*1024, "The minimum size of part to upload during multipart upload to Azure blob storage."},
            {"azure_max_upload_part_size", 5ull*1024*1024*1024, 5ull*1024*1024*1024, "The maximum size of part to upload during multipart upload to Azure blob storage."},
            {"azure_upload_part_size_multiply_factor", 2, 2, "Multiply azure_min_upload_part_size by this factor each time azure_multiply_parts_count_threshold parts were uploaded from a single write to Azure blob storage."},
            {"azure_upload_part_size_multiply_parts_count_threshold", 500, 500, "Each time this number of parts was uploaded to Azure blob storage, azure_min_upload_part_size is multiplied by azure_upload_part_size_multiply_factor."},
            {"output_format_csv_serialize_tuple_into_separate_columns", true, true, "A new way of how interpret tuples in CSV format was added."},
            {"input_format_csv_deserialize_separate_columns_into_tuple", true, true, "A new way of how interpret tuples in CSV format was added."},
            {"input_format_csv_try_infer_strings_from_quoted_tuples", true, true, "A new way of how interpret tuples in CSV format was added."},
        });
        addSettingsChanges(settings_changes_history, "24.2",
        {
            {"allow_suspicious_variant_types", true, false, "Don't allow creating Variant type with suspicious variants by default"},
            {"validate_experimental_and_suspicious_types_inside_nested_types", false, true, "Validate usage of experimental and suspicious types inside nested types"},
            {"output_format_values_escape_quote_with_quote", false, false, "If true escape ' with '', otherwise quoted with \\'"},
            {"output_format_pretty_single_large_number_tip_threshold", 0, 1'000'000, "Print a readable number tip on the right side of the table if the block consists of a single number which exceeds this value (except 0)"},
            {"input_format_try_infer_exponent_floats", true, false, "Don't infer floats in exponential notation by default"},
            {"query_plan_optimize_prewhere", true, true, "Allow to push down filter to PREWHERE expression for supported storages"},
            {"async_insert_max_data_size", 1000000, 10485760, "The previous value appeared to be too small."},
            {"async_insert_poll_timeout_ms", 10, 10, "Timeout in milliseconds for polling data from asynchronous insert queue"},
            {"async_insert_use_adaptive_busy_timeout", false, true, "Use adaptive asynchronous insert timeout"},
            {"async_insert_busy_timeout_min_ms", 50, 50, "The minimum value of the asynchronous insert timeout in milliseconds; it also serves as the initial value, which may be increased later by the adaptive algorithm"},
            {"async_insert_busy_timeout_max_ms", 200, 200, "The minimum value of the asynchronous insert timeout in milliseconds; async_insert_busy_timeout_ms is aliased to async_insert_busy_timeout_max_ms"},
            {"async_insert_busy_timeout_increase_rate", 0.2, 0.2, "The exponential growth rate at which the adaptive asynchronous insert timeout increases"},
            {"async_insert_busy_timeout_decrease_rate", 0.2, 0.2, "The exponential growth rate at which the adaptive asynchronous insert timeout decreases"},
            {"format_template_row_format", "", "", "Template row format string can be set directly in query"},
            {"format_template_resultset_format", "", "", "Template result set format string can be set in query"},
            {"split_parts_ranges_into_intersecting_and_non_intersecting_final", true, true, "Allow to split parts ranges into intersecting and non intersecting during FINAL optimization"},
            {"split_intersecting_parts_ranges_into_layers_final", true, true, "Allow to split intersecting parts ranges into layers during FINAL optimization"},
            {"azure_max_single_part_copy_size", 256*1024*1024, 256*1024*1024, "The maximum size of object to copy using single part copy to Azure blob storage."},
            {"min_external_table_block_size_rows", DEFAULT_INSERT_BLOCK_SIZE, DEFAULT_INSERT_BLOCK_SIZE, "Squash blocks passed to external table to specified size in rows, if blocks are not big enough"},
            {"min_external_table_block_size_bytes", DEFAULT_INSERT_BLOCK_SIZE * 256, DEFAULT_INSERT_BLOCK_SIZE * 256, "Squash blocks passed to external table to specified size in bytes, if blocks are not big enough."},
            {"parallel_replicas_prefer_local_join", true, true, "If true, and JOIN can be executed with parallel replicas algorithm, and all storages of right JOIN part are *MergeTree, local JOIN will be used instead of GLOBAL JOIN."},
            {"optimize_time_filter_with_preimage", true, true, "Optimize Date and DateTime predicates by converting functions into equivalent comparisons without conversions (e.g. toYear(col) = 2023 -> col >= '2023-01-01' AND col <= '2023-12-31')"},
            {"extract_key_value_pairs_max_pairs_per_row", 0, 0, "Max number of pairs that can be produced by the `extractKeyValuePairs` function. Used as a safeguard against consuming too much memory."},
            {"default_view_definer", "CURRENT_USER", "CURRENT_USER", "Allows to set default `DEFINER` option while creating a view"},
            {"default_materialized_view_sql_security", "DEFINER", "DEFINER", "Allows to set a default value for SQL SECURITY option when creating a materialized view"},
            {"default_normal_view_sql_security", "INVOKER", "INVOKER", "Allows to set default `SQL SECURITY` option while creating a normal view"},
            {"mysql_map_string_to_text_in_show_columns", false, true, "Reduce the configuration effort to connect ClickHouse with BI tools."},
            {"mysql_map_fixed_string_to_text_in_show_columns", false, true, "Reduce the configuration effort to connect ClickHouse with BI tools."},
        });
        addSettingsChanges(settings_changes_history, "24.1",
        {
            {"print_pretty_type_names", false, true, "Better user experience."},
            {"input_format_json_read_bools_as_strings", false, true, "Allow to read bools as strings in JSON formats by default"},
            {"output_format_arrow_use_signed_indexes_for_dictionary", false, true, "Use signed indexes type for Arrow dictionaries by default as it's recommended"},
            {"allow_experimental_variant_type", false, false, "Add new experimental Variant type"},
            {"use_variant_as_common_type", false, false, "Allow to use Variant in if/multiIf if there is no common type"},
            {"output_format_arrow_use_64_bit_indexes_for_dictionary", false, false, "Allow to use 64 bit indexes type in Arrow dictionaries"},
            {"parallel_replicas_mark_segment_size", 128, 128, "Add new setting to control segment size in new parallel replicas coordinator implementation"},
            {"ignore_materialized_views_with_dropped_target_table", false, false, "Add new setting to allow to ignore materialized views with dropped target table"},
            {"output_format_compression_level", 3, 3, "Allow to change compression level in the query output"},
            {"output_format_compression_zstd_window_log", 0, 0, "Allow to change zstd window log in the query output when zstd compression is used"},
            {"enable_zstd_qat_codec", false, false, "Add new ZSTD_QAT codec"},
            {"enable_vertical_final", false, true, "Use vertical final by default"},
            {"output_format_arrow_use_64_bit_indexes_for_dictionary", false, false, "Allow to use 64 bit indexes type in Arrow dictionaries"},
            {"max_rows_in_set_to_optimize_join", 100000, 0, "Disable join optimization as it prevents from read in order optimization"},
            {"output_format_pretty_color", true, "auto", "Setting is changed to allow also for auto value, disabling ANSI escapes if output is not a tty"},
            {"function_visible_width_behavior", 0, 1, "We changed the default behavior of `visibleWidth` to be more precise"},
            {"max_estimated_execution_time", 0, 0, "Separate max_execution_time and max_estimated_execution_time"},
            {"iceberg_engine_ignore_schema_evolution", false, false, "Allow to ignore schema evolution in Iceberg table engine"},
            {"optimize_injective_functions_in_group_by", false, true, "Replace injective functions by it's arguments in GROUP BY section in analyzer"},
            {"update_insert_deduplication_token_in_dependent_materialized_views", false, false, "Allow to update insert deduplication token with table identifier during insert in dependent materialized views"},
            {"azure_max_unexpected_write_error_retries", 4, 4, "The maximum number of retries in case of unexpected errors during Azure blob storage write"},
            {"split_parts_ranges_into_intersecting_and_non_intersecting_final", false, true, "Allow to split parts ranges into intersecting and non intersecting during FINAL optimization"},
            {"split_intersecting_parts_ranges_into_layers_final", true, true, "Allow to split intersecting parts ranges into layers during FINAL optimization"}
        });
        addSettingsChanges(settings_changes_history, "23.12",
        {
            {"allow_suspicious_ttl_expressions", true, false, "It is a new setting, and in previous versions the behavior was equivalent to allowing."},
            {"input_format_parquet_allow_missing_columns", false, true, "Allow missing columns in Parquet files by default"},
            {"input_format_orc_allow_missing_columns", false, true, "Allow missing columns in ORC files by default"},
            {"input_format_arrow_allow_missing_columns", false, true, "Allow missing columns in Arrow files by default"}
        });
        addSettingsChanges(settings_changes_history, "23.11",
        {
            {"parsedatetime_parse_without_leading_zeros", false, true, "Improved compatibility with MySQL DATE_FORMAT/STR_TO_DATE"}
        });
        addSettingsChanges(settings_changes_history, "23.9",
        {
            {"optimize_group_by_constant_keys", false, true, "Optimize group by constant keys by default"},
            {"input_format_json_try_infer_named_tuples_from_objects", false, true, "Try to infer named Tuples from JSON objects by default"},
            {"input_format_json_read_numbers_as_strings", false, true, "Allow to read numbers as strings in JSON formats by default"},
            {"input_format_json_read_arrays_as_strings", false, true, "Allow to read arrays as strings in JSON formats by default"},
            {"input_format_json_infer_incomplete_types_as_strings", false, true, "Allow to infer incomplete types as Strings in JSON formats by default"},
            {"input_format_json_try_infer_numbers_from_strings", true, false, "Don't infer numbers from strings in JSON formats by default to prevent possible parsing errors"},
            {"http_write_exception_in_output_format", false, true, "Output valid JSON/XML on exception in HTTP streaming."}
        });
        addSettingsChanges(settings_changes_history, "23.8",
        {
            {"rewrite_count_distinct_if_with_count_distinct_implementation", false, true, "Rewrite countDistinctIf with count_distinct_implementation configuration"}
        });
        addSettingsChanges(settings_changes_history, "23.7",
        {
            {"function_sleep_max_microseconds_per_block", 0, 3000000, "In previous versions, the maximum sleep time of 3 seconds was applied only for `sleep`, but not for `sleepEachRow` function. In the new version, we introduce this setting. If you set compatibility with the previous versions, we will disable the limit altogether."}
        });
        addSettingsChanges(settings_changes_history, "23.6",
        {
            {"http_send_timeout", 180, 30, "3 minutes seems crazy long. Note that this is timeout for a single network write call, not for the whole upload operation."},
            {"http_receive_timeout", 180, 30, "See http_send_timeout."}
        });
        addSettingsChanges(settings_changes_history, "23.5",
        {
            {"input_format_parquet_preserve_order", true, false, "Allow Parquet reader to reorder rows for better parallelism."},
            {"parallelize_output_from_storages", false, true, "Allow parallelism when executing queries that read from file/url/s3/etc. This may reorder rows."},
            {"use_with_fill_by_sorting_prefix", false, true, "Columns preceding WITH FILL columns in ORDER BY clause form sorting prefix. Rows with different values in sorting prefix are filled independently"},
            {"output_format_parquet_compliant_nested_types", false, true, "Change an internal field name in output Parquet file schema."}
        });
        addSettingsChanges(settings_changes_history, "23.4",
        {
            {"allow_suspicious_indices", true, false, "If true, index can defined with identical expressions"},
            {"allow_nonconst_timezone_arguments", true, false, "Allow non-const timezone arguments in certain time-related functions like toTimeZone(), fromUnixTimestamp*(), snowflakeToDateTime*()."},
            {"connect_timeout_with_failover_ms", 50, 1000, "Increase default connect timeout because of async connect"},
            {"connect_timeout_with_failover_secure_ms", 100, 1000, "Increase default secure connect timeout because of async connect"},
            {"hedged_connection_timeout_ms", 100, 50, "Start new connection in hedged requests after 50 ms instead of 100 to correspond with previous connect timeout"},
            {"formatdatetime_f_prints_single_zero", true, false, "Improved compatibility with MySQL DATE_FORMAT()/STR_TO_DATE()"},
            {"formatdatetime_parsedatetime_m_is_month_name", false, true, "Improved compatibility with MySQL DATE_FORMAT/STR_TO_DATE"}
        });
        addSettingsChanges(settings_changes_history, "23.3",
        {
            {"output_format_parquet_version", "1.0", "2.latest", "Use latest Parquet format version for output format"},
            {"input_format_json_ignore_unknown_keys_in_named_tuple", false, true, "Improve parsing JSON objects as named tuples"},
            {"input_format_native_allow_types_conversion", false, true, "Allow types conversion in Native input forma"},
            {"output_format_arrow_compression_method", "none", "lz4_frame", "Use lz4 compression in Arrow output format by default"},
            {"output_format_parquet_compression_method", "snappy", "lz4", "Use lz4 compression in Parquet output format by default"},
            {"output_format_orc_compression_method", "none", "lz4_frame", "Use lz4 compression in ORC output format by default"},
            {"async_query_sending_for_remote", false, true, "Create connections and send query async across shards"}
        });
        addSettingsChanges(settings_changes_history, "23.2",
        {
            {"output_format_parquet_fixed_string_as_fixed_byte_array", false, true, "Use Parquet FIXED_LENGTH_BYTE_ARRAY type for FixedString by default"},
            {"output_format_arrow_fixed_string_as_fixed_byte_array", false, true, "Use Arrow FIXED_SIZE_BINARY type for FixedString by default"},
            {"query_plan_remove_redundant_distinct", false, true, "Remove redundant Distinct step in query plan"},
            {"optimize_duplicate_order_by_and_distinct", true, false, "Remove duplicate ORDER BY and DISTINCT if it's possible"},
            {"insert_keeper_max_retries", 0, 20, "Enable reconnections to Keeper on INSERT, improve reliability"}
        });
        addSettingsChanges(settings_changes_history, "23.1",
        {
            {"input_format_json_read_objects_as_strings", 0, 1, "Enable reading nested json objects as strings while object type is experimental"},
            {"input_format_json_defaults_for_missing_elements_in_named_tuple", false, true, "Allow missing elements in JSON objects while reading named tuples by default"},
            {"input_format_csv_detect_header", false, true, "Detect header in CSV format by default"},
            {"input_format_tsv_detect_header", false, true, "Detect header in TSV format by default"},
            {"input_format_custom_detect_header", false, true, "Detect header in CustomSeparated format by default"},
            {"query_plan_remove_redundant_sorting", false, true, "Remove redundant sorting in query plan. For example, sorting steps related to ORDER BY clauses in subqueries"}
        });
        addSettingsChanges(settings_changes_history, "22.12",
        {
            {"max_size_to_preallocate_for_aggregation", 10'000'000, 100'000'000, "This optimizes performance"},
            {"query_plan_aggregation_in_order", 0, 1, "Enable some refactoring around query plan"},
            {"format_binary_max_string_size", 0, 1_GiB, "Prevent allocating large amount of memory"}
        });
        addSettingsChanges(settings_changes_history, "22.11",
        {
            {"use_structure_from_insertion_table_in_table_functions", 0, 2, "Improve using structure from insertion table in table functions"}
        });
        addSettingsChanges(settings_changes_history, "22.9",
        {
            {"force_grouping_standard_compatibility", false, true, "Make GROUPING function output the same as in SQL standard and other DBMS"}
        });
        addSettingsChanges(settings_changes_history, "22.7",
        {
            {"cross_to_inner_join_rewrite", 1, 2, "Force rewrite comma join to inner"},
            {"enable_positional_arguments", false, true, "Enable positional arguments feature by default"},
            {"format_csv_allow_single_quotes", true, false, "Most tools don't treat single quote in CSV specially, don't do it by default too"}
        });
        addSettingsChanges(settings_changes_history, "22.6",
        {
            {"output_format_json_named_tuples_as_objects", false, true, "Allow to serialize named tuples as JSON objects in JSON formats by default"},
            {"input_format_skip_unknown_fields", false, true, "Optimize reading subset of columns for some input formats"}
        });
        addSettingsChanges(settings_changes_history, "22.5",
        {
            {"memory_overcommit_ratio_denominator", 0, 1073741824, "Enable memory overcommit feature by default"},
            {"memory_overcommit_ratio_denominator_for_user", 0, 1073741824, "Enable memory overcommit feature by default"}
        });
        addSettingsChanges(settings_changes_history, "22.4",
        {
            {"allow_settings_after_format_in_insert", true, false, "Do not allow SETTINGS after FORMAT for INSERT queries because ClickHouse interpret SETTINGS as some values, which is misleading"}
        });
        addSettingsChanges(settings_changes_history, "22.3",
        {
            {"cast_ipv4_ipv6_default_on_conversion_error", true, false, "Make functions cast(value, 'IPv4') and cast(value, 'IPv6') behave same as toIPv4 and toIPv6 functions"}
        });
        addSettingsChanges(settings_changes_history, "21.12",
        {
            {"stream_like_engine_allow_direct_select", true, false, "Do not allow direct select for Kafka/RabbitMQ/FileLog by default"}
        });
        addSettingsChanges(settings_changes_history, "21.9",
        {
            {"output_format_decimal_trailing_zeros", true, false, "Do not output trailing zeros in text representation of Decimal types by default for better looking output"},
            {"use_hedged_requests", false, true, "Enable Hedged Requests feature by default"}
        });
        addSettingsChanges(settings_changes_history, "21.7",
        {
            {"legacy_column_name_of_tuple_literal", true, false, "Add this setting only for compatibility reasons. It makes sense to set to 'true', while doing rolling update of cluster from version lower than 21.7 to higher"}
        });
        addSettingsChanges(settings_changes_history, "21.5",
        {
            {"async_socket_for_remote", false, true, "Fix all problems and turn on asynchronous reads from socket for remote queries by default again"}
        });
        addSettingsChanges(settings_changes_history, "21.3",
        {
            {"async_socket_for_remote", true, false, "Turn off asynchronous reads from socket for remote queries because of some problems"},
            {"optimize_normalize_count_variants", false, true, "Rewrite aggregate functions that semantically equals to count() as count() by default"},
            {"normalize_function_names", false, true, "Normalize function names to their canonical names, this was needed for projection query routing"}
        });
        addSettingsChanges(settings_changes_history, "21.2",
        {
            {"enable_global_with_statement", false, true, "Propagate WITH statements to UNION queries and all subqueries by default"}
        });
        addSettingsChanges(settings_changes_history, "21.1",
        {
            {"insert_quorum_parallel", false, true, "Use parallel quorum inserts by default. It is significantly more convenient to use than sequential quorum inserts"},
            {"input_format_null_as_default", false, true, "Allow to insert NULL as default for input formats by default"},
            {"optimize_on_insert", false, true, "Enable data optimization on INSERT by default for better user experience"},
            {"use_compact_format_in_distributed_parts_names", false, true, "Use compact format for async INSERT into Distributed tables by default"}
        });
        addSettingsChanges(settings_changes_history, "20.10",
        {
            {"format_regexp_escaping_rule", "Escaped", "Raw", "Use Raw as default escaping rule for Regexp format to male the behaviour more like to what users expect"}
        });
        addSettingsChanges(settings_changes_history, "20.7",
        {
            {"show_table_uuid_in_table_create_query_if_not_nil", true, false, "Stop showing  UID of the table in its CREATE query for Engine=Atomic"}
        });
        addSettingsChanges(settings_changes_history, "20.5",
        {
            {"input_format_with_names_use_header", false, true, "Enable using header with names for formats with WithNames/WithNamesAndTypes suffixes"},
            {"allow_suspicious_codecs", true, false, "Don't allow to specify meaningless compression codecs"}
        });
        addSettingsChanges(settings_changes_history, "20.4",
        {
            {"validate_polygons", false, true, "Throw exception if polygon is invalid in function pointInPolygon by default instead of returning possibly wrong results"}
        });
        addSettingsChanges(settings_changes_history, "19.18",
        {
            {"enable_scalar_subquery_optimization", false, true, "Prevent scalar subqueries from (de)serializing large scalar values and possibly avoid running the same subquery more than once"}
        });
        addSettingsChanges(settings_changes_history, "19.14",
        {
            {"any_join_distinct_right_table_keys", true, false, "Disable ANY RIGHT and ANY FULL JOINs by default to avoid inconsistency"}
        });
        addSettingsChanges(settings_changes_history, "19.12",
        {
            {"input_format_defaults_for_omitted_fields", false, true, "Enable calculation of complex default expressions for omitted fields for some input formats, because it should be the expected behaviour"}
        });
        addSettingsChanges(settings_changes_history, "19.5",
        {
            {"max_partitions_per_insert_block", 0, 100, "Add a limit for the number of partitions in one block"}
        });
        addSettingsChanges(settings_changes_history, "18.12.17",
        {
            {"enable_optimize_predicate_expression", 0, 1, "Optimize predicates to subqueries by default"}
        });
    });
    return settings_changes_history;
}

const VersionToSettingsChangesMap & getMergeTreeSettingsChangesHistory()
{
    static VersionToSettingsChangesMap merge_tree_settings_changes_history;
    static std::once_flag initialized_flag;
    std::call_once(initialized_flag, [&]
    {
        addSettingsChanges(merge_tree_settings_changes_history, "25.10",
        {
            {"auto_statistics_types", "", "", "New setting"},
            {"exclude_materialize_skip_indexes_on_merge", "", "", "New setting."},
            {"serialization_info_version", "default", "default", "New setting"},
            {"string_serialization_version", "default", "default", "New setting"},
            {"replicated_deduplication_window_seconds", 7 * 24 * 60 * 60, 60*60, "decrease default value"},
            {"shared_merge_tree_activate_coordinated_merges_tasks", false, false, "New settings"},
            {"shared_merge_tree_merge_coordinator_factor", 1.1f, 1.1f, "Lower coordinator sleep time after load"},
            {"min_level_for_wide_part", 0, 0, "New setting"},
            {"min_level_for_full_part_storage", 0, 0, "New setting"},
        });
        addSettingsChanges(merge_tree_settings_changes_history, "25.9",
        {
            {"vertical_merge_optimize_lightweight_delete", false, true, "New setting"},
            {"replicated_deduplication_window", 1000, 10000, "increase default value"},
            {"shared_merge_tree_enable_automatic_empty_partitions_cleanup", false, false, "New setting"},
            {"shared_merge_tree_empty_partition_lifetime", 86400, 86400, "New setting"},
            {"shared_merge_tree_outdated_parts_group_size", 2, 2, "New setting"},
            {"shared_merge_tree_use_outdated_parts_compact_format", false, true, "Enable outdated parts v3 by default"},
            {"shared_merge_tree_activate_coordinated_merges_tasks", false, false, "New settings"},
        });
        addSettingsChanges(merge_tree_settings_changes_history, "25.8",
        {
            {"object_serialization_version", "v2", "v2", "Add a setting to control JSON serialization versions"},
            {"object_shared_data_serialization_version", "map", "map", "Add a setting to control JSON serialization versions"},
            {"object_shared_data_serialization_version_for_zero_level_parts", "map", "map", "Add a setting to control JSON serialization versions  for zero level parts"},
            {"object_shared_data_buckets_for_compact_part", 8, 8, "Add a setting to control number of buckets for shared data in JSON serialization in compact parts"},
            {"object_shared_data_buckets_for_wide_part", 32, 32, "Add a setting to control number of buckets for shared data in JSON serialization in wide parts"},
            {"dynamic_serialization_version", "v2", "v2", "Add a setting to control Dynamic serialization versions"},
            {"search_orphaned_parts_disks", "any", "any", "New setting"},
            {"shared_merge_tree_virtual_parts_discovery_batch", 1, 1, "New setting"},
            {"max_digestion_size_per_segment", 256_MiB, 256_MiB, "Obsolete setting"},
            {"shared_merge_tree_update_replica_flags_delay_ms", 30000, 30000, "New setting"},
            {"write_marks_for_substreams_in_compact_parts", false, true, "Enable writing marks for substreams in compact parts by default"},
            {"allow_part_offset_column_in_projections", false, true, "Now projections can use _part_offset column."},
            {"max_uncompressed_bytes_in_patches", 0, 30ULL * 1024 * 1024 * 1024, "New setting"},
            {"shared_merge_tree_activate_coordinated_merges_tasks", false, false, "New settings"},
        });
        addSettingsChanges(merge_tree_settings_changes_history, "25.7",
        {
            /// RELEASE CLOSED
            {"shared_merge_tree_activate_coordinated_merges_tasks", false, false, "New settings"},
            /// RELEASE CLOSED
        });
        addSettingsChanges(merge_tree_settings_changes_history, "25.6",
        {
            /// RELEASE CLOSED
            {"cache_populated_by_fetch_filename_regexp", "", "", "New setting"},
            {"allow_coalescing_columns_in_partition_or_order_key", false, false, "New setting to allow coalescing of partition or sorting key columns."},
            {"shared_merge_tree_activate_coordinated_merges_tasks", false, false, "New settings"},
            /// RELEASE CLOSED
        });
        addSettingsChanges(merge_tree_settings_changes_history, "25.5",
        {
            /// Release closed. Please use 25.6
            {"shared_merge_tree_enable_coordinated_merges", false, false, "New setting"},
            {"shared_merge_tree_merge_coordinator_merges_prepare_count", 100, 100, "New setting"},
            {"shared_merge_tree_merge_coordinator_fetch_fresh_metadata_period_ms", 10000, 10000, "New setting"},
            {"shared_merge_tree_merge_coordinator_max_merge_request_size", 20, 20, "New setting"},
            {"shared_merge_tree_merge_coordinator_election_check_period_ms", 30000, 30000, "New setting"},
            {"shared_merge_tree_merge_coordinator_min_period_ms", 1, 1, "New setting"},
            {"shared_merge_tree_merge_coordinator_max_period_ms", 10000, 10000, "New setting"},
            {"shared_merge_tree_merge_coordinator_factor", 1.1f, 1.1f, "New setting"},
            {"shared_merge_tree_merge_worker_fast_timeout_ms", 100, 100, "New setting"},
            {"shared_merge_tree_merge_worker_regular_timeout_ms", 10000, 10000, "New setting"},
            {"apply_patches_on_merge", true, true, "New setting"},
            {"remove_unused_patch_parts", true, true, "New setting"},
            {"write_marks_for_substreams_in_compact_parts", false, false, "New setting"},
            /// Release closed. Please use 25.6
            {"allow_part_offset_column_in_projections", false, false, "New setting, it protects from creating projections with parent part offset column until it is stabilized."},
        });
        addSettingsChanges(merge_tree_settings_changes_history, "25.4",
        {
            /// Release closed. Please use 25.5
            {"max_postpone_time_for_failed_replicated_fetches_ms", 0, 1ULL * 60 * 1000, "Added new setting to enable postponing fetch tasks in the replication queue."},
            {"max_postpone_time_for_failed_replicated_merges_ms", 0, 1ULL * 60 * 1000, "Added new setting to enable postponing merge tasks in the replication queue."},
            {"max_postpone_time_for_failed_replicated_tasks_ms", 0, 5ULL * 60 * 1000, "Added new setting to enable postponing tasks in the replication queue."},
            {"default_compression_codec", "", "", "New setting"},
            {"refresh_parts_interval", 0, 0, "A new setting"},
            {"max_merge_delayed_streams_for_parallel_write", 40, 40, "New setting"},
            {"allow_summing_columns_in_partition_or_order_key", true, false, "New setting to allow summing of partition or sorting key columns"},
            /// Release closed. Please use 25.5
        });
        addSettingsChanges(merge_tree_settings_changes_history, "25.3",
        {
            /// Release closed. Please use 25.4
            {"shared_merge_tree_enable_keeper_parts_extra_data", false, false, "New setting"},
            {"zero_copy_merge_mutation_min_parts_size_sleep_no_scale_before_lock", 0, 0, "New setting"},
            {"enable_replacing_merge_with_cleanup_for_min_age_to_force_merge", false, false, "New setting to allow automatic cleanup merges for ReplacingMergeTree"},
            /// Release closed. Please use 25.4
        });
        addSettingsChanges(merge_tree_settings_changes_history, "25.2",
        {
            /// Release closed. Please use 25.3
            {"shared_merge_tree_initial_parts_update_backoff_ms", 50, 50, "New setting"},
            {"shared_merge_tree_max_parts_update_backoff_ms", 5000, 5000, "New setting"},
            {"shared_merge_tree_interserver_http_connection_timeout_ms", 100, 100, "New setting"},
            {"columns_and_secondary_indices_sizes_lazy_calculation", true, true, "New setting to calculate columns and indices sizes lazily"},
            {"table_disk", false, false, "New setting"},
            {"allow_reduce_blocking_parts_task", false, true, "Now SMT will remove stale blocking parts from ZooKeeper by default"},
            {"shared_merge_tree_max_suspicious_broken_parts", 0, 0, "Max broken parts for SMT, if more - deny automatic detach"},
            {"shared_merge_tree_max_suspicious_broken_parts_bytes", 0, 0, "Max size of all broken parts for SMT, if more - deny automatic detach"},
            /// Release closed. Please use 25.3
        });
        addSettingsChanges(merge_tree_settings_changes_history, "25.1",
        {
            /// Release closed. Please use 25.2
            {"shared_merge_tree_try_fetch_part_in_memory_data_from_replicas", false, false, "New setting to fetch parts data from other replicas"},
            {"enable_max_bytes_limit_for_min_age_to_force_merge", false, false, "Added new setting to limit max bytes for min_age_to_force_merge."},
            {"enable_max_bytes_limit_for_min_age_to_force_merge", false, false, "New setting"},
            {"add_minmax_index_for_numeric_columns", false, false, "New setting"},
            {"add_minmax_index_for_string_columns", false, false, "New setting"},
            {"materialize_skip_indexes_on_merge", true, true, "New setting"},
            {"merge_max_bytes_to_prewarm_cache", 1ULL * 1024 * 1024 * 1024, 1ULL * 1024 * 1024 * 1024, "Cloud sync"},
            {"merge_total_max_bytes_to_prewarm_cache", 15ULL * 1024 * 1024 * 1024, 15ULL * 1024 * 1024 * 1024, "Cloud sync"},
            {"reduce_blocking_parts_sleep_ms", 5000, 5000, "Cloud sync"},
            {"number_of_partitions_to_consider_for_merge", 10, 10, "Cloud sync"},
            {"shared_merge_tree_enable_outdated_parts_check", true, true, "Cloud sync"},
            {"shared_merge_tree_max_parts_update_leaders_in_total", 6, 6, "Cloud sync"},
            {"shared_merge_tree_max_parts_update_leaders_per_az", 2, 2, "Cloud sync"},
            {"shared_merge_tree_leader_update_period_seconds", 30, 30, "Cloud sync"},
            {"shared_merge_tree_leader_update_period_random_add_seconds", 10, 10, "Cloud sync"},
            {"shared_merge_tree_read_virtual_parts_from_leader", true, true, "Cloud sync"},
            {"shared_merge_tree_interserver_http_timeout_ms", 10000, 10000, "Cloud sync"},
            {"shared_merge_tree_max_replicas_for_parts_deletion", 10, 10, "Cloud sync"},
            {"shared_merge_tree_max_replicas_to_merge_parts_for_each_parts_range", 5, 5, "Cloud sync"},
            {"shared_merge_tree_use_outdated_parts_compact_format", false, false, "Cloud sync"},
            {"shared_merge_tree_memo_ids_remove_timeout_seconds", 1800, 1800, "Cloud sync"},
            {"shared_merge_tree_idle_parts_update_seconds", 3600, 3600, "Cloud sync"},
            {"shared_merge_tree_max_outdated_parts_to_process_at_once", 1000, 1000, "Cloud sync"},
            {"shared_merge_tree_postpone_next_merge_for_locally_merged_parts_rows_threshold", 1000000, 1000000, "Cloud sync"},
            {"shared_merge_tree_postpone_next_merge_for_locally_merged_parts_ms", 0, 0, "Cloud sync"},
            {"shared_merge_tree_range_for_merge_window_size", 10, 10, "Cloud sync"},
            {"shared_merge_tree_use_too_many_parts_count_from_virtual_parts", 0, 0, "Cloud sync"},
            {"shared_merge_tree_create_per_replica_metadata_nodes", true, true, "Cloud sync"},
            {"shared_merge_tree_use_metadata_hints_cache", true, true, "Cloud sync"},
            {"notify_newest_block_number", false, false, "Cloud sync"},
            {"allow_reduce_blocking_parts_task", false, false, "Cloud sync"},
            /// Release closed. Please use 25.2
        });
        addSettingsChanges(merge_tree_settings_changes_history, "24.12",
        {
            /// Release closed. Please use 25.1
            {"enforce_index_structure_match_on_partition_manipulation", true, false, "New setting"},
            {"use_primary_key_cache", false, false, "New setting"},
            {"prewarm_primary_key_cache", false, false, "New setting"},
            {"min_bytes_to_prewarm_caches", 0, 0, "New setting"},
            {"allow_experimental_reverse_key", false, false, "New setting"},
            /// Release closed. Please use 25.1
        });
        addSettingsChanges(merge_tree_settings_changes_history, "24.11",
        {
        });
        addSettingsChanges(merge_tree_settings_changes_history, "24.10",
        {
        });
        addSettingsChanges(merge_tree_settings_changes_history, "24.9",
        {
        });
        addSettingsChanges(merge_tree_settings_changes_history, "24.8",
        {
            {"deduplicate_merge_projection_mode", "ignore", "throw", "Do not allow to create inconsistent projection"}
        });
    });

    return merge_tree_settings_changes_history;
}

}<|MERGE_RESOLUTION|>--- conflicted
+++ resolved
@@ -70,6 +70,8 @@
             {"query_plan_use_logical_join_step", true, true, "Added alias"},
             {"schema_inference_make_columns_nullable", 1, 3, "Take nullability information from Parquet/ORC/Arrow metadata by default, instead of making everything nullable."},
             {"materialized_views_squash_parallel_inserts", false, true, "Added setting to preserve old behavior if needed."},
+            {"max_projection_rows_to_use_projection_index", 1'000'000, 1'000'000, "New setting"},
+            {"min_table_rows_to_use_projection_index", 1'000'000, 1'000'000, "New setting"},
         });
         addSettingsChanges(settings_changes_history, "25.9",
         {
@@ -84,10 +86,6 @@
             {"query_plan_display_internal_aliases", false, false, "New setting"},
             {"query_plan_max_step_description_length", 1000000000, 500, "New setting"},
             {"allow_experimental_delta_lake_writes", false, false, "New setting."},
-<<<<<<< HEAD
-            {"max_projection_rows_to_use_projection_index", 1'000'000, 1'000'000, "New setting"},
-            {"min_table_rows_to_use_projection_index", 1'000'000, 1'000'000, "New setting"},
-=======
             {"query_plan_convert_any_join_to_semi_or_anti_join", true, true, "New setting."},
             {"text_index_use_bloom_filter", true, true, "New setting."},
             {"query_plan_direct_read_from_text_index", true, true, "New setting."},
@@ -101,7 +99,6 @@
             {"os_threads_nice_value_query", 0, 0, "New setting."},
             {"os_threads_nice_value_materialized_view", 0, 0, "New setting."},
             {"os_thread_priority", 0, 0, "Alias for os_threads_nice_value_query."},
->>>>>>> a94c7b96
         });
         addSettingsChanges(settings_changes_history, "25.8",
         {
