--- conflicted
+++ resolved
@@ -52,15 +52,12 @@
             {"text_index_hint_max_selectivity", 0.2, 0.2, "New setting"},
             {"allow_experimental_time_time64_type", false, true, "Enable Time and Time64 type by default"},
             {"enable_time_time64_type", false, true, "Enable Time and Time64 type by default"},
-<<<<<<< HEAD
             {"use_skip_indexes_for_top_n", false, false, "New setting."},
             {"use_top_n_dynamic_filtering", false, false, "New setting."},
             {"query_plan_max_limit_for_top_n_optimization", 0, 1000, "New setting."},
-=======
             {"aggregate_function_input_format", "state", "state", "New setting to control AggregateFunction input format during INSERT operations. Setting Value set to state by default"},
             {"delta_lake_snapshot_start_version", -1, -1, "New setting."},
             {"delta_lake_snapshot_end_version", -1, -1, "New setting."},
->>>>>>> 6b1ed756
         });
         addSettingsChanges(settings_changes_history, "25.11",
         {
