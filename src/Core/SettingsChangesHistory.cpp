--- conflicted
+++ resolved
@@ -53,11 +53,8 @@
             {"http_write_exception_in_output_format", true, false, "Changed for consistency across formats"},
             {"optimize_const_name_size", -1, 256, "Replace with scalar and use hash as a name for large constants (size is estimated by name length)"},
             {"enable_lazy_columns_replication", false, true, "Enable lazy columns replication in JOIN and ARRAY JOIN by default"},
-<<<<<<< HEAD
             {"allow_special_serialization_kinds_in_output_formats", false, true, "Enable direct output of special columns representations like Sparse/Replicated in some output formats"},
-=======
             {"allow_experimental_alias_table_engine", false, false, "New setting"},
->>>>>>> 82afa1f4
             {"input_format_parquet_local_time_as_utc", false, true, "Use more appropriate type DateTime64(..., 'UTC') for parquet 'local time without timezone' type."},
             {"input_format_parquet_verify_checksums", true, true, "New setting."},
             {"output_format_parquet_write_checksums", false, true, "New setting."},
