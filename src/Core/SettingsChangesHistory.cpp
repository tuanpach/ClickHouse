#include <Core/Defines.h>
#include <Core/SettingsChangesHistory.h>
#include <IO/ReadBufferFromString.h>
#include <IO/ReadHelpers.h>
#include <boost/algorithm/string.hpp>


namespace DB
{

namespace ErrorCodes
{
    extern const int BAD_ARGUMENTS;
    extern const int LOGICAL_ERROR;
}

ClickHouseVersion::ClickHouseVersion(std::string_view version)
{
    Strings split;
    boost::split(split, version, [](char c){ return c == '.'; });
    components.reserve(split.size());
    if (split.empty())
        throw Exception{ErrorCodes::BAD_ARGUMENTS, "Cannot parse ClickHouse version here: {}", version};

    for (const auto & split_element : split)
    {
        size_t component;
        ReadBufferFromString buf(split_element);
        if (!tryReadIntText(component, buf) || !buf.eof())
            throw Exception{ErrorCodes::BAD_ARGUMENTS, "Cannot parse ClickHouse version here: {}", version};
        components.push_back(component);
    }
}

String ClickHouseVersion::toString() const
{
    return fmt::format("{}", fmt::join(components, "."));
}

static void addSettingsChanges(
    VersionToSettingsChangesMap & settings_changes_history,
    std::string_view version,
    SettingsChangesHistory::SettingsChanges && changes)
{
    /// Forbid duplicate versions
    auto [_, inserted] = settings_changes_history.emplace(ClickHouseVersion(version), std::move(changes));
    if (!inserted)
        throw Exception{ErrorCodes::LOGICAL_ERROR, "Detected duplicate version '{}'", ClickHouseVersion(version).toString()};
}

const VersionToSettingsChangesMap & getSettingsChangesHistory()
{
    static VersionToSettingsChangesMap settings_changes_history;
    static std::once_flag initialized_flag;
    std::call_once(initialized_flag, [&]
    {
        // clang-format off
        /// History of settings changes that controls some backward incompatible changes
        /// across all ClickHouse versions. It maps ClickHouse version to settings changes that were done
        /// in this version. This history contains both changes to existing settings and newly added settings.
        /// Settings changes is a vector of structs
        ///     {setting_name, previous_value, new_value, reason}.
        /// For newly added setting choose the most appropriate previous_value (for example, if new setting
        /// controls new feature and it's 'true' by default, use 'false' as previous_value).
        /// It's used to implement `compatibility` setting (see https://github.com/ClickHouse/ClickHouse/issues/35972)
        /// Note: please check if the key already exists to prevent duplicate entries.
        addSettingsChanges(settings_changes_history, "25.1",
        {
            {"output_format_json_pretty_print", false, true, "Print values in a pretty format in JSON output format by default"},
            {"allow_experimental_ts_to_grid_aggregate_function", false, false, "Cloud only"},
            {"distributed_cache_connect_max_tries", 20, 20, "Cloud only"},
            {"distributed_cache_min_bytes_for_seek", false, false, "New private setting."},
            {"max_bytes_ratio_before_external_group_by", 0.0, 0.5, "Enable automatic spilling to disk by default."},
            {"max_bytes_ratio_before_external_sort", 0.0, 0.5, "Enable automatic spilling to disk by default."},
            {"s3queue_migrate_old_metadata_to_buckets", false, false, "New setting."},
            {"distributed_cache_pool_behaviour_on_limit", "allocate_bypassing_pool", "wait", "Cloud only"},
            {"short_circuit_function_evaluation_for_nulls", false, true, "Allow to execute functions with Nullable arguments only on rows with non-NULL values in all arguments"},
            {"short_circuit_function_evaluation_for_nulls_threshold", 1.0, 1.0, "Ratio threshold of NULL values to execute functions with Nullable arguments only on rows with non-NULL values in all arguments. Applies when setting short_circuit_function_evaluation_for_nulls is enabled."},
            {"output_format_orc_writer_time_zone_name", "GMT", "GMT", "The time zone name for ORC writer, the default ORC writer's time zone is GMT."},
            {"output_format_pretty_highlight_trailing_spaces", false, true, "A new setting."},
            {"allow_experimental_bfloat16_type", false, true, "Add new BFloat16 type"},
<<<<<<< HEAD
            {"output_format_pretty_squash_consecutive_ms", 0, 50, "Add new setting"},
            {"output_format_pretty_squash_max_wait_ms", 0, 1000, "Add new setting"},
=======
            {"output_format_pretty_max_column_name_width_cut_to", 0, 24, "A new setting"},
            {"output_format_pretty_max_column_name_width_min_chars_to_cut", 0, 4, "A new setting"},
>>>>>>> 3dce279c
        });
        addSettingsChanges(settings_changes_history, "24.12",
        {
            /// Release closed. Please use 25.1
            {"allow_experimental_database_iceberg", false, false, "New setting."},
            {"shared_merge_tree_sync_parts_on_partition_operations", 1, 1, "New setting. By default parts are always synchronized"},
            {"query_plan_join_swap_table", "false", "auto", "New setting. Right table was always chosen before."},
            {"max_size_to_preallocate_for_aggregation", 100'000'000, 1'000'000'000'000, "Enable optimisation for bigger tables."},
            {"max_size_to_preallocate_for_joins", 100'000'000, 1'000'000'000'000, "Enable optimisation for bigger tables."},
            {"max_bytes_ratio_before_external_group_by", 0., 0., "New setting."},
            {"optimize_extract_common_expressions", false, true, "Optimize WHERE, PREWHERE, ON, HAVING and QUALIFY expressions by extracting common expressions out from disjunction of conjunctions."},
            {"allow_general_join_planning", false, true, "Allow more general join planning algorithm when hash join algorithm is enabled."},
            {"optimize_extract_common_expressions", false, false, "Introduce setting to optimize WHERE, PREWHERE, ON, HAVING and QUALIFY expressions by extracting common expressions out from disjunction of conjunctions."},
            {"max_bytes_ratio_before_external_sort", 0., 0., "New setting."},
            {"use_async_executor_for_materialized_views", false, false, "New setting."},
            {"http_response_headers", "", "", "New setting."},
            {"output_format_parquet_datetime_as_uint32", true, false, "Write DateTime as DateTime64(3) instead of UInt32 (these are the two Parquet types closest to DateTime)."},
            {"skip_redundant_aliases_in_udf", false, false, "New setting."},
            {"parallel_replicas_index_analysis_only_on_coordinator", true, true, "Index analysis done only on replica-coordinator and skipped on other replicas. Effective only with enabled parallel_replicas_local_plan"}, // enabling it was moved to 24.10
            {"least_greatest_legacy_null_behavior", true, false, "New setting"},
            /// Release closed. Please use 25.1
        });
        addSettingsChanges(settings_changes_history, "24.11",
        {
            {"validate_mutation_query", false, true, "New setting to validate mutation queries by default."},
            {"enable_job_stack_trace", false, true, "Enable by default collecting stack traces from job's scheduling."},
            {"allow_suspicious_types_in_group_by", true, false, "Don't allow Variant/Dynamic types in GROUP BY by default"},
            {"allow_suspicious_types_in_order_by", true, false, "Don't allow Variant/Dynamic types in ORDER BY by default"},
            {"distributed_cache_discard_connection_if_unread_data", true, true, "New setting"},
            {"filesystem_cache_enable_background_download_for_metadata_files_in_packed_storage", true, true, "New setting"},
            {"filesystem_cache_enable_background_download_during_fetch", true, true, "New setting"},
            {"azure_check_objects_after_upload", false, false, "Check each uploaded object in azure blob storage to be sure that upload was successful"},
            {"backup_restore_keeper_max_retries", 20, 1000, "Should be big enough so the whole operation BACKUP or RESTORE operation won't fail because of a temporary [Zoo]Keeper failure in the middle of it."},
            {"backup_restore_failure_after_host_disconnected_for_seconds", 0, 3600, "New setting."},
            {"backup_restore_keeper_max_retries_while_initializing", 0, 20, "New setting."},
            {"backup_restore_keeper_max_retries_while_handling_error", 0, 20, "New setting."},
            {"backup_restore_finish_timeout_after_error_sec", 0, 180, "New setting."},
            {"query_plan_merge_filters", false, true, "Allow to merge filters in the query plan. This is required to properly support filter-push-down with a new analyzer."},
            {"parallel_replicas_local_plan", false, true, "Use local plan for local replica in a query with parallel replicas"},
            {"allow_experimental_shared_set_join", 1, 0, "Disable a setting for ClickHouse Cloud"},
            {"merge_tree_use_v1_object_and_dynamic_serialization", true, false, "Add new serialization V2 version for JSON and Dynamic types"},
            {"min_joined_block_size_bytes", 524288, 524288, "New setting."},
            {"allow_experimental_bfloat16_type", false, false, "Add new experimental BFloat16 type"},
            {"filesystem_cache_skip_download_if_exceeds_per_query_cache_write_limit", 1, 1, "Rename of setting skip_download_if_exceeds_query_cache_limit"},
            {"filesystem_cache_prefer_bigger_buffer_size", true, true, "New setting"},
            {"read_in_order_use_virtual_row", false, false, "Use virtual row while reading in order of primary key or its monotonic function fashion. It is useful when searching over multiple parts as only relevant ones are touched."},
            {"s3_skip_empty_files", false, true, "We hope it will provide better UX"},
            {"filesystem_cache_boundary_alignment", 0, 0, "New setting"},
            {"push_external_roles_in_interserver_queries", false, true, "New setting."},
            {"enable_variant_type", false, false, "Add alias to allow_experimental_variant_type"},
            {"enable_dynamic_type", false, false, "Add alias to allow_experimental_dynamic_type"},
            {"enable_json_type", false, false, "Add alias to allow_experimental_json_type"},
        });
        addSettingsChanges(settings_changes_history, "24.10",
        {
            {"query_metric_log_interval", 0, -1, "New setting."},
            {"enforce_strict_identifier_format", false, false, "New setting."},
            {"enable_parsing_to_custom_serialization", false, true, "New setting"},
            {"mongodb_throw_on_unsupported_query", false, true, "New setting."},
            {"enable_parallel_replicas", false, false, "Parallel replicas with read tasks became the Beta tier feature."},
            {"parallel_replicas_mode", "read_tasks", "read_tasks", "This setting was introduced as a part of making parallel replicas feature Beta"},
            {"filesystem_cache_name", "", "", "Filesystem cache name to use for stateless table engines or data lakes"},
            {"restore_replace_external_dictionary_source_to_null", false, false, "New setting."},
            {"show_create_query_identifier_quoting_rule", "when_necessary", "when_necessary", "New setting."},
            {"show_create_query_identifier_quoting_style", "Backticks", "Backticks", "New setting."},
            {"merge_tree_min_read_task_size", 8, 8, "New setting"},
            {"merge_tree_min_rows_for_concurrent_read_for_remote_filesystem", (20 * 8192), 0, "Setting is deprecated"},
            {"merge_tree_min_bytes_for_concurrent_read_for_remote_filesystem", (24 * 10 * 1024 * 1024), 0, "Setting is deprecated"},
            {"implicit_select", false, false, "A new setting."},
            {"output_format_native_write_json_as_string", false, false, "Add new setting to allow write JSON column as single String column in Native format"},
            {"output_format_binary_write_json_as_string", false, false, "Add new setting to write values of JSON type as JSON string in RowBinary output format"},
            {"input_format_binary_read_json_as_string", false, false, "Add new setting to read values of JSON type as JSON string in RowBinary input format"},
            {"min_free_disk_bytes_to_perform_insert", 0, 0, "New setting."},
            {"min_free_disk_ratio_to_perform_insert", 0.0, 0.0, "New setting."},
            {"enable_named_columns_in_function_tuple", false, false, "Disabled pending usability improvements"},
            {"cloud_mode_database_engine", 1, 1, "A setting for ClickHouse Cloud"},
            {"allow_experimental_shared_set_join", 0, 0, "A setting for ClickHouse Cloud"},
            {"read_through_distributed_cache", 0, 0, "A setting for ClickHouse Cloud"},
            {"write_through_distributed_cache", 0, 0, "A setting for ClickHouse Cloud"},
            {"distributed_cache_throw_on_error", 0, 0, "A setting for ClickHouse Cloud"},
            {"distributed_cache_log_mode", "on_error", "on_error", "A setting for ClickHouse Cloud"},
            {"distributed_cache_fetch_metrics_only_from_current_az", 1, 1, "A setting for ClickHouse Cloud"},
            {"distributed_cache_connect_max_tries", 20, 20, "A setting for ClickHouse Cloud"},
            {"distributed_cache_receive_response_wait_milliseconds", 60000, 60000, "A setting for ClickHouse Cloud"},
            {"distributed_cache_receive_timeout_milliseconds", 10000, 10000, "A setting for ClickHouse Cloud"},
            {"distributed_cache_wait_connection_from_pool_milliseconds", 100, 100, "A setting for ClickHouse Cloud"},
            {"distributed_cache_bypass_connection_pool", 0, 0, "A setting for ClickHouse Cloud"},
            {"distributed_cache_pool_behaviour_on_limit", "allocate_bypassing_pool", "allocate_bypassing_pool", "A setting for ClickHouse Cloud"},
            {"distributed_cache_read_alignment", 0, 0, "A setting for ClickHouse Cloud"},
            {"distributed_cache_max_unacked_inflight_packets", 10, 10, "A setting for ClickHouse Cloud"},
            {"distributed_cache_data_packet_ack_window", 5, 5, "A setting for ClickHouse Cloud"},
            {"input_format_parquet_enable_row_group_prefetch", false, true, "Enable row group prefetching during parquet parsing. Currently, only single-threaded parsing can prefetch."},
            {"input_format_orc_dictionary_as_low_cardinality", false, true, "Treat ORC dictionary encoded columns as LowCardinality columns while reading ORC files"},
            {"allow_experimental_refreshable_materialized_view", false, true, "Not experimental anymore"},
            {"max_parts_to_move", 0, 1000, "New setting"},
            {"hnsw_candidate_list_size_for_search", 64, 256, "New setting. Previously, the value was optionally specified in CREATE INDEX and 64 by default."},
            {"allow_reorder_prewhere_conditions", true, true, "New setting"},
            {"input_format_parquet_bloom_filter_push_down", false, true, "When reading Parquet files, skip whole row groups based on the WHERE/PREWHERE expressions and bloom filter in the Parquet metadata."},
            {"date_time_64_output_format_cut_trailing_zeros_align_to_groups_of_thousands", false, false, "Dynamically trim the trailing zeros of datetime64 values to adjust the output scale to (0, 3, 6), corresponding to 'seconds', 'milliseconds', and 'microseconds'."},
            {"parallel_replicas_index_analysis_only_on_coordinator", false, true, "Index analysis done only on replica-coordinator and skipped on other replicas. Effective only with enabled parallel_replicas_local_plan"},
        });
        addSettingsChanges(settings_changes_history, "24.9",
        {
            {"output_format_orc_dictionary_key_size_threshold", 0.0, 0.0, "For a string column in ORC output format, if the number of distinct values is greater than this fraction of the total number of non-null rows, turn off dictionary encoding. Otherwise dictionary encoding is enabled"},
            {"input_format_json_empty_as_default", false, false, "Added new setting to allow to treat empty fields in JSON input as default values."},
            {"input_format_try_infer_variants", false, false, "Try to infer Variant type in text formats when there is more than one possible type for column/array elements"},
            {"join_output_by_rowlist_perkey_rows_threshold", 0, 5, "The lower limit of per-key average rows in the right table to determine whether to output by row list in hash join."},
            {"create_if_not_exists", false, false, "New setting."},
            {"allow_materialized_view_with_bad_select", true, true, "Support (but not enable yet) stricter validation in CREATE MATERIALIZED VIEW"},
            {"parallel_replicas_mark_segment_size", 128, 0, "Value for this setting now determined automatically"},
            {"database_replicated_allow_replicated_engine_arguments", 1, 0, "Don't allow explicit arguments by default"},
            {"database_replicated_allow_explicit_uuid", 1, 0, "Added a new setting to disallow explicitly specifying table UUID"},
            {"parallel_replicas_local_plan", false, false, "Use local plan for local replica in a query with parallel replicas"},
            {"join_to_sort_minimum_perkey_rows", 0, 40, "The lower limit of per-key average rows in the right table to determine whether to rerange the right table by key in left or inner join. This setting ensures that the optimization is not applied for sparse table keys"},
            {"join_to_sort_maximum_table_rows", 0, 10000, "The maximum number of rows in the right table to determine whether to rerange the right table by key in left or inner join"},
            {"allow_experimental_join_right_table_sorting", false, false, "If it is set to true, and the conditions of `join_to_sort_minimum_perkey_rows` and `join_to_sort_maximum_table_rows` are met, rerange the right table by key to improve the performance in left or inner hash join"},
            {"mongodb_throw_on_unsupported_query", false, true, "New setting."},
            {"min_free_disk_bytes_to_perform_insert", 0, 0, "Maintain some free disk space bytes from inserts while still allowing for temporary writing."},
            {"min_free_disk_ratio_to_perform_insert", 0.0, 0.0, "Maintain some free disk space bytes expressed as ratio to total disk space from inserts while still allowing for temporary writing."},
        });
        addSettingsChanges(settings_changes_history, "24.8",
        {
            {"rows_before_aggregation", false, false, "Provide exact value for rows_before_aggregation statistic, represents the number of rows read before aggregation"},
            {"restore_replace_external_table_functions_to_null", false, false, "New setting."},
            {"restore_replace_external_engines_to_null", false, false, "New setting."},
            {"input_format_json_max_depth", 1000000, 1000, "It was unlimited in previous versions, but that was unsafe."},
            {"merge_tree_min_bytes_per_task_for_remote_reading", 4194304, 2097152, "Value is unified with `filesystem_prefetch_min_bytes_for_single_read_task`"},
            {"use_hive_partitioning", false, false, "Allows to use hive partitioning for File, URL, S3, AzureBlobStorage and HDFS engines."},
            {"allow_experimental_kafka_offsets_storage_in_keeper", false, false, "Allow the usage of experimental Kafka storage engine that stores the committed offsets in ClickHouse Keeper"},
            {"allow_archive_path_syntax", true, true, "Added new setting to allow disabling archive path syntax."},
            {"query_cache_tag", "", "", "New setting for labeling query cache settings."},
            {"allow_experimental_time_series_table", false, false, "Added new setting to allow the TimeSeries table engine"},
            {"enable_analyzer", 1, 1, "Added an alias to a setting `allow_experimental_analyzer`."},
            {"optimize_functions_to_subcolumns", false, true, "Enabled settings by default"},
            {"allow_experimental_json_type", false, false, "Add new experimental JSON type"},
            {"use_json_alias_for_old_object_type", true, false, "Use JSON type alias to create new JSON type"},
            {"type_json_skip_duplicated_paths", false, false, "Allow to skip duplicated paths during JSON parsing"},
            {"allow_experimental_vector_similarity_index", false, false, "Added new setting to allow experimental vector similarity indexes"},
            {"input_format_try_infer_datetimes_only_datetime64", true, false, "Allow to infer DateTime instead of DateTime64 in data formats"},
        });
        addSettingsChanges(settings_changes_history, "24.7",
        {
            {"output_format_parquet_write_page_index", false, true, "Add a possibility to write page index into parquet files."},
            {"output_format_binary_encode_types_in_binary_format", false, false, "Added new setting to allow to write type names in binary format in RowBinaryWithNamesAndTypes output format"},
            {"input_format_binary_decode_types_in_binary_format", false, false, "Added new setting to allow to read type names in binary format in RowBinaryWithNamesAndTypes input format"},
            {"output_format_native_encode_types_in_binary_format", false, false, "Added new setting to allow to write type names in binary format in Native output format"},
            {"input_format_native_decode_types_in_binary_format", false, false, "Added new setting to allow to read type names in binary format in Native output format"},
            {"read_in_order_use_buffering", false, true, "Use buffering before merging while reading in order of primary key"},
            {"enable_named_columns_in_function_tuple", false, false, "Generate named tuples in function tuple() when all names are unique and can be treated as unquoted identifiers."},
            {"optimize_trivial_insert_select", true, false, "The optimization does not make sense in many cases."},
            {"dictionary_validate_primary_key_type", false, false, "Validate primary key type for dictionaries. By default id type for simple layouts will be implicitly converted to UInt64."},
            {"collect_hash_table_stats_during_joins", false, true, "New setting."},
            {"max_size_to_preallocate_for_joins", 0, 100'000'000, "New setting."},
            {"input_format_orc_reader_time_zone_name", "GMT", "GMT", "The time zone name for ORC row reader, the default ORC row reader's time zone is GMT."},
            {"database_replicated_allow_heavy_create", true, false, "Long-running DDL queries (CREATE AS SELECT and POPULATE) for Replicated database engine was forbidden"},
            {"query_plan_merge_filters", false, false, "Allow to merge filters in the query plan"},
            {"azure_sdk_max_retries", 10, 10, "Maximum number of retries in azure sdk"},
            {"azure_sdk_retry_initial_backoff_ms", 10, 10, "Minimal backoff between retries in azure sdk"},
            {"azure_sdk_retry_max_backoff_ms", 1000, 1000, "Maximal backoff between retries in azure sdk"},
            {"ignore_on_cluster_for_replicated_named_collections_queries", false, false, "Ignore ON CLUSTER clause for replicated named collections management queries."},
            {"backup_restore_s3_retry_attempts", 1000,1000, "Setting for Aws::Client::RetryStrategy, Aws::Client does retries itself, 0 means no retries. It takes place only for backup/restore."},
            {"postgresql_connection_attempt_timeout", 2, 2, "Allow to control 'connect_timeout' parameter of PostgreSQL connection."},
            {"postgresql_connection_pool_retries", 2, 2, "Allow to control the number of retries in PostgreSQL connection pool."}
        });
        addSettingsChanges(settings_changes_history, "24.6",
        {
            {"materialize_skip_indexes_on_insert", true, true, "Added new setting to allow to disable materialization of skip indexes on insert"},
            {"materialize_statistics_on_insert", true, true, "Added new setting to allow to disable materialization of statistics on insert"},
            {"input_format_parquet_use_native_reader", false, false, "When reading Parquet files, to use native reader instead of arrow reader."},
            {"hdfs_throw_on_zero_files_match", false, false, "Allow to throw an error when ListObjects request cannot match any files in HDFS engine instead of empty query result"},
            {"azure_throw_on_zero_files_match", false, false, "Allow to throw an error when ListObjects request cannot match any files in AzureBlobStorage engine instead of empty query result"},
            {"s3_validate_request_settings", true, true, "Allow to disable S3 request settings validation"},
            {"allow_experimental_full_text_index", false, false, "Enable experimental full-text index"},
            {"azure_skip_empty_files", false, false, "Allow to skip empty files in azure table engine"},
            {"hdfs_ignore_file_doesnt_exist", false, false, "Allow to return 0 rows when the requested files don't exist instead of throwing an exception in HDFS table engine"},
            {"azure_ignore_file_doesnt_exist", false, false, "Allow to return 0 rows when the requested files don't exist instead of throwing an exception in AzureBlobStorage table engine"},
            {"s3_ignore_file_doesnt_exist", false, false, "Allow to return 0 rows when the requested files don't exist instead of throwing an exception in S3 table engine"},
            {"s3_max_part_number", 10000, 10000, "Maximum part number number for s3 upload part"},
            {"s3_max_single_operation_copy_size", 32 * 1024 * 1024, 32 * 1024 * 1024, "Maximum size for a single copy operation in s3"},
            {"input_format_parquet_max_block_size", 8192, DEFAULT_BLOCK_SIZE, "Increase block size for parquet reader."},
            {"input_format_parquet_prefer_block_bytes", 0, DEFAULT_BLOCK_SIZE * 256, "Average block bytes output by parquet reader."},
            {"enable_blob_storage_log", true, true, "Write information about blob storage operations to system.blob_storage_log table"},
            {"allow_deprecated_snowflake_conversion_functions", true, false, "Disabled deprecated functions snowflakeToDateTime[64] and dateTime[64]ToSnowflake."},
            {"allow_statistic_optimize", false, false, "Old setting which popped up here being renamed."},
            {"allow_experimental_statistic", false, false, "Old setting which popped up here being renamed."},
            {"allow_statistics_optimize", false, false, "The setting was renamed. The previous name is `allow_statistic_optimize`."},
            {"allow_experimental_statistics", false, false, "The setting was renamed. The previous name is `allow_experimental_statistic`."},
            {"enable_vertical_final", false, true, "Enable vertical final by default again after fixing bug"},
            {"parallel_replicas_custom_key_range_lower", 0, 0, "Add settings to control the range filter when using parallel replicas with dynamic shards"},
            {"parallel_replicas_custom_key_range_upper", 0, 0, "Add settings to control the range filter when using parallel replicas with dynamic shards. A value of 0 disables the upper limit"},
            {"output_format_pretty_display_footer_column_names", 0, 1, "Add a setting to display column names in the footer if there are many rows. Threshold value is controlled by output_format_pretty_display_footer_column_names_min_rows."},
            {"output_format_pretty_display_footer_column_names_min_rows", 0, 50, "Add a setting to control the threshold value for setting output_format_pretty_display_footer_column_names_min_rows. Default 50."},
            {"output_format_csv_serialize_tuple_into_separate_columns", true, true, "A new way of how interpret tuples in CSV format was added."},
            {"input_format_csv_deserialize_separate_columns_into_tuple", true, true, "A new way of how interpret tuples in CSV format was added."},
            {"input_format_csv_try_infer_strings_from_quoted_tuples", true, true, "A new way of how interpret tuples in CSV format was added."},
        });
        addSettingsChanges(settings_changes_history, "24.5",
        {
            {"allow_deprecated_error_prone_window_functions", true, false, "Allow usage of deprecated error prone window functions (neighbor, runningAccumulate, runningDifferenceStartingWithFirstValue, runningDifference)"},
            {"allow_experimental_join_condition", false, false, "Support join with inequal conditions which involve columns from both left and right table. e.g. t1.y < t2.y."},
            {"input_format_tsv_crlf_end_of_line", false, false, "Enables reading of CRLF line endings with TSV formats"},
            {"output_format_parquet_use_custom_encoder", false, true, "Enable custom Parquet encoder."},
            {"cross_join_min_rows_to_compress", 0, 10000000, "Minimal count of rows to compress block in CROSS JOIN. Zero value means - disable this threshold. This block is compressed when any of the two thresholds (by rows or by bytes) are reached."},
            {"cross_join_min_bytes_to_compress", 0, 1_GiB, "Minimal size of block to compress in CROSS JOIN. Zero value means - disable this threshold. This block is compressed when any of the two thresholds (by rows or by bytes) are reached."},
            {"http_max_chunk_size", 0, 0, "Internal limitation"},
            {"prefer_external_sort_block_bytes", 0, DEFAULT_BLOCK_SIZE * 256, "Prefer maximum block bytes for external sort, reduce the memory usage during merging."},
            {"input_format_force_null_for_omitted_fields", false, false, "Disable type-defaults for omitted fields when needed"},
            {"cast_string_to_dynamic_use_inference", false, false, "Add setting to allow converting String to Dynamic through parsing"},
            {"allow_experimental_dynamic_type", false, false, "Add new experimental Dynamic type"},
            {"azure_max_blocks_in_multipart_upload", 50000, 50000, "Maximum number of blocks in multipart upload for Azure."},
            {"allow_archive_path_syntax", false, true, "Added new setting to allow disabling archive path syntax."},
        });
        addSettingsChanges(settings_changes_history, "24.4",
        {
            {"input_format_json_throw_on_bad_escape_sequence", true, true, "Allow to save JSON strings with bad escape sequences"},
            {"max_parsing_threads", 0, 0, "Add a separate setting to control number of threads in parallel parsing from files"},
            {"ignore_drop_queries_probability", 0, 0, "Allow to ignore drop queries in server with specified probability for testing purposes"},
            {"lightweight_deletes_sync", 2, 2, "The same as 'mutation_sync', but controls only execution of lightweight deletes"},
            {"query_cache_system_table_handling", "save", "throw", "The query cache no longer caches results of queries against system tables"},
            {"input_format_json_ignore_unnecessary_fields", false, true, "Ignore unnecessary fields and not parse them. Enabling this may not throw exceptions on json strings of invalid format or with duplicated fields"},
            {"input_format_hive_text_allow_variable_number_of_columns", false, true, "Ignore extra columns in Hive Text input (if file has more columns than expected) and treat missing fields in Hive Text input as default values."},
            {"allow_experimental_database_replicated", false, true, "Database engine Replicated is now in Beta stage"},
            {"temporary_data_in_cache_reserve_space_wait_lock_timeout_milliseconds", (10 * 60 * 1000), (10 * 60 * 1000), "Wait time to lock cache for sapce reservation in temporary data in filesystem cache"},
            {"optimize_rewrite_sum_if_to_count_if", false, true, "Only available for the analyzer, where it works correctly"},
            {"azure_allow_parallel_part_upload", "true", "true", "Use multiple threads for azure multipart upload."},
            {"max_recursive_cte_evaluation_depth", DBMS_RECURSIVE_CTE_MAX_EVALUATION_DEPTH, DBMS_RECURSIVE_CTE_MAX_EVALUATION_DEPTH, "Maximum limit on recursive CTE evaluation depth"},
            {"query_plan_convert_outer_join_to_inner_join", false, true, "Allow to convert OUTER JOIN to INNER JOIN if filter after JOIN always filters default values"},
        });
        addSettingsChanges(settings_changes_history, "24.3",
        {
            {"s3_connect_timeout_ms", 1000, 1000, "Introduce new dedicated setting for s3 connection timeout"},
            {"allow_experimental_shared_merge_tree", false, true, "The setting is obsolete"},
            {"use_page_cache_for_disks_without_file_cache", false, false, "Added userspace page cache"},
            {"read_from_page_cache_if_exists_otherwise_bypass_cache", false, false, "Added userspace page cache"},
            {"page_cache_inject_eviction", false, false, "Added userspace page cache"},
            {"default_table_engine", "None", "MergeTree", "Set default table engine to MergeTree for better usability"},
            {"input_format_json_use_string_type_for_ambiguous_paths_in_named_tuples_inference_from_objects", false, false, "Allow to use String type for ambiguous paths during named tuple inference from JSON objects"},
            {"traverse_shadow_remote_data_paths", false, false, "Traverse shadow directory when query system.remote_data_paths."},
            {"throw_if_deduplication_in_dependent_materialized_views_enabled_with_async_insert", false, true, "Deduplication in dependent materialized view cannot work together with async inserts."},
            {"parallel_replicas_allow_in_with_subquery", false, true, "If true, subquery for IN will be executed on every follower replica"},
            {"log_processors_profiles", false, true, "Enable by default"},
            {"function_locate_has_mysql_compatible_argument_order", false, true, "Increase compatibility with MySQL's locate function."},
            {"allow_suspicious_primary_key", true, false, "Forbid suspicious PRIMARY KEY/ORDER BY for MergeTree (i.e. SimpleAggregateFunction)"},
            {"filesystem_cache_reserve_space_wait_lock_timeout_milliseconds", 1000, 1000, "Wait time to lock cache for sapce reservation in filesystem cache"},
            {"max_parser_backtracks", 0, 1000000, "Limiting the complexity of parsing"},
            {"analyzer_compatibility_join_using_top_level_identifier", false, false, "Force to resolve identifier in JOIN USING from projection"},
            {"distributed_insert_skip_read_only_replicas", false, false, "If true, INSERT into Distributed will skip read-only replicas"},
            {"keeper_max_retries", 10, 10, "Max retries for general keeper operations"},
            {"keeper_retry_initial_backoff_ms", 100, 100, "Initial backoff timeout for general keeper operations"},
            {"keeper_retry_max_backoff_ms", 5000, 5000, "Max backoff timeout for general keeper operations"},
            {"s3queue_allow_experimental_sharded_mode", false, false, "Enable experimental sharded mode of S3Queue table engine. It is experimental because it will be rewritten"},
            {"allow_experimental_analyzer", false, true, "Enable analyzer and planner by default."},
            {"merge_tree_read_split_ranges_into_intersecting_and_non_intersecting_injection_probability", 0.0, 0.0, "For testing of `PartsSplitter` - split read ranges into intersecting and non intersecting every time you read from MergeTree with the specified probability."},
            {"allow_get_client_http_header", false, false, "Introduced a new function."},
            {"output_format_pretty_row_numbers", false, true, "It is better for usability."},
            {"output_format_pretty_max_value_width_apply_for_single_value", true, false, "Single values in Pretty formats won't be cut."},
            {"output_format_parquet_string_as_string", false, true, "ClickHouse allows arbitrary binary data in the String data type, which is typically UTF-8. Parquet/ORC/Arrow Strings only support UTF-8. That's why you can choose which Arrow's data type to use for the ClickHouse String data type - String or Binary. While Binary would be more correct and compatible, using String by default will correspond to user expectations in most cases."},
            {"output_format_orc_string_as_string", false, true, "ClickHouse allows arbitrary binary data in the String data type, which is typically UTF-8. Parquet/ORC/Arrow Strings only support UTF-8. That's why you can choose which Arrow's data type to use for the ClickHouse String data type - String or Binary. While Binary would be more correct and compatible, using String by default will correspond to user expectations in most cases."},
            {"output_format_arrow_string_as_string", false, true, "ClickHouse allows arbitrary binary data in the String data type, which is typically UTF-8. Parquet/ORC/Arrow Strings only support UTF-8. That's why you can choose which Arrow's data type to use for the ClickHouse String data type - String or Binary. While Binary would be more correct and compatible, using String by default will correspond to user expectations in most cases."},
            {"output_format_parquet_compression_method", "lz4", "zstd", "Parquet/ORC/Arrow support many compression methods, including lz4 and zstd. ClickHouse supports each and every compression method. Some inferior tools, such as 'duckdb', lack support for the faster `lz4` compression method, that's why we set zstd by default."},
            {"output_format_orc_compression_method", "lz4", "zstd", "Parquet/ORC/Arrow support many compression methods, including lz4 and zstd. ClickHouse supports each and every compression method. Some inferior tools, such as 'duckdb', lack support for the faster `lz4` compression method, that's why we set zstd by default."},
            {"output_format_pretty_highlight_digit_groups", false, true, "If enabled and if output is a terminal, highlight every digit corresponding to the number of thousands, millions, etc. with underline."},
            {"geo_distance_returns_float64_on_float64_arguments", false, true, "Increase the default precision."},
            {"azure_max_inflight_parts_for_one_file", 20, 20, "The maximum number of a concurrent loaded parts in multipart upload request. 0 means unlimited."},
            {"azure_strict_upload_part_size", 0, 0, "The exact size of part to upload during multipart upload to Azure blob storage."},
            {"azure_min_upload_part_size", 16*1024*1024, 16*1024*1024, "The minimum size of part to upload during multipart upload to Azure blob storage."},
            {"azure_max_upload_part_size", 5ull*1024*1024*1024, 5ull*1024*1024*1024, "The maximum size of part to upload during multipart upload to Azure blob storage."},
            {"azure_upload_part_size_multiply_factor", 2, 2, "Multiply azure_min_upload_part_size by this factor each time azure_multiply_parts_count_threshold parts were uploaded from a single write to Azure blob storage."},
            {"azure_upload_part_size_multiply_parts_count_threshold", 500, 500, "Each time this number of parts was uploaded to Azure blob storage, azure_min_upload_part_size is multiplied by azure_upload_part_size_multiply_factor."},
            {"output_format_csv_serialize_tuple_into_separate_columns", true, true, "A new way of how interpret tuples in CSV format was added."},
            {"input_format_csv_deserialize_separate_columns_into_tuple", true, true, "A new way of how interpret tuples in CSV format was added."},
            {"input_format_csv_try_infer_strings_from_quoted_tuples", true, true, "A new way of how interpret tuples in CSV format was added."},
        });
        addSettingsChanges(settings_changes_history, "24.2",
        {
            {"allow_suspicious_variant_types", true, false, "Don't allow creating Variant type with suspicious variants by default"},
            {"validate_experimental_and_suspicious_types_inside_nested_types", false, true, "Validate usage of experimental and suspicious types inside nested types"},
            {"output_format_values_escape_quote_with_quote", false, false, "If true escape ' with '', otherwise quoted with \\'"},
            {"output_format_pretty_single_large_number_tip_threshold", 0, 1'000'000, "Print a readable number tip on the right side of the table if the block consists of a single number which exceeds this value (except 0)"},
            {"input_format_try_infer_exponent_floats", true, false, "Don't infer floats in exponential notation by default"},
            {"query_plan_optimize_prewhere", true, true, "Allow to push down filter to PREWHERE expression for supported storages"},
            {"async_insert_max_data_size", 1000000, 10485760, "The previous value appeared to be too small."},
            {"async_insert_poll_timeout_ms", 10, 10, "Timeout in milliseconds for polling data from asynchronous insert queue"},
            {"async_insert_use_adaptive_busy_timeout", false, true, "Use adaptive asynchronous insert timeout"},
            {"async_insert_busy_timeout_min_ms", 50, 50, "The minimum value of the asynchronous insert timeout in milliseconds; it also serves as the initial value, which may be increased later by the adaptive algorithm"},
            {"async_insert_busy_timeout_max_ms", 200, 200, "The minimum value of the asynchronous insert timeout in milliseconds; async_insert_busy_timeout_ms is aliased to async_insert_busy_timeout_max_ms"},
            {"async_insert_busy_timeout_increase_rate", 0.2, 0.2, "The exponential growth rate at which the adaptive asynchronous insert timeout increases"},
            {"async_insert_busy_timeout_decrease_rate", 0.2, 0.2, "The exponential growth rate at which the adaptive asynchronous insert timeout decreases"},
            {"format_template_row_format", "", "", "Template row format string can be set directly in query"},
            {"format_template_resultset_format", "", "", "Template result set format string can be set in query"},
            {"split_parts_ranges_into_intersecting_and_non_intersecting_final", true, true, "Allow to split parts ranges into intersecting and non intersecting during FINAL optimization"},
            {"split_intersecting_parts_ranges_into_layers_final", true, true, "Allow to split intersecting parts ranges into layers during FINAL optimization"},
            {"azure_max_single_part_copy_size", 256*1024*1024, 256*1024*1024, "The maximum size of object to copy using single part copy to Azure blob storage."},
            {"min_external_table_block_size_rows", DEFAULT_INSERT_BLOCK_SIZE, DEFAULT_INSERT_BLOCK_SIZE, "Squash blocks passed to external table to specified size in rows, if blocks are not big enough"},
            {"min_external_table_block_size_bytes", DEFAULT_INSERT_BLOCK_SIZE * 256, DEFAULT_INSERT_BLOCK_SIZE * 256, "Squash blocks passed to external table to specified size in bytes, if blocks are not big enough."},
            {"parallel_replicas_prefer_local_join", true, true, "If true, and JOIN can be executed with parallel replicas algorithm, and all storages of right JOIN part are *MergeTree, local JOIN will be used instead of GLOBAL JOIN."},
            {"optimize_time_filter_with_preimage", true, true, "Optimize Date and DateTime predicates by converting functions into equivalent comparisons without conversions (e.g. toYear(col) = 2023 -> col >= '2023-01-01' AND col <= '2023-12-31')"},
            {"extract_key_value_pairs_max_pairs_per_row", 0, 0, "Max number of pairs that can be produced by the `extractKeyValuePairs` function. Used as a safeguard against consuming too much memory."},
            {"default_view_definer", "CURRENT_USER", "CURRENT_USER", "Allows to set default `DEFINER` option while creating a view"},
            {"default_materialized_view_sql_security", "DEFINER", "DEFINER", "Allows to set a default value for SQL SECURITY option when creating a materialized view"},
            {"default_normal_view_sql_security", "INVOKER", "INVOKER", "Allows to set default `SQL SECURITY` option while creating a normal view"},
            {"mysql_map_string_to_text_in_show_columns", false, true, "Reduce the configuration effort to connect ClickHouse with BI tools."},
            {"mysql_map_fixed_string_to_text_in_show_columns", false, true, "Reduce the configuration effort to connect ClickHouse with BI tools."},
        });
        addSettingsChanges(settings_changes_history, "24.1",
        {
            {"print_pretty_type_names", false, true, "Better user experience."},
            {"input_format_json_read_bools_as_strings", false, true, "Allow to read bools as strings in JSON formats by default"},
            {"output_format_arrow_use_signed_indexes_for_dictionary", false, true, "Use signed indexes type for Arrow dictionaries by default as it's recommended"},
            {"allow_experimental_variant_type", false, false, "Add new experimental Variant type"},
            {"use_variant_as_common_type", false, false, "Allow to use Variant in if/multiIf if there is no common type"},
            {"output_format_arrow_use_64_bit_indexes_for_dictionary", false, false, "Allow to use 64 bit indexes type in Arrow dictionaries"},
            {"parallel_replicas_mark_segment_size", 128, 128, "Add new setting to control segment size in new parallel replicas coordinator implementation"},
            {"ignore_materialized_views_with_dropped_target_table", false, false, "Add new setting to allow to ignore materialized views with dropped target table"},
            {"output_format_compression_level", 3, 3, "Allow to change compression level in the query output"},
            {"output_format_compression_zstd_window_log", 0, 0, "Allow to change zstd window log in the query output when zstd compression is used"},
            {"enable_zstd_qat_codec", false, false, "Add new ZSTD_QAT codec"},
            {"enable_vertical_final", false, true, "Use vertical final by default"},
            {"output_format_arrow_use_64_bit_indexes_for_dictionary", false, false, "Allow to use 64 bit indexes type in Arrow dictionaries"},
            {"max_rows_in_set_to_optimize_join", 100000, 0, "Disable join optimization as it prevents from read in order optimization"},
            {"output_format_pretty_color", true, "auto", "Setting is changed to allow also for auto value, disabling ANSI escapes if output is not a tty"},
            {"function_visible_width_behavior", 0, 1, "We changed the default behavior of `visibleWidth` to be more precise"},
            {"max_estimated_execution_time", 0, 0, "Separate max_execution_time and max_estimated_execution_time"},
            {"iceberg_engine_ignore_schema_evolution", false, false, "Allow to ignore schema evolution in Iceberg table engine"},
            {"optimize_injective_functions_in_group_by", false, true, "Replace injective functions by it's arguments in GROUP BY section in analyzer"},
            {"update_insert_deduplication_token_in_dependent_materialized_views", false, false, "Allow to update insert deduplication token with table identifier during insert in dependent materialized views"},
            {"azure_max_unexpected_write_error_retries", 4, 4, "The maximum number of retries in case of unexpected errors during Azure blob storage write"},
            {"split_parts_ranges_into_intersecting_and_non_intersecting_final", false, true, "Allow to split parts ranges into intersecting and non intersecting during FINAL optimization"},
            {"split_intersecting_parts_ranges_into_layers_final", true, true, "Allow to split intersecting parts ranges into layers during FINAL optimization"}
        });
        addSettingsChanges(settings_changes_history, "23.12",
        {
            {"allow_suspicious_ttl_expressions", true, false, "It is a new setting, and in previous versions the behavior was equivalent to allowing."},
            {"input_format_parquet_allow_missing_columns", false, true, "Allow missing columns in Parquet files by default"},
            {"input_format_orc_allow_missing_columns", false, true, "Allow missing columns in ORC files by default"},
            {"input_format_arrow_allow_missing_columns", false, true, "Allow missing columns in Arrow files by default"}
        });
        addSettingsChanges(settings_changes_history, "23.11",
        {
            {"parsedatetime_parse_without_leading_zeros", false, true, "Improved compatibility with MySQL DATE_FORMAT/STR_TO_DATE"}
        });
        addSettingsChanges(settings_changes_history, "23.9",
        {
            {"optimize_group_by_constant_keys", false, true, "Optimize group by constant keys by default"},
            {"input_format_json_try_infer_named_tuples_from_objects", false, true, "Try to infer named Tuples from JSON objects by default"},
            {"input_format_json_read_numbers_as_strings", false, true, "Allow to read numbers as strings in JSON formats by default"},
            {"input_format_json_read_arrays_as_strings", false, true, "Allow to read arrays as strings in JSON formats by default"},
            {"input_format_json_infer_incomplete_types_as_strings", false, true, "Allow to infer incomplete types as Strings in JSON formats by default"},
            {"input_format_json_try_infer_numbers_from_strings", true, false, "Don't infer numbers from strings in JSON formats by default to prevent possible parsing errors"},
            {"http_write_exception_in_output_format", false, true, "Output valid JSON/XML on exception in HTTP streaming."}
        });
        addSettingsChanges(settings_changes_history, "23.8",
        {
            {"rewrite_count_distinct_if_with_count_distinct_implementation", false, true, "Rewrite countDistinctIf with count_distinct_implementation configuration"}
        });
        addSettingsChanges(settings_changes_history, "23.7",
        {
            {"function_sleep_max_microseconds_per_block", 0, 3000000, "In previous versions, the maximum sleep time of 3 seconds was applied only for `sleep`, but not for `sleepEachRow` function. In the new version, we introduce this setting. If you set compatibility with the previous versions, we will disable the limit altogether."}
        });
        addSettingsChanges(settings_changes_history, "23.6",
        {
            {"http_send_timeout", 180, 30, "3 minutes seems crazy long. Note that this is timeout for a single network write call, not for the whole upload operation."},
            {"http_receive_timeout", 180, 30, "See http_send_timeout."}
        });
        addSettingsChanges(settings_changes_history, "23.5",
        {
            {"input_format_parquet_preserve_order", true, false, "Allow Parquet reader to reorder rows for better parallelism."},
            {"parallelize_output_from_storages", false, true, "Allow parallelism when executing queries that read from file/url/s3/etc. This may reorder rows."},
            {"use_with_fill_by_sorting_prefix", false, true, "Columns preceding WITH FILL columns in ORDER BY clause form sorting prefix. Rows with different values in sorting prefix are filled independently"},
            {"output_format_parquet_compliant_nested_types", false, true, "Change an internal field name in output Parquet file schema."}
        });
        addSettingsChanges(settings_changes_history, "23.4",
        {
            {"allow_suspicious_indices", true, false, "If true, index can defined with identical expressions"},
            {"allow_nonconst_timezone_arguments", true, false, "Allow non-const timezone arguments in certain time-related functions like toTimeZone(), fromUnixTimestamp*(), snowflakeToDateTime*()."},
            {"connect_timeout_with_failover_ms", 50, 1000, "Increase default connect timeout because of async connect"},
            {"connect_timeout_with_failover_secure_ms", 100, 1000, "Increase default secure connect timeout because of async connect"},
            {"hedged_connection_timeout_ms", 100, 50, "Start new connection in hedged requests after 50 ms instead of 100 to correspond with previous connect timeout"},
            {"formatdatetime_f_prints_single_zero", true, false, "Improved compatibility with MySQL DATE_FORMAT()/STR_TO_DATE()"},
            {"formatdatetime_parsedatetime_m_is_month_name", false, true, "Improved compatibility with MySQL DATE_FORMAT/STR_TO_DATE"}
        });
        addSettingsChanges(settings_changes_history, "23.3",
        {
            {"output_format_parquet_version", "1.0", "2.latest", "Use latest Parquet format version for output format"},
            {"input_format_json_ignore_unknown_keys_in_named_tuple", false, true, "Improve parsing JSON objects as named tuples"},
            {"input_format_native_allow_types_conversion", false, true, "Allow types conversion in Native input forma"},
            {"output_format_arrow_compression_method", "none", "lz4_frame", "Use lz4 compression in Arrow output format by default"},
            {"output_format_parquet_compression_method", "snappy", "lz4", "Use lz4 compression in Parquet output format by default"},
            {"output_format_orc_compression_method", "none", "lz4_frame", "Use lz4 compression in ORC output format by default"},
            {"async_query_sending_for_remote", false, true, "Create connections and send query async across shards"}
        });
        addSettingsChanges(settings_changes_history, "23.2",
        {
            {"output_format_parquet_fixed_string_as_fixed_byte_array", false, true, "Use Parquet FIXED_LENGTH_BYTE_ARRAY type for FixedString by default"},
            {"output_format_arrow_fixed_string_as_fixed_byte_array", false, true, "Use Arrow FIXED_SIZE_BINARY type for FixedString by default"},
            {"query_plan_remove_redundant_distinct", false, true, "Remove redundant Distinct step in query plan"},
            {"optimize_duplicate_order_by_and_distinct", true, false, "Remove duplicate ORDER BY and DISTINCT if it's possible"},
            {"insert_keeper_max_retries", 0, 20, "Enable reconnections to Keeper on INSERT, improve reliability"}
        });
        addSettingsChanges(settings_changes_history, "23.1",
        {
            {"input_format_json_read_objects_as_strings", 0, 1, "Enable reading nested json objects as strings while object type is experimental"},
            {"input_format_json_defaults_for_missing_elements_in_named_tuple", false, true, "Allow missing elements in JSON objects while reading named tuples by default"},
            {"input_format_csv_detect_header", false, true, "Detect header in CSV format by default"},
            {"input_format_tsv_detect_header", false, true, "Detect header in TSV format by default"},
            {"input_format_custom_detect_header", false, true, "Detect header in CustomSeparated format by default"},
            {"query_plan_remove_redundant_sorting", false, true, "Remove redundant sorting in query plan. For example, sorting steps related to ORDER BY clauses in subqueries"}
        });
        addSettingsChanges(settings_changes_history, "22.12",
        {
            {"max_size_to_preallocate_for_aggregation", 10'000'000, 100'000'000, "This optimizes performance"},
            {"query_plan_aggregation_in_order", 0, 1, "Enable some refactoring around query plan"},
            {"format_binary_max_string_size", 0, 1_GiB, "Prevent allocating large amount of memory"}
        });
        addSettingsChanges(settings_changes_history, "22.11",
        {
            {"use_structure_from_insertion_table_in_table_functions", 0, 2, "Improve using structure from insertion table in table functions"}
        });
        addSettingsChanges(settings_changes_history, "22.9",
        {
            {"force_grouping_standard_compatibility", false, true, "Make GROUPING function output the same as in SQL standard and other DBMS"}
        });
        addSettingsChanges(settings_changes_history, "22.7",
        {
            {"cross_to_inner_join_rewrite", 1, 2, "Force rewrite comma join to inner"},
            {"enable_positional_arguments", false, true, "Enable positional arguments feature by default"},
            {"format_csv_allow_single_quotes", true, false, "Most tools don't treat single quote in CSV specially, don't do it by default too"}
        });
        addSettingsChanges(settings_changes_history, "22.6",
        {
            {"output_format_json_named_tuples_as_objects", false, true, "Allow to serialize named tuples as JSON objects in JSON formats by default"},
            {"input_format_skip_unknown_fields", false, true, "Optimize reading subset of columns for some input formats"}
        });
        addSettingsChanges(settings_changes_history, "22.5",
        {
            {"memory_overcommit_ratio_denominator", 0, 1073741824, "Enable memory overcommit feature by default"},
            {"memory_overcommit_ratio_denominator_for_user", 0, 1073741824, "Enable memory overcommit feature by default"}
        });
        addSettingsChanges(settings_changes_history, "22.4",
        {
            {"allow_settings_after_format_in_insert", true, false, "Do not allow SETTINGS after FORMAT for INSERT queries because ClickHouse interpret SETTINGS as some values, which is misleading"}
        });
        addSettingsChanges(settings_changes_history, "22.3",
        {
            {"cast_ipv4_ipv6_default_on_conversion_error", true, false, "Make functions cast(value, 'IPv4') and cast(value, 'IPv6') behave same as toIPv4 and toIPv6 functions"}
        });
        addSettingsChanges(settings_changes_history, "21.12",
        {
            {"stream_like_engine_allow_direct_select", true, false, "Do not allow direct select for Kafka/RabbitMQ/FileLog by default"}
        });
        addSettingsChanges(settings_changes_history, "21.9",
        {
            {"output_format_decimal_trailing_zeros", true, false, "Do not output trailing zeros in text representation of Decimal types by default for better looking output"},
            {"use_hedged_requests", false, true, "Enable Hedged Requests feature by default"}
        });
        addSettingsChanges(settings_changes_history, "21.7",
        {
            {"legacy_column_name_of_tuple_literal", true, false, "Add this setting only for compatibility reasons. It makes sense to set to 'true', while doing rolling update of cluster from version lower than 21.7 to higher"}
        });
        addSettingsChanges(settings_changes_history, "21.5",
        {
            {"async_socket_for_remote", false, true, "Fix all problems and turn on asynchronous reads from socket for remote queries by default again"}
        });
        addSettingsChanges(settings_changes_history, "21.3",
        {
            {"async_socket_for_remote", true, false, "Turn off asynchronous reads from socket for remote queries because of some problems"},
            {"optimize_normalize_count_variants", false, true, "Rewrite aggregate functions that semantically equals to count() as count() by default"},
            {"normalize_function_names", false, true, "Normalize function names to their canonical names, this was needed for projection query routing"}
        });
        addSettingsChanges(settings_changes_history, "21.2",
        {
            {"enable_global_with_statement", false, true, "Propagate WITH statements to UNION queries and all subqueries by default"}
        });
        addSettingsChanges(settings_changes_history, "21.1",
        {
            {"insert_quorum_parallel", false, true, "Use parallel quorum inserts by default. It is significantly more convenient to use than sequential quorum inserts"},
            {"input_format_null_as_default", false, true, "Allow to insert NULL as default for input formats by default"},
            {"optimize_on_insert", false, true, "Enable data optimization on INSERT by default for better user experience"},
            {"use_compact_format_in_distributed_parts_names", false, true, "Use compact format for async INSERT into Distributed tables by default"}
        });
        addSettingsChanges(settings_changes_history, "20.10",
        {
            {"format_regexp_escaping_rule", "Escaped", "Raw", "Use Raw as default escaping rule for Regexp format to male the behaviour more like to what users expect"}
        });
        addSettingsChanges(settings_changes_history, "20.7",
        {
            {"show_table_uuid_in_table_create_query_if_not_nil", true, false, "Stop showing  UID of the table in its CREATE query for Engine=Atomic"}
        });
        addSettingsChanges(settings_changes_history, "20.5",
        {
            {"input_format_with_names_use_header", false, true, "Enable using header with names for formats with WithNames/WithNamesAndTypes suffixes"},
            {"allow_suspicious_codecs", true, false, "Don't allow to specify meaningless compression codecs"}
        });
        addSettingsChanges(settings_changes_history, "20.4",
        {
            {"validate_polygons", false, true, "Throw exception if polygon is invalid in function pointInPolygon by default instead of returning possibly wrong results"}
        });
        addSettingsChanges(settings_changes_history, "19.18",
        {
            {"enable_scalar_subquery_optimization", false, true, "Prevent scalar subqueries from (de)serializing large scalar values and possibly avoid running the same subquery more than once"}
        });
        addSettingsChanges(settings_changes_history, "19.14",
        {
            {"any_join_distinct_right_table_keys", true, false, "Disable ANY RIGHT and ANY FULL JOINs by default to avoid inconsistency"}
        });
        addSettingsChanges(settings_changes_history, "19.12",
        {
            {"input_format_defaults_for_omitted_fields", false, true, "Enable calculation of complex default expressions for omitted fields for some input formats, because it should be the expected behaviour"}
        });
        addSettingsChanges(settings_changes_history, "19.5",
        {
            {"max_partitions_per_insert_block", 0, 100, "Add a limit for the number of partitions in one block"}
        });
        addSettingsChanges(settings_changes_history, "18.12.17",
        {
            {"enable_optimize_predicate_expression", 0, 1, "Optimize predicates to subqueries by default"}
        });
    });
    return settings_changes_history;
}

const VersionToSettingsChangesMap & getMergeTreeSettingsChangesHistory()
{
    static VersionToSettingsChangesMap merge_tree_settings_changes_history;
    static std::once_flag initialized_flag;
    std::call_once(initialized_flag, [&]
    {
        addSettingsChanges(merge_tree_settings_changes_history, "25.1",
        {
        });
        addSettingsChanges(merge_tree_settings_changes_history, "24.12",
        {
            /// Release closed. Please use 25.1
            {"enforce_index_structure_match_on_partition_manipulation", true, false, "Add new setting to allow attach when source table's projections and secondary indices is a subset of those in the target table."},
            {"use_primary_key_cache", false, false, "New setting"},
            {"prewarm_primary_key_cache", false, false, "New setting"},
            {"min_bytes_to_prewarm_caches", 0, 0, "New setting"},
            {"allow_experimental_reverse_key", false, false, "New setting"},
            /// Release closed. Please use 25.1
        });
        addSettingsChanges(merge_tree_settings_changes_history, "24.11",
        {
        });
        addSettingsChanges(merge_tree_settings_changes_history, "24.10",
        {
        });
        addSettingsChanges(merge_tree_settings_changes_history, "24.9",
        {
        });
        addSettingsChanges(merge_tree_settings_changes_history, "24.8",
        {
            {"deduplicate_merge_projection_mode", "ignore", "throw", "Do not allow to create inconsistent projection"}
        });
    });

    return merge_tree_settings_changes_history;
}

}<|MERGE_RESOLUTION|>--- conflicted
+++ resolved
@@ -79,13 +79,10 @@
             {"output_format_orc_writer_time_zone_name", "GMT", "GMT", "The time zone name for ORC writer, the default ORC writer's time zone is GMT."},
             {"output_format_pretty_highlight_trailing_spaces", false, true, "A new setting."},
             {"allow_experimental_bfloat16_type", false, true, "Add new BFloat16 type"},
-<<<<<<< HEAD
             {"output_format_pretty_squash_consecutive_ms", 0, 50, "Add new setting"},
             {"output_format_pretty_squash_max_wait_ms", 0, 1000, "Add new setting"},
-=======
             {"output_format_pretty_max_column_name_width_cut_to", 0, 24, "A new setting"},
             {"output_format_pretty_max_column_name_width_min_chars_to_cut", 0, 4, "A new setting"},
->>>>>>> 3dce279c
         });
         addSettingsChanges(settings_changes_history, "24.12",
         {
