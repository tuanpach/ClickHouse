#include <Core/SettingsChangesHistory.h>

#include <Core/SettingsEnums.h>

#include <Common/Exception.h>

namespace DB
{

namespace ErrorCodes
{
    extern const int LOGICAL_ERROR;
}

static void addSettingsChanges(
    VersionToSettingsChangesMap & settings_changes_history,
    std::string_view version,
    SettingsChangesHistory::SettingsChanges && changes)
{
    /// Forbid duplicate versions
    auto [_, inserted] = settings_changes_history.emplace(ClickHouseVersion(version), std::move(changes));
    if (!inserted)
        throw Exception{ErrorCodes::LOGICAL_ERROR, "Detected duplicate version '{}'", ClickHouseVersion(version).toString()};
}

const VersionToSettingsChangesMap & getSettingsChangesHistory()
{
    static VersionToSettingsChangesMap settings_changes_history;
    static std::once_flag initialized_flag;
    std::call_once(initialized_flag, [&]
    {
        // clang-format off
        /// History of settings changes that controls some backward incompatible changes
        /// across all ClickHouse versions. It maps ClickHouse version to settings changes that were done
        /// in this version. This history contains both changes to existing settings and newly added settings.
        /// Settings changes is a vector of structs
        ///     {setting_name, previous_value, new_value, reason}.
        /// For newly added setting choose the most appropriate previous_value (for example, if new setting
        /// controls new feature and it's 'true' by default, use 'false' as previous_value).
        /// It's used to implement `compatibility` setting (see https://github.com/ClickHouse/ClickHouse/issues/35972)
        /// Note: please check if the key already exists to prevent duplicate entries.
        addSettingsChanges(settings_changes_history, "25.12",
        {
            {"max_reverse_dictionary_lookup_cache_size_bytes", 100 * 1024 * 1024, 100 * 1024 * 1024, "New setting. Maximum size in bytes of the per-query reverse dictionary lookup cache used by the function `dictGetKeys`. The cache stores serialized key tuples per attribute value to avoid re-scanning the dictionary within the same query."},
            {"query_plan_remove_unused_columns", false, true, "New setting. Add optimization to remove unused columns in query plan."},
            {"query_plan_optimize_join_order_limit", 1, 10, "Allow JOIN reordering with more tables by default"},
            {"iceberg_insert_max_partitions", 100, 100, "New setting."},
            {"use_paimon_partition_pruning", false, false, "New setting."},
            {"use_skip_indexes_for_disjunctions", false, true, "New setting"},
            {"allow_statistics_optimize", false, true, "Enable this optimization by default."},
            {"allow_statistic_optimize", false, true, "Enable this optimization by default."},
            {"query_plan_text_index_add_hint", true, true, "New setting"},
            {"text_index_hint_max_selectivity", 0.2, 0.2, "New setting"},
            {"allow_experimental_time_time64_type", false, true, "Enable Time and Time64 type by default"},
            {"enable_time_time64_type", false, true, "Enable Time and Time64 type by default"},
            {"aggregate_function_input_format", "state", "state", "New setting to control AggregateFunction input format during INSERT operations. Setting Value set to state by default"},
            {"delta_lake_snapshot_start_version", -1, -1, "New setting."},
            {"delta_lake_snapshot_end_version", -1, -1, "New setting."},
<<<<<<< HEAD
            {"date_time_saturate_on_overflow", false, true, "New setting."},
=======
            {"serialize_string_in_memory_with_zero_byte", true, true, "New setting"},
>>>>>>> 36e48ee1
            {"optimize_inverse_dictionary_lookup", false, true, "New setting"},
        });
        addSettingsChanges(settings_changes_history, "25.11",
        {
            {"query_plan_max_limit_for_lazy_materialization", 10, 100, "More optimal"},
            {"create_table_empty_primary_key_by_default", false, true, "Better usability"},
            {"cluster_table_function_split_granularity", "file", "file", "New setting."},
            {"cluster_table_function_buckets_batch_size", 0, 0, "New setting."},
            {"arrow_flight_request_descriptor_type", "path", "path", "New setting. Type of descriptor to use for Arrow Flight requests: 'path' or 'command'. Dremio requires 'command'."},
            {"send_profile_events", true, true, "New setting. Whether to send profile events to the clients."},
            {"into_outfile_create_parent_directories", false, false, "New setting"},
            {"correlated_subqueries_default_join_kind", "left", "right", "New setting. Default join kind for decorrelated query plan."},
            {"use_statistics_cache", 0, 0, "New setting"},
            {"input_format_parquet_use_native_reader_v3", false, true, "Seems stable"},
            {"max_projection_rows_to_use_projection_index", 1'000'000, 1'000'000, "New setting"},
            {"min_table_rows_to_use_projection_index", 1'000'000, 1'000'000, "New setting"},
            {"use_text_index_dictionary_cache", false, false, "New setting"},
            {"use_text_index_header_cache", false, false, "New setting"},
            {"use_text_index_postings_cache", false, false, "New setting"},
            {"s3_retry_attempts", 500, 500, "Changed the value of the obsolete setting"},
            {"http_write_exception_in_output_format", true, false, "Changed for consistency across formats"},
            {"optimize_const_name_size", -1, 256, "Replace with scalar and use hash as a name for large constants (size is estimated by name length)"},
            {"enable_lazy_columns_replication", false, true, "Enable lazy columns replication in JOIN and ARRAY JOIN by default"},
            {"allow_special_serialization_kinds_in_output_formats", false, true, "Enable direct output of special columns representations like Sparse/Replicated in some output formats"},
            {"allow_experimental_alias_table_engine", false, false, "New setting"},
            {"input_format_parquet_local_time_as_utc", false, true, "Use more appropriate type DateTime64(..., 'UTC') for parquet 'local time without timezone' type."},
            {"input_format_parquet_verify_checksums", true, true, "New setting."},
            {"output_format_parquet_write_checksums", false, true, "New setting."},
            {"database_shared_drop_table_delay_seconds", 8 * 60 * 60, 8 * 60 * 60, "New setting."},
            {"filesystem_cache_allow_background_download", true, true, "New setting to control background downloads in filesystem cache per query."},
            {"show_processlist_include_internal", false, true, "New setting."},
        });
        addSettingsChanges(settings_changes_history, "25.10",
        {
            {"allow_special_serialization_kinds_in_output_formats", false, false, "Add a setting to allow output of special columns representations like Sparse/Replicated without converting them to full columns"},
            {"enable_lazy_columns_replication", false, false, "Add a setting to enable lazy columns replication in JOIN and ARRAY JOIN"},
            {"correlated_subqueries_default_join_kind", "left", "right", "New setting. Default join kind for decorrelated query plan."},
            {"show_data_lake_catalogs_in_system_tables", true, false, "Disable catalogs in system tables by default"},
            {"optimize_rewrite_like_perfect_affix", false, true, "New setting"},
            {"allow_dynamic_type_in_join_keys", true, false, "Disallow using Dynamic type in JOIN keys by default"},
            {"s3queue_keeper_fault_injection_probability", 0, 0, "New setting."},
            {"enable_join_runtime_filters", false, false, "New setting"},
            {"join_runtime_filter_exact_values_limit", 10000, 10000, "New setting"},
            {"join_runtime_bloom_filter_bytes", 512_KiB, 512_KiB, "New setting"},
            {"join_runtime_bloom_filter_hash_functions", 3, 3, "New setting"},
            {"use_join_disjunctions_push_down", false, false, "New setting."},
            {"joined_block_split_single_row", false, false, "New setting"},
            {"temporary_files_buffer_size", DBMS_DEFAULT_BUFFER_SIZE, DBMS_DEFAULT_BUFFER_SIZE, "New setting"},
            {"rewrite_in_to_join", false, false, "New experimental setting"},
            {"delta_lake_log_metadata", false, false, "New setting."},
            {"distributed_cache_prefer_bigger_buffer_size", false, false, "New setting."},
            {"allow_experimental_qbit_type", false, false, "New experimental setting"},
            {"optimize_qbit_distance_function_reads", true, true, "New setting"},
            {"read_from_distributed_cache_if_exists_otherwise_bypass_cache", false, false, "New setting"},
            {"s3_slow_all_threads_after_retryable_error", false, false, "Disable the setting by default"},
            {"backup_slow_all_threads_after_retryable_s3_error", false, false, "Disable the setting by default"},
            {"enable_http_compression", false, true, "It should be beneficial in general"},
            {"inject_random_order_for_select_without_order_by", false, false, "New setting"},
            {"exclude_materialize_skip_indexes_on_insert", "", "", "New setting."},
            {"optimize_empty_string_comparisons", false, true, "A new setting."},
            {"query_plan_use_logical_join_step", true, true, "Added alias"},
            {"schema_inference_make_columns_nullable", 1, 3, "Take nullability information from Parquet/ORC/Arrow metadata by default, instead of making everything nullable."},
            {"materialized_views_squash_parallel_inserts", false, true, "Added setting to preserve old behavior if needed."},
            {"distributed_cache_connect_timeout_ms", 50, 50, "New setting"},
            {"distributed_cache_receive_timeout_ms", 3000, 3000, "New setting"},
            {"distributed_cache_send_timeout_ms", 3000, 3000, "New setting"},
            {"distributed_cache_tcp_keep_alive_timeout_ms", 2900, 2900, "New setting"},
        });
        addSettingsChanges(settings_changes_history, "25.9",
        {
            {"input_format_protobuf_oneof_presence", false, false, "New setting"},
            {"iceberg_delete_data_on_drop", false, false, "New setting"},
            {"use_skip_indexes_on_data_read", false, false, "New setting"},
            {"s3_slow_all_threads_after_retryable_error", false, false, "Added an alias for setting `backup_slow_all_threads_after_retryable_s3_error`"},
            {"iceberg_metadata_log_level", "none", "none", "New setting."},
            {"iceberg_insert_max_rows_in_data_file", 1000000, 1000000, "New setting."},
            {"iceberg_insert_max_bytes_in_data_file", 1_GiB, 1_GiB, "New setting."},
            {"query_plan_optimize_join_order_limit", 1, 1, "New setting"},
            {"query_plan_display_internal_aliases", false, false, "New setting"},
            {"query_plan_max_step_description_length", 1000000000, 500, "New setting"},
            {"allow_experimental_delta_lake_writes", false, false, "New setting."},
            {"query_plan_convert_any_join_to_semi_or_anti_join", true, true, "New setting."},
            {"text_index_use_bloom_filter", true, true, "New setting."},
            {"query_plan_direct_read_from_text_index", true, true, "New setting."},
            {"enable_producing_buckets_out_of_order_in_aggregation", false, true, "New setting"},
            {"jemalloc_enable_profiler", false, false, "New setting"},
            {"jemalloc_collect_profile_samples_in_trace_log", false, false, "New setting"},
            {"delta_lake_insert_max_bytes_in_data_file", 1_GiB, 1_GiB, "New setting."},
            {"delta_lake_insert_max_rows_in_data_file", 1000000, 1000000, "New setting."},
            {"promql_evaluation_time", Field{"auto"}, Field{"auto"}, "The setting was renamed. The previous name is `evaluation_time`."},
            {"evaluation_time", 0, 0, "Old setting which popped up here being renamed."},
            {"os_threads_nice_value_query", 0, 0, "New setting."},
            {"os_threads_nice_value_materialized_view", 0, 0, "New setting."},
            {"os_thread_priority", 0, 0, "Alias for os_threads_nice_value_query."},
        });
        addSettingsChanges(settings_changes_history, "25.8",
        {
            {"output_format_json_quote_64bit_integers", true, false, "Disable quoting of the 64 bit integers in JSON by default"},
            {"show_data_lake_catalogs_in_system_tables", true, true, "New setting"},
            {"optimize_rewrite_regexp_functions", false, true, "A new setting"},
            {"max_joined_block_size_bytes", 0, 4 * 1024 * 1024, "New setting"},
            {"azure_max_single_part_upload_size", 100 * 1024 * 1024, 32 * 1024 * 1024, "Align with S3"},
            {"azure_max_redirects", 10, 10, "New setting"},
            {"azure_max_get_rps", 0, 0, "New setting"},
            {"azure_max_get_burst", 0, 0, "New setting"},
            {"azure_max_put_rps", 0, 0, "New setting"},
            {"azure_max_put_burst", 0, 0, "New setting"},
            {"azure_use_adaptive_timeouts", true, true, "New setting"},
            {"azure_request_timeout_ms", 30000, 30000, "New setting"},
            {"azure_connect_timeout_ms", 1000, 1000, "New setting"},
            {"azure_sdk_use_native_client", false, true, "New setting"},
            {"analyzer_compatibility_allow_compound_identifiers_in_unflatten_nested", false, true, "New setting."},
            {"distributed_cache_connect_backoff_min_ms", 0, 0, "New setting"},
            {"distributed_cache_connect_backoff_max_ms", 50, 50, "New setting"},
            {"distributed_cache_read_request_max_tries", 20, 10, "Changed setting value"},
            {"distributed_cache_connect_max_tries", 20, 5, "Changed setting value"},
            {"opentelemetry_trace_cpu_scheduling", false, false, "New setting to trace `cpu_slot_preemption` feature."},
            {"output_format_parquet_max_dictionary_size", 1024 * 1024, 1024 * 1024, "New setting"},
            {"input_format_parquet_use_native_reader_v3", false, false, "New setting"},
            {"input_format_parquet_memory_low_watermark", 2ul << 20, 2ul << 20, "New setting"},
            {"input_format_parquet_memory_high_watermark", 4ul << 30, 4ul << 30, "New setting"},
            {"input_format_parquet_page_filter_push_down", true, true, "New setting (no effect when input_format_parquet_use_native_reader_v3 is disabled)"},
            {"input_format_parquet_use_offset_index", true, true, "New setting (no effect when input_format_parquet_use_native_reader_v3 is disabled)"},
            {"output_format_parquet_enum_as_byte_array", false, true, "Enable writing Enum as byte array in Parquet by default"},
            {"json_type_escape_dots_in_keys", false, false, "Add new setting that allows to escape dots in JSON keys during JSON type parsing"},
            {"parallel_replicas_support_projection", false, true, "New setting. Optimization of projections can be applied in parallel replicas. Effective only with enabled parallel_replicas_local_plan and aggregation_in_order is inactive."},
            {"input_format_json_infer_array_of_dynamic_from_array_of_different_types", false, true, "Infer Array(Dynamic) for JSON arrays with different values types by default"},
            {"enable_add_distinct_to_in_subqueries", false, false, "New setting to reduce the size of temporary tables transferred for distributed IN subqueries."},
            {"enable_vector_similarity_index", false, true, "Vector similarity indexes are GA."},
            {"execute_exists_as_scalar_subquery", false, true, "New setting"},
            {"allow_experimental_vector_similarity_index", false, true, "Vector similarity indexes are GA."},
            {"vector_search_with_rescoring", true, false, "New setting."},
            {"delta_lake_enable_expression_visitor_logging", false, false, "New setting"},
            {"write_full_path_in_iceberg_metadata", false, false, "New setting."},
            {"output_format_orc_compression_block_size", 65536, 262144, "New setting"},
            {"allow_database_iceberg", false, false, "Added an alias for setting `allow_experimental_database_iceberg`"},
            {"allow_database_unity_catalog", false, false, "Added an alias for setting `allow_experimental_database_unity_catalog`"},
            {"allow_database_glue_catalog", false, false, "Added an alias for setting `allow_experimental_database_glue_catalog`"},
            {"apply_patch_parts_join_cache_buckets", 8, 8, "New setting"},
            {"delta_lake_throw_on_engine_predicate_error", false, false, "New setting"},
            {"delta_lake_enable_engine_predicate", true, true, "New setting"},
            {"backup_restore_s3_retry_initial_backoff_ms", 25, 25, "New setting"},
            {"backup_restore_s3_retry_max_backoff_ms", 5000, 5000, "New setting"},
            {"backup_restore_s3_retry_jitter_factor", 0.0, 0.1, "New setting"},
            {"vector_search_index_fetch_multiplier", 1.0, 1.0, "Alias for setting 'vector_search_postfilter_multiplier'"},
            {"backup_slow_all_threads_after_retryable_s3_error", false, false, "New setting"},
            {"allow_experimental_ytsaurus_table_engine", false, false, "New setting."},
            {"allow_experimental_ytsaurus_table_function", false, false, "New setting."},
            {"allow_experimental_ytsaurus_dictionary_source", false, false, "New setting."},
            {"per_part_index_stats", false, false, "New setting."},
            {"allow_experimental_iceberg_compaction", 0, 0, "New setting"},
            {"delta_lake_snapshot_version", -1, -1, "New setting"},
            {"use_roaring_bitmap_iceberg_positional_deletes", false, false, "New setting"},
            {"iceberg_metadata_compression_method", "", "", "New setting"},
            {"allow_experimental_correlated_subqueries", false, true, "Mark correlated subqueries support as Beta."},
            {"promql_database", "", "", "New experimental setting"},
            {"promql_table", "", "", "New experimental setting"},
            {"evaluation_time", 0, 0, "New experimental setting"},
            {"output_format_parquet_date_as_uint16", false, false, "Added a compatibility setting for a minor compatibility-breaking change introduced back in 24.12."},
            {"enable_lightweight_update", false, true, "Lightweight updates were moved to Beta. Added an alias for setting 'allow_experimental_lightweight_update'."},
            {"allow_experimental_lightweight_update", false, true, "Lightweight updates were moved to Beta."},
            {"s3_slow_all_threads_after_retryable_error", false, false, "Added an alias for setting `backup_slow_all_threads_after_retryable_s3_error`"},
            {"serialize_string_in_memory_with_zero_byte", true, true, "New setting"},
        });
        addSettingsChanges(settings_changes_history, "25.7",
        {
            /// RELEASE CLOSED
            {"correlated_subqueries_substitute_equivalent_expressions", false, true, "New setting to correlated subquery planning optimization."},
            {"function_date_trunc_return_type_behavior", 0, 0, "Add new setting to preserve old behaviour of dateTrunc function"},
            {"output_format_parquet_geometadata", false, true, "A new setting to allow to write information about geo columns in parquet metadata and encode columns in WKB format."},
            {"cluster_function_process_archive_on_multiple_nodes", false, true, "New setting"},
            {"enable_vector_similarity_index", false, false, "Added an alias for setting `allow_experimental_vector_similarity_index`"},
            {"distributed_plan_max_rows_to_broadcast", 20000, 20000, "New experimental setting."},
            {"output_format_json_map_as_array_of_tuples", false, false, "New setting"},
            {"input_format_json_map_as_array_of_tuples", false, false, "New setting"},
            {"parallel_distributed_insert_select", 0, 2, "Enable parallel distributed insert select by default"},
            {"write_through_distributed_cache_buffer_size", 0, 0, "New cloud setting"},
            {"min_joined_block_size_rows", 0, DEFAULT_BLOCK_SIZE, "New setting."},
            {"table_engine_read_through_distributed_cache", false, false, "New setting"},
            {"distributed_cache_alignment", 0, 0, "Rename of distributed_cache_read_alignment"},
            {"enable_scopes_for_with_statement", true, true, "New setting for backward compatibility with the old analyzer."},
            {"output_format_parquet_enum_as_byte_array", false, false, "Write enum using parquet physical type: BYTE_ARRAY and logical type: ENUM"},
            {"distributed_plan_force_shuffle_aggregation", 0, 0, "New experimental setting"},
            {"allow_experimental_insert_into_iceberg", false, false, "New setting."},
            /// RELEASE CLOSED
        });
        addSettingsChanges(settings_changes_history, "25.6",
        {
            /// RELEASE CLOSED
            {"output_format_native_use_flattened_dynamic_and_json_serialization", false, false, "Add flattened Dynamic/JSON serializations to Native format"},
            {"cast_string_to_date_time_mode", "basic", "basic", "Allow to use different DateTime parsing mode in String to DateTime cast"},
            {"parallel_replicas_connect_timeout_ms", 1000, 300, "Separate connection timeout for parallel replicas queries"},
            {"use_iceberg_partition_pruning", false, true, "Enable Iceberg partition pruning by default."},
            {"distributed_cache_credentials_refresh_period_seconds", 5, 5, "New private setting"},
            {"enable_shared_storage_snapshot_in_query", false, false, "A new setting to share storage snapshot in query"},
            {"merge_tree_storage_snapshot_sleep_ms", 0, 0, "A new setting to debug storage snapshot consistency in query"},
            {"enable_job_stack_trace", false, false, "The setting was disabled by default to avoid performance overhead."},
            {"use_legacy_to_time", true, true, "New setting. Allows for user to use the old function logic for toTime, which works as toTimeWithFixedDate."},
            {"allow_experimental_time_time64_type", false, false, "New settings. Allows to use a new experimental Time and Time64 data types."},
            {"enable_time_time64_type", false, false, "New settings. Allows to use a new experimental Time and Time64 data types."},
            {"optimize_use_projection_filtering", false, true, "New setting"},
            {"input_format_parquet_enable_json_parsing", false, true, "When reading Parquet files, parse JSON columns as ClickHouse JSON Column."},
            {"use_skip_indexes_if_final", 0, 1, "Change in default value of setting"},
            {"use_skip_indexes_if_final_exact_mode", 0, 1, "Change in default value of setting"},
            {"allow_experimental_time_series_aggregate_functions", false, false, "New setting to enable experimental timeSeries* aggregate functions."},
            {"min_outstreams_per_resize_after_split", 0, 24, "New setting."},
            {"count_matches_stop_at_empty_match", true, false, "New setting."},
            {"enable_parallel_blocks_marshalling", "false", "true", "A new setting"},
            {"format_schema_source", "file", "file", "New setting"},
            {"format_schema_message_name", "", "", "New setting"},
            {"enable_scopes_for_with_statement", true, true, "New setting for backward compatibility with the old analyzer."},
            {"backup_slow_all_threads_after_retryable_s3_error", false, false, "New setting"},
            {"s3_slow_all_threads_after_retryable_error", false, false, "Added an alias for setting `backup_slow_all_threads_after_retryable_s3_error`"},
            {"s3_retry_attempts", 500, 500, "Changed the value of the obsolete setting"},
            /// RELEASE CLOSED
        });
        addSettingsChanges(settings_changes_history, "25.5",
        {
            /// Release closed. Please use 25.6
            {"geotoh3_argument_order", "lon_lat", "lat_lon", "A new setting for legacy behaviour to set lon and lat argument order"},
            {"secondary_indices_enable_bulk_filtering", false, true, "A new algorithm for filtering by data skipping indices"},
            {"implicit_table_at_top_level", "", "", "A new setting, used in clickhouse-local"},
            {"use_skip_indexes_if_final_exact_mode", 0, 0, "This setting was introduced to help FINAL query return correct results with skip indexes"},
            {"parsedatetime_e_requires_space_padding", true, false, "Improved compatibility with MySQL DATE_FORMAT/STR_TO_DATE"},
            {"formatdatetime_e_with_space_padding", true, false, "Improved compatibility with MySQL DATE_FORMAT/STR_TO_DATE"},
            {"input_format_max_block_size_bytes", 0, 0, "New setting to limit bytes size if blocks created by input format"},
            {"parallel_replicas_insert_select_local_pipeline", false, true, "Use local pipeline during distributed INSERT SELECT with parallel replicas. Currently disabled due to performance issues"},
            {"page_cache_block_size", 1048576, 1048576, "Made this setting adjustable on a per-query level."},
            {"page_cache_lookahead_blocks", 16, 16, "Made this setting adjustable on a per-query level."},
            {"output_format_pretty_glue_chunks", "0", "auto", "A new setting to make Pretty formats prettier."},
            {"distributed_cache_read_only_from_current_az", true, true, "New setting"},
            {"parallel_hash_join_threshold", 0, 100'000, "New setting"},
            {"max_limit_for_ann_queries", 1'000, 0, "Obsolete setting"},
            {"max_limit_for_vector_search_queries", 1'000, 1'000, "New setting"},
            {"min_os_cpu_wait_time_ratio_to_throw", 0, 0, "Setting values were changed and backported to 25.4"},
            {"max_os_cpu_wait_time_ratio_to_throw", 0, 0, "Setting values were changed and backported to 25.4"},
            {"make_distributed_plan", 0, 0, "New experimental setting."},
            {"distributed_plan_execute_locally", 0, 0, "New experimental setting."},
            {"distributed_plan_default_shuffle_join_bucket_count", 8, 8, "New experimental setting."},
            {"distributed_plan_default_reader_bucket_count", 8, 8, "New experimental setting."},
            {"distributed_plan_optimize_exchanges", true, true, "New experimental setting."},
            {"distributed_plan_force_exchange_kind", "", "", "New experimental setting."},
            {"update_sequential_consistency", true, true, "A new setting"},
            {"update_parallel_mode", "auto", "auto", "A new setting"},
            {"lightweight_delete_mode", "alter_update", "alter_update", "A new setting"},
            {"alter_update_mode", "heavy", "heavy", "A new setting"},
            {"apply_patch_parts", true, true, "A new setting"},
            {"allow_experimental_lightweight_update", false, false, "A new setting"},
            {"allow_experimental_delta_kernel_rs", false, true, "New setting"},
            {"allow_experimental_database_hms_catalog", false, false, "Allow experimental database engine DataLakeCatalog with catalog_type = 'hive'"},
            {"vector_search_filter_strategy", "auto", "auto", "New setting"},
            {"vector_search_postfilter_multiplier", 1.0, 1.0, "New setting"},
            {"compile_expressions", false, true, "We believe that the LLVM infrastructure behind the JIT compiler is stable enough to enable this setting by default."},
            {"input_format_parquet_bloom_filter_push_down", false, true, "When reading Parquet files, skip whole row groups based on the WHERE/PREWHERE expressions and bloom filter in the Parquet metadata."},
            {"input_format_parquet_allow_geoparquet_parser", false, true, "A new setting to use geo columns in parquet file"},
            {"enable_url_encoding", true, false, "Changed existing setting's default value"},
            {"s3_slow_all_threads_after_network_error", false, true, "New setting"},
            {"enable_scopes_for_with_statement", true, true, "New setting for backward compatibility with the old analyzer."},
            /// Release closed. Please use 25.6
        });
        addSettingsChanges(settings_changes_history, "25.4",
        {
            /// Release closed. Please use 25.5
            {"use_query_condition_cache", false, true, "A new optimization"},
            {"allow_materialized_view_with_bad_select", true, false, "Don't allow creating MVs referencing nonexistent columns or tables"},
            {"query_plan_optimize_lazy_materialization", false, true, "Added new setting to use query plan for lazy materialization optimisation"},
            {"query_plan_max_limit_for_lazy_materialization", 10, 10, "Added new setting to control maximum limit value that allows to use query plan for lazy materialization optimisation. If zero, there is no limit"},
            {"query_plan_convert_join_to_in", false, false, "New setting"},
            {"enable_hdfs_pread", true, true, "New setting."},
            {"low_priority_query_wait_time_ms", 1000, 1000, "New setting."},
            {"allow_experimental_correlated_subqueries", false, false, "Added new setting to allow correlated subqueries execution."},
            {"serialize_query_plan", false, false, "NewSetting"},
            {"allow_experimental_shared_set_join", 0, 1, "A setting for ClickHouse Cloud to enable SharedSet and SharedJoin"},
            {"allow_special_bool_values_inside_variant", true, false, "Don't allow special bool values during Variant type parsing"},
            {"cast_string_to_variant_use_inference", true, true, "New setting to enable/disable types inference during CAST from String to Variant"},
            {"distributed_cache_read_request_max_tries", 20, 20, "New setting"},
            {"query_condition_cache_store_conditions_as_plaintext", false, false, "New setting"},
            {"min_os_cpu_wait_time_ratio_to_throw", 0, 0, "New setting"},
            {"max_os_cpu_wait_time_ratio_to_throw", 0, 0, "New setting"},
            {"query_plan_merge_filter_into_join_condition", false, true, "Added new setting to merge filter into join condition"},
            {"use_local_cache_for_remote_storage", true, false, "Obsolete setting."},
            {"iceberg_timestamp_ms", 0, 0, "New setting."},
            {"iceberg_snapshot_id", 0, 0, "New setting."},
            {"use_iceberg_metadata_files_cache", true, true, "New setting"},
            {"query_plan_join_shard_by_pk_ranges", false, false, "New setting"},
            {"parallel_replicas_insert_select_local_pipeline", false, false, "Use local pipeline during distributed INSERT SELECT with parallel replicas. Currently disabled due to performance issues"},
            {"parallel_hash_join_threshold", 0, 0, "New setting"},
            {"function_date_trunc_return_type_behavior", 1, 0, "Change the result type for dateTrunc function for DateTime64/Date32 arguments to DateTime64/Date32 regardless of time unit to get correct result for negative values"},
            {"enable_scopes_for_with_statement", true, true, "New setting for backward compatibility with the old analyzer."},
            /// Release closed. Please use 25.5
        });
        addSettingsChanges(settings_changes_history, "25.3",
        {
            /// Release closed. Please use 25.4
            {"enable_json_type", false, true, "JSON data type is production-ready"},
            {"enable_dynamic_type", false, true, "Dynamic data type is production-ready"},
            {"enable_variant_type", false, true, "Variant data type is production-ready"},
            {"allow_experimental_json_type", false, true, "JSON data type is production-ready"},
            {"allow_experimental_dynamic_type", false, true, "Dynamic data type is production-ready"},
            {"allow_experimental_variant_type", false, true, "Variant data type is production-ready"},
            {"allow_experimental_database_unity_catalog", false, false, "Allow experimental database engine DataLakeCatalog with catalog_type = 'unity'"},
            {"allow_experimental_database_glue_catalog", false, false, "Allow experimental database engine DataLakeCatalog with catalog_type = 'glue'"},
            {"use_page_cache_with_distributed_cache", false, false, "New setting"},
            {"use_query_condition_cache", false, false, "New setting."},
            {"parallel_replicas_for_cluster_engines", false, true, "New setting."},
            {"parallel_hash_join_threshold", 0, 0, "New setting"},
            /// Release closed. Please use 25.4
        });
        addSettingsChanges(settings_changes_history, "25.2",
        {
            /// Release closed. Please use 25.3
            {"schema_inference_make_json_columns_nullable", false, false, "Allow to infer Nullable(JSON) during schema inference"},
            {"query_plan_use_new_logical_join_step", false, true, "Enable new step"},
            {"postgresql_fault_injection_probability", 0., 0., "New setting"},
            {"apply_settings_from_server", false, true, "Client-side code (e.g. INSERT input parsing and query output formatting) will use the same settings as the server, including settings from server config."},
            {"merge_tree_use_deserialization_prefixes_cache", true, true, "A new setting to control the usage of deserialization prefixes cache in MergeTree"},
            {"merge_tree_use_prefixes_deserialization_thread_pool", true, true, "A new setting controlling the usage of the thread pool for parallel prefixes deserialization in MergeTree"},
            {"optimize_and_compare_chain", false, true, "A new setting"},
            {"enable_adaptive_memory_spill_scheduler", false, false, "New setting. Enable spill memory data into external storage adaptively."},
            {"output_format_parquet_write_bloom_filter", false, true, "Added support for writing Parquet bloom filters."},
            {"output_format_parquet_bloom_filter_bits_per_value", 10.5, 10.5, "New setting."},
            {"output_format_parquet_bloom_filter_flush_threshold_bytes", 128 * 1024 * 1024, 128 * 1024 * 1024, "New setting."},
            {"output_format_pretty_max_rows", 10000, 1000, "It is better for usability - less amount to scroll."},
            {"restore_replicated_merge_tree_to_shared_merge_tree", false, false, "New setting."},
            {"parallel_replicas_only_with_analyzer", true, true, "Parallel replicas is supported only with analyzer enabled"},
            {"s3_allow_multipart_copy", true, true, "New setting."},
        });
        addSettingsChanges(settings_changes_history, "25.1",
        {
            /// Release closed. Please use 25.2
            {"allow_not_comparable_types_in_order_by", true, false, "Don't allow not comparable types in order by by default"},
            {"allow_not_comparable_types_in_comparison_functions", true, false, "Don't allow not comparable types in comparison functions by default"},
            {"output_format_json_pretty_print", false, true, "Print values in a pretty format in JSON output format by default"},
            {"allow_experimental_ts_to_grid_aggregate_function", false, false, "Cloud only"},
            {"formatdatetime_f_prints_scale_number_of_digits", true, false, "New setting."},
            {"distributed_cache_connect_max_tries", 20, 20, "Cloud only"},
            {"query_plan_use_new_logical_join_step", false, false, "New join step, internal change"},
            {"distributed_cache_min_bytes_for_seek", 0, 0, "New private setting."},
            {"use_iceberg_partition_pruning", false, false, "New setting for Iceberg partition pruning."},
            {"max_bytes_ratio_before_external_group_by", 0.0, 0.5, "Enable automatic spilling to disk by default."},
            {"max_bytes_ratio_before_external_sort", 0.0, 0.5, "Enable automatic spilling to disk by default."},
            {"min_external_sort_block_bytes", 0., 100_MiB, "New setting."},
            {"s3queue_migrate_old_metadata_to_buckets", false, false, "New setting."},
            {"distributed_cache_pool_behaviour_on_limit", "allocate_bypassing_pool", "wait", "Cloud only"},
            {"use_hive_partitioning", false, true, "Enabled the setting by default."},
            {"query_plan_try_use_vector_search", false, true, "New setting."},
            {"short_circuit_function_evaluation_for_nulls", false, true, "Allow to execute functions with Nullable arguments only on rows with non-NULL values in all arguments"},
            {"short_circuit_function_evaluation_for_nulls_threshold", 1.0, 1.0, "Ratio threshold of NULL values to execute functions with Nullable arguments only on rows with non-NULL values in all arguments. Applies when setting short_circuit_function_evaluation_for_nulls is enabled."},
            {"output_format_orc_writer_time_zone_name", "GMT", "GMT", "The time zone name for ORC writer, the default ORC writer's time zone is GMT."},
            {"output_format_pretty_highlight_trailing_spaces", false, true, "A new setting."},
            {"allow_experimental_bfloat16_type", false, true, "Add new BFloat16 type"},
            {"allow_push_predicate_ast_for_distributed_subqueries", false, true, "A new setting"},
            {"output_format_pretty_squash_consecutive_ms", 0, 50, "Add new setting"},
            {"output_format_pretty_squash_max_wait_ms", 0, 1000, "Add new setting"},
            {"output_format_pretty_max_column_name_width_cut_to", 0, 24, "A new setting"},
            {"output_format_pretty_max_column_name_width_min_chars_to_cut", 0, 4, "A new setting"},
            {"output_format_pretty_multiline_fields", false, true, "A new setting"},
            {"output_format_pretty_fallback_to_vertical", false, true, "A new setting"},
            {"output_format_pretty_fallback_to_vertical_max_rows_per_chunk", 0, 100, "A new setting"},
            {"output_format_pretty_fallback_to_vertical_min_columns", 0, 5, "A new setting"},
            {"output_format_pretty_fallback_to_vertical_min_table_width", 0, 250, "A new setting"},
            {"merge_table_max_tables_to_look_for_schema_inference", 1, 1000, "A new setting"},
            {"max_autoincrement_series", 1000, 1000, "A new setting"},
            {"validate_enum_literals_in_operators", false, false, "A new setting"},
            {"allow_experimental_kusto_dialect", true, false, "A new setting"},
            {"allow_experimental_prql_dialect", true, false, "A new setting"},
            {"h3togeo_lon_lat_result_order", true, false, "A new setting"},
            {"max_parallel_replicas", 1, 1000, "Use up to 1000 parallel replicas by default."},
            {"allow_general_join_planning", false, true, "Allow more general join planning algorithm when hash join algorithm is enabled."},
            {"optimize_extract_common_expressions", false, true, "Optimize WHERE, PREWHERE, ON, HAVING and QUALIFY expressions by extracting common expressions out from disjunction of conjunctions."},
            /// Release closed. Please use 25.2
        });
        addSettingsChanges(settings_changes_history, "24.12",
        {
            /// Release closed. Please use 25.1
            {"allow_experimental_database_iceberg", false, false, "New setting."},
            {"shared_merge_tree_sync_parts_on_partition_operations", 1, 1, "New setting. By default parts are always synchronized"},
            {"query_plan_join_swap_table", "false", "auto", "New setting. Right table was always chosen before."},
            {"max_size_to_preallocate_for_aggregation", 100'000'000, 1'000'000'000'000, "Enable optimisation for bigger tables."},
            {"max_size_to_preallocate_for_joins", 100'000'000, 1'000'000'000'000, "Enable optimisation for bigger tables."},
            {"max_bytes_ratio_before_external_group_by", 0., 0., "New setting."},
            {"optimize_extract_common_expressions", false, false, "Introduce setting to optimize WHERE, PREWHERE, ON, HAVING and QUALIFY expressions by extracting common expressions out from disjunction of conjunctions."},
            {"max_bytes_ratio_before_external_sort", 0., 0., "New setting."},
            {"use_async_executor_for_materialized_views", false, false, "New setting."},
            {"http_response_headers", "", "", "New setting."},
            {"output_format_parquet_datetime_as_uint32", true, false, "Write DateTime as DateTime64(3) instead of UInt32 (these are the two Parquet types closest to DateTime)."},
            {"output_format_parquet_date_as_uint16", true, false, "Write Date as Date32 instead of plain UInt16 (these are the two Parquet types closest to Date)."},
            {"skip_redundant_aliases_in_udf", false, false, "When enabled, this allows you to use the same user defined function several times for several materialized columns in the same table."},
            {"parallel_replicas_index_analysis_only_on_coordinator", true, true, "Index analysis done only on replica-coordinator and skipped on other replicas. Effective only with enabled parallel_replicas_local_plan"}, // enabling it was moved to 24.10
            {"least_greatest_legacy_null_behavior", true, false, "New setting"},
            {"use_concurrency_control", false, true, "Enable concurrency control by default"},
            {"join_algorithm", "default", "direct,parallel_hash,hash", "'default' was deprecated in favor of explicitly specified join algorithms, also parallel_hash is now preferred over hash"},
            /// Release closed. Please use 25.1
        });
        addSettingsChanges(settings_changes_history, "24.11",
        {
            {"validate_mutation_query", false, true, "New setting to validate mutation queries by default."},
            {"enable_job_stack_trace", false, false, "Enables collecting stack traces from job's scheduling. Disabled by default to avoid performance overhead."},
            {"allow_suspicious_types_in_group_by", true, false, "Don't allow Variant/Dynamic types in GROUP BY by default"},
            {"allow_suspicious_types_in_order_by", true, false, "Don't allow Variant/Dynamic types in ORDER BY by default"},
            {"distributed_cache_discard_connection_if_unread_data", true, true, "New setting"},
            {"filesystem_cache_enable_background_download_for_metadata_files_in_packed_storage", true, true, "New setting"},
            {"filesystem_cache_enable_background_download_during_fetch", true, true, "New setting"},
            {"azure_check_objects_after_upload", false, false, "Check each uploaded object in azure blob storage to be sure that upload was successful"},
            {"backup_restore_keeper_max_retries", 20, 1000, "Should be big enough so the whole operation BACKUP or RESTORE operation won't fail because of a temporary [Zoo]Keeper failure in the middle of it."},
            {"backup_restore_failure_after_host_disconnected_for_seconds", 0, 3600, "New setting."},
            {"backup_restore_keeper_max_retries_while_initializing", 0, 20, "New setting."},
            {"backup_restore_keeper_max_retries_while_handling_error", 0, 20, "New setting."},
            {"backup_restore_finish_timeout_after_error_sec", 0, 180, "New setting."},
            {"query_plan_merge_filters", false, true, "Allow to merge filters in the query plan. This is required to properly support filter-push-down with a new analyzer."},
            {"parallel_replicas_local_plan", false, true, "Use local plan for local replica in a query with parallel replicas"},
            {"merge_tree_use_v1_object_and_dynamic_serialization", true, false, "Add new serialization V2 version for JSON and Dynamic types"},
            {"min_joined_block_size_bytes", 524288, 524288, "New setting."},
            {"allow_experimental_bfloat16_type", false, false, "Add new experimental BFloat16 type"},
            {"filesystem_cache_skip_download_if_exceeds_per_query_cache_write_limit", 1, 1, "Rename of setting skip_download_if_exceeds_query_cache_limit"},
            {"filesystem_cache_prefer_bigger_buffer_size", true, true, "New setting"},
            {"read_in_order_use_virtual_row", false, false, "Use virtual row while reading in order of primary key or its monotonic function fashion. It is useful when searching over multiple parts as only relevant ones are touched."},
            {"s3_skip_empty_files", false, true, "We hope it will provide better UX"},
            {"filesystem_cache_boundary_alignment", 0, 0, "New setting"},
            {"push_external_roles_in_interserver_queries", false, true, "New setting."},
            {"enable_variant_type", false, false, "Add alias to allow_experimental_variant_type"},
            {"enable_dynamic_type", false, false, "Add alias to allow_experimental_dynamic_type"},
            {"enable_json_type", false, false, "Add alias to allow_experimental_json_type"},
        });
        addSettingsChanges(settings_changes_history, "24.10",
        {
            {"query_metric_log_interval", 0, -1, "New setting."},
            {"enforce_strict_identifier_format", false, false, "New setting."},
            {"enable_parsing_to_custom_serialization", false, true, "New setting"},
            {"mongodb_throw_on_unsupported_query", false, true, "New setting."},
            {"enable_parallel_replicas", false, false, "Parallel replicas with read tasks became the Beta tier feature."},
            {"parallel_replicas_mode", "read_tasks", "read_tasks", "This setting was introduced as a part of making parallel replicas feature Beta"},
            {"filesystem_cache_name", "", "", "Filesystem cache name to use for stateless table engines or data lakes"},
            {"restore_replace_external_dictionary_source_to_null", false, false, "New setting."},
            {"show_create_query_identifier_quoting_rule", "when_necessary", "when_necessary", "New setting."},
            {"show_create_query_identifier_quoting_style", "Backticks", "Backticks", "New setting."},
            {"merge_tree_min_read_task_size", 8, 8, "New setting"},
            {"merge_tree_min_rows_for_concurrent_read_for_remote_filesystem", (20 * 8192), 0, "Setting is deprecated"},
            {"merge_tree_min_bytes_for_concurrent_read_for_remote_filesystem", (24 * 10 * 1024 * 1024), 0, "Setting is deprecated"},
            {"implicit_select", false, false, "A new setting."},
            {"output_format_native_write_json_as_string", false, false, "Add new setting to allow write JSON column as single String column in Native format"},
            {"output_format_binary_write_json_as_string", false, false, "Add new setting to write values of JSON type as JSON string in RowBinary output format"},
            {"input_format_binary_read_json_as_string", false, false, "Add new setting to read values of JSON type as JSON string in RowBinary input format"},
            {"min_free_disk_bytes_to_perform_insert", 0, 0, "New setting."},
            {"min_free_disk_ratio_to_perform_insert", 0.0, 0.0, "New setting."},
            {"parallel_replicas_local_plan", false, true, "Use local plan for local replica in a query with parallel replicas"},
            {"enable_named_columns_in_function_tuple", false, false, "Disabled pending usability improvements"},
            {"cloud_mode_database_engine", 1, 1, "A setting for ClickHouse Cloud"},
            {"allow_experimental_shared_set_join", 0, 0, "A setting for ClickHouse Cloud"},
            {"read_through_distributed_cache", 0, 0, "A setting for ClickHouse Cloud"},
            {"write_through_distributed_cache", 0, 0, "A setting for ClickHouse Cloud"},
            {"distributed_cache_throw_on_error", 0, 0, "A setting for ClickHouse Cloud"},
            {"distributed_cache_log_mode", "on_error", "on_error", "A setting for ClickHouse Cloud"},
            {"distributed_cache_fetch_metrics_only_from_current_az", 1, 1, "A setting for ClickHouse Cloud"},
            {"distributed_cache_connect_max_tries", 20, 20, "A setting for ClickHouse Cloud"},
            {"distributed_cache_receive_response_wait_milliseconds", 60000, 60000, "A setting for ClickHouse Cloud"},
            {"distributed_cache_receive_timeout_milliseconds", 10000, 10000, "A setting for ClickHouse Cloud"},
            {"distributed_cache_wait_connection_from_pool_milliseconds", 100, 100, "A setting for ClickHouse Cloud"},
            {"distributed_cache_bypass_connection_pool", 0, 0, "A setting for ClickHouse Cloud"},
            {"distributed_cache_pool_behaviour_on_limit", "allocate_bypassing_pool", "allocate_bypassing_pool", "A setting for ClickHouse Cloud"},
            {"distributed_cache_read_alignment", 0, 0, "A setting for ClickHouse Cloud"},
            {"distributed_cache_max_unacked_inflight_packets", 10, 10, "A setting for ClickHouse Cloud"},
            {"distributed_cache_data_packet_ack_window", 5, 5, "A setting for ClickHouse Cloud"},
            {"input_format_parquet_enable_row_group_prefetch", false, true, "Enable row group prefetching during parquet parsing. Currently, only single-threaded parsing can prefetch."},
            {"input_format_orc_dictionary_as_low_cardinality", false, true, "Treat ORC dictionary encoded columns as LowCardinality columns while reading ORC files"},
            {"allow_experimental_refreshable_materialized_view", false, true, "Not experimental anymore"},
            {"max_parts_to_move", 0, 1000, "New setting"},
            {"hnsw_candidate_list_size_for_search", 64, 256, "New setting. Previously, the value was optionally specified in CREATE INDEX and 64 by default."},
            {"allow_reorder_prewhere_conditions", true, true, "New setting"},
            {"input_format_parquet_bloom_filter_push_down", false, false, "When reading Parquet files, skip whole row groups based on the WHERE/PREWHERE expressions and bloom filter in the Parquet metadata."},
            {"date_time_64_output_format_cut_trailing_zeros_align_to_groups_of_thousands", false, false, "Dynamically trim the trailing zeros of datetime64 values to adjust the output scale to (0, 3, 6), corresponding to 'seconds', 'milliseconds', and 'microseconds'."},
            {"parallel_replicas_index_analysis_only_on_coordinator", false, true, "Index analysis done only on replica-coordinator and skipped on other replicas. Effective only with enabled parallel_replicas_local_plan"},
            {"distributed_cache_discard_connection_if_unread_data", true, true, "New setting"},
            {"azure_check_objects_after_upload", false, false, "Check each uploaded object in azure blob storage to be sure that upload was successful"},
            {"backup_restore_keeper_max_retries", 20, 1000, "Should be big enough so the whole operation BACKUP or RESTORE operation won't fail because of a temporary [Zoo]Keeper failure in the middle of it."},
            {"backup_restore_failure_after_host_disconnected_for_seconds", 0, 3600, "New setting."},
            {"backup_restore_keeper_max_retries_while_initializing", 0, 20, "New setting."},
            {"backup_restore_keeper_max_retries_while_handling_error", 0, 20, "New setting."},
            {"backup_restore_finish_timeout_after_error_sec", 0, 180, "New setting."},
        });
        addSettingsChanges(settings_changes_history, "24.9",
        {
            {"output_format_orc_dictionary_key_size_threshold", 0.0, 0.0, "For a string column in ORC output format, if the number of distinct values is greater than this fraction of the total number of non-null rows, turn off dictionary encoding. Otherwise dictionary encoding is enabled"},
            {"input_format_json_empty_as_default", false, false, "Added new setting to allow to treat empty fields in JSON input as default values."},
            {"input_format_try_infer_variants", false, false, "Try to infer Variant type in text formats when there is more than one possible type for column/array elements"},
            {"join_output_by_rowlist_perkey_rows_threshold", 0, 5, "The lower limit of per-key average rows in the right table to determine whether to output by row list in hash join."},
            {"create_if_not_exists", false, false, "New setting."},
            {"allow_materialized_view_with_bad_select", true, true, "Support (but not enable yet) stricter validation in CREATE MATERIALIZED VIEW"},
            {"parallel_replicas_mark_segment_size", 128, 0, "Value for this setting now determined automatically"},
            {"database_replicated_allow_replicated_engine_arguments", 1, 0, "Don't allow explicit arguments by default"},
            {"database_replicated_allow_explicit_uuid", 1, 0, "Added a new setting to disallow explicitly specifying table UUID"},
            {"parallel_replicas_local_plan", false, false, "Use local plan for local replica in a query with parallel replicas"},
            {"join_to_sort_minimum_perkey_rows", 0, 40, "The lower limit of per-key average rows in the right table to determine whether to rerange the right table by key in left or inner join. This setting ensures that the optimization is not applied for sparse table keys"},
            {"join_to_sort_maximum_table_rows", 0, 10000, "The maximum number of rows in the right table to determine whether to rerange the right table by key in left or inner join"},
            {"allow_experimental_join_right_table_sorting", false, false, "If it is set to true, and the conditions of `join_to_sort_minimum_perkey_rows` and `join_to_sort_maximum_table_rows` are met, rerange the right table by key to improve the performance in left or inner hash join"},
            {"mongodb_throw_on_unsupported_query", false, true, "New setting."},
            {"min_free_disk_bytes_to_perform_insert", 0, 0, "Maintain some free disk space bytes from inserts while still allowing for temporary writing."},
            {"min_free_disk_ratio_to_perform_insert", 0.0, 0.0, "Maintain some free disk space bytes expressed as ratio to total disk space from inserts while still allowing for temporary writing."},
        });
        addSettingsChanges(settings_changes_history, "24.8",
        {
            {"rows_before_aggregation", false, false, "Provide exact value for rows_before_aggregation statistic, represents the number of rows read before aggregation"},
            {"restore_replace_external_table_functions_to_null", false, false, "New setting."},
            {"restore_replace_external_engines_to_null", false, false, "New setting."},
            {"input_format_json_max_depth", 1000000, 1000, "It was unlimited in previous versions, but that was unsafe."},
            {"merge_tree_min_bytes_per_task_for_remote_reading", 4194304, 2097152, "Value is unified with `filesystem_prefetch_min_bytes_for_single_read_task`"},
            {"use_hive_partitioning", false, false, "Allows to use hive partitioning for File, URL, S3, AzureBlobStorage and HDFS engines."},
            {"allow_experimental_kafka_offsets_storage_in_keeper", false, false, "Allow the usage of experimental Kafka storage engine that stores the committed offsets in ClickHouse Keeper"},
            {"allow_archive_path_syntax", true, true, "Added new setting to allow disabling archive path syntax."},
            {"query_cache_tag", "", "", "New setting for labeling query cache settings."},
            {"allow_experimental_time_series_table", false, false, "Added new setting to allow the TimeSeries table engine"},
            {"enable_analyzer", 1, 1, "Added an alias to a setting `allow_experimental_analyzer`."},
            {"optimize_functions_to_subcolumns", false, true, "Enabled settings by default"},
            {"allow_experimental_json_type", false, false, "Add new experimental JSON type"},
            {"use_json_alias_for_old_object_type", true, false, "Use JSON type alias to create new JSON type"},
            {"type_json_skip_duplicated_paths", false, false, "Allow to skip duplicated paths during JSON parsing"},
            {"allow_experimental_vector_similarity_index", false, false, "Added new setting to allow experimental vector similarity indexes"},
            {"input_format_try_infer_datetimes_only_datetime64", true, false, "Allow to infer DateTime instead of DateTime64 in data formats"},
        });
        addSettingsChanges(settings_changes_history, "24.7",
        {
            {"output_format_parquet_write_page_index", false, true, "Add a possibility to write page index into parquet files."},
            {"output_format_binary_encode_types_in_binary_format", false, false, "Added new setting to allow to write type names in binary format in RowBinaryWithNamesAndTypes output format"},
            {"input_format_binary_decode_types_in_binary_format", false, false, "Added new setting to allow to read type names in binary format in RowBinaryWithNamesAndTypes input format"},
            {"output_format_native_encode_types_in_binary_format", false, false, "Added new setting to allow to write type names in binary format in Native output format"},
            {"input_format_native_decode_types_in_binary_format", false, false, "Added new setting to allow to read type names in binary format in Native output format"},
            {"read_in_order_use_buffering", false, true, "Use buffering before merging while reading in order of primary key"},
            {"enable_named_columns_in_function_tuple", false, false, "Generate named tuples in function tuple() when all names are unique and can be treated as unquoted identifiers."},
            {"optimize_trivial_insert_select", true, false, "The optimization does not make sense in many cases."},
            {"dictionary_validate_primary_key_type", false, false, "Validate primary key type for dictionaries. By default id type for simple layouts will be implicitly converted to UInt64."},
            {"collect_hash_table_stats_during_joins", false, true, "New setting."},
            {"max_size_to_preallocate_for_joins", 0, 100'000'000, "New setting."},
            {"input_format_orc_reader_time_zone_name", "GMT", "GMT", "The time zone name for ORC row reader, the default ORC row reader's time zone is GMT."},
            {"database_replicated_allow_heavy_create", true, false, "Long-running DDL queries (CREATE AS SELECT and POPULATE) for Replicated database engine was forbidden"},
            {"query_plan_merge_filters", false, false, "Allow to merge filters in the query plan"},
            {"azure_sdk_max_retries", 10, 10, "Maximum number of retries in azure sdk"},
            {"azure_sdk_retry_initial_backoff_ms", 10, 10, "Minimal backoff between retries in azure sdk"},
            {"azure_sdk_retry_max_backoff_ms", 1000, 1000, "Maximal backoff between retries in azure sdk"},
            {"ignore_on_cluster_for_replicated_named_collections_queries", false, false, "Ignore ON CLUSTER clause for replicated named collections management queries."},
            {"backup_restore_s3_retry_attempts", 1000,1000, "Setting for Aws::Client::RetryStrategy, Aws::Client does retries itself, 0 means no retries. It takes place only for backup/restore."},
            {"postgresql_connection_attempt_timeout", 2, 2, "Allow to control 'connect_timeout' parameter of PostgreSQL connection."},
            {"postgresql_connection_pool_retries", 2, 2, "Allow to control the number of retries in PostgreSQL connection pool."}
        });
        addSettingsChanges(settings_changes_history, "24.6",
        {
            {"materialize_skip_indexes_on_insert", true, true, "Added new setting to allow to disable materialization of skip indexes on insert"},
            {"materialize_statistics_on_insert", true, true, "Added new setting to allow to disable materialization of statistics on insert"},
            {"input_format_parquet_use_native_reader", false, false, "When reading Parquet files, to use native reader instead of arrow reader."},
            {"hdfs_throw_on_zero_files_match", false, false, "Allow to throw an error when ListObjects request cannot match any files in HDFS engine instead of empty query result"},
            {"azure_throw_on_zero_files_match", false, false, "Allow to throw an error when ListObjects request cannot match any files in AzureBlobStorage engine instead of empty query result"},
            {"s3_validate_request_settings", true, true, "Allow to disable S3 request settings validation"},
            {"allow_experimental_full_text_index", false, false, "Enable experimental text index"},
            {"azure_skip_empty_files", false, false, "Allow to skip empty files in azure table engine"},
            {"hdfs_ignore_file_doesnt_exist", false, false, "Allow to return 0 rows when the requested files don't exist instead of throwing an exception in HDFS table engine"},
            {"azure_ignore_file_doesnt_exist", false, false, "Allow to return 0 rows when the requested files don't exist instead of throwing an exception in AzureBlobStorage table engine"},
            {"s3_ignore_file_doesnt_exist", false, false, "Allow to return 0 rows when the requested files don't exist instead of throwing an exception in S3 table engine"},
            {"s3_max_part_number", 10000, 10000, "Maximum part number number for s3 upload part"},
            {"s3_max_single_operation_copy_size", 32 * 1024 * 1024, 32 * 1024 * 1024, "Maximum size for a single copy operation in s3"},
            {"input_format_parquet_max_block_size", 8192, DEFAULT_BLOCK_SIZE, "Increase block size for parquet reader."},
            {"input_format_parquet_prefer_block_bytes", 0, DEFAULT_BLOCK_SIZE * 256, "Average block bytes output by parquet reader."},
            {"enable_blob_storage_log", true, true, "Write information about blob storage operations to system.blob_storage_log table"},
            {"allow_deprecated_snowflake_conversion_functions", true, false, "Disabled deprecated functions snowflakeToDateTime[64] and dateTime[64]ToSnowflake."},
            {"allow_statistic_optimize", false, false, "Old setting which popped up here being renamed."},
            {"allow_experimental_statistic", false, false, "Old setting which popped up here being renamed."},
            {"allow_statistics_optimize", false, false, "The setting was renamed. The previous name is `allow_statistic_optimize`."},
            {"allow_experimental_statistics", false, false, "The setting was renamed. The previous name is `allow_experimental_statistic`."},
            {"enable_vertical_final", false, true, "Enable vertical final by default again after fixing bug"},
            {"parallel_replicas_custom_key_range_lower", 0, 0, "Add settings to control the range filter when using parallel replicas with dynamic shards"},
            {"parallel_replicas_custom_key_range_upper", 0, 0, "Add settings to control the range filter when using parallel replicas with dynamic shards. A value of 0 disables the upper limit"},
            {"output_format_pretty_display_footer_column_names", 0, 1, "Add a setting to display column names in the footer if there are many rows. Threshold value is controlled by output_format_pretty_display_footer_column_names_min_rows."},
            {"output_format_pretty_display_footer_column_names_min_rows", 0, 50, "Add a setting to control the threshold value for setting output_format_pretty_display_footer_column_names_min_rows. Default 50."},
            {"output_format_csv_serialize_tuple_into_separate_columns", true, true, "A new way of how interpret tuples in CSV format was added."},
            {"input_format_csv_deserialize_separate_columns_into_tuple", true, true, "A new way of how interpret tuples in CSV format was added."},
            {"input_format_csv_try_infer_strings_from_quoted_tuples", true, true, "A new way of how interpret tuples in CSV format was added."},
        });
        addSettingsChanges(settings_changes_history, "24.5",
        {
            {"allow_deprecated_error_prone_window_functions", true, false, "Allow usage of deprecated error prone window functions (neighbor, runningAccumulate, runningDifferenceStartingWithFirstValue, runningDifference)"},
            {"allow_experimental_join_condition", false, false, "Support join with inequal conditions which involve columns from both left and right table. e.g. t1.y < t2.y."},
            {"input_format_tsv_crlf_end_of_line", false, false, "Enables reading of CRLF line endings with TSV formats"},
            {"output_format_parquet_use_custom_encoder", false, true, "Enable custom Parquet encoder."},
            {"cross_join_min_rows_to_compress", 0, 10000000, "Minimal count of rows to compress block in CROSS JOIN. Zero value means - disable this threshold. This block is compressed when any of the two thresholds (by rows or by bytes) are reached."},
            {"cross_join_min_bytes_to_compress", 0, 1_GiB, "Minimal size of block to compress in CROSS JOIN. Zero value means - disable this threshold. This block is compressed when any of the two thresholds (by rows or by bytes) are reached."},
            {"http_max_chunk_size", 0, 0, "Internal limitation"},
            {"prefer_external_sort_block_bytes", 0, DEFAULT_BLOCK_SIZE * 256, "Prefer maximum block bytes for external sort, reduce the memory usage during merging."},
            {"input_format_force_null_for_omitted_fields", false, false, "Disable type-defaults for omitted fields when needed"},
            {"cast_string_to_dynamic_use_inference", false, false, "Add setting to allow converting String to Dynamic through parsing"},
            {"allow_experimental_dynamic_type", false, false, "Add new experimental Dynamic type"},
            {"azure_max_blocks_in_multipart_upload", 50000, 50000, "Maximum number of blocks in multipart upload for Azure."},
            {"allow_archive_path_syntax", false, true, "Added new setting to allow disabling archive path syntax."},
        });
        addSettingsChanges(settings_changes_history, "24.4",
        {
            {"input_format_json_throw_on_bad_escape_sequence", true, true, "Allow to save JSON strings with bad escape sequences"},
            {"max_parsing_threads", 0, 0, "Add a separate setting to control number of threads in parallel parsing from files"},
            {"ignore_drop_queries_probability", 0, 0, "Allow to ignore drop queries in server with specified probability for testing purposes"},
            {"lightweight_deletes_sync", 2, 2, "The same as 'mutation_sync', but controls only execution of lightweight deletes"},
            {"query_cache_system_table_handling", "save", "throw", "The query cache no longer caches results of queries against system tables"},
            {"input_format_json_ignore_unnecessary_fields", false, true, "Ignore unnecessary fields and not parse them. Enabling this may not throw exceptions on json strings of invalid format or with duplicated fields"},
            {"input_format_hive_text_allow_variable_number_of_columns", false, true, "Ignore extra columns in Hive Text input (if file has more columns than expected) and treat missing fields in Hive Text input as default values."},
            {"allow_experimental_database_replicated", false, true, "Database engine Replicated is now in Beta stage"},
            {"temporary_data_in_cache_reserve_space_wait_lock_timeout_milliseconds", (10 * 60 * 1000), (10 * 60 * 1000), "Wait time to lock cache for space reservation in temporary data in filesystem cache"},
            {"optimize_rewrite_sum_if_to_count_if", false, true, "Only available for the analyzer, where it works correctly"},
            {"azure_allow_parallel_part_upload", "true", "true", "Use multiple threads for azure multipart upload."},
            {"max_recursive_cte_evaluation_depth", DBMS_RECURSIVE_CTE_MAX_EVALUATION_DEPTH, DBMS_RECURSIVE_CTE_MAX_EVALUATION_DEPTH, "Maximum limit on recursive CTE evaluation depth"},
            {"query_plan_convert_outer_join_to_inner_join", false, true, "Allow to convert OUTER JOIN to INNER JOIN if filter after JOIN always filters default values"},
        });
        addSettingsChanges(settings_changes_history, "24.3",
        {
            {"s3_connect_timeout_ms", 1000, 1000, "Introduce new dedicated setting for s3 connection timeout"},
            {"allow_experimental_shared_merge_tree", false, true, "The setting is obsolete"},
            {"use_page_cache_for_disks_without_file_cache", false, false, "Added userspace page cache"},
            {"read_from_page_cache_if_exists_otherwise_bypass_cache", false, false, "Added userspace page cache"},
            {"page_cache_inject_eviction", false, false, "Added userspace page cache"},
            {"default_table_engine", "None", "MergeTree", "Set default table engine to MergeTree for better usability"},
            {"input_format_json_use_string_type_for_ambiguous_paths_in_named_tuples_inference_from_objects", false, false, "Allow to use String type for ambiguous paths during named tuple inference from JSON objects"},
            {"traverse_shadow_remote_data_paths", false, false, "Traverse shadow directory when query system.remote_data_paths."},
            {"throw_if_deduplication_in_dependent_materialized_views_enabled_with_async_insert", false, true, "Deduplication in dependent materialized view cannot work together with async inserts."},
            {"parallel_replicas_allow_in_with_subquery", false, true, "If true, subquery for IN will be executed on every follower replica"},
            {"log_processors_profiles", false, true, "Enable by default"},
            {"function_locate_has_mysql_compatible_argument_order", false, true, "Increase compatibility with MySQL's locate function."},
            {"allow_suspicious_primary_key", true, false, "Forbid suspicious PRIMARY KEY/ORDER BY for MergeTree (i.e. SimpleAggregateFunction)"},
            {"filesystem_cache_reserve_space_wait_lock_timeout_milliseconds", 1000, 1000, "Wait time to lock cache for space reservation in filesystem cache"},
            {"max_parser_backtracks", 0, 1000000, "Limiting the complexity of parsing"},
            {"analyzer_compatibility_join_using_top_level_identifier", false, false, "Force to resolve identifier in JOIN USING from projection"},
            {"distributed_insert_skip_read_only_replicas", false, false, "If true, INSERT into Distributed will skip read-only replicas"},
            {"keeper_max_retries", 10, 10, "Max retries for general keeper operations"},
            {"keeper_retry_initial_backoff_ms", 100, 100, "Initial backoff timeout for general keeper operations"},
            {"keeper_retry_max_backoff_ms", 5000, 5000, "Max backoff timeout for general keeper operations"},
            {"s3queue_allow_experimental_sharded_mode", false, false, "Enable experimental sharded mode of S3Queue table engine. It is experimental because it will be rewritten"},
            {"allow_experimental_analyzer", false, true, "Enable analyzer and planner by default."},
            {"merge_tree_read_split_ranges_into_intersecting_and_non_intersecting_injection_probability", 0.0, 0.0, "For testing of `PartsSplitter` - split read ranges into intersecting and non intersecting every time you read from MergeTree with the specified probability."},
            {"allow_get_client_http_header", false, false, "Introduced a new function."},
            {"output_format_pretty_row_numbers", false, true, "It is better for usability."},
            {"output_format_pretty_max_value_width_apply_for_single_value", true, false, "Single values in Pretty formats won't be cut."},
            {"output_format_parquet_string_as_string", false, true, "ClickHouse allows arbitrary binary data in the String data type, which is typically UTF-8. Parquet/ORC/Arrow Strings only support UTF-8. That's why you can choose which Arrow's data type to use for the ClickHouse String data type - String or Binary. While Binary would be more correct and compatible, using String by default will correspond to user expectations in most cases."},
            {"output_format_orc_string_as_string", false, true, "ClickHouse allows arbitrary binary data in the String data type, which is typically UTF-8. Parquet/ORC/Arrow Strings only support UTF-8. That's why you can choose which Arrow's data type to use for the ClickHouse String data type - String or Binary. While Binary would be more correct and compatible, using String by default will correspond to user expectations in most cases."},
            {"output_format_arrow_string_as_string", false, true, "ClickHouse allows arbitrary binary data in the String data type, which is typically UTF-8. Parquet/ORC/Arrow Strings only support UTF-8. That's why you can choose which Arrow's data type to use for the ClickHouse String data type - String or Binary. While Binary would be more correct and compatible, using String by default will correspond to user expectations in most cases."},
            {"output_format_parquet_compression_method", "lz4", "zstd", "Parquet/ORC/Arrow support many compression methods, including lz4 and zstd. ClickHouse supports each and every compression method. Some inferior tools, such as 'duckdb', lack support for the faster `lz4` compression method, that's why we set zstd by default."},
            {"output_format_orc_compression_method", "lz4", "zstd", "Parquet/ORC/Arrow support many compression methods, including lz4 and zstd. ClickHouse supports each and every compression method. Some inferior tools, such as 'duckdb', lack support for the faster `lz4` compression method, that's why we set zstd by default."},
            {"output_format_pretty_highlight_digit_groups", false, true, "If enabled and if output is a terminal, highlight every digit corresponding to the number of thousands, millions, etc. with underline."},
            {"geo_distance_returns_float64_on_float64_arguments", false, true, "Increase the default precision."},
            {"azure_max_inflight_parts_for_one_file", 20, 20, "The maximum number of a concurrent loaded parts in multipart upload request. 0 means unlimited."},
            {"azure_strict_upload_part_size", 0, 0, "The exact size of part to upload during multipart upload to Azure blob storage."},
            {"azure_min_upload_part_size", 16*1024*1024, 16*1024*1024, "The minimum size of part to upload during multipart upload to Azure blob storage."},
            {"azure_max_upload_part_size", 5ull*1024*1024*1024, 5ull*1024*1024*1024, "The maximum size of part to upload during multipart upload to Azure blob storage."},
            {"azure_upload_part_size_multiply_factor", 2, 2, "Multiply azure_min_upload_part_size by this factor each time azure_multiply_parts_count_threshold parts were uploaded from a single write to Azure blob storage."},
            {"azure_upload_part_size_multiply_parts_count_threshold", 500, 500, "Each time this number of parts was uploaded to Azure blob storage, azure_min_upload_part_size is multiplied by azure_upload_part_size_multiply_factor."},
            {"output_format_csv_serialize_tuple_into_separate_columns", true, true, "A new way of how interpret tuples in CSV format was added."},
            {"input_format_csv_deserialize_separate_columns_into_tuple", true, true, "A new way of how interpret tuples in CSV format was added."},
            {"input_format_csv_try_infer_strings_from_quoted_tuples", true, true, "A new way of how interpret tuples in CSV format was added."},
        });
        addSettingsChanges(settings_changes_history, "24.2",
        {
            {"allow_suspicious_variant_types", true, false, "Don't allow creating Variant type with suspicious variants by default"},
            {"validate_experimental_and_suspicious_types_inside_nested_types", false, true, "Validate usage of experimental and suspicious types inside nested types"},
            {"output_format_values_escape_quote_with_quote", false, false, "If true escape ' with '', otherwise quoted with \\'"},
            {"output_format_pretty_single_large_number_tip_threshold", 0, 1'000'000, "Print a readable number tip on the right side of the table if the block consists of a single number which exceeds this value (except 0)"},
            {"input_format_try_infer_exponent_floats", true, false, "Don't infer floats in exponential notation by default"},
            {"query_plan_optimize_prewhere", true, true, "Allow to push down filter to PREWHERE expression for supported storages"},
            {"async_insert_max_data_size", 1000000, 10485760, "The previous value appeared to be too small."},
            {"async_insert_poll_timeout_ms", 10, 10, "Timeout in milliseconds for polling data from asynchronous insert queue"},
            {"async_insert_use_adaptive_busy_timeout", false, true, "Use adaptive asynchronous insert timeout"},
            {"async_insert_busy_timeout_min_ms", 50, 50, "The minimum value of the asynchronous insert timeout in milliseconds; it also serves as the initial value, which may be increased later by the adaptive algorithm"},
            {"async_insert_busy_timeout_max_ms", 200, 200, "The minimum value of the asynchronous insert timeout in milliseconds; async_insert_busy_timeout_ms is aliased to async_insert_busy_timeout_max_ms"},
            {"async_insert_busy_timeout_increase_rate", 0.2, 0.2, "The exponential growth rate at which the adaptive asynchronous insert timeout increases"},
            {"async_insert_busy_timeout_decrease_rate", 0.2, 0.2, "The exponential growth rate at which the adaptive asynchronous insert timeout decreases"},
            {"format_template_row_format", "", "", "Template row format string can be set directly in query"},
            {"format_template_resultset_format", "", "", "Template result set format string can be set in query"},
            {"split_parts_ranges_into_intersecting_and_non_intersecting_final", true, true, "Allow to split parts ranges into intersecting and non intersecting during FINAL optimization"},
            {"split_intersecting_parts_ranges_into_layers_final", true, true, "Allow to split intersecting parts ranges into layers during FINAL optimization"},
            {"azure_max_single_part_copy_size", 256*1024*1024, 256*1024*1024, "The maximum size of object to copy using single part copy to Azure blob storage."},
            {"min_external_table_block_size_rows", DEFAULT_INSERT_BLOCK_SIZE, DEFAULT_INSERT_BLOCK_SIZE, "Squash blocks passed to external table to specified size in rows, if blocks are not big enough"},
            {"min_external_table_block_size_bytes", DEFAULT_INSERT_BLOCK_SIZE * 256, DEFAULT_INSERT_BLOCK_SIZE * 256, "Squash blocks passed to external table to specified size in bytes, if blocks are not big enough."},
            {"parallel_replicas_prefer_local_join", true, true, "If true, and JOIN can be executed with parallel replicas algorithm, and all storages of right JOIN part are *MergeTree, local JOIN will be used instead of GLOBAL JOIN."},
            {"optimize_time_filter_with_preimage", true, true, "Optimize Date and DateTime predicates by converting functions into equivalent comparisons without conversions (e.g. toYear(col) = 2023 -> col >= '2023-01-01' AND col <= '2023-12-31')"},
            {"extract_key_value_pairs_max_pairs_per_row", 0, 0, "Max number of pairs that can be produced by the `extractKeyValuePairs` function. Used as a safeguard against consuming too much memory."},
            {"default_view_definer", "CURRENT_USER", "CURRENT_USER", "Allows to set default `DEFINER` option while creating a view"},
            {"default_materialized_view_sql_security", "DEFINER", "DEFINER", "Allows to set a default value for SQL SECURITY option when creating a materialized view"},
            {"default_normal_view_sql_security", "INVOKER", "INVOKER", "Allows to set default `SQL SECURITY` option while creating a normal view"},
            {"mysql_map_string_to_text_in_show_columns", false, true, "Reduce the configuration effort to connect ClickHouse with BI tools."},
            {"mysql_map_fixed_string_to_text_in_show_columns", false, true, "Reduce the configuration effort to connect ClickHouse with BI tools."},
        });
        addSettingsChanges(settings_changes_history, "24.1",
        {
            {"print_pretty_type_names", false, true, "Better user experience."},
            {"input_format_json_read_bools_as_strings", false, true, "Allow to read bools as strings in JSON formats by default"},
            {"output_format_arrow_use_signed_indexes_for_dictionary", false, true, "Use signed indexes type for Arrow dictionaries by default as it's recommended"},
            {"allow_experimental_variant_type", false, false, "Add new experimental Variant type"},
            {"use_variant_as_common_type", false, false, "Allow to use Variant in if/multiIf if there is no common type"},
            {"output_format_arrow_use_64_bit_indexes_for_dictionary", false, false, "Allow to use 64 bit indexes type in Arrow dictionaries"},
            {"parallel_replicas_mark_segment_size", 128, 128, "Add new setting to control segment size in new parallel replicas coordinator implementation"},
            {"ignore_materialized_views_with_dropped_target_table", false, false, "Add new setting to allow to ignore materialized views with dropped target table"},
            {"output_format_compression_level", 3, 3, "Allow to change compression level in the query output"},
            {"output_format_compression_zstd_window_log", 0, 0, "Allow to change zstd window log in the query output when zstd compression is used"},
            {"enable_zstd_qat_codec", false, false, "Add new ZSTD_QAT codec"},
            {"enable_vertical_final", false, true, "Use vertical final by default"},
            {"output_format_arrow_use_64_bit_indexes_for_dictionary", false, false, "Allow to use 64 bit indexes type in Arrow dictionaries"},
            {"max_rows_in_set_to_optimize_join", 100000, 0, "Disable join optimization as it prevents from read in order optimization"},
            {"output_format_pretty_color", true, "auto", "Setting is changed to allow also for auto value, disabling ANSI escapes if output is not a tty"},
            {"function_visible_width_behavior", 0, 1, "We changed the default behavior of `visibleWidth` to be more precise"},
            {"max_estimated_execution_time", 0, 0, "Separate max_execution_time and max_estimated_execution_time"},
            {"iceberg_engine_ignore_schema_evolution", false, false, "Allow to ignore schema evolution in Iceberg table engine"},
            {"optimize_injective_functions_in_group_by", false, true, "Replace injective functions by it's arguments in GROUP BY section in analyzer"},
            {"update_insert_deduplication_token_in_dependent_materialized_views", false, false, "Allow to update insert deduplication token with table identifier during insert in dependent materialized views"},
            {"azure_max_unexpected_write_error_retries", 4, 4, "The maximum number of retries in case of unexpected errors during Azure blob storage write"},
            {"split_parts_ranges_into_intersecting_and_non_intersecting_final", false, true, "Allow to split parts ranges into intersecting and non intersecting during FINAL optimization"},
            {"split_intersecting_parts_ranges_into_layers_final", true, true, "Allow to split intersecting parts ranges into layers during FINAL optimization"}
        });
        addSettingsChanges(settings_changes_history, "23.12",
        {
            {"allow_suspicious_ttl_expressions", true, false, "It is a new setting, and in previous versions the behavior was equivalent to allowing."},
            {"input_format_parquet_allow_missing_columns", false, true, "Allow missing columns in Parquet files by default"},
            {"input_format_orc_allow_missing_columns", false, true, "Allow missing columns in ORC files by default"},
            {"input_format_arrow_allow_missing_columns", false, true, "Allow missing columns in Arrow files by default"}
        });
        addSettingsChanges(settings_changes_history, "23.11",
        {
            {"parsedatetime_parse_without_leading_zeros", false, true, "Improved compatibility with MySQL DATE_FORMAT/STR_TO_DATE"}
        });
        addSettingsChanges(settings_changes_history, "23.9",
        {
            {"optimize_group_by_constant_keys", false, true, "Optimize group by constant keys by default"},
            {"input_format_json_try_infer_named_tuples_from_objects", false, true, "Try to infer named Tuples from JSON objects by default"},
            {"input_format_json_read_numbers_as_strings", false, true, "Allow to read numbers as strings in JSON formats by default"},
            {"input_format_json_read_arrays_as_strings", false, true, "Allow to read arrays as strings in JSON formats by default"},
            {"input_format_json_infer_incomplete_types_as_strings", false, true, "Allow to infer incomplete types as Strings in JSON formats by default"},
            {"input_format_json_try_infer_numbers_from_strings", true, false, "Don't infer numbers from strings in JSON formats by default to prevent possible parsing errors"},
            {"http_write_exception_in_output_format", false, true, "Output valid JSON/XML on exception in HTTP streaming."}
        });
        addSettingsChanges(settings_changes_history, "23.8",
        {
            {"rewrite_count_distinct_if_with_count_distinct_implementation", false, true, "Rewrite countDistinctIf with count_distinct_implementation configuration"}
        });
        addSettingsChanges(settings_changes_history, "23.7",
        {
            {"function_sleep_max_microseconds_per_block", 0, 3000000, "In previous versions, the maximum sleep time of 3 seconds was applied only for `sleep`, but not for `sleepEachRow` function. In the new version, we introduce this setting. If you set compatibility with the previous versions, we will disable the limit altogether."}
        });
        addSettingsChanges(settings_changes_history, "23.6",
        {
            {"http_send_timeout", 180, 30, "3 minutes seems crazy long. Note that this is timeout for a single network write call, not for the whole upload operation."},
            {"http_receive_timeout", 180, 30, "See http_send_timeout."}
        });
        addSettingsChanges(settings_changes_history, "23.5",
        {
            {"input_format_parquet_preserve_order", true, false, "Allow Parquet reader to reorder rows for better parallelism."},
            {"parallelize_output_from_storages", false, true, "Allow parallelism when executing queries that read from file/url/s3/etc. This may reorder rows."},
            {"use_with_fill_by_sorting_prefix", false, true, "Columns preceding WITH FILL columns in ORDER BY clause form sorting prefix. Rows with different values in sorting prefix are filled independently"},
            {"output_format_parquet_compliant_nested_types", false, true, "Change an internal field name in output Parquet file schema."}
        });
        addSettingsChanges(settings_changes_history, "23.4",
        {
            {"allow_suspicious_indices", true, false, "If true, index can defined with identical expressions"},
            {"allow_nonconst_timezone_arguments", true, false, "Allow non-const timezone arguments in certain time-related functions like toTimeZone(), fromUnixTimestamp*(), snowflakeToDateTime*()."},
            {"connect_timeout_with_failover_ms", 50, 1000, "Increase default connect timeout because of async connect"},
            {"connect_timeout_with_failover_secure_ms", 100, 1000, "Increase default secure connect timeout because of async connect"},
            {"hedged_connection_timeout_ms", 100, 50, "Start new connection in hedged requests after 50 ms instead of 100 to correspond with previous connect timeout"},
            {"formatdatetime_f_prints_single_zero", true, false, "Improved compatibility with MySQL DATE_FORMAT()/STR_TO_DATE()"},
            {"formatdatetime_parsedatetime_m_is_month_name", false, true, "Improved compatibility with MySQL DATE_FORMAT/STR_TO_DATE"}
        });
        addSettingsChanges(settings_changes_history, "23.3",
        {
            {"output_format_parquet_version", "1.0", "2.latest", "Use latest Parquet format version for output format"},
            {"input_format_json_ignore_unknown_keys_in_named_tuple", false, true, "Improve parsing JSON objects as named tuples"},
            {"input_format_native_allow_types_conversion", false, true, "Allow types conversion in Native input forma"},
            {"output_format_arrow_compression_method", "none", "lz4_frame", "Use lz4 compression in Arrow output format by default"},
            {"output_format_parquet_compression_method", "snappy", "lz4", "Use lz4 compression in Parquet output format by default"},
            {"output_format_orc_compression_method", "none", "lz4_frame", "Use lz4 compression in ORC output format by default"},
            {"async_query_sending_for_remote", false, true, "Create connections and send query async across shards"}
        });
        addSettingsChanges(settings_changes_history, "23.2",
        {
            {"output_format_parquet_fixed_string_as_fixed_byte_array", false, true, "Use Parquet FIXED_LENGTH_BYTE_ARRAY type for FixedString by default"},
            {"output_format_arrow_fixed_string_as_fixed_byte_array", false, true, "Use Arrow FIXED_SIZE_BINARY type for FixedString by default"},
            {"query_plan_remove_redundant_distinct", false, true, "Remove redundant Distinct step in query plan"},
            {"optimize_duplicate_order_by_and_distinct", true, false, "Remove duplicate ORDER BY and DISTINCT if it's possible"},
            {"insert_keeper_max_retries", 0, 20, "Enable reconnections to Keeper on INSERT, improve reliability"}
        });
        addSettingsChanges(settings_changes_history, "23.1",
        {
            {"input_format_json_read_objects_as_strings", 0, 1, "Enable reading nested json objects as strings while object type is experimental"},
            {"input_format_json_defaults_for_missing_elements_in_named_tuple", false, true, "Allow missing elements in JSON objects while reading named tuples by default"},
            {"input_format_csv_detect_header", false, true, "Detect header in CSV format by default"},
            {"input_format_tsv_detect_header", false, true, "Detect header in TSV format by default"},
            {"input_format_custom_detect_header", false, true, "Detect header in CustomSeparated format by default"},
            {"query_plan_remove_redundant_sorting", false, true, "Remove redundant sorting in query plan. For example, sorting steps related to ORDER BY clauses in subqueries"}
        });
        addSettingsChanges(settings_changes_history, "22.12",
        {
            {"max_size_to_preallocate_for_aggregation", 10'000'000, 100'000'000, "This optimizes performance"},
            {"query_plan_aggregation_in_order", 0, 1, "Enable some refactoring around query plan"},
            {"format_binary_max_string_size", 0, 1_GiB, "Prevent allocating large amount of memory"}
        });
        addSettingsChanges(settings_changes_history, "22.11",
        {
            {"use_structure_from_insertion_table_in_table_functions", 0, 2, "Improve using structure from insertion table in table functions"}
        });
        addSettingsChanges(settings_changes_history, "22.9",
        {
            {"force_grouping_standard_compatibility", false, true, "Make GROUPING function output the same as in SQL standard and other DBMS"}
        });
        addSettingsChanges(settings_changes_history, "22.7",
        {
            {"cross_to_inner_join_rewrite", 1, 2, "Force rewrite comma join to inner"},
            {"enable_positional_arguments", false, true, "Enable positional arguments feature by default"},
            {"format_csv_allow_single_quotes", true, false, "Most tools don't treat single quote in CSV specially, don't do it by default too"}
        });
        addSettingsChanges(settings_changes_history, "22.6",
        {
            {"output_format_json_named_tuples_as_objects", false, true, "Allow to serialize named tuples as JSON objects in JSON formats by default"},
            {"input_format_skip_unknown_fields", false, true, "Optimize reading subset of columns for some input formats"}
        });
        addSettingsChanges(settings_changes_history, "22.5",
        {
            {"memory_overcommit_ratio_denominator", 0, 1073741824, "Enable memory overcommit feature by default"},
            {"memory_overcommit_ratio_denominator_for_user", 0, 1073741824, "Enable memory overcommit feature by default"}
        });
        addSettingsChanges(settings_changes_history, "22.4",
        {
            {"allow_settings_after_format_in_insert", true, false, "Do not allow SETTINGS after FORMAT for INSERT queries because ClickHouse interpret SETTINGS as some values, which is misleading"}
        });
        addSettingsChanges(settings_changes_history, "22.3",
        {
            {"cast_ipv4_ipv6_default_on_conversion_error", true, false, "Make functions cast(value, 'IPv4') and cast(value, 'IPv6') behave same as toIPv4 and toIPv6 functions"}
        });
        addSettingsChanges(settings_changes_history, "21.12",
        {
            {"stream_like_engine_allow_direct_select", true, false, "Do not allow direct select for Kafka/RabbitMQ/FileLog by default"}
        });
        addSettingsChanges(settings_changes_history, "21.9",
        {
            {"output_format_decimal_trailing_zeros", true, false, "Do not output trailing zeros in text representation of Decimal types by default for better looking output"},
            {"use_hedged_requests", false, true, "Enable Hedged Requests feature by default"}
        });
        addSettingsChanges(settings_changes_history, "21.7",
        {
            {"legacy_column_name_of_tuple_literal", true, false, "Add this setting only for compatibility reasons. It makes sense to set to 'true', while doing rolling update of cluster from version lower than 21.7 to higher"}
        });
        addSettingsChanges(settings_changes_history, "21.5",
        {
            {"async_socket_for_remote", false, true, "Fix all problems and turn on asynchronous reads from socket for remote queries by default again"}
        });
        addSettingsChanges(settings_changes_history, "21.3",
        {
            {"async_socket_for_remote", true, false, "Turn off asynchronous reads from socket for remote queries because of some problems"},
            {"optimize_normalize_count_variants", false, true, "Rewrite aggregate functions that semantically equals to count() as count() by default"},
            {"normalize_function_names", false, true, "Normalize function names to their canonical names, this was needed for projection query routing"}
        });
        addSettingsChanges(settings_changes_history, "21.2",
        {
            {"enable_global_with_statement", false, true, "Propagate WITH statements to UNION queries and all subqueries by default"}
        });
        addSettingsChanges(settings_changes_history, "21.1",
        {
            {"insert_quorum_parallel", false, true, "Use parallel quorum inserts by default. It is significantly more convenient to use than sequential quorum inserts"},
            {"input_format_null_as_default", false, true, "Allow to insert NULL as default for input formats by default"},
            {"optimize_on_insert", false, true, "Enable data optimization on INSERT by default for better user experience"},
            {"use_compact_format_in_distributed_parts_names", false, true, "Use compact format for async INSERT into Distributed tables by default"}
        });
        addSettingsChanges(settings_changes_history, "20.10",
        {
            {"format_regexp_escaping_rule", "Escaped", "Raw", "Use Raw as default escaping rule for Regexp format to male the behaviour more like to what users expect"}
        });
        addSettingsChanges(settings_changes_history, "20.7",
        {
            {"show_table_uuid_in_table_create_query_if_not_nil", true, false, "Stop showing  UID of the table in its CREATE query for Engine=Atomic"}
        });
        addSettingsChanges(settings_changes_history, "20.5",
        {
            {"input_format_with_names_use_header", false, true, "Enable using header with names for formats with WithNames/WithNamesAndTypes suffixes"},
            {"allow_suspicious_codecs", true, false, "Don't allow to specify meaningless compression codecs"}
        });
        addSettingsChanges(settings_changes_history, "20.4",
        {
            {"validate_polygons", false, true, "Throw exception if polygon is invalid in function pointInPolygon by default instead of returning possibly wrong results"}
        });
        addSettingsChanges(settings_changes_history, "19.18",
        {
            {"enable_scalar_subquery_optimization", false, true, "Prevent scalar subqueries from (de)serializing large scalar values and possibly avoid running the same subquery more than once"}
        });
        addSettingsChanges(settings_changes_history, "19.14",
        {
            {"any_join_distinct_right_table_keys", true, false, "Disable ANY RIGHT and ANY FULL JOINs by default to avoid inconsistency"}
        });
        addSettingsChanges(settings_changes_history, "19.12",
        {
            {"input_format_defaults_for_omitted_fields", false, true, "Enable calculation of complex default expressions for omitted fields for some input formats, because it should be the expected behaviour"}
        });
        addSettingsChanges(settings_changes_history, "19.5",
        {
            {"max_partitions_per_insert_block", 0, 100, "Add a limit for the number of partitions in one block"}
        });
        addSettingsChanges(settings_changes_history, "18.12.17",
        {
            {"enable_optimize_predicate_expression", 0, 1, "Optimize predicates to subqueries by default"}
        });
    });
    return settings_changes_history;
}

const VersionToSettingsChangesMap & getMergeTreeSettingsChangesHistory()
{
    static VersionToSettingsChangesMap merge_tree_settings_changes_history;
    static std::once_flag initialized_flag;
    std::call_once(initialized_flag, [&]
    {
        addSettingsChanges(merge_tree_settings_changes_history, "25.12",
        {
            {"alter_column_secondary_index_mode", "compatibility", "rebuild", "Change the behaviour to allow ALTER `column` when they have dependent secondary indices"},
            {"nullable_serialization_version", "basic", "basic", "New setting"},
        });
        addSettingsChanges(merge_tree_settings_changes_history, "25.11",
        {
            {"merge_max_dynamic_subcolumns_in_wide_part", "auto", "auto", "Add a new setting to limit number of dynamic subcolumns in Wide part after merge regardless the parameters specified in the data type"},
            {"refresh_statistics_interval", 0, 0, "New setting"},
            {"shared_merge_tree_create_per_replica_metadata_nodes", true, false, "Reduce the amount of metadata in Keeper."},
            {"serialization_info_version", "basic", "with_types", "Change to the newer format allowing custom string serialization"},
            {"string_serialization_version", "single_stream", "with_size_stream", "Change to the newer format with separate sizes"},
            {"escape_variant_subcolumn_filenames", false, true, "Escape special symbols for filenames created for Variant type subcolumns in Wide parts"},
        });
        addSettingsChanges(merge_tree_settings_changes_history, "25.10",
        {
            {"auto_statistics_types", "", "", "New setting"},
            {"exclude_materialize_skip_indexes_on_merge", "", "", "New setting."},
            {"serialization_info_version", "basic", "basic", "New setting"},
            {"string_serialization_version", "single_stream", "single_stream", "New setting"},
            {"replicated_deduplication_window_seconds", 7 * 24 * 60 * 60, 60*60, "decrease default value"},
            {"shared_merge_tree_activate_coordinated_merges_tasks", false, false, "New settings"},
            {"shared_merge_tree_merge_coordinator_factor", 1.1f, 1.1f, "Lower coordinator sleep time after load"},
            {"min_level_for_wide_part", 0, 0, "New setting"},
            {"min_level_for_full_part_storage", 0, 0, "New setting"},
        });
        addSettingsChanges(merge_tree_settings_changes_history, "25.9",
        {
            {"vertical_merge_optimize_lightweight_delete", false, true, "New setting"},
            {"replicated_deduplication_window", 1000, 10000, "increase default value"},
            {"shared_merge_tree_enable_automatic_empty_partitions_cleanup", false, false, "New setting"},
            {"shared_merge_tree_empty_partition_lifetime", 86400, 86400, "New setting"},
            {"shared_merge_tree_outdated_parts_group_size", 2, 2, "New setting"},
            {"shared_merge_tree_use_outdated_parts_compact_format", false, true, "Enable outdated parts v3 by default"},
            {"shared_merge_tree_activate_coordinated_merges_tasks", false, false, "New settings"},
        });
        addSettingsChanges(merge_tree_settings_changes_history, "25.8",
        {
            {"object_serialization_version", "v2", "v2", "Add a setting to control JSON serialization versions"},
            {"object_shared_data_serialization_version", "map", "map", "Add a setting to control JSON serialization versions"},
            {"object_shared_data_serialization_version_for_zero_level_parts", "map", "map", "Add a setting to control JSON serialization versions  for zero level parts"},
            {"object_shared_data_buckets_for_compact_part", 8, 8, "Add a setting to control number of buckets for shared data in JSON serialization in compact parts"},
            {"object_shared_data_buckets_for_wide_part", 32, 32, "Add a setting to control number of buckets for shared data in JSON serialization in wide parts"},
            {"dynamic_serialization_version", "v2", "v2", "Add a setting to control Dynamic serialization versions"},
            {"search_orphaned_parts_disks", "any", "any", "New setting"},
            {"shared_merge_tree_virtual_parts_discovery_batch", 1, 1, "New setting"},
            {"max_digestion_size_per_segment", 256_MiB, 256_MiB, "Obsolete setting"},
            {"shared_merge_tree_update_replica_flags_delay_ms", 30000, 30000, "New setting"},
            {"write_marks_for_substreams_in_compact_parts", false, true, "Enable writing marks for substreams in compact parts by default"},
            {"allow_part_offset_column_in_projections", false, true, "Now projections can use _part_offset column."},
            {"max_uncompressed_bytes_in_patches", 0, 30ULL * 1024 * 1024 * 1024, "New setting"},
            {"shared_merge_tree_activate_coordinated_merges_tasks", false, false, "New settings"},
        });
        addSettingsChanges(merge_tree_settings_changes_history, "25.7",
        {
            /// RELEASE CLOSED
            {"shared_merge_tree_activate_coordinated_merges_tasks", false, false, "New settings"},
            /// RELEASE CLOSED
        });
        addSettingsChanges(merge_tree_settings_changes_history, "25.6",
        {
            /// RELEASE CLOSED
            {"cache_populated_by_fetch_filename_regexp", "", "", "New setting"},
            {"allow_coalescing_columns_in_partition_or_order_key", false, false, "New setting to allow coalescing of partition or sorting key columns."},
            {"shared_merge_tree_activate_coordinated_merges_tasks", false, false, "New settings"},
            /// RELEASE CLOSED
        });
        addSettingsChanges(merge_tree_settings_changes_history, "25.5",
        {
            /// Release closed. Please use 25.6
            {"shared_merge_tree_enable_coordinated_merges", false, false, "New setting"},
            {"shared_merge_tree_merge_coordinator_merges_prepare_count", 100, 100, "New setting"},
            {"shared_merge_tree_merge_coordinator_fetch_fresh_metadata_period_ms", 10000, 10000, "New setting"},
            {"shared_merge_tree_merge_coordinator_max_merge_request_size", 20, 20, "New setting"},
            {"shared_merge_tree_merge_coordinator_election_check_period_ms", 30000, 30000, "New setting"},
            {"shared_merge_tree_merge_coordinator_min_period_ms", 1, 1, "New setting"},
            {"shared_merge_tree_merge_coordinator_max_period_ms", 10000, 10000, "New setting"},
            {"shared_merge_tree_merge_coordinator_factor", 1.1f, 1.1f, "New setting"},
            {"shared_merge_tree_merge_worker_fast_timeout_ms", 100, 100, "New setting"},
            {"shared_merge_tree_merge_worker_regular_timeout_ms", 10000, 10000, "New setting"},
            {"apply_patches_on_merge", true, true, "New setting"},
            {"remove_unused_patch_parts", true, true, "New setting"},
            {"write_marks_for_substreams_in_compact_parts", false, false, "New setting"},
            /// Release closed. Please use 25.6
            {"allow_part_offset_column_in_projections", false, false, "New setting, it protects from creating projections with parent part offset column until it is stabilized."},
        });
        addSettingsChanges(merge_tree_settings_changes_history, "25.4",
        {
            /// Release closed. Please use 25.5
            {"max_postpone_time_for_failed_replicated_fetches_ms", 0, 1ULL * 60 * 1000, "Added new setting to enable postponing fetch tasks in the replication queue."},
            {"max_postpone_time_for_failed_replicated_merges_ms", 0, 1ULL * 60 * 1000, "Added new setting to enable postponing merge tasks in the replication queue."},
            {"max_postpone_time_for_failed_replicated_tasks_ms", 0, 5ULL * 60 * 1000, "Added new setting to enable postponing tasks in the replication queue."},
            {"default_compression_codec", "", "", "New setting"},
            {"refresh_parts_interval", 0, 0, "A new setting"},
            {"max_merge_delayed_streams_for_parallel_write", 40, 40, "New setting"},
            {"allow_summing_columns_in_partition_or_order_key", true, false, "New setting to allow summing of partition or sorting key columns"},
            /// Release closed. Please use 25.5
        });
        addSettingsChanges(merge_tree_settings_changes_history, "25.3",
        {
            /// Release closed. Please use 25.4
            {"shared_merge_tree_enable_keeper_parts_extra_data", false, false, "New setting"},
            {"zero_copy_merge_mutation_min_parts_size_sleep_no_scale_before_lock", 0, 0, "New setting"},
            {"enable_replacing_merge_with_cleanup_for_min_age_to_force_merge", false, false, "New setting to allow automatic cleanup merges for ReplacingMergeTree"},
            /// Release closed. Please use 25.4
        });
        addSettingsChanges(merge_tree_settings_changes_history, "25.2",
        {
            /// Release closed. Please use 25.3
            {"shared_merge_tree_initial_parts_update_backoff_ms", 50, 50, "New setting"},
            {"shared_merge_tree_max_parts_update_backoff_ms", 5000, 5000, "New setting"},
            {"shared_merge_tree_interserver_http_connection_timeout_ms", 100, 100, "New setting"},
            {"columns_and_secondary_indices_sizes_lazy_calculation", true, true, "New setting to calculate columns and indices sizes lazily"},
            {"table_disk", false, false, "New setting"},
            {"allow_reduce_blocking_parts_task", false, true, "Now SMT will remove stale blocking parts from ZooKeeper by default"},
            {"shared_merge_tree_max_suspicious_broken_parts", 0, 0, "Max broken parts for SMT, if more - deny automatic detach"},
            {"shared_merge_tree_max_suspicious_broken_parts_bytes", 0, 0, "Max size of all broken parts for SMT, if more - deny automatic detach"},
            /// Release closed. Please use 25.3
        });
        addSettingsChanges(merge_tree_settings_changes_history, "25.1",
        {
            /// Release closed. Please use 25.2
            {"shared_merge_tree_try_fetch_part_in_memory_data_from_replicas", false, false, "New setting to fetch parts data from other replicas"},
            {"enable_max_bytes_limit_for_min_age_to_force_merge", false, false, "Added new setting to limit max bytes for min_age_to_force_merge."},
            {"enable_max_bytes_limit_for_min_age_to_force_merge", false, false, "New setting"},
            {"add_minmax_index_for_numeric_columns", false, false, "New setting"},
            {"add_minmax_index_for_string_columns", false, false, "New setting"},
            {"materialize_skip_indexes_on_merge", true, true, "New setting"},
            {"merge_max_bytes_to_prewarm_cache", 1ULL * 1024 * 1024 * 1024, 1ULL * 1024 * 1024 * 1024, "Cloud sync"},
            {"merge_total_max_bytes_to_prewarm_cache", 15ULL * 1024 * 1024 * 1024, 15ULL * 1024 * 1024 * 1024, "Cloud sync"},
            {"reduce_blocking_parts_sleep_ms", 5000, 5000, "Cloud sync"},
            {"number_of_partitions_to_consider_for_merge", 10, 10, "Cloud sync"},
            {"shared_merge_tree_enable_outdated_parts_check", true, true, "Cloud sync"},
            {"shared_merge_tree_max_parts_update_leaders_in_total", 6, 6, "Cloud sync"},
            {"shared_merge_tree_max_parts_update_leaders_per_az", 2, 2, "Cloud sync"},
            {"shared_merge_tree_leader_update_period_seconds", 30, 30, "Cloud sync"},
            {"shared_merge_tree_leader_update_period_random_add_seconds", 10, 10, "Cloud sync"},
            {"shared_merge_tree_read_virtual_parts_from_leader", true, true, "Cloud sync"},
            {"shared_merge_tree_interserver_http_timeout_ms", 10000, 10000, "Cloud sync"},
            {"shared_merge_tree_max_replicas_for_parts_deletion", 10, 10, "Cloud sync"},
            {"shared_merge_tree_max_replicas_to_merge_parts_for_each_parts_range", 5, 5, "Cloud sync"},
            {"shared_merge_tree_use_outdated_parts_compact_format", false, false, "Cloud sync"},
            {"shared_merge_tree_memo_ids_remove_timeout_seconds", 1800, 1800, "Cloud sync"},
            {"shared_merge_tree_idle_parts_update_seconds", 3600, 3600, "Cloud sync"},
            {"shared_merge_tree_max_outdated_parts_to_process_at_once", 1000, 1000, "Cloud sync"},
            {"shared_merge_tree_postpone_next_merge_for_locally_merged_parts_rows_threshold", 1000000, 1000000, "Cloud sync"},
            {"shared_merge_tree_postpone_next_merge_for_locally_merged_parts_ms", 0, 0, "Cloud sync"},
            {"shared_merge_tree_range_for_merge_window_size", 10, 10, "Cloud sync"},
            {"shared_merge_tree_use_too_many_parts_count_from_virtual_parts", 0, 0, "Cloud sync"},
            {"shared_merge_tree_create_per_replica_metadata_nodes", true, true, "Cloud sync"},
            {"shared_merge_tree_use_metadata_hints_cache", true, true, "Cloud sync"},
            {"notify_newest_block_number", false, false, "Cloud sync"},
            {"allow_reduce_blocking_parts_task", false, false, "Cloud sync"},
            /// Release closed. Please use 25.2
        });
        addSettingsChanges(merge_tree_settings_changes_history, "24.12",
        {
            /// Release closed. Please use 25.1
            {"enforce_index_structure_match_on_partition_manipulation", true, false, "New setting"},
            {"use_primary_key_cache", false, false, "New setting"},
            {"prewarm_primary_key_cache", false, false, "New setting"},
            {"min_bytes_to_prewarm_caches", 0, 0, "New setting"},
            {"allow_experimental_reverse_key", false, false, "New setting"},
            /// Release closed. Please use 25.1
        });
        addSettingsChanges(merge_tree_settings_changes_history, "24.11",
        {
        });
        addSettingsChanges(merge_tree_settings_changes_history, "24.10",
        {
        });
        addSettingsChanges(merge_tree_settings_changes_history, "24.9",
        {
        });
        addSettingsChanges(merge_tree_settings_changes_history, "24.8",
        {
            {"deduplicate_merge_projection_mode", "ignore", "throw", "Do not allow to create inconsistent projection"}
        });
    });

    return merge_tree_settings_changes_history;
}

}<|MERGE_RESOLUTION|>--- conflicted
+++ resolved
@@ -56,11 +56,8 @@
             {"aggregate_function_input_format", "state", "state", "New setting to control AggregateFunction input format during INSERT operations. Setting Value set to state by default"},
             {"delta_lake_snapshot_start_version", -1, -1, "New setting."},
             {"delta_lake_snapshot_end_version", -1, -1, "New setting."},
-<<<<<<< HEAD
             {"date_time_saturate_on_overflow", false, true, "New setting."},
-=======
             {"serialize_string_in_memory_with_zero_byte", true, true, "New setting"},
->>>>>>> 36e48ee1
             {"optimize_inverse_dictionary_lookup", false, true, "New setting"},
         });
         addSettingsChanges(settings_changes_history, "25.11",
