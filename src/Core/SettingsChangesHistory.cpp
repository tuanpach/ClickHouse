--- conflicted
+++ resolved
@@ -128,15 +128,12 @@
             {"output_format_parquet_write_bloom_filter", false, true, "Added support for writing Parquet bloom filters."},
             {"output_format_parquet_bloom_filter_bits_per_value", 10.5, 10.5, "New setting."},
             {"output_format_parquet_bloom_filter_flush_threshold_bytes", 128 * 1024 * 1024, 128 * 1024 * 1024, "New setting."},
-<<<<<<< HEAD
             {"schema_inference_make_columns_nullable", 1, 3, "Take nullability information from Parquet/ORC/Arrow metadata by default, instead of making everything nullable."},
-=======
             {"output_format_pretty_max_rows", 10000, 1000, "It is better for usability - less amount to scroll."},
             {"restore_replicated_merge_tree_to_shared_merge_tree", false, false, "New setting."},
             {"parallel_replicas_only_with_analyzer", true, true, "Parallel replicas is supported only with analyzer enabled"},
             {"s3_allow_multipart_copy", true, true, "New setting."},
             /// Release closed. Please use 25.3
->>>>>>> 361a2255
         });
         addSettingsChanges(settings_changes_history, "25.1",
         {
