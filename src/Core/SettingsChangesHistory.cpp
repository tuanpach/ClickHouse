--- conflicted
+++ resolved
@@ -44,12 +44,9 @@
             {"into_outfile_create_parent_directories", false, false, "New setting"},
             {"correlated_subqueries_default_join_kind", "left", "right", "New setting. Default join kind for decorrelated query plan."},
             {"use_statistics_cache", 0, 0, "New setting"},
-<<<<<<< HEAD
             {"optimize_inverse_dictionary_lookup", true, true, "New setting"},
-=======
             {"max_projection_rows_to_use_projection_index", 1'000'000, 1'000'000, "New setting"},
             {"min_table_rows_to_use_projection_index", 1'000'000, 1'000'000, "New setting"},
->>>>>>> 96c9926c
             {"use_text_index_dictionary_cache", false, false, "New setting"},
             {"use_text_index_header_cache", false, false, "New setting"},
             {"use_text_index_postings_cache", false, false, "New setting"},
