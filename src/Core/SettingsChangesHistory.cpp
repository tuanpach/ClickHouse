#include <Core/SettingsChangesHistory.h>
#include <Core/Defines.h>
#include <IO/ReadBufferFromString.h>
#include <IO/ReadHelpers.h>
#include <boost/algorithm/string.hpp>

namespace DB
{

namespace ErrorCodes
{
    extern const int BAD_ARGUMENTS;
    extern const int LOGICAL_ERROR;
}

ClickHouseVersion::ClickHouseVersion(const String & version)
{
    Strings split;
    boost::split(split, version, [](char c){ return c == '.'; });
    components.reserve(split.size());
    if (split.empty())
        throw Exception{ErrorCodes::BAD_ARGUMENTS, "Cannot parse ClickHouse version here: {}", version};

    for (const auto & split_element : split)
    {
        size_t component;
        ReadBufferFromString buf(split_element);
        if (!tryReadIntText(component, buf) || !buf.eof())
            throw Exception{ErrorCodes::BAD_ARGUMENTS, "Cannot parse ClickHouse version here: {}", version};
        components.push_back(component);
    }
}

ClickHouseVersion::ClickHouseVersion(const char * version)
    : ClickHouseVersion(String(version))
{
}

String ClickHouseVersion::toString() const
{
    String version = std::to_string(components[0]);
    for (size_t i = 1; i < components.size(); ++i)
        version += "." + std::to_string(components[i]);

    return version;
}

// clang-format off
/// History of settings changes that controls some backward incompatible changes
/// across all ClickHouse versions. It maps ClickHouse version to settings changes that were done
/// in this version. This history contains both changes to existing settings and newly added settings.
/// Settings changes is a vector of structs
///     {setting_name, previous_value, new_value, reason}.
/// For newly added setting choose the most appropriate previous_value (for example, if new setting
/// controls new feature and it's 'true' by default, use 'false' as previous_value).
/// It's used to implement `compatibility` setting (see https://github.com/ClickHouse/ClickHouse/issues/35972)
/// Note: please check if the key already exists to prevent duplicate entries.
static std::initializer_list<std::pair<ClickHouseVersion, SettingsChangesHistory::SettingsChanges>> settings_changes_history_initializer =
{
    {"24.7", {{"output_format_parquet_write_page_index", false, true, "Add a possibility to write page index into parquet files."},
              {"optimize_functions_to_subcolumns", false, true, "Enable optimization by default"},
              {"input_format_json_ignore_key_case", false, false, "Ignore json key case while read json field from string."},
              {"optimize_trivial_insert_select", true, false, "The optimization does not make sense in many cases."},
              {"lightweight_mutation_projection_mode", "throw", "throw", "When lightweight delete happens on a table with projection(s), the possible operations include throw the exception as projection exists, or drop all projection related to this table then do lightweight delete."},
              {"database_replicated_allow_heavy_create", true, false, "Long-running DDL queries (CREATE AS SELECT and POPULATE) for Replicated database engine was forbidden"},
              {"azure_sdk_max_retries", 10, 10, "Maximum number of retries in azure sdk"},
              {"azure_sdk_retry_initial_backoff_ms", 10, 10, "Minimal backoff between retries in azure sdk"},
              {"azure_sdk_retry_max_backoff_ms", 1000, 1000, "Maximal backoff between retries in azure sdk"},
              {"allow_short_circuit_default_implementation_for_nulls", false, true, "Setting for short-circuit default implementations for null in function with useDefaultImplementationForNulls() = true. If true, function will not actually evaluate for rows in which there are at least one argument with null value."},
<<<<<<< HEAD
=======
              {"ignore_on_cluster_for_replicated_named_collections_queries", false, false, "Ignore ON CLUSTER clause for replicated named collections management queries."},
              {"postgresql_connection_attempt_timeout", 2, 2, "Allow to control 'connect_timeout' parameter of PostgreSQL connection."},
              {"postgresql_connection_pool_retries", 2, 2, "Allow to control the number of retries in PostgreSQL connection pool."},
>>>>>>> 1d78d8b3
              }},
    {"24.6", {{"materialize_skip_indexes_on_insert", true, true, "Added new setting to allow to disable materialization of skip indexes on insert"},
              {"materialize_statistics_on_insert", true, true, "Added new setting to allow to disable materialization of statistics on insert"},
              {"input_format_parquet_use_native_reader", false, false, "When reading Parquet files, to use native reader instead of arrow reader."},
              {"hdfs_throw_on_zero_files_match", false, false, "Allow to throw an error when ListObjects request cannot match any files in HDFS engine instead of empty query result"},
              {"azure_throw_on_zero_files_match", false, false, "Allow to throw an error when ListObjects request cannot match any files in AzureBlobStorage engine instead of empty query result"},
              {"s3_validate_request_settings", true, true, "Allow to disable S3 request settings validation"},
              {"allow_experimental_full_text_index", false, false, "Enable experimental full-text index"},
              {"azure_skip_empty_files", false, false, "Allow to skip empty files in azure table engine"},
              {"hdfs_ignore_file_doesnt_exist", false, false, "Allow to return 0 rows when the requested files don't exist instead of throwing an exception in HDFS table engine"},
              {"azure_ignore_file_doesnt_exist", false, false, "Allow to return 0 rows when the requested files don't exist instead of throwing an exception in AzureBlobStorage table engine"},
              {"s3_ignore_file_doesnt_exist", false, false, "Allow to return 0 rows when the requested files don't exist instead of throwing an exception in S3 table engine"},
              {"s3_max_part_number", 10000, 10000, "Maximum part number number for s3 upload part"},
              {"s3_max_single_operation_copy_size", 32 * 1024 * 1024, 32 * 1024 * 1024, "Maximum size for a single copy operation in s3"},
              {"input_format_parquet_max_block_size", 8192, DEFAULT_BLOCK_SIZE, "Increase block size for parquet reader."},
              {"input_format_parquet_prefer_block_bytes", 0, DEFAULT_BLOCK_SIZE * 256, "Average block bytes output by parquet reader."},
              {"enable_blob_storage_log", true, true, "Write information about blob storage operations to system.blob_storage_log table"},
              {"allow_deprecated_snowflake_conversion_functions", true, false, "Disabled deprecated functions snowflakeToDateTime[64] and dateTime[64]ToSnowflake."},
              {"allow_statistic_optimize", false, false, "Old setting which popped up here being renamed."},
              {"allow_experimental_statistic", false, false, "Old setting which popped up here being renamed."},
              {"allow_statistics_optimize", false, false, "The setting was renamed. The previous name is `allow_statistic_optimize`."},
              {"allow_experimental_statistics", false, false, "The setting was renamed. The previous name is `allow_experimental_statistic`."},
              {"enable_vertical_final", false, true, "Enable vertical final by default again after fixing bug"},
              {"parallel_replicas_custom_key_range_lower", 0, 0, "Add settings to control the range filter when using parallel replicas with dynamic shards"},
              {"parallel_replicas_custom_key_range_upper", 0, 0, "Add settings to control the range filter when using parallel replicas with dynamic shards. A value of 0 disables the upper limit"},
              {"output_format_pretty_display_footer_column_names", 0, 1, "Add a setting to display column names in the footer if there are many rows. Threshold value is controlled by output_format_pretty_display_footer_column_names_min_rows."},
              {"output_format_pretty_display_footer_column_names_min_rows", 0, 50, "Add a setting to control the threshold value for setting output_format_pretty_display_footer_column_names_min_rows. Default 50."},
              {"output_format_csv_serialize_tuple_into_separate_columns", true, true, "A new way of how interpret tuples in CSV format was added."},
              {"input_format_csv_deserialize_separate_columns_into_tuple", true, true, "A new way of how interpret tuples in CSV format was added."},
              {"input_format_csv_try_infer_strings_from_quoted_tuples", true, true, "A new way of how interpret tuples in CSV format was added."},
              }},
    {"24.5", {{"allow_deprecated_error_prone_window_functions", true, false, "Allow usage of deprecated error prone window functions (neighbor, runningAccumulate, runningDifferenceStartingWithFirstValue, runningDifference)"},
              {"allow_experimental_join_condition", false, false, "Support join with inequal conditions which involve columns from both left and right table. e.g. t1.y < t2.y."},
              {"input_format_tsv_crlf_end_of_line", false, false, "Enables reading of CRLF line endings with TSV formats"},
              {"output_format_parquet_use_custom_encoder", false, true, "Enable custom Parquet encoder."},
              {"cross_join_min_rows_to_compress", 0, 10000000, "Minimal count of rows to compress block in CROSS JOIN. Zero value means - disable this threshold. This block is compressed when any of the two thresholds (by rows or by bytes) are reached."},
              {"cross_join_min_bytes_to_compress", 0, 1_GiB, "Minimal size of block to compress in CROSS JOIN. Zero value means - disable this threshold. This block is compressed when any of the two thresholds (by rows or by bytes) are reached."},
              {"http_max_chunk_size", 0, 0, "Internal limitation"},
              {"prefer_external_sort_block_bytes", 0, DEFAULT_BLOCK_SIZE * 256, "Prefer maximum block bytes for external sort, reduce the memory usage during merging."},
              {"input_format_force_null_for_omitted_fields", false, false, "Disable type-defaults for omitted fields when needed"},
              {"cast_string_to_dynamic_use_inference", false, false, "Add setting to allow converting String to Dynamic through parsing"},
              {"allow_experimental_dynamic_type", false, false, "Add new experimental Dynamic type"},
              {"azure_max_blocks_in_multipart_upload", 50000, 50000, "Maximum number of blocks in multipart upload for Azure."},
              }},
    {"24.4", {{"input_format_json_throw_on_bad_escape_sequence", true, true, "Allow to save JSON strings with bad escape sequences"},
              {"max_parsing_threads", 0, 0, "Add a separate setting to control number of threads in parallel parsing from files"},
              {"ignore_drop_queries_probability", 0, 0, "Allow to ignore drop queries in server with specified probability for testing purposes"},
              {"lightweight_deletes_sync", 2, 2, "The same as 'mutation_sync', but controls only execution of lightweight deletes"},
              {"query_cache_system_table_handling", "save", "throw", "The query cache no longer caches results of queries against system tables"},
              {"input_format_json_ignore_unnecessary_fields", false, true, "Ignore unnecessary fields and not parse them. Enabling this may not throw exceptions on json strings of invalid format or with duplicated fields"},
              {"input_format_hive_text_allow_variable_number_of_columns", false, true, "Ignore extra columns in Hive Text input (if file has more columns than expected) and treat missing fields in Hive Text input as default values."},
              {"allow_experimental_database_replicated", false, true, "Database engine Replicated is now in Beta stage"},
              {"temporary_data_in_cache_reserve_space_wait_lock_timeout_milliseconds", (10 * 60 * 1000), (10 * 60 * 1000), "Wait time to lock cache for sapce reservation in temporary data in filesystem cache"},
              {"optimize_rewrite_sum_if_to_count_if", false, true, "Only available for the analyzer, where it works correctly"},
              {"azure_allow_parallel_part_upload", "true", "true", "Use multiple threads for azure multipart upload."},
              {"max_recursive_cte_evaluation_depth", DBMS_RECURSIVE_CTE_MAX_EVALUATION_DEPTH, DBMS_RECURSIVE_CTE_MAX_EVALUATION_DEPTH, "Maximum limit on recursive CTE evaluation depth"},
              {"query_plan_convert_outer_join_to_inner_join", false, true, "Allow to convert OUTER JOIN to INNER JOIN if filter after JOIN always filters default values"},
              }},
    {"24.3", {{"s3_connect_timeout_ms", 1000, 1000, "Introduce new dedicated setting for s3 connection timeout"},
              {"allow_experimental_shared_merge_tree", false, true, "The setting is obsolete"},
              {"use_page_cache_for_disks_without_file_cache", false, false, "Added userspace page cache"},
              {"read_from_page_cache_if_exists_otherwise_bypass_cache", false, false, "Added userspace page cache"},
              {"page_cache_inject_eviction", false, false, "Added userspace page cache"},
              {"default_table_engine", "None", "MergeTree", "Set default table engine to MergeTree for better usability"},
              {"input_format_json_use_string_type_for_ambiguous_paths_in_named_tuples_inference_from_objects", false, false, "Allow to use String type for ambiguous paths during named tuple inference from JSON objects"},
              {"traverse_shadow_remote_data_paths", false, false, "Traverse shadow directory when query system.remote_data_paths."},
              {"throw_if_deduplication_in_dependent_materialized_views_enabled_with_async_insert", false, true, "Deduplication is dependent materialized view cannot work together with async inserts."},
              {"parallel_replicas_allow_in_with_subquery", false, true, "If true, subquery for IN will be executed on every follower replica"},
              {"log_processors_profiles", false, true, "Enable by default"},
              {"function_locate_has_mysql_compatible_argument_order", false, true, "Increase compatibility with MySQL's locate function."},
              {"allow_suspicious_primary_key", true, false, "Forbid suspicious PRIMARY KEY/ORDER BY for MergeTree (i.e. SimpleAggregateFunction)"},
              {"filesystem_cache_reserve_space_wait_lock_timeout_milliseconds", 1000, 1000, "Wait time to lock cache for sapce reservation in filesystem cache"},
              {"max_parser_backtracks", 0, 1000000, "Limiting the complexity of parsing"},
              {"analyzer_compatibility_join_using_top_level_identifier", false, false, "Force to resolve identifier in JOIN USING from projection"},
              {"distributed_insert_skip_read_only_replicas", false, false, "If true, INSERT into Distributed will skip read-only replicas"},
              {"keeper_max_retries", 10, 10, "Max retries for general keeper operations"},
              {"keeper_retry_initial_backoff_ms", 100, 100, "Initial backoff timeout for general keeper operations"},
              {"keeper_retry_max_backoff_ms", 5000, 5000, "Max backoff timeout for general keeper operations"},
              {"s3queue_allow_experimental_sharded_mode", false, false, "Enable experimental sharded mode of S3Queue table engine. It is experimental because it will be rewritten"},
              {"allow_experimental_analyzer", false, true, "Enable analyzer and planner by default."},
              {"merge_tree_read_split_ranges_into_intersecting_and_non_intersecting_injection_probability", 0.0, 0.0, "For testing of `PartsSplitter` - split read ranges into intersecting and non intersecting every time you read from MergeTree with the specified probability."},
              {"allow_get_client_http_header", false, false, "Introduced a new function."},
              {"output_format_pretty_row_numbers", false, true, "It is better for usability."},
              {"output_format_pretty_max_value_width_apply_for_single_value", true, false, "Single values in Pretty formats won't be cut."},
              {"output_format_parquet_string_as_string", false, true, "ClickHouse allows arbitrary binary data in the String data type, which is typically UTF-8. Parquet/ORC/Arrow Strings only support UTF-8. That's why you can choose which Arrow's data type to use for the ClickHouse String data type - String or Binary. While Binary would be more correct and compatible, using String by default will correspond to user expectations in most cases."},
              {"output_format_orc_string_as_string", false, true, "ClickHouse allows arbitrary binary data in the String data type, which is typically UTF-8. Parquet/ORC/Arrow Strings only support UTF-8. That's why you can choose which Arrow's data type to use for the ClickHouse String data type - String or Binary. While Binary would be more correct and compatible, using String by default will correspond to user expectations in most cases."},
              {"output_format_arrow_string_as_string", false, true, "ClickHouse allows arbitrary binary data in the String data type, which is typically UTF-8. Parquet/ORC/Arrow Strings only support UTF-8. That's why you can choose which Arrow's data type to use for the ClickHouse String data type - String or Binary. While Binary would be more correct and compatible, using String by default will correspond to user expectations in most cases."},
              {"output_format_parquet_compression_method", "lz4", "zstd", "Parquet/ORC/Arrow support many compression methods, including lz4 and zstd. ClickHouse supports each and every compression method. Some inferior tools, such as 'duckdb', lack support for the faster `lz4` compression method, that's why we set zstd by default."},
              {"output_format_orc_compression_method", "lz4", "zstd", "Parquet/ORC/Arrow support many compression methods, including lz4 and zstd. ClickHouse supports each and every compression method. Some inferior tools, such as 'duckdb', lack support for the faster `lz4` compression method, that's why we set zstd by default."},
              {"output_format_pretty_highlight_digit_groups", false, true, "If enabled and if output is a terminal, highlight every digit corresponding to the number of thousands, millions, etc. with underline."},
              {"geo_distance_returns_float64_on_float64_arguments", false, true, "Increase the default precision."},
              {"azure_max_inflight_parts_for_one_file", 20, 20, "The maximum number of a concurrent loaded parts in multipart upload request. 0 means unlimited."},
              {"azure_strict_upload_part_size", 0, 0, "The exact size of part to upload during multipart upload to Azure blob storage."},
              {"azure_min_upload_part_size", 16*1024*1024, 16*1024*1024, "The minimum size of part to upload during multipart upload to Azure blob storage."},
              {"azure_max_upload_part_size", 5ull*1024*1024*1024, 5ull*1024*1024*1024, "The maximum size of part to upload during multipart upload to Azure blob storage."},
              {"azure_upload_part_size_multiply_factor", 2, 2, "Multiply azure_min_upload_part_size by this factor each time azure_multiply_parts_count_threshold parts were uploaded from a single write to Azure blob storage."},
              {"azure_upload_part_size_multiply_parts_count_threshold", 500, 500, "Each time this number of parts was uploaded to Azure blob storage, azure_min_upload_part_size is multiplied by azure_upload_part_size_multiply_factor."},
              {"output_format_csv_serialize_tuple_into_separate_columns", true, true, "A new way of how interpret tuples in CSV format was added."},
              {"input_format_csv_deserialize_separate_columns_into_tuple", true, true, "A new way of how interpret tuples in CSV format was added."},
              {"input_format_csv_try_infer_strings_from_quoted_tuples", true, true, "A new way of how interpret tuples in CSV format was added."},
              }},
    {"24.2", {{"allow_suspicious_variant_types", true, false, "Don't allow creating Variant type with suspicious variants by default"},
              {"validate_experimental_and_suspicious_types_inside_nested_types", false, true, "Validate usage of experimental and suspicious types inside nested types"},
              {"output_format_values_escape_quote_with_quote", false, false, "If true escape ' with '', otherwise quoted with \\'"},
              {"output_format_pretty_single_large_number_tip_threshold", 0, 1'000'000, "Print a readable number tip on the right side of the table if the block consists of a single number which exceeds this value (except 0)"},
              {"input_format_try_infer_exponent_floats", true, false, "Don't infer floats in exponential notation by default"},
              {"query_plan_optimize_prewhere", true, true, "Allow to push down filter to PREWHERE expression for supported storages"},
              {"async_insert_max_data_size", 1000000, 10485760, "The previous value appeared to be too small."},
              {"async_insert_poll_timeout_ms", 10, 10, "Timeout in milliseconds for polling data from asynchronous insert queue"},
              {"async_insert_use_adaptive_busy_timeout", false, true, "Use adaptive asynchronous insert timeout"},
              {"async_insert_busy_timeout_min_ms", 50, 50, "The minimum value of the asynchronous insert timeout in milliseconds; it also serves as the initial value, which may be increased later by the adaptive algorithm"},
              {"async_insert_busy_timeout_max_ms", 200, 200, "The minimum value of the asynchronous insert timeout in milliseconds; async_insert_busy_timeout_ms is aliased to async_insert_busy_timeout_max_ms"},
              {"async_insert_busy_timeout_increase_rate", 0.2, 0.2, "The exponential growth rate at which the adaptive asynchronous insert timeout increases"},
              {"async_insert_busy_timeout_decrease_rate", 0.2, 0.2, "The exponential growth rate at which the adaptive asynchronous insert timeout decreases"},
              {"format_template_row_format", "", "", "Template row format string can be set directly in query"},
              {"format_template_resultset_format", "", "", "Template result set format string can be set in query"},
              {"split_parts_ranges_into_intersecting_and_non_intersecting_final", true, true, "Allow to split parts ranges into intersecting and non intersecting during FINAL optimization"},
              {"split_intersecting_parts_ranges_into_layers_final", true, true, "Allow to split intersecting parts ranges into layers during FINAL optimization"},
              {"azure_max_single_part_copy_size", 256*1024*1024, 256*1024*1024, "The maximum size of object to copy using single part copy to Azure blob storage."},
              {"min_external_table_block_size_rows", DEFAULT_INSERT_BLOCK_SIZE, DEFAULT_INSERT_BLOCK_SIZE, "Squash blocks passed to external table to specified size in rows, if blocks are not big enough"},
              {"min_external_table_block_size_bytes", DEFAULT_INSERT_BLOCK_SIZE * 256, DEFAULT_INSERT_BLOCK_SIZE * 256, "Squash blocks passed to external table to specified size in bytes, if blocks are not big enough."},
              {"parallel_replicas_prefer_local_join", true, true, "If true, and JOIN can be executed with parallel replicas algorithm, and all storages of right JOIN part are *MergeTree, local JOIN will be used instead of GLOBAL JOIN."},
              {"optimize_time_filter_with_preimage", true, true, "Optimize Date and DateTime predicates by converting functions into equivalent comparisons without conversions (e.g. toYear(col) = 2023 -> col >= '2023-01-01' AND col <= '2023-12-31')"},
              {"extract_key_value_pairs_max_pairs_per_row", 0, 0, "Max number of pairs that can be produced by the `extractKeyValuePairs` function. Used as a safeguard against consuming too much memory."},
              {"default_view_definer", "CURRENT_USER", "CURRENT_USER", "Allows to set default `DEFINER` option while creating a view"},
              {"default_materialized_view_sql_security", "DEFINER", "DEFINER", "Allows to set a default value for SQL SECURITY option when creating a materialized view"},
              {"default_normal_view_sql_security", "INVOKER", "INVOKER", "Allows to set default `SQL SECURITY` option while creating a normal view"},
              {"mysql_map_string_to_text_in_show_columns", false, true, "Reduce the configuration effort to connect ClickHouse with BI tools."},
              {"mysql_map_fixed_string_to_text_in_show_columns", false, true, "Reduce the configuration effort to connect ClickHouse with BI tools."},
              }},
    {"24.1", {{"print_pretty_type_names", false, true, "Better user experience."},
              {"input_format_json_read_bools_as_strings", false, true, "Allow to read bools as strings in JSON formats by default"},
              {"output_format_arrow_use_signed_indexes_for_dictionary", false, true, "Use signed indexes type for Arrow dictionaries by default as it's recommended"},
              {"allow_experimental_variant_type", false, false, "Add new experimental Variant type"},
              {"use_variant_as_common_type", false, false, "Allow to use Variant in if/multiIf if there is no common type"},
              {"output_format_arrow_use_64_bit_indexes_for_dictionary", false, false, "Allow to use 64 bit indexes type in Arrow dictionaries"},
              {"parallel_replicas_mark_segment_size", 128, 128, "Add new setting to control segment size in new parallel replicas coordinator implementation"},
              {"ignore_materialized_views_with_dropped_target_table", false, false, "Add new setting to allow to ignore materialized views with dropped target table"},
              {"output_format_compression_level", 3, 3, "Allow to change compression level in the query output"},
              {"output_format_compression_zstd_window_log", 0, 0, "Allow to change zstd window log in the query output when zstd compression is used"},
              {"enable_zstd_qat_codec", false, false, "Add new ZSTD_QAT codec"},
              {"enable_vertical_final", false, true, "Use vertical final by default"},
              {"output_format_arrow_use_64_bit_indexes_for_dictionary", false, false, "Allow to use 64 bit indexes type in Arrow dictionaries"},
              {"max_rows_in_set_to_optimize_join", 100000, 0, "Disable join optimization as it prevents from read in order optimization"},
              {"output_format_pretty_color", true, "auto", "Setting is changed to allow also for auto value, disabling ANSI escapes if output is not a tty"},
              {"function_visible_width_behavior", 0, 1, "We changed the default behavior of `visibleWidth` to be more precise"},
              {"max_estimated_execution_time", 0, 0, "Separate max_execution_time and max_estimated_execution_time"},
              {"iceberg_engine_ignore_schema_evolution", false, false, "Allow to ignore schema evolution in Iceberg table engine"},
              {"optimize_injective_functions_in_group_by", false, true, "Replace injective functions by it's arguments in GROUP BY section in analyzer"},
              {"update_insert_deduplication_token_in_dependent_materialized_views", false, false, "Allow to update insert deduplication token with table identifier during insert in dependent materialized views"},
              {"azure_max_unexpected_write_error_retries", 4, 4, "The maximum number of retries in case of unexpected errors during Azure blob storage write"},
              {"split_parts_ranges_into_intersecting_and_non_intersecting_final", false, true, "Allow to split parts ranges into intersecting and non intersecting during FINAL optimization"},
              {"split_intersecting_parts_ranges_into_layers_final", true, true, "Allow to split intersecting parts ranges into layers during FINAL optimization"}}},
    {"23.12", {{"allow_suspicious_ttl_expressions", true, false, "It is a new setting, and in previous versions the behavior was equivalent to allowing."},
              {"input_format_parquet_allow_missing_columns", false, true, "Allow missing columns in Parquet files by default"},
              {"input_format_orc_allow_missing_columns", false, true, "Allow missing columns in ORC files by default"},
              {"input_format_arrow_allow_missing_columns", false, true, "Allow missing columns in Arrow files by default"}}},
    {"23.11", {{"parsedatetime_parse_without_leading_zeros", false, true, "Improved compatibility with MySQL DATE_FORMAT/STR_TO_DATE"}}},
    {"23.9", {{"optimize_group_by_constant_keys", false, true, "Optimize group by constant keys by default"},
              {"input_format_json_try_infer_named_tuples_from_objects", false, true, "Try to infer named Tuples from JSON objects by default"},
              {"input_format_json_read_numbers_as_strings", false, true, "Allow to read numbers as strings in JSON formats by default"},
              {"input_format_json_read_arrays_as_strings", false, true, "Allow to read arrays as strings in JSON formats by default"},
              {"input_format_json_infer_incomplete_types_as_strings", false, true, "Allow to infer incomplete types as Strings in JSON formats by default"},
              {"input_format_json_try_infer_numbers_from_strings", true, false, "Don't infer numbers from strings in JSON formats by default to prevent possible parsing errors"},
              {"http_write_exception_in_output_format", false, true, "Output valid JSON/XML on exception in HTTP streaming."}}},
    {"23.8", {{"rewrite_count_distinct_if_with_count_distinct_implementation", false, true, "Rewrite countDistinctIf with count_distinct_implementation configuration"}}},
    {"23.7", {{"function_sleep_max_microseconds_per_block", 0, 3000000, "In previous versions, the maximum sleep time of 3 seconds was applied only for `sleep`, but not for `sleepEachRow` function. In the new version, we introduce this setting. If you set compatibility with the previous versions, we will disable the limit altogether."}}},
    {"23.6", {{"http_send_timeout", 180, 30, "3 minutes seems crazy long. Note that this is timeout for a single network write call, not for the whole upload operation."},
              {"http_receive_timeout", 180, 30, "See http_send_timeout."}}},
    {"23.5", {{"input_format_parquet_preserve_order", true, false, "Allow Parquet reader to reorder rows for better parallelism."},
              {"parallelize_output_from_storages", false, true, "Allow parallelism when executing queries that read from file/url/s3/etc. This may reorder rows."},
              {"use_with_fill_by_sorting_prefix", false, true, "Columns preceding WITH FILL columns in ORDER BY clause form sorting prefix. Rows with different values in sorting prefix are filled independently"},
              {"output_format_parquet_compliant_nested_types", false, true, "Change an internal field name in output Parquet file schema."}}},
    {"23.4", {{"allow_suspicious_indices", true, false, "If true, index can defined with identical expressions"},
              {"allow_nonconst_timezone_arguments", true, false, "Allow non-const timezone arguments in certain time-related functions like toTimeZone(), fromUnixTimestamp*(), snowflakeToDateTime*()."},
              {"connect_timeout_with_failover_ms", 50, 1000, "Increase default connect timeout because of async connect"},
              {"connect_timeout_with_failover_secure_ms", 100, 1000, "Increase default secure connect timeout because of async connect"},
              {"hedged_connection_timeout_ms", 100, 50, "Start new connection in hedged requests after 50 ms instead of 100 to correspond with previous connect timeout"},
              {"formatdatetime_f_prints_single_zero", true, false, "Improved compatibility with MySQL DATE_FORMAT()/STR_TO_DATE()"},
              {"formatdatetime_parsedatetime_m_is_month_name", false, true, "Improved compatibility with MySQL DATE_FORMAT/STR_TO_DATE"}}},
    {"23.3", {{"output_format_parquet_version", "1.0", "2.latest", "Use latest Parquet format version for output format"},
              {"input_format_json_ignore_unknown_keys_in_named_tuple", false, true, "Improve parsing JSON objects as named tuples"},
              {"input_format_native_allow_types_conversion", false, true, "Allow types conversion in Native input forma"},
              {"output_format_arrow_compression_method", "none", "lz4_frame", "Use lz4 compression in Arrow output format by default"},
              {"output_format_parquet_compression_method", "snappy", "lz4", "Use lz4 compression in Parquet output format by default"},
              {"output_format_orc_compression_method", "none", "lz4_frame", "Use lz4 compression in ORC output format by default"},
              {"async_query_sending_for_remote", false, true, "Create connections and send query async across shards"}}},
    {"23.2", {{"output_format_parquet_fixed_string_as_fixed_byte_array", false, true, "Use Parquet FIXED_LENGTH_BYTE_ARRAY type for FixedString by default"},
              {"output_format_arrow_fixed_string_as_fixed_byte_array", false, true, "Use Arrow FIXED_SIZE_BINARY type for FixedString by default"},
              {"query_plan_remove_redundant_distinct", false, true, "Remove redundant Distinct step in query plan"},
              {"optimize_duplicate_order_by_and_distinct", true, false, "Remove duplicate ORDER BY and DISTINCT if it's possible"},
              {"insert_keeper_max_retries", 0, 20, "Enable reconnections to Keeper on INSERT, improve reliability"}}},
    {"23.1", {{"input_format_json_read_objects_as_strings", 0, 1, "Enable reading nested json objects as strings while object type is experimental"},
              {"input_format_json_defaults_for_missing_elements_in_named_tuple", false, true, "Allow missing elements in JSON objects while reading named tuples by default"},
              {"input_format_csv_detect_header", false, true, "Detect header in CSV format by default"},
              {"input_format_tsv_detect_header", false, true, "Detect header in TSV format by default"},
              {"input_format_custom_detect_header", false, true, "Detect header in CustomSeparated format by default"},
              {"query_plan_remove_redundant_sorting", false, true, "Remove redundant sorting in query plan. For example, sorting steps related to ORDER BY clauses in subqueries"}}},
    {"22.12", {{"max_size_to_preallocate_for_aggregation", 10'000'000, 100'000'000, "This optimizes performance"},
               {"query_plan_aggregation_in_order", 0, 1, "Enable some refactoring around query plan"},
               {"format_binary_max_string_size", 0, 1_GiB, "Prevent allocating large amount of memory"}}},
    {"22.11", {{"use_structure_from_insertion_table_in_table_functions", 0, 2, "Improve using structure from insertion table in table functions"}}},
    {"22.9", {{"force_grouping_standard_compatibility", false, true, "Make GROUPING function output the same as in SQL standard and other DBMS"}}},
    {"22.7", {{"cross_to_inner_join_rewrite", 1, 2, "Force rewrite comma join to inner"},
              {"enable_positional_arguments", false, true, "Enable positional arguments feature by default"},
              {"format_csv_allow_single_quotes", true, false, "Most tools don't treat single quote in CSV specially, don't do it by default too"}}},
    {"22.6", {{"output_format_json_named_tuples_as_objects", false, true, "Allow to serialize named tuples as JSON objects in JSON formats by default"},
              {"input_format_skip_unknown_fields", false, true, "Optimize reading subset of columns for some input formats"}}},
    {"22.5", {{"memory_overcommit_ratio_denominator", 0, 1073741824, "Enable memory overcommit feature by default"},
              {"memory_overcommit_ratio_denominator_for_user", 0, 1073741824, "Enable memory overcommit feature by default"}}},
    {"22.4", {{"allow_settings_after_format_in_insert", true, false, "Do not allow SETTINGS after FORMAT for INSERT queries because ClickHouse interpret SETTINGS as some values, which is misleading"}}},
    {"22.3", {{"cast_ipv4_ipv6_default_on_conversion_error", true, false, "Make functions cast(value, 'IPv4') and cast(value, 'IPv6') behave same as toIPv4 and toIPv6 functions"}}},
    {"21.12", {{"stream_like_engine_allow_direct_select", true, false, "Do not allow direct select for Kafka/RabbitMQ/FileLog by default"}}},
    {"21.9", {{"output_format_decimal_trailing_zeros", true, false, "Do not output trailing zeros in text representation of Decimal types by default for better looking output"},
              {"use_hedged_requests", false, true, "Enable Hedged Requests feature by default"}}},
    {"21.7", {{"legacy_column_name_of_tuple_literal", true, false, "Add this setting only for compatibility reasons. It makes sense to set to 'true', while doing rolling update of cluster from version lower than 21.7 to higher"}}},
    {"21.5", {{"async_socket_for_remote", false, true, "Fix all problems and turn on asynchronous reads from socket for remote queries by default again"}}},
    {"21.3", {{"async_socket_for_remote", true, false, "Turn off asynchronous reads from socket for remote queries because of some problems"},
              {"optimize_normalize_count_variants", false, true, "Rewrite aggregate functions that semantically equals to count() as count() by default"},
              {"normalize_function_names", false, true, "Normalize function names to their canonical names, this was needed for projection query routing"}}},
    {"21.2", {{"enable_global_with_statement", false, true, "Propagate WITH statements to UNION queries and all subqueries by default"}}},
    {"21.1", {{"insert_quorum_parallel", false, true, "Use parallel quorum inserts by default. It is significantly more convenient to use than sequential quorum inserts"},
              {"input_format_null_as_default", false, true, "Allow to insert NULL as default for input formats by default"},
              {"optimize_on_insert", false, true, "Enable data optimization on INSERT by default for better user experience"},
              {"use_compact_format_in_distributed_parts_names", false, true, "Use compact format for async INSERT into Distributed tables by default"}}},
    {"20.10", {{"format_regexp_escaping_rule", "Escaped", "Raw", "Use Raw as default escaping rule for Regexp format to male the behaviour more like to what users expect"}}},
    {"20.7", {{"show_table_uuid_in_table_create_query_if_not_nil", true, false, "Stop showing  UID of the table in its CREATE query for Engine=Atomic"}}},
    {"20.5", {{"input_format_with_names_use_header", false, true, "Enable using header with names for formats with WithNames/WithNamesAndTypes suffixes"},
              {"allow_suspicious_codecs", true, false, "Don't allow to specify meaningless compression codecs"}}},
    {"20.4", {{"validate_polygons", false, true, "Throw exception if polygon is invalid in function pointInPolygon by default instead of returning possibly wrong results"}}},
    {"19.18", {{"enable_scalar_subquery_optimization", false, true, "Prevent scalar subqueries from (de)serializing large scalar values and possibly avoid running the same subquery more than once"}}},
    {"19.14", {{"any_join_distinct_right_table_keys", true, false, "Disable ANY RIGHT and ANY FULL JOINs by default to avoid inconsistency"}}},
    {"19.12", {{"input_format_defaults_for_omitted_fields", false, true, "Enable calculation of complex default expressions for omitted fields for some input formats, because it should be the expected behaviour"}}},
    {"19.5", {{"max_partitions_per_insert_block", 0, 100, "Add a limit for the number of partitions in one block"}}},
    {"18.12.17", {{"enable_optimize_predicate_expression", 0, 1, "Optimize predicates to subqueries by default"}}},
    {"24.12",
        {
        }
    },
    {"24.11",
        {
        }
    },
    {"24.10",
        {
        }
    },
    {"24.9",
        {
        }
    },
    {"24.8",
        {
            {"input_format_json_max_depth", 1000000, 1000, "It was unlimited in previous versions, but that was unsafe."},
            {"merge_tree_min_bytes_per_task_for_remote_reading", 4194304, 2097152, "Value is unified with `filesystem_prefetch_min_bytes_for_single_read_task`"},
            {"allow_archive_path_syntax", true, true, "Added new setting to allow disabling archive path syntax."},
        }
    },
    {"24.7",
        {
            {"output_format_parquet_write_page_index", false, true, "Add a possibility to write page index into parquet files."},
            {"output_format_binary_encode_types_in_binary_format", false, false, "Added new setting to allow to write type names in binary format in RowBinaryWithNamesAndTypes output format"},
            {"input_format_binary_decode_types_in_binary_format", false, false, "Added new setting to allow to read type names in binary format in RowBinaryWithNamesAndTypes input format"},
            {"output_format_native_encode_types_in_binary_format", false, false, "Added new setting to allow to write type names in binary format in Native output format"},
            {"input_format_native_decode_types_in_binary_format", false, false, "Added new setting to allow to read type names in binary format in Native output format"},
            {"read_in_order_use_buffering", false, true, "Use buffering before merging while reading in order of primary key"},
            {"enable_named_columns_in_function_tuple", false, true, "Generate named tuples in function tuple() when all names are unique and can be treated as unquoted identifiers."},
            {"input_format_json_case_insensitive_column_matching", false, false, "Ignore case when matching JSON keys with CH columns."},
            {"optimize_trivial_insert_select", true, false, "The optimization does not make sense in many cases."},
            {"dictionary_validate_primary_key_type", false, false, "Validate primary key type for dictionaries. By default id type for simple layouts will be implicitly converted to UInt64."},
            {"collect_hash_table_stats_during_joins", false, true, "New setting."},
            {"max_size_to_preallocate_for_joins", 0, 100'000'000, "New setting."},
            {"input_format_orc_reader_time_zone_name", "GMT", "GMT", "The time zone name for ORC row reader, the default ORC row reader's time zone is GMT."},            {"lightweight_mutation_projection_mode", "throw", "throw", "When lightweight delete happens on a table with projection(s), the possible operations include throw the exception as projection exists, or drop all projection related to this table then do lightweight delete."},
            {"database_replicated_allow_heavy_create", true, false, "Long-running DDL queries (CREATE AS SELECT and POPULATE) for Replicated database engine was forbidden"},
            {"query_plan_merge_filters", false, false, "Allow to merge filters in the query plan"},
            {"azure_sdk_max_retries", 10, 10, "Maximum number of retries in azure sdk"},
            {"azure_sdk_retry_initial_backoff_ms", 10, 10, "Minimal backoff between retries in azure sdk"},
            {"azure_sdk_retry_max_backoff_ms", 1000, 1000, "Maximal backoff between retries in azure sdk"},
            {"ignore_on_cluster_for_replicated_named_collections_queries", false, false, "Ignore ON CLUSTER clause for replicated named collections management queries."},
            {"backup_restore_s3_retry_attempts", 1000,1000, "Setting for Aws::Client::RetryStrategy, Aws::Client does retries itself, 0 means no retries. It takes place only for backup/restore."},
            {"postgresql_connection_attempt_timeout", 2, 2, "Allow to control 'connect_timeout' parameter of PostgreSQL connection."},
            {"postgresql_connection_pool_retries", 2, 2, "Allow to control the number of retries in PostgreSQL connection pool."}
        }
    },
    {"24.6",
        {
            {"materialize_skip_indexes_on_insert", true, true, "Added new setting to allow to disable materialization of skip indexes on insert"},
            {"materialize_statistics_on_insert", true, true, "Added new setting to allow to disable materialization of statistics on insert"},
            {"input_format_parquet_use_native_reader", false, false, "When reading Parquet files, to use native reader instead of arrow reader."},
            {"hdfs_throw_on_zero_files_match", false, false, "Allow to throw an error when ListObjects request cannot match any files in HDFS engine instead of empty query result"},
            {"azure_throw_on_zero_files_match", false, false, "Allow to throw an error when ListObjects request cannot match any files in AzureBlobStorage engine instead of empty query result"},
            {"s3_validate_request_settings", true, true, "Allow to disable S3 request settings validation"},
            {"allow_experimental_full_text_index", false, false, "Enable experimental full-text index"},
            {"azure_skip_empty_files", false, false, "Allow to skip empty files in azure table engine"},
            {"hdfs_ignore_file_doesnt_exist", false, false, "Allow to return 0 rows when the requested files don't exist instead of throwing an exception in HDFS table engine"},
            {"azure_ignore_file_doesnt_exist", false, false, "Allow to return 0 rows when the requested files don't exist instead of throwing an exception in AzureBlobStorage table engine"},
            {"s3_ignore_file_doesnt_exist", false, false, "Allow to return 0 rows when the requested files don't exist instead of throwing an exception in S3 table engine"},
            {"s3_max_part_number", 10000, 10000, "Maximum part number number for s3 upload part"},
            {"s3_max_single_operation_copy_size", 32 * 1024 * 1024, 32 * 1024 * 1024, "Maximum size for a single copy operation in s3"},
            {"input_format_parquet_max_block_size", 8192, DEFAULT_BLOCK_SIZE, "Increase block size for parquet reader."},
            {"input_format_parquet_prefer_block_bytes", 0, DEFAULT_BLOCK_SIZE * 256, "Average block bytes output by parquet reader."},
            {"enable_blob_storage_log", true, true, "Write information about blob storage operations to system.blob_storage_log table"},
            {"allow_deprecated_snowflake_conversion_functions", true, false, "Disabled deprecated functions snowflakeToDateTime[64] and dateTime[64]ToSnowflake."},
            {"allow_statistic_optimize", false, false, "Old setting which popped up here being renamed."},
            {"allow_experimental_statistic", false, false, "Old setting which popped up here being renamed."},
            {"allow_statistics_optimize", false, false, "The setting was renamed. The previous name is `allow_statistic_optimize`."},
            {"allow_experimental_statistics", false, false, "The setting was renamed. The previous name is `allow_experimental_statistic`."},
            {"enable_vertical_final", false, true, "Enable vertical final by default again after fixing bug"},
            {"parallel_replicas_custom_key_range_lower", 0, 0, "Add settings to control the range filter when using parallel replicas with dynamic shards"},
            {"parallel_replicas_custom_key_range_upper", 0, 0, "Add settings to control the range filter when using parallel replicas with dynamic shards. A value of 0 disables the upper limit"},
            {"output_format_pretty_display_footer_column_names", 0, 1, "Add a setting to display column names in the footer if there are many rows. Threshold value is controlled by output_format_pretty_display_footer_column_names_min_rows."},
            {"output_format_pretty_display_footer_column_names_min_rows", 0, 50, "Add a setting to control the threshold value for setting output_format_pretty_display_footer_column_names_min_rows. Default 50."},
            {"output_format_csv_serialize_tuple_into_separate_columns", true, true, "A new way of how interpret tuples in CSV format was added."},
            {"input_format_csv_deserialize_separate_columns_into_tuple", true, true, "A new way of how interpret tuples in CSV format was added."},
            {"input_format_csv_try_infer_strings_from_quoted_tuples", true, true, "A new way of how interpret tuples in CSV format was added."},
        }
    },
    {"24.5",
        {
            {"allow_deprecated_error_prone_window_functions", true, false, "Allow usage of deprecated error prone window functions (neighbor, runningAccumulate, runningDifferenceStartingWithFirstValue, runningDifference)"},
            {"allow_experimental_join_condition", false, false, "Support join with inequal conditions which involve columns from both left and right table. e.g. t1.y < t2.y."},
            {"input_format_tsv_crlf_end_of_line", false, false, "Enables reading of CRLF line endings with TSV formats"},
            {"output_format_parquet_use_custom_encoder", false, true, "Enable custom Parquet encoder."},
            {"cross_join_min_rows_to_compress", 0, 10000000, "Minimal count of rows to compress block in CROSS JOIN. Zero value means - disable this threshold. This block is compressed when any of the two thresholds (by rows or by bytes) are reached."},
            {"cross_join_min_bytes_to_compress", 0, 1_GiB, "Minimal size of block to compress in CROSS JOIN. Zero value means - disable this threshold. This block is compressed when any of the two thresholds (by rows or by bytes) are reached."},
            {"http_max_chunk_size", 0, 0, "Internal limitation"},
            {"prefer_external_sort_block_bytes", 0, DEFAULT_BLOCK_SIZE * 256, "Prefer maximum block bytes for external sort, reduce the memory usage during merging."},
            {"input_format_force_null_for_omitted_fields", false, false, "Disable type-defaults for omitted fields when needed"},
            {"cast_string_to_dynamic_use_inference", false, false, "Add setting to allow converting String to Dynamic through parsing"},
            {"allow_experimental_dynamic_type", false, false, "Add new experimental Dynamic type"},
            {"azure_max_blocks_in_multipart_upload", 50000, 50000, "Maximum number of blocks in multipart upload for Azure."},
            {"allow_archive_path_syntax", false, true, "Added new setting to allow disabling archive path syntax."},
        }
    },
    {"24.4",
        {
            {"input_format_json_throw_on_bad_escape_sequence", true, true, "Allow to save JSON strings with bad escape sequences"},
            {"max_parsing_threads", 0, 0, "Add a separate setting to control number of threads in parallel parsing from files"},
            {"ignore_drop_queries_probability", 0, 0, "Allow to ignore drop queries in server with specified probability for testing purposes"},
            {"lightweight_deletes_sync", 2, 2, "The same as 'mutation_sync', but controls only execution of lightweight deletes"},
            {"query_cache_system_table_handling", "save", "throw", "The query cache no longer caches results of queries against system tables"},
            {"input_format_json_ignore_unnecessary_fields", false, true, "Ignore unnecessary fields and not parse them. Enabling this may not throw exceptions on json strings of invalid format or with duplicated fields"},
            {"input_format_hive_text_allow_variable_number_of_columns", false, true, "Ignore extra columns in Hive Text input (if file has more columns than expected) and treat missing fields in Hive Text input as default values."},
            {"allow_experimental_database_replicated", false, true, "Database engine Replicated is now in Beta stage"},
            {"temporary_data_in_cache_reserve_space_wait_lock_timeout_milliseconds", (10 * 60 * 1000), (10 * 60 * 1000), "Wait time to lock cache for sapce reservation in temporary data in filesystem cache"},
            {"optimize_rewrite_sum_if_to_count_if", false, true, "Only available for the analyzer, where it works correctly"},
            {"azure_allow_parallel_part_upload", "true", "true", "Use multiple threads for azure multipart upload."},
            {"max_recursive_cte_evaluation_depth", DBMS_RECURSIVE_CTE_MAX_EVALUATION_DEPTH, DBMS_RECURSIVE_CTE_MAX_EVALUATION_DEPTH, "Maximum limit on recursive CTE evaluation depth"},
            {"query_plan_convert_outer_join_to_inner_join", false, true, "Allow to convert OUTER JOIN to INNER JOIN if filter after JOIN always filters default values"},
        }
    },
    {"24.3",
        {
            {"s3_connect_timeout_ms", 1000, 1000, "Introduce new dedicated setting for s3 connection timeout"},
            {"allow_experimental_shared_merge_tree", false, true, "The setting is obsolete"},
            {"use_page_cache_for_disks_without_file_cache", false, false, "Added userspace page cache"},
            {"read_from_page_cache_if_exists_otherwise_bypass_cache", false, false, "Added userspace page cache"},
            {"page_cache_inject_eviction", false, false, "Added userspace page cache"},
            {"default_table_engine", "None", "MergeTree", "Set default table engine to MergeTree for better usability"},
            {"input_format_json_use_string_type_for_ambiguous_paths_in_named_tuples_inference_from_objects", false, false, "Allow to use String type for ambiguous paths during named tuple inference from JSON objects"},
            {"traverse_shadow_remote_data_paths", false, false, "Traverse shadow directory when query system.remote_data_paths."},
            {"throw_if_deduplication_in_dependent_materialized_views_enabled_with_async_insert", false, true, "Deduplication in dependent materialized view cannot work together with async inserts."},
            {"parallel_replicas_allow_in_with_subquery", false, true, "If true, subquery for IN will be executed on every follower replica"},
            {"log_processors_profiles", false, true, "Enable by default"},
            {"function_locate_has_mysql_compatible_argument_order", false, true, "Increase compatibility with MySQL's locate function."},
            {"allow_suspicious_primary_key", true, false, "Forbid suspicious PRIMARY KEY/ORDER BY for MergeTree (i.e. SimpleAggregateFunction)"},
            {"filesystem_cache_reserve_space_wait_lock_timeout_milliseconds", 1000, 1000, "Wait time to lock cache for sapce reservation in filesystem cache"},
            {"max_parser_backtracks", 0, 1000000, "Limiting the complexity of parsing"},
            {"analyzer_compatibility_join_using_top_level_identifier", false, false, "Force to resolve identifier in JOIN USING from projection"},
            {"distributed_insert_skip_read_only_replicas", false, false, "If true, INSERT into Distributed will skip read-only replicas"},
            {"keeper_max_retries", 10, 10, "Max retries for general keeper operations"},
            {"keeper_retry_initial_backoff_ms", 100, 100, "Initial backoff timeout for general keeper operations"},
            {"keeper_retry_max_backoff_ms", 5000, 5000, "Max backoff timeout for general keeper operations"},
            {"s3queue_allow_experimental_sharded_mode", false, false, "Enable experimental sharded mode of S3Queue table engine. It is experimental because it will be rewritten"},
            {"allow_experimental_analyzer", false, true, "Enable analyzer and planner by default."},
            {"merge_tree_read_split_ranges_into_intersecting_and_non_intersecting_injection_probability", 0.0, 0.0, "For testing of `PartsSplitter` - split read ranges into intersecting and non intersecting every time you read from MergeTree with the specified probability."},
            {"allow_get_client_http_header", false, false, "Introduced a new function."},
            {"output_format_pretty_row_numbers", false, true, "It is better for usability."},
            {"output_format_pretty_max_value_width_apply_for_single_value", true, false, "Single values in Pretty formats won't be cut."},
            {"output_format_parquet_string_as_string", false, true, "ClickHouse allows arbitrary binary data in the String data type, which is typically UTF-8. Parquet/ORC/Arrow Strings only support UTF-8. That's why you can choose which Arrow's data type to use for the ClickHouse String data type - String or Binary. While Binary would be more correct and compatible, using String by default will correspond to user expectations in most cases."},
            {"output_format_orc_string_as_string", false, true, "ClickHouse allows arbitrary binary data in the String data type, which is typically UTF-8. Parquet/ORC/Arrow Strings only support UTF-8. That's why you can choose which Arrow's data type to use for the ClickHouse String data type - String or Binary. While Binary would be more correct and compatible, using String by default will correspond to user expectations in most cases."},
            {"output_format_arrow_string_as_string", false, true, "ClickHouse allows arbitrary binary data in the String data type, which is typically UTF-8. Parquet/ORC/Arrow Strings only support UTF-8. That's why you can choose which Arrow's data type to use for the ClickHouse String data type - String or Binary. While Binary would be more correct and compatible, using String by default will correspond to user expectations in most cases."},
            {"output_format_parquet_compression_method", "lz4", "zstd", "Parquet/ORC/Arrow support many compression methods, including lz4 and zstd. ClickHouse supports each and every compression method. Some inferior tools, such as 'duckdb', lack support for the faster `lz4` compression method, that's why we set zstd by default."},
            {"output_format_orc_compression_method", "lz4", "zstd", "Parquet/ORC/Arrow support many compression methods, including lz4 and zstd. ClickHouse supports each and every compression method. Some inferior tools, such as 'duckdb', lack support for the faster `lz4` compression method, that's why we set zstd by default."},
            {"output_format_pretty_highlight_digit_groups", false, true, "If enabled and if output is a terminal, highlight every digit corresponding to the number of thousands, millions, etc. with underline."},
            {"geo_distance_returns_float64_on_float64_arguments", false, true, "Increase the default precision."},
            {"azure_max_inflight_parts_for_one_file", 20, 20, "The maximum number of a concurrent loaded parts in multipart upload request. 0 means unlimited."},
            {"azure_strict_upload_part_size", 0, 0, "The exact size of part to upload during multipart upload to Azure blob storage."},
            {"azure_min_upload_part_size", 16*1024*1024, 16*1024*1024, "The minimum size of part to upload during multipart upload to Azure blob storage."},
            {"azure_max_upload_part_size", 5ull*1024*1024*1024, 5ull*1024*1024*1024, "The maximum size of part to upload during multipart upload to Azure blob storage."},
            {"azure_upload_part_size_multiply_factor", 2, 2, "Multiply azure_min_upload_part_size by this factor each time azure_multiply_parts_count_threshold parts were uploaded from a single write to Azure blob storage."},
            {"azure_upload_part_size_multiply_parts_count_threshold", 500, 500, "Each time this number of parts was uploaded to Azure blob storage, azure_min_upload_part_size is multiplied by azure_upload_part_size_multiply_factor."},
            {"output_format_csv_serialize_tuple_into_separate_columns", true, true, "A new way of how interpret tuples in CSV format was added."},
            {"input_format_csv_deserialize_separate_columns_into_tuple", true, true, "A new way of how interpret tuples in CSV format was added."},
            {"input_format_csv_try_infer_strings_from_quoted_tuples", true, true, "A new way of how interpret tuples in CSV format was added."},
        }
    },
    {"24.2",
        {
            {"allow_suspicious_variant_types", true, false, "Don't allow creating Variant type with suspicious variants by default"},
            {"validate_experimental_and_suspicious_types_inside_nested_types", false, true, "Validate usage of experimental and suspicious types inside nested types"},
            {"output_format_values_escape_quote_with_quote", false, false, "If true escape ' with '', otherwise quoted with \\'"},
            {"output_format_pretty_single_large_number_tip_threshold", 0, 1'000'000, "Print a readable number tip on the right side of the table if the block consists of a single number which exceeds this value (except 0)"},
            {"input_format_try_infer_exponent_floats", true, false, "Don't infer floats in exponential notation by default"},
            {"query_plan_optimize_prewhere", true, true, "Allow to push down filter to PREWHERE expression for supported storages"},
            {"async_insert_max_data_size", 1000000, 10485760, "The previous value appeared to be too small."},
            {"async_insert_poll_timeout_ms", 10, 10, "Timeout in milliseconds for polling data from asynchronous insert queue"},
            {"async_insert_use_adaptive_busy_timeout", false, true, "Use adaptive asynchronous insert timeout"},
            {"async_insert_busy_timeout_min_ms", 50, 50, "The minimum value of the asynchronous insert timeout in milliseconds; it also serves as the initial value, which may be increased later by the adaptive algorithm"},
            {"async_insert_busy_timeout_max_ms", 200, 200, "The minimum value of the asynchronous insert timeout in milliseconds; async_insert_busy_timeout_ms is aliased to async_insert_busy_timeout_max_ms"},
            {"async_insert_busy_timeout_increase_rate", 0.2, 0.2, "The exponential growth rate at which the adaptive asynchronous insert timeout increases"},
            {"async_insert_busy_timeout_decrease_rate", 0.2, 0.2, "The exponential growth rate at which the adaptive asynchronous insert timeout decreases"},
            {"format_template_row_format", "", "", "Template row format string can be set directly in query"},
            {"format_template_resultset_format", "", "", "Template result set format string can be set in query"},
            {"split_parts_ranges_into_intersecting_and_non_intersecting_final", true, true, "Allow to split parts ranges into intersecting and non intersecting during FINAL optimization"},
            {"split_intersecting_parts_ranges_into_layers_final", true, true, "Allow to split intersecting parts ranges into layers during FINAL optimization"},
            {"azure_max_single_part_copy_size", 256*1024*1024, 256*1024*1024, "The maximum size of object to copy using single part copy to Azure blob storage."},
            {"min_external_table_block_size_rows", DEFAULT_INSERT_BLOCK_SIZE, DEFAULT_INSERT_BLOCK_SIZE, "Squash blocks passed to external table to specified size in rows, if blocks are not big enough"},
            {"min_external_table_block_size_bytes", DEFAULT_INSERT_BLOCK_SIZE * 256, DEFAULT_INSERT_BLOCK_SIZE * 256, "Squash blocks passed to external table to specified size in bytes, if blocks are not big enough."},
            {"parallel_replicas_prefer_local_join", true, true, "If true, and JOIN can be executed with parallel replicas algorithm, and all storages of right JOIN part are *MergeTree, local JOIN will be used instead of GLOBAL JOIN."},
            {"optimize_time_filter_with_preimage", true, true, "Optimize Date and DateTime predicates by converting functions into equivalent comparisons without conversions (e.g. toYear(col) = 2023 -> col >= '2023-01-01' AND col <= '2023-12-31')"},
            {"extract_key_value_pairs_max_pairs_per_row", 0, 0, "Max number of pairs that can be produced by the `extractKeyValuePairs` function. Used as a safeguard against consuming too much memory."},
            {"default_view_definer", "CURRENT_USER", "CURRENT_USER", "Allows to set default `DEFINER` option while creating a view"},
            {"default_materialized_view_sql_security", "DEFINER", "DEFINER", "Allows to set a default value for SQL SECURITY option when creating a materialized view"},
            {"default_normal_view_sql_security", "INVOKER", "INVOKER", "Allows to set default `SQL SECURITY` option while creating a normal view"},
            {"mysql_map_string_to_text_in_show_columns", false, true, "Reduce the configuration effort to connect ClickHouse with BI tools."},
            {"mysql_map_fixed_string_to_text_in_show_columns", false, true, "Reduce the configuration effort to connect ClickHouse with BI tools."},
        }
    },
    {"24.1",
        {
            {"print_pretty_type_names", false, true, "Better user experience."},
            {"input_format_json_read_bools_as_strings", false, true, "Allow to read bools as strings in JSON formats by default"},
            {"output_format_arrow_use_signed_indexes_for_dictionary", false, true, "Use signed indexes type for Arrow dictionaries by default as it's recommended"},
            {"allow_experimental_variant_type", false, false, "Add new experimental Variant type"},
            {"use_variant_as_common_type", false, false, "Allow to use Variant in if/multiIf if there is no common type"},
            {"output_format_arrow_use_64_bit_indexes_for_dictionary", false, false, "Allow to use 64 bit indexes type in Arrow dictionaries"},
            {"parallel_replicas_mark_segment_size", 128, 128, "Add new setting to control segment size in new parallel replicas coordinator implementation"},
            {"ignore_materialized_views_with_dropped_target_table", false, false, "Add new setting to allow to ignore materialized views with dropped target table"},
            {"output_format_compression_level", 3, 3, "Allow to change compression level in the query output"},
            {"output_format_compression_zstd_window_log", 0, 0, "Allow to change zstd window log in the query output when zstd compression is used"},
            {"enable_zstd_qat_codec", false, false, "Add new ZSTD_QAT codec"},
            {"enable_vertical_final", false, true, "Use vertical final by default"},
            {"output_format_arrow_use_64_bit_indexes_for_dictionary", false, false, "Allow to use 64 bit indexes type in Arrow dictionaries"},
            {"max_rows_in_set_to_optimize_join", 100000, 0, "Disable join optimization as it prevents from read in order optimization"},
            {"output_format_pretty_color", true, "auto", "Setting is changed to allow also for auto value, disabling ANSI escapes if output is not a tty"},
            {"function_visible_width_behavior", 0, 1, "We changed the default behavior of `visibleWidth` to be more precise"},
            {"max_estimated_execution_time", 0, 0, "Separate max_execution_time and max_estimated_execution_time"},
            {"iceberg_engine_ignore_schema_evolution", false, false, "Allow to ignore schema evolution in Iceberg table engine"},
            {"optimize_injective_functions_in_group_by", false, true, "Replace injective functions by it's arguments in GROUP BY section in analyzer"},
            {"update_insert_deduplication_token_in_dependent_materialized_views", false, false, "Allow to update insert deduplication token with table identifier during insert in dependent materialized views"},
            {"azure_max_unexpected_write_error_retries", 4, 4, "The maximum number of retries in case of unexpected errors during Azure blob storage write"},
            {"split_parts_ranges_into_intersecting_and_non_intersecting_final", false, true, "Allow to split parts ranges into intersecting and non intersecting during FINAL optimization"},
            {"split_intersecting_parts_ranges_into_layers_final", true, true, "Allow to split intersecting parts ranges into layers during FINAL optimization"}
        }
    },
    {"23.12",
        {
            {"allow_suspicious_ttl_expressions", true, false, "It is a new setting, and in previous versions the behavior was equivalent to allowing."},
            {"input_format_parquet_allow_missing_columns", false, true, "Allow missing columns in Parquet files by default"},
            {"input_format_orc_allow_missing_columns", false, true, "Allow missing columns in ORC files by default"},
            {"input_format_arrow_allow_missing_columns", false, true, "Allow missing columns in Arrow files by default"}
        }
    },
    {"23.11",
        {
            {"parsedatetime_parse_without_leading_zeros", false, true, "Improved compatibility with MySQL DATE_FORMAT/STR_TO_DATE"}
        }
    },
    {"23.9",
        {
            {"optimize_group_by_constant_keys", false, true, "Optimize group by constant keys by default"},
            {"input_format_json_try_infer_named_tuples_from_objects", false, true, "Try to infer named Tuples from JSON objects by default"},
            {"input_format_json_read_numbers_as_strings", false, true, "Allow to read numbers as strings in JSON formats by default"},
            {"input_format_json_read_arrays_as_strings", false, true, "Allow to read arrays as strings in JSON formats by default"},
            {"input_format_json_infer_incomplete_types_as_strings", false, true, "Allow to infer incomplete types as Strings in JSON formats by default"},
            {"input_format_json_try_infer_numbers_from_strings", true, false, "Don't infer numbers from strings in JSON formats by default to prevent possible parsing errors"},
            {"http_write_exception_in_output_format", false, true, "Output valid JSON/XML on exception in HTTP streaming."}
        }
    },
    {"23.8",
        {
            {"rewrite_count_distinct_if_with_count_distinct_implementation", false, true, "Rewrite countDistinctIf with count_distinct_implementation configuration"}
        }
    },
    {"23.7",
        {
            {"function_sleep_max_microseconds_per_block", 0, 3000000, "In previous versions, the maximum sleep time of 3 seconds was applied only for `sleep`, but not for `sleepEachRow` function. In the new version, we introduce this setting. If you set compatibility with the previous versions, we will disable the limit altogether."}
        }
    },
    {"23.6",
        {
            {"http_send_timeout", 180, 30, "3 minutes seems crazy long. Note that this is timeout for a single network write call, not for the whole upload operation."},
            {"http_receive_timeout", 180, 30, "See http_send_timeout."}
        }
    },
    {"23.5",
        {
            {"input_format_parquet_preserve_order", true, false, "Allow Parquet reader to reorder rows for better parallelism."},
            {"parallelize_output_from_storages", false, true, "Allow parallelism when executing queries that read from file/url/s3/etc. This may reorder rows."},
            {"use_with_fill_by_sorting_prefix", false, true, "Columns preceding WITH FILL columns in ORDER BY clause form sorting prefix. Rows with different values in sorting prefix are filled independently"},
            {"output_format_parquet_compliant_nested_types", false, true, "Change an internal field name in output Parquet file schema."}
        }
    },
    {"23.4",
        {
            {"allow_suspicious_indices", true, false, "If true, index can defined with identical expressions"},
            {"allow_nonconst_timezone_arguments", true, false, "Allow non-const timezone arguments in certain time-related functions like toTimeZone(), fromUnixTimestamp*(), snowflakeToDateTime*()."},
            {"connect_timeout_with_failover_ms", 50, 1000, "Increase default connect timeout because of async connect"},
            {"connect_timeout_with_failover_secure_ms", 100, 1000, "Increase default secure connect timeout because of async connect"},
            {"hedged_connection_timeout_ms", 100, 50, "Start new connection in hedged requests after 50 ms instead of 100 to correspond with previous connect timeout"},
            {"formatdatetime_f_prints_single_zero", true, false, "Improved compatibility with MySQL DATE_FORMAT()/STR_TO_DATE()"},
            {"formatdatetime_parsedatetime_m_is_month_name", false, true, "Improved compatibility with MySQL DATE_FORMAT/STR_TO_DATE"}
        }
    },
    {"23.3",
        {
            {"output_format_parquet_version", "1.0", "2.latest", "Use latest Parquet format version for output format"},
            {"input_format_json_ignore_unknown_keys_in_named_tuple", false, true, "Improve parsing JSON objects as named tuples"},
            {"input_format_native_allow_types_conversion", false, true, "Allow types conversion in Native input forma"},
            {"output_format_arrow_compression_method", "none", "lz4_frame", "Use lz4 compression in Arrow output format by default"},
            {"output_format_parquet_compression_method", "snappy", "lz4", "Use lz4 compression in Parquet output format by default"},
            {"output_format_orc_compression_method", "none", "lz4_frame", "Use lz4 compression in ORC output format by default"},
            {"async_query_sending_for_remote", false, true, "Create connections and send query async across shards"}
        }
    },
    {"23.2",
        {
            {"output_format_parquet_fixed_string_as_fixed_byte_array", false, true, "Use Parquet FIXED_LENGTH_BYTE_ARRAY type for FixedString by default"},
            {"output_format_arrow_fixed_string_as_fixed_byte_array", false, true, "Use Arrow FIXED_SIZE_BINARY type for FixedString by default"},
            {"query_plan_remove_redundant_distinct", false, true, "Remove redundant Distinct step in query plan"},
            {"optimize_duplicate_order_by_and_distinct", true, false, "Remove duplicate ORDER BY and DISTINCT if it's possible"},
            {"insert_keeper_max_retries", 0, 20, "Enable reconnections to Keeper on INSERT, improve reliability"}
        }
    },
    {"23.1",
        {
            {"input_format_json_read_objects_as_strings", 0, 1, "Enable reading nested json objects as strings while object type is experimental"},
            {"input_format_json_defaults_for_missing_elements_in_named_tuple", false, true, "Allow missing elements in JSON objects while reading named tuples by default"},
            {"input_format_csv_detect_header", false, true, "Detect header in CSV format by default"},
            {"input_format_tsv_detect_header", false, true, "Detect header in TSV format by default"},
            {"input_format_custom_detect_header", false, true, "Detect header in CustomSeparated format by default"},
            {"query_plan_remove_redundant_sorting", false, true, "Remove redundant sorting in query plan. For example, sorting steps related to ORDER BY clauses in subqueries"}
        }
    },
    {"22.12",
        {
            {"max_size_to_preallocate_for_aggregation", 10'000'000, 100'000'000, "This optimizes performance"},
            {"query_plan_aggregation_in_order", 0, 1, "Enable some refactoring around query plan"},
            {"format_binary_max_string_size", 0, 1_GiB, "Prevent allocating large amount of memory"}
        }
    },
    {"22.11",
        {
            {"use_structure_from_insertion_table_in_table_functions", 0, 2, "Improve using structure from insertion table in table functions"}
        }
    },
    {"22.9",
        {
            {"force_grouping_standard_compatibility", false, true, "Make GROUPING function output the same as in SQL standard and other DBMS"}
        }
    },
    {"22.7",
        {
            {"cross_to_inner_join_rewrite", 1, 2, "Force rewrite comma join to inner"},
            {"enable_positional_arguments", false, true, "Enable positional arguments feature by default"},
            {"format_csv_allow_single_quotes", true, false, "Most tools don't treat single quote in CSV specially, don't do it by default too"}
        }
    },
    {"22.6",
        {
            {"output_format_json_named_tuples_as_objects", false, true, "Allow to serialize named tuples as JSON objects in JSON formats by default"},
            {"input_format_skip_unknown_fields", false, true, "Optimize reading subset of columns for some input formats"}
        }
    },
    {"22.5",
        {
            {"memory_overcommit_ratio_denominator", 0, 1073741824, "Enable memory overcommit feature by default"},
            {"memory_overcommit_ratio_denominator_for_user", 0, 1073741824, "Enable memory overcommit feature by default"}
        }
    },
    {"22.4",
        {
            {"allow_settings_after_format_in_insert", true, false, "Do not allow SETTINGS after FORMAT for INSERT queries because ClickHouse interpret SETTINGS as some values, which is misleading"}
        }
    },
    {"22.3",
        {
            {"cast_ipv4_ipv6_default_on_conversion_error", true, false, "Make functions cast(value, 'IPv4') and cast(value, 'IPv6') behave same as toIPv4 and toIPv6 functions"}
        }
    },
    {"21.12",
        {
            {"stream_like_engine_allow_direct_select", true, false, "Do not allow direct select for Kafka/RabbitMQ/FileLog by default"}
        }
    },
    {"21.9",
        {
            {"output_format_decimal_trailing_zeros", true, false, "Do not output trailing zeros in text representation of Decimal types by default for better looking output"},
            {"use_hedged_requests", false, true, "Enable Hedged Requests feature by default"}
        }
    },
    {"21.7",
        {
            {"legacy_column_name_of_tuple_literal", true, false, "Add this setting only for compatibility reasons. It makes sense to set to 'true', while doing rolling update of cluster from version lower than 21.7 to higher"}
        }
    },
    {"21.5",
        {
            {"async_socket_for_remote", false, true, "Fix all problems and turn on asynchronous reads from socket for remote queries by default again"}
        }
    },
    {"21.3",
        {
            {"async_socket_for_remote", true, false, "Turn off asynchronous reads from socket for remote queries because of some problems"},
            {"optimize_normalize_count_variants", false, true, "Rewrite aggregate functions that semantically equals to count() as count() by default"},
            {"normalize_function_names", false, true, "Normalize function names to their canonical names, this was needed for projection query routing"}
        }
    },
    {"21.2",
        {
            {"enable_global_with_statement", false, true, "Propagate WITH statements to UNION queries and all subqueries by default"}
        }
    },
    {"21.1",
        {
            {"insert_quorum_parallel", false, true, "Use parallel quorum inserts by default. It is significantly more convenient to use than sequential quorum inserts"},
            {"input_format_null_as_default", false, true, "Allow to insert NULL as default for input formats by default"},
            {"optimize_on_insert", false, true, "Enable data optimization on INSERT by default for better user experience"},
            {"use_compact_format_in_distributed_parts_names", false, true, "Use compact format for async INSERT into Distributed tables by default"}
        }
    },
    {"20.10",
        {
            {"format_regexp_escaping_rule", "Escaped", "Raw", "Use Raw as default escaping rule for Regexp format to male the behaviour more like to what users expect"}
        }
    },
    {"20.7",
        {
            {"show_table_uuid_in_table_create_query_if_not_nil", true, false, "Stop showing  UID of the table in its CREATE query for Engine=Atomic"}
        }
    },
    {"20.5",
        {
            {"input_format_with_names_use_header", false, true, "Enable using header with names for formats with WithNames/WithNamesAndTypes suffixes"},
            {"allow_suspicious_codecs", true, false, "Don't allow to specify meaningless compression codecs"}
        }
    },
    {"20.4",
        {
            {"validate_polygons", false, true, "Throw exception if polygon is invalid in function pointInPolygon by default instead of returning possibly wrong results"}
        }
    },
    {"19.18",
        {
            {"enable_scalar_subquery_optimization", false, true, "Prevent scalar subqueries from (de)serializing large scalar values and possibly avoid running the same subquery more than once"}
        }
    },
    {"19.14",
        {
            {"any_join_distinct_right_table_keys", true, false, "Disable ANY RIGHT and ANY FULL JOINs by default to avoid inconsistency"}
        }
    },
    {"19.12",
        {
            {"input_format_defaults_for_omitted_fields", false, true, "Enable calculation of complex default expressions for omitted fields for some input formats, because it should be the expected behaviour"}
        }
    },
    {"19.5",
        {
            {"max_partitions_per_insert_block", 0, 100, "Add a limit for the number of partitions in one block"}
        }
    },
    {"18.12.17",
        {
            {"enable_optimize_predicate_expression", 0, 1, "Optimize predicates to subqueries by default"}
        }
    },
};


const std::map<ClickHouseVersion, SettingsChangesHistory::SettingsChanges> & getSettingsChangesHistory()
{
    static std::map<ClickHouseVersion, SettingsChangesHistory::SettingsChanges> settings_changes_history;

    static std::once_flag initialized_flag;
    std::call_once(initialized_flag, []()
    {
        for (const auto & setting_change : settings_changes_history_initializer)
        {
            /// Disallow duplicate keys in the settings changes history. Example:
            ///     {"21.2", {{"some_setting_1", false, true, "[...]"}}},
            ///     [...]
            ///     {"21.2", {{"some_setting_2", false, true, "[...]"}}},
            /// As std::set has unique keys, one of the entries would be overwritten.
            if (settings_changes_history.contains(setting_change.first))
                throw Exception{ErrorCodes::LOGICAL_ERROR, "Detected duplicate version '{}'", setting_change.first.toString()};

            settings_changes_history[setting_change.first] = setting_change.second;
        }
    });

    return settings_changes_history;
}
}<|MERGE_RESOLUTION|>--- conflicted
+++ resolved
@@ -67,12 +67,9 @@
               {"azure_sdk_retry_initial_backoff_ms", 10, 10, "Minimal backoff between retries in azure sdk"},
               {"azure_sdk_retry_max_backoff_ms", 1000, 1000, "Maximal backoff between retries in azure sdk"},
               {"allow_short_circuit_default_implementation_for_nulls", false, true, "Setting for short-circuit default implementations for null in function with useDefaultImplementationForNulls() = true. If true, function will not actually evaluate for rows in which there are at least one argument with null value."},
-<<<<<<< HEAD
-=======
               {"ignore_on_cluster_for_replicated_named_collections_queries", false, false, "Ignore ON CLUSTER clause for replicated named collections management queries."},
               {"postgresql_connection_attempt_timeout", 2, 2, "Allow to control 'connect_timeout' parameter of PostgreSQL connection."},
               {"postgresql_connection_pool_retries", 2, 2, "Allow to control the number of retries in PostgreSQL connection pool."},
->>>>>>> 1d78d8b3
               }},
     {"24.6", {{"materialize_skip_indexes_on_insert", true, true, "Added new setting to allow to disable materialization of skip indexes on insert"},
               {"materialize_statistics_on_insert", true, true, "Added new setting to allow to disable materialization of statistics on insert"},
