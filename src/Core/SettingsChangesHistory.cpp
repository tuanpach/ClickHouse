--- conflicted
+++ resolved
@@ -71,14 +71,11 @@
             {"backup_restore_s3_retry_jitter_factor", 0.0, 0.1, "New setting"},
             {"vector_search_index_fetch_multiplier", 1.0, 1.0, "Alias for setting 'vector_search_postfilter_multiplier'"},
             {"backup_slow_all_threads_after_retryable_s3_error", true, true, "New setting"},
-<<<<<<< HEAD
             {"delta_lake_snapshot_version", -1, -1, "New setting"},
-=======
             {"use_roaring_bitmap_iceberg_positional_deletes", false, false, "New setting"},
             {"iceberg_metadata_compression_method", "", "", "New setting"},
             {"allow_experimental_correlated_subqueries", false, true, "Mark correlated subqueries support as Beta."},
             {"enable_producing_buckets_out_of_order_in_aggregation", false, true, "New setting"},
->>>>>>> 9319eb00
         });
         addSettingsChanges(settings_changes_history, "25.7",
         {
