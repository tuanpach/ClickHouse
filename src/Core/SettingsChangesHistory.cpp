#include <Core/SettingsChangesHistory.h>

#include <Core/SettingsEnums.h>

#include <Common/Exception.h>

namespace DB
{

namespace ErrorCodes
{
    extern const int LOGICAL_ERROR;
}

static void addSettingsChanges(
    VersionToSettingsChangesMap & settings_changes_history,
    std::string_view version,
    SettingsChangesHistory::SettingsChanges && changes)
{
    /// Forbid duplicate versions
    auto [_, inserted] = settings_changes_history.emplace(ClickHouseVersion(version), std::move(changes));
    if (!inserted)
        throw Exception{ErrorCodes::LOGICAL_ERROR, "Detected duplicate version '{}'", ClickHouseVersion(version).toString()};
}

const VersionToSettingsChangesMap & getSettingsChangesHistory()
{
    static VersionToSettingsChangesMap settings_changes_history;
    static std::once_flag initialized_flag;
    std::call_once(initialized_flag, [&]
    {
        // clang-format off
        /// History of settings changes that controls some backward incompatible changes
        /// across all ClickHouse versions. It maps ClickHouse version to settings changes that were done
        /// in this version. This history contains both changes to existing settings and newly added settings.
        /// Settings changes is a vector of structs
        ///     {setting_name, previous_value, new_value, reason}.
        /// For newly added setting choose the most appropriate previous_value (for example, if new setting
        /// controls new feature and it's 'true' by default, use 'false' as previous_value).
        /// It's used to implement `compatibility` setting (see https://github.com/ClickHouse/ClickHouse/issues/35972)
        /// Note: please check if the key already exists to prevent duplicate entries.
        addSettingsChanges(settings_changes_history, "25.12",
        {
            {"max_reverse_dictionary_lookup_cache_size_bytes", 100 * 1024 * 1024, 100 * 1024 * 1024, "New setting. Maximum size in bytes of the per-query reverse dictionary lookup cache used by the function `dictGetKeys`. The cache stores serialized key tuples per attribute value to avoid re-scanning the dictionary within the same query."},
            {"query_plan_remove_unused_columns", false, true, "New setting. Add optimization to remove unused columns in query plan."},
            {"query_plan_optimize_join_order_limit", 1, 10, "Allow JOIN reordering with more tables by default"},
            {"iceberg_insert_max_partitions", 100, 100, "New setting."},
            {"use_paimon_partition_pruning", false, false, "New setting."},
<<<<<<< HEAD
            {"aggregate_function_input_format", "state", "state", "New setting to control AggregateFunction input format during INSERT operations. Setting Value set to state by default"},
=======
            {"query_plan_text_index_add_hint", true, true, "New setting"},
            {"text_index_hint_max_selectivity", 0.2, 0.2, "New setting"},
>>>>>>> 4a247525
            {"allow_experimental_time_time64_type", false, true, "Enable Time and Time64 type by default"},
            {"enable_time_time64_type", false, true, "Enable Time and Time64 type by default"},
        });
        addSettingsChanges(settings_changes_history, "25.11",
        {
            {"query_plan_max_limit_for_lazy_materialization", 10, 100, "More optimal"},
            {"create_table_empty_primary_key_by_default", false, true, "Better usability"},
            {"cluster_table_function_split_granularity", "file", "file", "New setting."},
            {"cluster_table_function_buckets_batch_size", 0, 0, "New setting."},
            {"arrow_flight_request_descriptor_type", "path", "path", "New setting. Type of descriptor to use for Arrow Flight requests: 'path' or 'command'. Dremio requires 'command'."},
            {"send_profile_events", true, true, "New setting. Whether to send profile events to the clients."},
            {"into_outfile_create_parent_directories", false, false, "New setting"},
            {"correlated_subqueries_default_join_kind", "left", "right", "New setting. Default join kind for decorrelated query plan."},
            {"use_statistics_cache", 0, 0, "New setting"},
            {"enable_shared_storage_snapshot_in_query", false, true, "Better consistency guarantees."},
            {"input_format_parquet_use_native_reader_v3", false, true, "Seems stable"},
            {"max_projection_rows_to_use_projection_index", 1'000'000, 1'000'000, "New setting"},
            {"min_table_rows_to_use_projection_index", 1'000'000, 1'000'000, "New setting"},
            {"use_text_index_dictionary_cache", false, false, "New setting"},
            {"use_text_index_header_cache", false, false, "New setting"},
            {"use_text_index_postings_cache", false, false, "New setting"},
            {"s3_retry_attempts", 500, 500, "Changed the value of the obsolete setting"},
            {"http_write_exception_in_output_format", true, false, "Changed for consistency across formats"},
            {"optimize_const_name_size", -1, 256, "Replace with scalar and use hash as a name for large constants (size is estimated by name length)"},
            {"enable_lazy_columns_replication", false, true, "Enable lazy columns replication in JOIN and ARRAY JOIN by default"},
            {"allow_special_serialization_kinds_in_output_formats", false, true, "Enable direct output of special columns representations like Sparse/Replicated in some output formats"},
            {"allow_experimental_alias_table_engine", false, false, "New setting"},
            {"input_format_parquet_local_time_as_utc", false, true, "Use more appropriate type DateTime64(..., 'UTC') for parquet 'local time without timezone' type."},
            {"input_format_parquet_verify_checksums", true, true, "New setting."},
            {"output_format_parquet_write_checksums", false, true, "New setting."},
            {"database_shared_drop_table_delay_seconds", 8 * 60 * 60, 8 * 60 * 60, "New setting."},
            {"filesystem_cache_allow_background_download", true, true, "New setting to control background downloads in filesystem cache per query."},
            {"show_processlist_include_internal", false, true, "New setting."},
        });
        addSettingsChanges(settings_changes_history, "25.10",
        {
            {"allow_special_serialization_kinds_in_output_formats", false, false, "Add a setting to allow output of special columns representations like Sparse/Replicated without converting them to full columns"},
            {"enable_lazy_columns_replication", false, false, "Add a setting to enable lazy columns replication in JOIN and ARRAY JOIN"},
            {"correlated_subqueries_default_join_kind", "left", "right", "New setting. Default join kind for decorrelated query plan."},
            {"show_data_lake_catalogs_in_system_tables", true, false, "Disable catalogs in system tables by default"},
            {"optimize_rewrite_like_perfect_affix", false, true, "New setting"},
            {"allow_dynamic_type_in_join_keys", true, false, "Disallow using Dynamic type in JOIN keys by default"},
            {"s3queue_keeper_fault_injection_probability", 0, 0, "New setting."},
            {"enable_join_runtime_filters", false, false, "New setting"},
            {"join_runtime_filter_exact_values_limit", 10000, 10000, "New setting"},
            {"join_runtime_bloom_filter_bytes", 512_KiB, 512_KiB, "New setting"},
            {"join_runtime_bloom_filter_hash_functions", 3, 3, "New setting"},
            {"use_join_disjunctions_push_down", false, false, "New setting."},
            {"joined_block_split_single_row", false, false, "New setting"},
            {"temporary_files_buffer_size", DBMS_DEFAULT_BUFFER_SIZE, DBMS_DEFAULT_BUFFER_SIZE, "New setting"},
            {"rewrite_in_to_join", false, false, "New experimental setting"},
            {"delta_lake_log_metadata", false, false, "New setting."},
            {"distributed_cache_prefer_bigger_buffer_size", false, false, "New setting."},
            {"allow_experimental_qbit_type", false, false, "New experimental setting"},
            {"optimize_qbit_distance_function_reads", true, true, "New setting"},
            {"read_from_distributed_cache_if_exists_otherwise_bypass_cache", false, false, "New setting"},
            {"s3_slow_all_threads_after_retryable_error", false, false, "Disable the setting by default"},
            {"backup_slow_all_threads_after_retryable_s3_error", false, false, "Disable the setting by default"},
            {"enable_http_compression", false, true, "It should be beneficial in general"},
            {"inject_random_order_for_select_without_order_by", false, false, "New setting"},
            {"exclude_materialize_skip_indexes_on_insert", "", "", "New setting."},
            {"optimize_empty_string_comparisons", false, true, "A new setting."},
            {"query_plan_use_logical_join_step", true, true, "Added alias"},
            {"schema_inference_make_columns_nullable", 1, 3, "Take nullability information from Parquet/ORC/Arrow metadata by default, instead of making everything nullable."},
            {"materialized_views_squash_parallel_inserts", false, true, "Added setting to preserve old behavior if needed."},
            {"distributed_cache_connect_timeout_ms", 50, 50, "New setting"},
            {"distributed_cache_receive_timeout_ms", 3000, 3000, "New setting"},
            {"distributed_cache_send_timeout_ms", 3000, 3000, "New setting"},
            {"distributed_cache_tcp_keep_alive_timeout_ms", 2900, 2900, "New setting"},
        });
        addSettingsChanges(settings_changes_history, "25.9",
        {
            {"input_format_protobuf_oneof_presence", false, false, "New setting"},
            {"iceberg_delete_data_on_drop", false, false, "New setting"},
            {"use_skip_indexes_on_data_read", false, false, "New setting"},
            {"s3_slow_all_threads_after_retryable_error", false, false, "Added an alias for setting `backup_slow_all_threads_after_retryable_s3_error`"},
            {"iceberg_metadata_log_level", "none", "none", "New setting."},
            {"iceberg_insert_max_rows_in_data_file", 1000000, 1000000, "New setting."},
            {"iceberg_insert_max_bytes_in_data_file", 1_GiB, 1_GiB, "New setting."},
            {"query_plan_optimize_join_order_limit", 1, 1, "New setting"},
            {"query_plan_display_internal_aliases", false, false, "New setting"},
            {"query_plan_max_step_description_length", 1000000000, 500, "New setting"},
            {"allow_experimental_delta_lake_writes", false, false, "New setting."},
            {"query_plan_convert_any_join_to_semi_or_anti_join", true, true, "New setting."},
            {"text_index_use_bloom_filter", true, true, "New setting."},
            {"query_plan_direct_read_from_text_index", true, true, "New setting."},
            {"enable_producing_buckets_out_of_order_in_aggregation", false, true, "New setting"},
            {"jemalloc_enable_profiler", false, false, "New setting"},
            {"jemalloc_collect_profile_samples_in_trace_log", false, false, "New setting"},
            {"delta_lake_insert_max_bytes_in_data_file", 1_GiB, 1_GiB, "New setting."},
            {"delta_lake_insert_max_rows_in_data_file", 1000000, 1000000, "New setting."},
            {"promql_evaluation_time", Field{"auto"}, Field{"auto"}, "The setting was renamed. The previous name is `evaluation_time`."},
            {"evaluation_time", 0, 0, "Old setting which popped up here being renamed."},
            {"os_threads_nice_value_query", 0, 0, "New setting."},
            {"os_threads_nice_value_materialized_view", 0, 0, "New setting."},
            {"os_thread_priority", 0, 0, "Alias for os_threads_nice_value_query."},
        });
        addSettingsChanges(settings_changes_history, "25.8",
        {
            {"output_format_json_quote_64bit_integers", true, false, "Disable quoting of the 64 bit integers in JSON by default"},
            {"show_data_lake_catalogs_in_system_tables", true, true, "New setting"},
            {"optimize_rewrite_regexp_functions", false, true, "A new setting"},
            {"max_joined_block_size_bytes", 0, 4 * 1024 * 1024, "New setting"},
            {"azure_max_single_part_upload_size", 100 * 1024 * 1024, 32 * 1024 * 1024, "Align with S3"},
            {"azure_max_redirects", 10, 10, "New setting"},
            {"azure_max_get_rps", 0, 0, "New setting"},
            {"azure_max_get_burst", 0, 0, "New setting"},
            {"azure_max_put_rps", 0, 0, "New setting"},
            {"azure_max_put_burst", 0, 0, "New setting"},
            {"azure_use_adaptive_timeouts", true, true, "New setting"},
            {"azure_request_timeout_ms", 30000, 30000, "New setting"},
            {"azure_connect_timeout_ms", 1000, 1000, "New setting"},
            {"azure_sdk_use_native_client", false, true, "New setting"},
            {"analyzer_compatibility_allow_compound_identifiers_in_unflatten_nested", false, true, "New setting."},
            {"distributed_cache_connect_backoff_min_ms", 0, 0, "New setting"},
            {"distributed_cache_connect_backoff_max_ms", 50, 50, "New setting"},
            {"distributed_cache_read_request_max_tries", 20, 10, "Changed setting value"},
            {"distributed_cache_connect_max_tries", 20, 5, "Changed setting value"},
            {"opentelemetry_trace_cpu_scheduling", false, false, "New setting to trace `cpu_slot_preemption` feature."},
            {"output_format_parquet_max_dictionary_size", 1024 * 1024, 1024 * 1024, "New setting"},
            {"input_format_parquet_use_native_reader_v3", false, false, "New setting"},
            {"input_format_parquet_memory_low_watermark", 2ul << 20, 2ul << 20, "New setting"},
            {"input_format_parquet_memory_high_watermark", 4ul << 30, 4ul << 30, "New setting"},
            {"input_format_parquet_page_filter_push_down", true, true, "New setting (no effect when input_format_parquet_use_native_reader_v3 is disabled)"},
            {"input_format_parquet_use_offset_index", true, true, "New setting (no effect when input_format_parquet_use_native_reader_v3 is disabled)"},
            {"output_format_parquet_enum_as_byte_array", false, true, "Enable writing Enum as byte array in Parquet by default"},
            {"json_type_escape_dots_in_keys", false, false, "Add new setting that allows to escape dots in JSON keys during JSON type parsing"},
            {"parallel_replicas_support_projection", false, true, "New setting. Optimization of projections can be applied in parallel replicas. Effective only with enabled parallel_replicas_local_plan and aggregation_in_order is inactive."},
            {"input_format_json_infer_array_of_dynamic_from_array_of_different_types", false, true, "Infer Array(Dynamic) for JSON arrays with different values types by default"},
            {"enable_add_distinct_to_in_subqueries", false, false, "New setting to reduce the size of temporary tables transferred for distributed IN subqueries."},
            {"enable_vector_similarity_index", false, true, "Vector similarity indexes are GA."},
            {"execute_exists_as_scalar_subquery", false, true, "New setting"},
            {"allow_experimental_vector_similarity_index", false, true, "Vector similarity indexes are GA."},
            {"vector_search_with_rescoring", true, false, "New setting."},
            {"delta_lake_enable_expression_visitor_logging", false, false, "New setting"},
            {"write_full_path_in_iceberg_metadata", false, false, "New setting."},
            {"output_format_orc_compression_block_size", 65536, 262144, "New setting"},
            {"allow_database_iceberg", false, false, "Added an alias for setting `allow_experimental_database_iceberg`"},
            {"allow_database_unity_catalog", false, false, "Added an alias for setting `allow_experimental_database_unity_catalog`"},
            {"allow_database_glue_catalog", false, false, "Added an alias for setting `allow_experimental_database_glue_catalog`"},
            {"apply_patch_parts_join_cache_buckets", 8, 8, "New setting"},
            {"delta_lake_throw_on_engine_predicate_error", false, false, "New setting"},
            {"delta_lake_enable_engine_predicate", true, true, "New setting"},
            {"backup_restore_s3_retry_initial_backoff_ms", 25, 25, "New setting"},
            {"backup_restore_s3_retry_max_backoff_ms", 5000, 5000, "New setting"},
            {"backup_restore_s3_retry_jitter_factor", 0.0, 0.1, "New setting"},
            {"vector_search_index_fetch_multiplier", 1.0, 1.0, "Alias for setting 'vector_search_postfilter_multiplier'"},
            {"backup_slow_all_threads_after_retryable_s3_error", false, false, "New setting"},
            {"allow_experimental_ytsaurus_table_engine", false, false, "New setting."},
            {"allow_experimental_ytsaurus_table_function", false, false, "New setting."},
            {"allow_experimental_ytsaurus_dictionary_source", false, false, "New setting."},
            {"per_part_index_stats", false, false, "New setting."},
            {"allow_experimental_iceberg_compaction", 0, 0, "New setting "},
            {"delta_lake_snapshot_version", -1, -1, "New setting"},
            {"use_roaring_bitmap_iceberg_positional_deletes", false, false, "New setting"},
            {"iceberg_metadata_compression_method", "", "", "New setting"},
            {"allow_experimental_correlated_subqueries", false, true, "Mark correlated subqueries support as Beta."},
            {"promql_database", "", "", "New experimental setting"},
            {"promql_table", "", "", "New experimental setting"},
            {"evaluation_time", 0, 0, "New experimental setting"},
            {"output_format_parquet_date_as_uint16", false, false, "Added a compatibility setting for a minor compatibility-breaking change introduced back in 24.12."},
            {"enable_lightweight_update", false, true, "Lightweight updates were moved to Beta. Added an alias for setting 'allow_experimental_lightweight_update'."},
            {"allow_experimental_lightweight_update", false, true, "Lightweight updates were moved to Beta."},
            {"s3_slow_all_threads_after_retryable_error", false, false, "Added an alias for setting `backup_slow_all_threads_after_retryable_s3_error`"},
        });
        addSettingsChanges(settings_changes_history, "25.7",
        {
            /// RELEASE CLOSED
            {"correlated_subqueries_substitute_equivalent_expressions", false, true, "New setting to correlated subquery planning optimization."},
            {"function_date_trunc_return_type_behavior", 0, 0, "Add new setting to preserve old behaviour of dateTrunc function"},
            {"output_format_parquet_geometadata", false, true, "A new setting to allow to write information about geo columns in parquet metadata and encode columns in WKB format."},
            {"cluster_function_process_archive_on_multiple_nodes", false, true, "New setting"},
            {"enable_vector_similarity_index", false, false, "Added an alias for setting `allow_experimental_vector_similarity_index`"},
            {"distributed_plan_max_rows_to_broadcast", 20000, 20000, "New experimental setting."},
            {"output_format_json_map_as_array_of_tuples", false, false, "New setting"},
            {"input_format_json_map_as_array_of_tuples", false, false, "New setting"},
            {"parallel_distributed_insert_select", 0, 2, "Enable parallel distributed insert select by default"},
            {"write_through_distributed_cache_buffer_size", 0, 0, "New cloud setting"},
            {"min_joined_block_size_rows", 0, DEFAULT_BLOCK_SIZE, "New setting."},
            {"table_engine_read_through_distributed_cache", false, false, "New setting"},
            {"distributed_cache_alignment", 0, 0, "Rename of distributed_cache_read_alignment"},
            {"enable_scopes_for_with_statement", true, true, "New setting for backward compatibility with the old analyzer."},
            {"output_format_parquet_enum_as_byte_array", false, false, "Write enum using parquet physical type: BYTE_ARRAY and logical type: ENUM"},
            {"distributed_plan_force_shuffle_aggregation", 0, 0, "New experimental setting"},
            {"allow_experimental_insert_into_iceberg", false, false, "New setting."},
            /// RELEASE CLOSED
        });
        addSettingsChanges(settings_changes_history, "25.6",
        {
            /// RELEASE CLOSED
            {"output_format_native_use_flattened_dynamic_and_json_serialization", false, false, "Add flattened Dynamic/JSON serializations to Native format"},
            {"cast_string_to_date_time_mode", "basic", "basic", "Allow to use different DateTime parsing mode in String to DateTime cast"},
            {"parallel_replicas_connect_timeout_ms", 1000, 300, "Separate connection timeout for parallel replicas queries"},
            {"use_iceberg_partition_pruning", false, true, "Enable Iceberg partition pruning by default."},
            {"distributed_cache_credentials_refresh_period_seconds", 5, 5, "New private setting"},
            {"enable_shared_storage_snapshot_in_query", false, false, "A new setting to share storage snapshot in query"},
            {"merge_tree_storage_snapshot_sleep_ms", 0, 0, "A new setting to debug storage snapshot consistency in query"},
            {"enable_job_stack_trace", false, false, "The setting was disabled by default to avoid performance overhead."},
            {"use_legacy_to_time", true, true, "New setting. Allows for user to use the old function logic for toTime, which works as toTimeWithFixedDate."},
            {"allow_experimental_time_time64_type", false, false, "New settings. Allows to use a new experimental Time and Time64 data types."},
            {"enable_time_time64_type", false, false, "New settings. Allows to use a new experimental Time and Time64 data types."},
            {"optimize_use_projection_filtering", false, true, "New setting"},
            {"input_format_parquet_enable_json_parsing", false, true, "When reading Parquet files, parse JSON columns as ClickHouse JSON Column."},
            {"use_skip_indexes_if_final", 0, 1, "Change in default value of setting"},
            {"use_skip_indexes_if_final_exact_mode", 0, 1, "Change in default value of setting"},
            {"allow_experimental_time_series_aggregate_functions", false, false, "New setting to enable experimental timeSeries* aggregate functions."},
            {"min_outstreams_per_resize_after_split", 0, 24, "New setting."},
            {"count_matches_stop_at_empty_match", true, false, "New setting."},
            {"enable_parallel_blocks_marshalling", "false", "true", "A new setting"},
            {"format_schema_source", "file", "file", "New setting"},
            {"format_schema_message_name", "", "", "New setting"},
            {"enable_scopes_for_with_statement", true, true, "New setting for backward compatibility with the old analyzer."},
            {"backup_slow_all_threads_after_retryable_s3_error", false, false, "New setting"},
            {"s3_slow_all_threads_after_retryable_error", false, false, "Added an alias for setting `backup_slow_all_threads_after_retryable_s3_error`"},
            {"s3_retry_attempts", 500, 500, "Changed the value of the obsolete setting"},
            /// RELEASE CLOSED
        });
        addSettingsChanges(settings_changes_history, "25.5",
        {
            /// Release closed. Please use 25.6
            {"geotoh3_argument_order", "lon_lat", "lat_lon", "A new setting for legacy behaviour to set lon and lat argument order"},
            {"secondary_indices_enable_bulk_filtering", false, true, "A new algorithm for filtering by data skipping indices"},
            {"implicit_table_at_top_level", "", "", "A new setting, used in clickhouse-local"},
            {"use_skip_indexes_if_final_exact_mode", 0, 0, "This setting was introduced to help FINAL query return correct results with skip indexes"},
            {"parsedatetime_e_requires_space_padding", true, false, "Improved compatibility with MySQL DATE_FORMAT/STR_TO_DATE"},
            {"formatdatetime_e_with_space_padding", true, false, "Improved compatibility with MySQL DATE_FORMAT/STR_TO_DATE"},
            {"input_format_max_block_size_bytes", 0, 0, "New setting to limit bytes size if blocks created by input format"},
            {"parallel_replicas_insert_select_local_pipeline", false, true, "Use local pipeline during distributed INSERT SELECT with parallel replicas. Currently disabled due to performance issues"},
            {"page_cache_block_size", 1048576, 1048576, "Made this setting adjustable on a per-query level."},
            {"page_cache_lookahead_blocks", 16, 16, "Made this setting adjustable on a per-query level."},
            {"output_format_pretty_glue_chunks", "0", "auto", "A new setting to make Pretty formats prettier."},
            {"distributed_cache_read_only_from_current_az", true, true, "New setting"},
            {"parallel_hash_join_threshold", 0, 100'000, "New setting"},
            {"max_limit_for_ann_queries", 1'000, 0, "Obsolete setting"},
            {"max_limit_for_vector_search_queries", 1'000, 1'000, "New setting"},
            {"min_os_cpu_wait_time_ratio_to_throw", 0, 0, "Setting values were changed and backported to 25.4"},
            {"max_os_cpu_wait_time_ratio_to_throw", 0, 0, "Setting values were changed and backported to 25.4"},
            {"make_distributed_plan", 0, 0, "New experimental setting."},
            {"distributed_plan_execute_locally", 0, 0, "New experimental setting."},
            {"distributed_plan_default_shuffle_join_bucket_count", 8, 8, "New experimental setting."},
            {"distributed_plan_default_reader_bucket_count", 8, 8, "New experimental setting."},
            {"distributed_plan_optimize_exchanges", true, true, "New experimental setting."},
            {"distributed_plan_force_exchange_kind", "", "", "New experimental setting."},
            {"update_sequential_consistency", true, true, "A new setting"},
            {"update_parallel_mode", "auto", "auto", "A new setting"},
            {"lightweight_delete_mode", "alter_update", "alter_update", "A new setting"},
            {"alter_update_mode", "heavy", "heavy", "A new setting"},
            {"apply_patch_parts", true, true, "A new setting"},
            {"allow_experimental_lightweight_update", false, false, "A new setting"},
            {"allow_experimental_delta_kernel_rs", false, true, "New setting"},
            {"allow_experimental_database_hms_catalog", false, false, "Allow experimental database engine DataLakeCatalog with catalog_type = 'hive'"},
            {"vector_search_filter_strategy", "auto", "auto", "New setting"},
            {"vector_search_postfilter_multiplier", 1.0, 1.0, "New setting"},
            {"compile_expressions", false, true, "We believe that the LLVM infrastructure behind the JIT compiler is stable enough to enable this setting by default."},
            {"input_format_parquet_bloom_filter_push_down", false, true, "When reading Parquet files, skip whole row groups based on the WHERE/PREWHERE expressions and bloom filter in the Parquet metadata."},
            {"input_format_parquet_allow_geoparquet_parser", false, true, "A new setting to use geo columns in parquet file"},
            {"enable_url_encoding", true, false, "Changed existing setting's default value"},
            {"s3_slow_all_threads_after_network_error", false, true, "New setting"},
            {"enable_scopes_for_with_statement", true, true, "New setting for backward compatibility with the old analyzer."},
            /// Release closed. Please use 25.6
        });
        addSettingsChanges(settings_changes_history, "25.4",
        {
            /// Release closed. Please use 25.5
            {"use_query_condition_cache", false, true, "A new optimization"},
            {"allow_materialized_view_with_bad_select", true, false, "Don't allow creating MVs referencing nonexistent columns or tables"},
            {"query_plan_optimize_lazy_materialization", false, true, "Added new setting to use query plan for lazy materialization optimisation"},
            {"query_plan_max_limit_for_lazy_materialization", 10, 10, "Added new setting to control maximum limit value that allows to use query plan for lazy materialization optimisation. If zero, there is no limit"},
            {"query_plan_convert_join_to_in", false, false, "New setting"},
            {"enable_hdfs_pread", true, true, "New setting."},
            {"low_priority_query_wait_time_ms", 1000, 1000, "New setting."},
            {"allow_experimental_correlated_subqueries", false, false, "Added new setting to allow correlated subqueries execution."},
            {"serialize_query_plan", false, false, "NewSetting"},
            {"allow_experimental_shared_set_join", 0, 1, "A setting for ClickHouse Cloud to enable SharedSet and SharedJoin"},
            {"allow_special_bool_values_inside_variant", true, false, "Don't allow special bool values during Variant type parsing"},
            {"cast_string_to_variant_use_inference", true, true, "New setting to enable/disable types inference during CAST from String to Variant"},
            {"distributed_cache_read_request_max_tries", 20, 20, "New setting"},
            {"query_condition_cache_store_conditions_as_plaintext", false, false, "New setting"},
            {"min_os_cpu_wait_time_ratio_to_throw", 0, 0, "New setting"},
            {"max_os_cpu_wait_time_ratio_to_throw", 0, 0, "New setting"},
            {"query_plan_merge_filter_into_join_condition", false, true, "Added new setting to merge filter into join condition"},
            {"use_local_cache_for_remote_storage", true, false, "Obsolete setting."},
            {"iceberg_timestamp_ms", 0, 0, "New setting."},
            {"iceberg_snapshot_id", 0, 0, "New setting."},
            {"use_iceberg_metadata_files_cache", true, true, "New setting"},
            {"query_plan_join_shard_by_pk_ranges", false, false, "New setting"},
            {"parallel_replicas_insert_select_local_pipeline", false, false, "Use local pipeline during distributed INSERT SELECT with parallel replicas. Currently disabled due to performance issues"},
            {"parallel_hash_join_threshold", 0, 0, "New setting"},
            {"function_date_trunc_return_type_behavior", 1, 0, "Change the result type for dateTrunc function for DateTime64/Date32 arguments to DateTime64/Date32 regardless of time unit to get correct result for negative values"},
            {"enable_scopes_for_with_statement", true, true, "New setting for backward compatibility with the old analyzer."},
            /// Release closed. Please use 25.5
        });
        addSettingsChanges(settings_changes_history, "25.3",
        {
            /// Release closed. Please use 25.4
            {"enable_json_type", false, true, "JSON data type is production-ready"},
            {"enable_dynamic_type", false, true, "Dynamic data type is production-ready"},
            {"enable_variant_type", false, true, "Variant data type is production-ready"},
            {"allow_experimental_json_type", false, true, "JSON data type is production-ready"},
            {"allow_experimental_dynamic_type", false, true, "Dynamic data type is production-ready"},
            {"allow_experimental_variant_type", false, true, "Variant data type is production-ready"},
            {"allow_experimental_database_unity_catalog", false, false, "Allow experimental database engine DataLakeCatalog with catalog_type = 'unity'"},
            {"allow_experimental_database_glue_catalog", false, false, "Allow experimental database engine DataLakeCatalog with catalog_type = 'glue'"},
            {"use_page_cache_with_distributed_cache", false, false, "New setting"},
            {"use_query_condition_cache", false, false, "New setting."},
            {"parallel_replicas_for_cluster_engines", false, true, "New setting."},
            {"parallel_hash_join_threshold", 0, 0, "New setting"},
            /// Release closed. Please use 25.4
        });
        addSettingsChanges(settings_changes_history, "25.2",
        {
            /// Release closed. Please use 25.3
            {"schema_inference_make_json_columns_nullable", false, false, "Allow to infer Nullable(JSON) during schema inference"},
            {"query_plan_use_new_logical_join_step", false, true, "Enable new step"},
            {"postgresql_fault_injection_probability", 0., 0., "New setting"},
            {"apply_settings_from_server", false, true, "Client-side code (e.g. INSERT input parsing and query output formatting) will use the same settings as the server, including settings from server config."},
            {"merge_tree_use_deserialization_prefixes_cache", true, true, "A new setting to control the usage of deserialization prefixes cache in MergeTree"},
            {"merge_tree_use_prefixes_deserialization_thread_pool", true, true, "A new setting controlling the usage of the thread pool for parallel prefixes deserialization in MergeTree"},
            {"optimize_and_compare_chain", false, true, "A new setting"},
            {"enable_adaptive_memory_spill_scheduler", false, false, "New setting. Enable spill memory data into external storage adaptively."},
            {"output_format_parquet_write_bloom_filter", false, true, "Added support for writing Parquet bloom filters."},
            {"output_format_parquet_bloom_filter_bits_per_value", 10.5, 10.5, "New setting."},
            {"output_format_parquet_bloom_filter_flush_threshold_bytes", 128 * 1024 * 1024, 128 * 1024 * 1024, "New setting."},
            {"output_format_pretty_max_rows", 10000, 1000, "It is better for usability - less amount to scroll."},
            {"restore_replicated_merge_tree_to_shared_merge_tree", false, false, "New setting."},
            {"parallel_replicas_only_with_analyzer", true, true, "Parallel replicas is supported only with analyzer enabled"},
            {"s3_allow_multipart_copy", true, true, "New setting."},
        });
        addSettingsChanges(settings_changes_history, "25.1",
        {
            /// Release closed. Please use 25.2
            {"allow_not_comparable_types_in_order_by", true, false, "Don't allow not comparable types in order by by default"},
            {"allow_not_comparable_types_in_comparison_functions", true, false, "Don't allow not comparable types in comparison functions by default"},
            {"output_format_json_pretty_print", false, true, "Print values in a pretty format in JSON output format by default"},
            {"allow_experimental_ts_to_grid_aggregate_function", false, false, "Cloud only"},
            {"formatdatetime_f_prints_scale_number_of_digits", true, false, "New setting."},
            {"distributed_cache_connect_max_tries", 20, 20, "Cloud only"},
            {"query_plan_use_new_logical_join_step", false, false, "New join step, internal change"},
            {"distributed_cache_min_bytes_for_seek", 0, 0, "New private setting."},
            {"use_iceberg_partition_pruning", false, false, "New setting for Iceberg partition pruning."},
            {"max_bytes_ratio_before_external_group_by", 0.0, 0.5, "Enable automatic spilling to disk by default."},
            {"max_bytes_ratio_before_external_sort", 0.0, 0.5, "Enable automatic spilling to disk by default."},
            {"min_external_sort_block_bytes", 0., 100_MiB, "New setting."},
            {"s3queue_migrate_old_metadata_to_buckets", false, false, "New setting."},
            {"distributed_cache_pool_behaviour_on_limit", "allocate_bypassing_pool", "wait", "Cloud only"},
            {"use_hive_partitioning", false, true, "Enabled the setting by default."},
            {"query_plan_try_use_vector_search", false, true, "New setting."},
            {"short_circuit_function_evaluation_for_nulls", false, true, "Allow to execute functions with Nullable arguments only on rows with non-NULL values in all arguments"},
            {"short_circuit_function_evaluation_for_nulls_threshold", 1.0, 1.0, "Ratio threshold of NULL values to execute functions with Nullable arguments only on rows with non-NULL values in all arguments. Applies when setting short_circuit_function_evaluation_for_nulls is enabled."},
            {"output_format_orc_writer_time_zone_name", "GMT", "GMT", "The time zone name for ORC writer, the default ORC writer's time zone is GMT."},
            {"output_format_pretty_highlight_trailing_spaces", false, true, "A new setting."},
            {"allow_experimental_bfloat16_type", false, true, "Add new BFloat16 type"},
            {"allow_push_predicate_ast_for_distributed_subqueries", false, true, "A new setting"},
            {"output_format_pretty_squash_consecutive_ms", 0, 50, "Add new setting"},
            {"output_format_pretty_squash_max_wait_ms", 0, 1000, "Add new setting"},
            {"output_format_pretty_max_column_name_width_cut_to", 0, 24, "A new setting"},
            {"output_format_pretty_max_column_name_width_min_chars_to_cut", 0, 4, "A new setting"},
            {"output_format_pretty_multiline_fields", false, true, "A new setting"},
            {"output_format_pretty_fallback_to_vertical", false, true, "A new setting"},
            {"output_format_pretty_fallback_to_vertical_max_rows_per_chunk", 0, 100, "A new setting"},
            {"output_format_pretty_fallback_to_vertical_min_columns", 0, 5, "A new setting"},
            {"output_format_pretty_fallback_to_vertical_min_table_width", 0, 250, "A new setting"},
            {"merge_table_max_tables_to_look_for_schema_inference", 1, 1000, "A new setting"},
            {"max_autoincrement_series", 1000, 1000, "A new setting"},
            {"validate_enum_literals_in_operators", false, false, "A new setting"},
            {"allow_experimental_kusto_dialect", true, false, "A new setting"},
            {"allow_experimental_prql_dialect", true, false, "A new setting"},
            {"h3togeo_lon_lat_result_order", true, false, "A new setting"},
            {"max_parallel_replicas", 1, 1000, "Use up to 1000 parallel replicas by default."},
            {"allow_general_join_planning", false, true, "Allow more general join planning algorithm when hash join algorithm is enabled."},
            {"optimize_extract_common_expressions", false, true, "Optimize WHERE, PREWHERE, ON, HAVING and QUALIFY expressions by extracting common expressions out from disjunction of conjunctions."},
            /// Release closed. Please use 25.2
        });
        addSettingsChanges(settings_changes_history, "24.12",
        {
            /// Release closed. Please use 25.1
            {"allow_experimental_database_iceberg", false, false, "New setting."},
            {"shared_merge_tree_sync_parts_on_partition_operations", 1, 1, "New setting. By default parts are always synchronized"},
            {"query_plan_join_swap_table", "false", "auto", "New setting. Right table was always chosen before."},
            {"max_size_to_preallocate_for_aggregation", 100'000'000, 1'000'000'000'000, "Enable optimisation for bigger tables."},
            {"max_size_to_preallocate_for_joins", 100'000'000, 1'000'000'000'000, "Enable optimisation for bigger tables."},
            {"max_bytes_ratio_before_external_group_by", 0., 0., "New setting."},
            {"optimize_extract_common_expressions", false, false, "Introduce setting to optimize WHERE, PREWHERE, ON, HAVING and QUALIFY expressions by extracting common expressions out from disjunction of conjunctions."},
            {"max_bytes_ratio_before_external_sort", 0., 0., "New setting."},
            {"use_async_executor_for_materialized_views", false, false, "New setting."},
            {"http_response_headers", "", "", "New setting."},
            {"output_format_parquet_datetime_as_uint32", true, false, "Write DateTime as DateTime64(3) instead of UInt32 (these are the two Parquet types closest to DateTime)."},
            {"output_format_parquet_date_as_uint16", true, false, "Write Date as Date32 instead of plain UInt16 (these are the two Parquet types closest to Date)."},
            {"skip_redundant_aliases_in_udf", false, false, "When enabled, this allows you to use the same user defined function several times for several materialized columns in the same table."},
            {"parallel_replicas_index_analysis_only_on_coordinator", true, true, "Index analysis done only on replica-coordinator and skipped on other replicas. Effective only with enabled parallel_replicas_local_plan"}, // enabling it was moved to 24.10
            {"least_greatest_legacy_null_behavior", true, false, "New setting"},
            {"use_concurrency_control", false, true, "Enable concurrency control by default"},
            {"join_algorithm", "default", "direct,parallel_hash,hash", "'default' was deprecated in favor of explicitly specified join algorithms, also parallel_hash is now preferred over hash"},
            /// Release closed. Please use 25.1
        });
        addSettingsChanges(settings_changes_history, "24.11",
        {
            {"validate_mutation_query", false, true, "New setting to validate mutation queries by default."},
            {"enable_job_stack_trace", false, false, "Enables collecting stack traces from job's scheduling. Disabled by default to avoid performance overhead."},
            {"allow_suspicious_types_in_group_by", true, false, "Don't allow Variant/Dynamic types in GROUP BY by default"},
            {"allow_suspicious_types_in_order_by", true, false, "Don't allow Variant/Dynamic types in ORDER BY by default"},
            {"distributed_cache_discard_connection_if_unread_data", true, true, "New setting"},
            {"filesystem_cache_enable_background_download_for_metadata_files_in_packed_storage", true, true, "New setting"},
            {"filesystem_cache_enable_background_download_during_fetch", true, true, "New setting"},
            {"azure_check_objects_after_upload", false, false, "Check each uploaded object in azure blob storage to be sure that upload was successful"},
            {"backup_restore_keeper_max_retries", 20, 1000, "Should be big enough so the whole operation BACKUP or RESTORE operation won't fail because of a temporary [Zoo]Keeper failure in the middle of it."},
            {"backup_restore_failure_after_host_disconnected_for_seconds", 0, 3600, "New setting."},
            {"backup_restore_keeper_max_retries_while_initializing", 0, 20, "New setting."},
            {"backup_restore_keeper_max_retries_while_handling_error", 0, 20, "New setting."},
            {"backup_restore_finish_timeout_after_error_sec", 0, 180, "New setting."},
            {"query_plan_merge_filters", false, true, "Allow to merge filters in the query plan. This is required to properly support filter-push-down with a new analyzer."},
            {"parallel_replicas_local_plan", false, true, "Use local plan for local replica in a query with parallel replicas"},
            {"merge_tree_use_v1_object_and_dynamic_serialization", true, false, "Add new serialization V2 version for JSON and Dynamic types"},
            {"min_joined_block_size_bytes", 524288, 524288, "New setting."},
            {"allow_experimental_bfloat16_type", false, false, "Add new experimental BFloat16 type"},
            {"filesystem_cache_skip_download_if_exceeds_per_query_cache_write_limit", 1, 1, "Rename of setting skip_download_if_exceeds_query_cache_limit"},
            {"filesystem_cache_prefer_bigger_buffer_size", true, true, "New setting"},
            {"read_in_order_use_virtual_row", false, false, "Use virtual row while reading in order of primary key or its monotonic function fashion. It is useful when searching over multiple parts as only relevant ones are touched."},
            {"s3_skip_empty_files", false, true, "We hope it will provide better UX"},
            {"filesystem_cache_boundary_alignment", 0, 0, "New setting"},
            {"push_external_roles_in_interserver_queries", false, true, "New setting."},
            {"enable_variant_type", false, false, "Add alias to allow_experimental_variant_type"},
            {"enable_dynamic_type", false, false, "Add alias to allow_experimental_dynamic_type"},
            {"enable_json_type", false, false, "Add alias to allow_experimental_json_type"},
        });
        addSettingsChanges(settings_changes_history, "24.10",
        {
            {"query_metric_log_interval", 0, -1, "New setting."},
            {"enforce_strict_identifier_format", false, false, "New setting."},
            {"enable_parsing_to_custom_serialization", false, true, "New setting"},
            {"mongodb_throw_on_unsupported_query", false, true, "New setting."},
            {"enable_parallel_replicas", false, false, "Parallel replicas with read tasks became the Beta tier feature."},
            {"parallel_replicas_mode", "read_tasks", "read_tasks", "This setting was introduced as a part of making parallel replicas feature Beta"},
            {"filesystem_cache_name", "", "", "Filesystem cache name to use for stateless table engines or data lakes"},
            {"restore_replace_external_dictionary_source_to_null", false, false, "New setting."},
            {"show_create_query_identifier_quoting_rule", "when_necessary", "when_necessary", "New setting."},
            {"show_create_query_identifier_quoting_style", "Backticks", "Backticks", "New setting."},
            {"merge_tree_min_read_task_size", 8, 8, "New setting"},
            {"merge_tree_min_rows_for_concurrent_read_for_remote_filesystem", (20 * 8192), 0, "Setting is deprecated"},
            {"merge_tree_min_bytes_for_concurrent_read_for_remote_filesystem", (24 * 10 * 1024 * 1024), 0, "Setting is deprecated"},
            {"implicit_select", false, false, "A new setting."},
            {"output_format_native_write_json_as_string", false, false, "Add new setting to allow write JSON column as single String column in Native format"},
            {"output_format_binary_write_json_as_string", false, false, "Add new setting to write values of JSON type as JSON string in RowBinary output format"},
            {"input_format_binary_read_json_as_string", false, false, "Add new setting to read values of JSON type as JSON string in RowBinary input format"},
            {"min_free_disk_bytes_to_perform_insert", 0, 0, "New setting."},
            {"min_free_disk_ratio_to_perform_insert", 0.0, 0.0, "New setting."},
            {"parallel_replicas_local_plan", false, true, "Use local plan for local replica in a query with parallel replicas"},
            {"enable_named_columns_in_function_tuple", false, false, "Disabled pending usability improvements"},
            {"cloud_mode_database_engine", 1, 1, "A setting for ClickHouse Cloud"},
            {"allow_experimental_shared_set_join", 0, 0, "A setting for ClickHouse Cloud"},
            {"read_through_distributed_cache", 0, 0, "A setting for ClickHouse Cloud"},
            {"write_through_distributed_cache", 0, 0, "A setting for ClickHouse Cloud"},
            {"distributed_cache_throw_on_error", 0, 0, "A setting for ClickHouse Cloud"},
            {"distributed_cache_log_mode", "on_error", "on_error", "A setting for ClickHouse Cloud"},
            {"distributed_cache_fetch_metrics_only_from_current_az", 1, 1, "A setting for ClickHouse Cloud"},
            {"distributed_cache_connect_max_tries", 20, 20, "A setting for ClickHouse Cloud"},
            {"distributed_cache_receive_response_wait_milliseconds", 60000, 60000, "A setting for ClickHouse Cloud"},
            {"distributed_cache_receive_timeout_milliseconds", 10000, 10000, "A setting for ClickHouse Cloud"},
            {"distributed_cache_wait_connection_from_pool_milliseconds", 100, 100, "A setting for ClickHouse Cloud"},
            {"distributed_cache_bypass_connection_pool", 0, 0, "A setting for ClickHouse Cloud"},
            {"distributed_cache_pool_behaviour_on_limit", "allocate_bypassing_pool", "allocate_bypassing_pool", "A setting for ClickHouse Cloud"},
            {"distributed_cache_read_alignment", 0, 0, "A setting for ClickHouse Cloud"},
            {"distributed_cache_max_unacked_inflight_packets", 10, 10, "A setting for ClickHouse Cloud"},
            {"distributed_cache_data_packet_ack_window", 5, 5, "A setting for ClickHouse Cloud"},
            {"input_format_parquet_enable_row_group_prefetch", false, true, "Enable row group prefetching during parquet parsing. Currently, only single-threaded parsing can prefetch."},
            {"input_format_orc_dictionary_as_low_cardinality", false, true, "Treat ORC dictionary encoded columns as LowCardinality columns while reading ORC files"},
            {"allow_experimental_refreshable_materialized_view", false, true, "Not experimental anymore"},
            {"max_parts_to_move", 0, 1000, "New setting"},
            {"hnsw_candidate_list_size_for_search", 64, 256, "New setting. Previously, the value was optionally specified in CREATE INDEX and 64 by default."},
            {"allow_reorder_prewhere_conditions", true, true, "New setting"},
            {"input_format_parquet_bloom_filter_push_down", false, false, "When reading Parquet files, skip whole row groups based on the WHERE/PREWHERE expressions and bloom filter in the Parquet metadata."},
            {"date_time_64_output_format_cut_trailing_zeros_align_to_groups_of_thousands", false, false, "Dynamically trim the trailing zeros of datetime64 values to adjust the output scale to (0, 3, 6), corresponding to 'seconds', 'milliseconds', and 'microseconds'."},
            {"parallel_replicas_index_analysis_only_on_coordinator", false, true, "Index analysis done only on replica-coordinator and skipped on other replicas. Effective only with enabled parallel_replicas_local_plan"},
            {"distributed_cache_discard_connection_if_unread_data", true, true, "New setting"},
            {"azure_check_objects_after_upload", false, false, "Check each uploaded object in azure blob storage to be sure that upload was successful"},
            {"backup_restore_keeper_max_retries", 20, 1000, "Should be big enough so the whole operation BACKUP or RESTORE operation won't fail because of a temporary [Zoo]Keeper failure in the middle of it."},
            {"backup_restore_failure_after_host_disconnected_for_seconds", 0, 3600, "New setting."},
            {"backup_restore_keeper_max_retries_while_initializing", 0, 20, "New setting."},
            {"backup_restore_keeper_max_retries_while_handling_error", 0, 20, "New setting."},
            {"backup_restore_finish_timeout_after_error_sec", 0, 180, "New setting."},
        });
        addSettingsChanges(settings_changes_history, "24.9",
        {
            {"output_format_orc_dictionary_key_size_threshold", 0.0, 0.0, "For a string column in ORC output format, if the number of distinct values is greater than this fraction of the total number of non-null rows, turn off dictionary encoding. Otherwise dictionary encoding is enabled"},
            {"input_format_json_empty_as_default", false, false, "Added new setting to allow to treat empty fields in JSON input as default values."},
            {"input_format_try_infer_variants", false, false, "Try to infer Variant type in text formats when there is more than one possible type for column/array elements"},
            {"join_output_by_rowlist_perkey_rows_threshold", 0, 5, "The lower limit of per-key average rows in the right table to determine whether to output by row list in hash join."},
            {"create_if_not_exists", false, false, "New setting."},
            {"allow_materialized_view_with_bad_select", true, true, "Support (but not enable yet) stricter validation in CREATE MATERIALIZED VIEW"},
            {"parallel_replicas_mark_segment_size", 128, 0, "Value for this setting now determined automatically"},
            {"database_replicated_allow_replicated_engine_arguments", 1, 0, "Don't allow explicit arguments by default"},
            {"database_replicated_allow_explicit_uuid", 1, 0, "Added a new setting to disallow explicitly specifying table UUID"},
            {"parallel_replicas_local_plan", false, false, "Use local plan for local replica in a query with parallel replicas"},
            {"join_to_sort_minimum_perkey_rows", 0, 40, "The lower limit of per-key average rows in the right table to determine whether to rerange the right table by key in left or inner join. This setting ensures that the optimization is not applied for sparse table keys"},
            {"join_to_sort_maximum_table_rows", 0, 10000, "The maximum number of rows in the right table to determine whether to rerange the right table by key in left or inner join"},
            {"allow_experimental_join_right_table_sorting", false, false, "If it is set to true, and the conditions of `join_to_sort_minimum_perkey_rows` and `join_to_sort_maximum_table_rows` are met, rerange the right table by key to improve the performance in left or inner hash join"},
            {"mongodb_throw_on_unsupported_query", false, true, "New setting."},
            {"min_free_disk_bytes_to_perform_insert", 0, 0, "Maintain some free disk space bytes from inserts while still allowing for temporary writing."},
            {"min_free_disk_ratio_to_perform_insert", 0.0, 0.0, "Maintain some free disk space bytes expressed as ratio to total disk space from inserts while still allowing for temporary writing."},
        });
        addSettingsChanges(settings_changes_history, "24.8",
        {
            {"rows_before_aggregation", false, false, "Provide exact value for rows_before_aggregation statistic, represents the number of rows read before aggregation"},
            {"restore_replace_external_table_functions_to_null", false, false, "New setting."},
            {"restore_replace_external_engines_to_null", false, false, "New setting."},
            {"input_format_json_max_depth", 1000000, 1000, "It was unlimited in previous versions, but that was unsafe."},
            {"merge_tree_min_bytes_per_task_for_remote_reading", 4194304, 2097152, "Value is unified with `filesystem_prefetch_min_bytes_for_single_read_task`"},
            {"use_hive_partitioning", false, false, "Allows to use hive partitioning for File, URL, S3, AzureBlobStorage and HDFS engines."},
            {"allow_experimental_kafka_offsets_storage_in_keeper", false, false, "Allow the usage of experimental Kafka storage engine that stores the committed offsets in ClickHouse Keeper"},
            {"allow_archive_path_syntax", true, true, "Added new setting to allow disabling archive path syntax."},
            {"query_cache_tag", "", "", "New setting for labeling query cache settings."},
            {"allow_experimental_time_series_table", false, false, "Added new setting to allow the TimeSeries table engine"},
            {"enable_analyzer", 1, 1, "Added an alias to a setting `allow_experimental_analyzer`."},
            {"optimize_functions_to_subcolumns", false, true, "Enabled settings by default"},
            {"allow_experimental_json_type", false, false, "Add new experimental JSON type"},
            {"use_json_alias_for_old_object_type", true, false, "Use JSON type alias to create new JSON type"},
            {"type_json_skip_duplicated_paths", false, false, "Allow to skip duplicated paths during JSON parsing"},
            {"allow_experimental_vector_similarity_index", false, false, "Added new setting to allow experimental vector similarity indexes"},
            {"input_format_try_infer_datetimes_only_datetime64", true, false, "Allow to infer DateTime instead of DateTime64 in data formats"},
        });
        addSettingsChanges(settings_changes_history, "24.7",
        {
            {"output_format_parquet_write_page_index", false, true, "Add a possibility to write page index into parquet files."},
            {"output_format_binary_encode_types_in_binary_format", false, false, "Added new setting to allow to write type names in binary format in RowBinaryWithNamesAndTypes output format"},
            {"input_format_binary_decode_types_in_binary_format", false, false, "Added new setting to allow to read type names in binary format in RowBinaryWithNamesAndTypes input format"},
            {"output_format_native_encode_types_in_binary_format", false, false, "Added new setting to allow to write type names in binary format in Native output format"},
            {"input_format_native_decode_types_in_binary_format", false, false, "Added new setting to allow to read type names in binary format in Native output format"},
            {"read_in_order_use_buffering", false, true, "Use buffering before merging while reading in order of primary key"},
            {"enable_named_columns_in_function_tuple", false, false, "Generate named tuples in function tuple() when all names are unique and can be treated as unquoted identifiers."},
            {"optimize_trivial_insert_select", true, false, "The optimization does not make sense in many cases."},
            {"dictionary_validate_primary_key_type", false, false, "Validate primary key type for dictionaries. By default id type for simple layouts will be implicitly converted to UInt64."},
            {"collect_hash_table_stats_during_joins", false, true, "New setting."},
            {"max_size_to_preallocate_for_joins", 0, 100'000'000, "New setting."},
            {"input_format_orc_reader_time_zone_name", "GMT", "GMT", "The time zone name for ORC row reader, the default ORC row reader's time zone is GMT."},
            {"database_replicated_allow_heavy_create", true, false, "Long-running DDL queries (CREATE AS SELECT and POPULATE) for Replicated database engine was forbidden"},
            {"query_plan_merge_filters", false, false, "Allow to merge filters in the query plan"},
            {"azure_sdk_max_retries", 10, 10, "Maximum number of retries in azure sdk"},
            {"azure_sdk_retry_initial_backoff_ms", 10, 10, "Minimal backoff between retries in azure sdk"},
            {"azure_sdk_retry_max_backoff_ms", 1000, 1000, "Maximal backoff between retries in azure sdk"},
            {"ignore_on_cluster_for_replicated_named_collections_queries", false, false, "Ignore ON CLUSTER clause for replicated named collections management queries."},
            {"backup_restore_s3_retry_attempts", 1000,1000, "Setting for Aws::Client::RetryStrategy, Aws::Client does retries itself, 0 means no retries. It takes place only for backup/restore."},
            {"postgresql_connection_attempt_timeout", 2, 2, "Allow to control 'connect_timeout' parameter of PostgreSQL connection."},
            {"postgresql_connection_pool_retries", 2, 2, "Allow to control the number of retries in PostgreSQL connection pool."}
        });
        addSettingsChanges(settings_changes_history, "24.6",
        {
            {"materialize_skip_indexes_on_insert", true, true, "Added new setting to allow to disable materialization of skip indexes on insert"},
            {"materialize_statistics_on_insert", true, true, "Added new setting to allow to disable materialization of statistics on insert"},
            {"input_format_parquet_use_native_reader", false, false, "When reading Parquet files, to use native reader instead of arrow reader."},
            {"hdfs_throw_on_zero_files_match", false, false, "Allow to throw an error when ListObjects request cannot match any files in HDFS engine instead of empty query result"},
            {"azure_throw_on_zero_files_match", false, false, "Allow to throw an error when ListObjects request cannot match any files in AzureBlobStorage engine instead of empty query result"},
            {"s3_validate_request_settings", true, true, "Allow to disable S3 request settings validation"},
            {"allow_experimental_full_text_index", false, false, "Enable experimental text index"},
            {"azure_skip_empty_files", false, false, "Allow to skip empty files in azure table engine"},
            {"hdfs_ignore_file_doesnt_exist", false, false, "Allow to return 0 rows when the requested files don't exist instead of throwing an exception in HDFS table engine"},
            {"azure_ignore_file_doesnt_exist", false, false, "Allow to return 0 rows when the requested files don't exist instead of throwing an exception in AzureBlobStorage table engine"},
            {"s3_ignore_file_doesnt_exist", false, false, "Allow to return 0 rows when the requested files don't exist instead of throwing an exception in S3 table engine"},
            {"s3_max_part_number", 10000, 10000, "Maximum part number number for s3 upload part"},
            {"s3_max_single_operation_copy_size", 32 * 1024 * 1024, 32 * 1024 * 1024, "Maximum size for a single copy operation in s3"},
            {"input_format_parquet_max_block_size", 8192, DEFAULT_BLOCK_SIZE, "Increase block size for parquet reader."},
            {"input_format_parquet_prefer_block_bytes", 0, DEFAULT_BLOCK_SIZE * 256, "Average block bytes output by parquet reader."},
            {"enable_blob_storage_log", true, true, "Write information about blob storage operations to system.blob_storage_log table"},
            {"allow_deprecated_snowflake_conversion_functions", true, false, "Disabled deprecated functions snowflakeToDateTime[64] and dateTime[64]ToSnowflake."},
            {"allow_statistic_optimize", false, false, "Old setting which popped up here being renamed."},
            {"allow_experimental_statistic", false, false, "Old setting which popped up here being renamed."},
            {"allow_statistics_optimize", false, false, "The setting was renamed. The previous name is `allow_statistic_optimize`."},
            {"allow_experimental_statistics", false, false, "The setting was renamed. The previous name is `allow_experimental_statistic`."},
            {"enable_vertical_final", false, true, "Enable vertical final by default again after fixing bug"},
            {"parallel_replicas_custom_key_range_lower", 0, 0, "Add settings to control the range filter when using parallel replicas with dynamic shards"},
            {"parallel_replicas_custom_key_range_upper", 0, 0, "Add settings to control the range filter when using parallel replicas with dynamic shards. A value of 0 disables the upper limit"},
            {"output_format_pretty_display_footer_column_names", 0, 1, "Add a setting to display column names in the footer if there are many rows. Threshold value is controlled by output_format_pretty_display_footer_column_names_min_rows."},
            {"output_format_pretty_display_footer_column_names_min_rows", 0, 50, "Add a setting to control the threshold value for setting output_format_pretty_display_footer_column_names_min_rows. Default 50."},
            {"output_format_csv_serialize_tuple_into_separate_columns", true, true, "A new way of how interpret tuples in CSV format was added."},
            {"input_format_csv_deserialize_separate_columns_into_tuple", true, true, "A new way of how interpret tuples in CSV format was added."},
            {"input_format_csv_try_infer_strings_from_quoted_tuples", true, true, "A new way of how interpret tuples in CSV format was added."},
        });
        addSettingsChanges(settings_changes_history, "24.5",
        {
            {"allow_deprecated_error_prone_window_functions", true, false, "Allow usage of deprecated error prone window functions (neighbor, runningAccumulate, runningDifferenceStartingWithFirstValue, runningDifference)"},
            {"allow_experimental_join_condition", false, false, "Support join with inequal conditions which involve columns from both left and right table. e.g. t1.y < t2.y."},
            {"input_format_tsv_crlf_end_of_line", false, false, "Enables reading of CRLF line endings with TSV formats"},
            {"output_format_parquet_use_custom_encoder", false, true, "Enable custom Parquet encoder."},
            {"cross_join_min_rows_to_compress", 0, 10000000, "Minimal count of rows to compress block in CROSS JOIN. Zero value means - disable this threshold. This block is compressed when any of the two thresholds (by rows or by bytes) are reached."},
            {"cross_join_min_bytes_to_compress", 0, 1_GiB, "Minimal size of block to compress in CROSS JOIN. Zero value means - disable this threshold. This block is compressed when any of the two thresholds (by rows or by bytes) are reached."},
            {"http_max_chunk_size", 0, 0, "Internal limitation"},
            {"prefer_external_sort_block_bytes", 0, DEFAULT_BLOCK_SIZE * 256, "Prefer maximum block bytes for external sort, reduce the memory usage during merging."},
            {"input_format_force_null_for_omitted_fields", false, false, "Disable type-defaults for omitted fields when needed"},
            {"cast_string_to_dynamic_use_inference", false, false, "Add setting to allow converting String to Dynamic through parsing"},
            {"allow_experimental_dynamic_type", false, false, "Add new experimental Dynamic type"},
            {"azure_max_blocks_in_multipart_upload", 50000, 50000, "Maximum number of blocks in multipart upload for Azure."},
            {"allow_archive_path_syntax", false, true, "Added new setting to allow disabling archive path syntax."},
        });
        addSettingsChanges(settings_changes_history, "24.4",
        {
            {"input_format_json_throw_on_bad_escape_sequence", true, true, "Allow to save JSON strings with bad escape sequences"},
            {"max_parsing_threads", 0, 0, "Add a separate setting to control number of threads in parallel parsing from files"},
            {"ignore_drop_queries_probability", 0, 0, "Allow to ignore drop queries in server with specified probability for testing purposes"},
            {"lightweight_deletes_sync", 2, 2, "The same as 'mutation_sync', but controls only execution of lightweight deletes"},
            {"query_cache_system_table_handling", "save", "throw", "The query cache no longer caches results of queries against system tables"},
            {"input_format_json_ignore_unnecessary_fields", false, true, "Ignore unnecessary fields and not parse them. Enabling this may not throw exceptions on json strings of invalid format or with duplicated fields"},
            {"input_format_hive_text_allow_variable_number_of_columns", false, true, "Ignore extra columns in Hive Text input (if file has more columns than expected) and treat missing fields in Hive Text input as default values."},
            {"allow_experimental_database_replicated", false, true, "Database engine Replicated is now in Beta stage"},
            {"temporary_data_in_cache_reserve_space_wait_lock_timeout_milliseconds", (10 * 60 * 1000), (10 * 60 * 1000), "Wait time to lock cache for space reservation in temporary data in filesystem cache"},
            {"optimize_rewrite_sum_if_to_count_if", false, true, "Only available for the analyzer, where it works correctly"},
            {"azure_allow_parallel_part_upload", "true", "true", "Use multiple threads for azure multipart upload."},
            {"max_recursive_cte_evaluation_depth", DBMS_RECURSIVE_CTE_MAX_EVALUATION_DEPTH, DBMS_RECURSIVE_CTE_MAX_EVALUATION_DEPTH, "Maximum limit on recursive CTE evaluation depth"},
            {"query_plan_convert_outer_join_to_inner_join", false, true, "Allow to convert OUTER JOIN to INNER JOIN if filter after JOIN always filters default values"},
        });
        addSettingsChanges(settings_changes_history, "24.3",
        {
            {"s3_connect_timeout_ms", 1000, 1000, "Introduce new dedicated setting for s3 connection timeout"},
            {"allow_experimental_shared_merge_tree", false, true, "The setting is obsolete"},
            {"use_page_cache_for_disks_without_file_cache", false, false, "Added userspace page cache"},
            {"read_from_page_cache_if_exists_otherwise_bypass_cache", false, false, "Added userspace page cache"},
            {"page_cache_inject_eviction", false, false, "Added userspace page cache"},
            {"default_table_engine", "None", "MergeTree", "Set default table engine to MergeTree for better usability"},
            {"input_format_json_use_string_type_for_ambiguous_paths_in_named_tuples_inference_from_objects", false, false, "Allow to use String type for ambiguous paths during named tuple inference from JSON objects"},
            {"traverse_shadow_remote_data_paths", false, false, "Traverse shadow directory when query system.remote_data_paths."},
            {"throw_if_deduplication_in_dependent_materialized_views_enabled_with_async_insert", false, true, "Deduplication in dependent materialized view cannot work together with async inserts."},
            {"parallel_replicas_allow_in_with_subquery", false, true, "If true, subquery for IN will be executed on every follower replica"},
            {"log_processors_profiles", false, true, "Enable by default"},
            {"function_locate_has_mysql_compatible_argument_order", false, true, "Increase compatibility with MySQL's locate function."},
            {"allow_suspicious_primary_key", true, false, "Forbid suspicious PRIMARY KEY/ORDER BY for MergeTree (i.e. SimpleAggregateFunction)"},
            {"filesystem_cache_reserve_space_wait_lock_timeout_milliseconds", 1000, 1000, "Wait time to lock cache for space reservation in filesystem cache"},
            {"max_parser_backtracks", 0, 1000000, "Limiting the complexity of parsing"},
            {"analyzer_compatibility_join_using_top_level_identifier", false, false, "Force to resolve identifier in JOIN USING from projection"},
            {"distributed_insert_skip_read_only_replicas", false, false, "If true, INSERT into Distributed will skip read-only replicas"},
            {"keeper_max_retries", 10, 10, "Max retries for general keeper operations"},
            {"keeper_retry_initial_backoff_ms", 100, 100, "Initial backoff timeout for general keeper operations"},
            {"keeper_retry_max_backoff_ms", 5000, 5000, "Max backoff timeout for general keeper operations"},
            {"s3queue_allow_experimental_sharded_mode", false, false, "Enable experimental sharded mode of S3Queue table engine. It is experimental because it will be rewritten"},
            {"allow_experimental_analyzer", false, true, "Enable analyzer and planner by default."},
            {"merge_tree_read_split_ranges_into_intersecting_and_non_intersecting_injection_probability", 0.0, 0.0, "For testing of `PartsSplitter` - split read ranges into intersecting and non intersecting every time you read from MergeTree with the specified probability."},
            {"allow_get_client_http_header", false, false, "Introduced a new function."},
            {"output_format_pretty_row_numbers", false, true, "It is better for usability."},
            {"output_format_pretty_max_value_width_apply_for_single_value", true, false, "Single values in Pretty formats won't be cut."},
            {"output_format_parquet_string_as_string", false, true, "ClickHouse allows arbitrary binary data in the String data type, which is typically UTF-8. Parquet/ORC/Arrow Strings only support UTF-8. That's why you can choose which Arrow's data type to use for the ClickHouse String data type - String or Binary. While Binary would be more correct and compatible, using String by default will correspond to user expectations in most cases."},
            {"output_format_orc_string_as_string", false, true, "ClickHouse allows arbitrary binary data in the String data type, which is typically UTF-8. Parquet/ORC/Arrow Strings only support UTF-8. That's why you can choose which Arrow's data type to use for the ClickHouse String data type - String or Binary. While Binary would be more correct and compatible, using String by default will correspond to user expectations in most cases."},
            {"output_format_arrow_string_as_string", false, true, "ClickHouse allows arbitrary binary data in the String data type, which is typically UTF-8. Parquet/ORC/Arrow Strings only support UTF-8. That's why you can choose which Arrow's data type to use for the ClickHouse String data type - String or Binary. While Binary would be more correct and compatible, using String by default will correspond to user expectations in most cases."},
            {"output_format_parquet_compression_method", "lz4", "zstd", "Parquet/ORC/Arrow support many compression methods, including lz4 and zstd. ClickHouse supports each and every compression method. Some inferior tools, such as 'duckdb', lack support for the faster `lz4` compression method, that's why we set zstd by default."},
            {"output_format_orc_compression_method", "lz4", "zstd", "Parquet/ORC/Arrow support many compression methods, including lz4 and zstd. ClickHouse supports each and every compression method. Some inferior tools, such as 'duckdb', lack support for the faster `lz4` compression method, that's why we set zstd by default."},
            {"output_format_pretty_highlight_digit_groups", false, true, "If enabled and if output is a terminal, highlight every digit corresponding to the number of thousands, millions, etc. with underline."},
            {"geo_distance_returns_float64_on_float64_arguments", false, true, "Increase the default precision."},
            {"azure_max_inflight_parts_for_one_file", 20, 20, "The maximum number of a concurrent loaded parts in multipart upload request. 0 means unlimited."},
            {"azure_strict_upload_part_size", 0, 0, "The exact size of part to upload during multipart upload to Azure blob storage."},
            {"azure_min_upload_part_size", 16*1024*1024, 16*1024*1024, "The minimum size of part to upload during multipart upload to Azure blob storage."},
            {"azure_max_upload_part_size", 5ull*1024*1024*1024, 5ull*1024*1024*1024, "The maximum size of part to upload during multipart upload to Azure blob storage."},
            {"azure_upload_part_size_multiply_factor", 2, 2, "Multiply azure_min_upload_part_size by this factor each time azure_multiply_parts_count_threshold parts were uploaded from a single write to Azure blob storage."},
            {"azure_upload_part_size_multiply_parts_count_threshold", 500, 500, "Each time this number of parts was uploaded to Azure blob storage, azure_min_upload_part_size is multiplied by azure_upload_part_size_multiply_factor."},
            {"output_format_csv_serialize_tuple_into_separate_columns", true, true, "A new way of how interpret tuples in CSV format was added."},
            {"input_format_csv_deserialize_separate_columns_into_tuple", true, true, "A new way of how interpret tuples in CSV format was added."},
            {"input_format_csv_try_infer_strings_from_quoted_tuples", true, true, "A new way of how interpret tuples in CSV format was added."},
        });
        addSettingsChanges(settings_changes_history, "24.2",
        {
            {"allow_suspicious_variant_types", true, false, "Don't allow creating Variant type with suspicious variants by default"},
            {"validate_experimental_and_suspicious_types_inside_nested_types", false, true, "Validate usage of experimental and suspicious types inside nested types"},
            {"output_format_values_escape_quote_with_quote", false, false, "If true escape ' with '', otherwise quoted with \\'"},
            {"output_format_pretty_single_large_number_tip_threshold", 0, 1'000'000, "Print a readable number tip on the right side of the table if the block consists of a single number which exceeds this value (except 0)"},
            {"input_format_try_infer_exponent_floats", true, false, "Don't infer floats in exponential notation by default"},
            {"query_plan_optimize_prewhere", true, true, "Allow to push down filter to PREWHERE expression for supported storages"},
            {"async_insert_max_data_size", 1000000, 10485760, "The previous value appeared to be too small."},
            {"async_insert_poll_timeout_ms", 10, 10, "Timeout in milliseconds for polling data from asynchronous insert queue"},
            {"async_insert_use_adaptive_busy_timeout", false, true, "Use adaptive asynchronous insert timeout"},
            {"async_insert_busy_timeout_min_ms", 50, 50, "The minimum value of the asynchronous insert timeout in milliseconds; it also serves as the initial value, which may be increased later by the adaptive algorithm"},
            {"async_insert_busy_timeout_max_ms", 200, 200, "The minimum value of the asynchronous insert timeout in milliseconds; async_insert_busy_timeout_ms is aliased to async_insert_busy_timeout_max_ms"},
            {"async_insert_busy_timeout_increase_rate", 0.2, 0.2, "The exponential growth rate at which the adaptive asynchronous insert timeout increases"},
            {"async_insert_busy_timeout_decrease_rate", 0.2, 0.2, "The exponential growth rate at which the adaptive asynchronous insert timeout decreases"},
            {"format_template_row_format", "", "", "Template row format string can be set directly in query"},
            {"format_template_resultset_format", "", "", "Template result set format string can be set in query"},
            {"split_parts_ranges_into_intersecting_and_non_intersecting_final", true, true, "Allow to split parts ranges into intersecting and non intersecting during FINAL optimization"},
            {"split_intersecting_parts_ranges_into_layers_final", true, true, "Allow to split intersecting parts ranges into layers during FINAL optimization"},
            {"azure_max_single_part_copy_size", 256*1024*1024, 256*1024*1024, "The maximum size of object to copy using single part copy to Azure blob storage."},
            {"min_external_table_block_size_rows", DEFAULT_INSERT_BLOCK_SIZE, DEFAULT_INSERT_BLOCK_SIZE, "Squash blocks passed to external table to specified size in rows, if blocks are not big enough"},
            {"min_external_table_block_size_bytes", DEFAULT_INSERT_BLOCK_SIZE * 256, DEFAULT_INSERT_BLOCK_SIZE * 256, "Squash blocks passed to external table to specified size in bytes, if blocks are not big enough."},
            {"parallel_replicas_prefer_local_join", true, true, "If true, and JOIN can be executed with parallel replicas algorithm, and all storages of right JOIN part are *MergeTree, local JOIN will be used instead of GLOBAL JOIN."},
            {"optimize_time_filter_with_preimage", true, true, "Optimize Date and DateTime predicates by converting functions into equivalent comparisons without conversions (e.g. toYear(col) = 2023 -> col >= '2023-01-01' AND col <= '2023-12-31')"},
            {"extract_key_value_pairs_max_pairs_per_row", 0, 0, "Max number of pairs that can be produced by the `extractKeyValuePairs` function. Used as a safeguard against consuming too much memory."},
            {"default_view_definer", "CURRENT_USER", "CURRENT_USER", "Allows to set default `DEFINER` option while creating a view"},
            {"default_materialized_view_sql_security", "DEFINER", "DEFINER", "Allows to set a default value for SQL SECURITY option when creating a materialized view"},
            {"default_normal_view_sql_security", "INVOKER", "INVOKER", "Allows to set default `SQL SECURITY` option while creating a normal view"},
            {"mysql_map_string_to_text_in_show_columns", false, true, "Reduce the configuration effort to connect ClickHouse with BI tools."},
            {"mysql_map_fixed_string_to_text_in_show_columns", false, true, "Reduce the configuration effort to connect ClickHouse with BI tools."},
        });
        addSettingsChanges(settings_changes_history, "24.1",
        {
            {"print_pretty_type_names", false, true, "Better user experience."},
            {"input_format_json_read_bools_as_strings", false, true, "Allow to read bools as strings in JSON formats by default"},
            {"output_format_arrow_use_signed_indexes_for_dictionary", false, true, "Use signed indexes type for Arrow dictionaries by default as it's recommended"},
            {"allow_experimental_variant_type", false, false, "Add new experimental Variant type"},
            {"use_variant_as_common_type", false, false, "Allow to use Variant in if/multiIf if there is no common type"},
            {"output_format_arrow_use_64_bit_indexes_for_dictionary", false, false, "Allow to use 64 bit indexes type in Arrow dictionaries"},
            {"parallel_replicas_mark_segment_size", 128, 128, "Add new setting to control segment size in new parallel replicas coordinator implementation"},
            {"ignore_materialized_views_with_dropped_target_table", false, false, "Add new setting to allow to ignore materialized views with dropped target table"},
            {"output_format_compression_level", 3, 3, "Allow to change compression level in the query output"},
            {"output_format_compression_zstd_window_log", 0, 0, "Allow to change zstd window log in the query output when zstd compression is used"},
            {"enable_zstd_qat_codec", false, false, "Add new ZSTD_QAT codec"},
            {"enable_vertical_final", false, true, "Use vertical final by default"},
            {"output_format_arrow_use_64_bit_indexes_for_dictionary", false, false, "Allow to use 64 bit indexes type in Arrow dictionaries"},
            {"max_rows_in_set_to_optimize_join", 100000, 0, "Disable join optimization as it prevents from read in order optimization"},
            {"output_format_pretty_color", true, "auto", "Setting is changed to allow also for auto value, disabling ANSI escapes if output is not a tty"},
            {"function_visible_width_behavior", 0, 1, "We changed the default behavior of `visibleWidth` to be more precise"},
            {"max_estimated_execution_time", 0, 0, "Separate max_execution_time and max_estimated_execution_time"},
            {"iceberg_engine_ignore_schema_evolution", false, false, "Allow to ignore schema evolution in Iceberg table engine"},
            {"optimize_injective_functions_in_group_by", false, true, "Replace injective functions by it's arguments in GROUP BY section in analyzer"},
            {"update_insert_deduplication_token_in_dependent_materialized_views", false, false, "Allow to update insert deduplication token with table identifier during insert in dependent materialized views"},
            {"azure_max_unexpected_write_error_retries", 4, 4, "The maximum number of retries in case of unexpected errors during Azure blob storage write"},
            {"split_parts_ranges_into_intersecting_and_non_intersecting_final", false, true, "Allow to split parts ranges into intersecting and non intersecting during FINAL optimization"},
            {"split_intersecting_parts_ranges_into_layers_final", true, true, "Allow to split intersecting parts ranges into layers during FINAL optimization"}
        });
        addSettingsChanges(settings_changes_history, "23.12",
        {
            {"allow_suspicious_ttl_expressions", true, false, "It is a new setting, and in previous versions the behavior was equivalent to allowing."},
            {"input_format_parquet_allow_missing_columns", false, true, "Allow missing columns in Parquet files by default"},
            {"input_format_orc_allow_missing_columns", false, true, "Allow missing columns in ORC files by default"},
            {"input_format_arrow_allow_missing_columns", false, true, "Allow missing columns in Arrow files by default"}
        });
        addSettingsChanges(settings_changes_history, "23.11",
        {
            {"parsedatetime_parse_without_leading_zeros", false, true, "Improved compatibility with MySQL DATE_FORMAT/STR_TO_DATE"}
        });
        addSettingsChanges(settings_changes_history, "23.9",
        {
            {"optimize_group_by_constant_keys", false, true, "Optimize group by constant keys by default"},
            {"input_format_json_try_infer_named_tuples_from_objects", false, true, "Try to infer named Tuples from JSON objects by default"},
            {"input_format_json_read_numbers_as_strings", false, true, "Allow to read numbers as strings in JSON formats by default"},
            {"input_format_json_read_arrays_as_strings", false, true, "Allow to read arrays as strings in JSON formats by default"},
            {"input_format_json_infer_incomplete_types_as_strings", false, true, "Allow to infer incomplete types as Strings in JSON formats by default"},
            {"input_format_json_try_infer_numbers_from_strings", true, false, "Don't infer numbers from strings in JSON formats by default to prevent possible parsing errors"},
            {"http_write_exception_in_output_format", false, true, "Output valid JSON/XML on exception in HTTP streaming."}
        });
        addSettingsChanges(settings_changes_history, "23.8",
        {
            {"rewrite_count_distinct_if_with_count_distinct_implementation", false, true, "Rewrite countDistinctIf with count_distinct_implementation configuration"}
        });
        addSettingsChanges(settings_changes_history, "23.7",
        {
            {"function_sleep_max_microseconds_per_block", 0, 3000000, "In previous versions, the maximum sleep time of 3 seconds was applied only for `sleep`, but not for `sleepEachRow` function. In the new version, we introduce this setting. If you set compatibility with the previous versions, we will disable the limit altogether."}
        });
        addSettingsChanges(settings_changes_history, "23.6",
        {
            {"http_send_timeout", 180, 30, "3 minutes seems crazy long. Note that this is timeout for a single network write call, not for the whole upload operation."},
            {"http_receive_timeout", 180, 30, "See http_send_timeout."}
        });
        addSettingsChanges(settings_changes_history, "23.5",
        {
            {"input_format_parquet_preserve_order", true, false, "Allow Parquet reader to reorder rows for better parallelism."},
            {"parallelize_output_from_storages", false, true, "Allow parallelism when executing queries that read from file/url/s3/etc. This may reorder rows."},
            {"use_with_fill_by_sorting_prefix", false, true, "Columns preceding WITH FILL columns in ORDER BY clause form sorting prefix. Rows with different values in sorting prefix are filled independently"},
            {"output_format_parquet_compliant_nested_types", false, true, "Change an internal field name in output Parquet file schema."}
        });
        addSettingsChanges(settings_changes_history, "23.4",
        {
            {"allow_suspicious_indices", true, false, "If true, index can defined with identical expressions"},
            {"allow_nonconst_timezone_arguments", true, false, "Allow non-const timezone arguments in certain time-related functions like toTimeZone(), fromUnixTimestamp*(), snowflakeToDateTime*()."},
            {"connect_timeout_with_failover_ms", 50, 1000, "Increase default connect timeout because of async connect"},
            {"connect_timeout_with_failover_secure_ms", 100, 1000, "Increase default secure connect timeout because of async connect"},
            {"hedged_connection_timeout_ms", 100, 50, "Start new connection in hedged requests after 50 ms instead of 100 to correspond with previous connect timeout"},
            {"formatdatetime_f_prints_single_zero", true, false, "Improved compatibility with MySQL DATE_FORMAT()/STR_TO_DATE()"},
            {"formatdatetime_parsedatetime_m_is_month_name", false, true, "Improved compatibility with MySQL DATE_FORMAT/STR_TO_DATE"}
        });
        addSettingsChanges(settings_changes_history, "23.3",
        {
            {"output_format_parquet_version", "1.0", "2.latest", "Use latest Parquet format version for output format"},
            {"input_format_json_ignore_unknown_keys_in_named_tuple", false, true, "Improve parsing JSON objects as named tuples"},
            {"input_format_native_allow_types_conversion", false, true, "Allow types conversion in Native input forma"},
            {"output_format_arrow_compression_method", "none", "lz4_frame", "Use lz4 compression in Arrow output format by default"},
            {"output_format_parquet_compression_method", "snappy", "lz4", "Use lz4 compression in Parquet output format by default"},
            {"output_format_orc_compression_method", "none", "lz4_frame", "Use lz4 compression in ORC output format by default"},
            {"async_query_sending_for_remote", false, true, "Create connections and send query async across shards"}
        });
        addSettingsChanges(settings_changes_history, "23.2",
        {
            {"output_format_parquet_fixed_string_as_fixed_byte_array", false, true, "Use Parquet FIXED_LENGTH_BYTE_ARRAY type for FixedString by default"},
            {"output_format_arrow_fixed_string_as_fixed_byte_array", false, true, "Use Arrow FIXED_SIZE_BINARY type for FixedString by default"},
            {"query_plan_remove_redundant_distinct", false, true, "Remove redundant Distinct step in query plan"},
            {"optimize_duplicate_order_by_and_distinct", true, false, "Remove duplicate ORDER BY and DISTINCT if it's possible"},
            {"insert_keeper_max_retries", 0, 20, "Enable reconnections to Keeper on INSERT, improve reliability"}
        });
        addSettingsChanges(settings_changes_history, "23.1",
        {
            {"input_format_json_read_objects_as_strings", 0, 1, "Enable reading nested json objects as strings while object type is experimental"},
            {"input_format_json_defaults_for_missing_elements_in_named_tuple", false, true, "Allow missing elements in JSON objects while reading named tuples by default"},
            {"input_format_csv_detect_header", false, true, "Detect header in CSV format by default"},
            {"input_format_tsv_detect_header", false, true, "Detect header in TSV format by default"},
            {"input_format_custom_detect_header", false, true, "Detect header in CustomSeparated format by default"},
            {"query_plan_remove_redundant_sorting", false, true, "Remove redundant sorting in query plan. For example, sorting steps related to ORDER BY clauses in subqueries"}
        });
        addSettingsChanges(settings_changes_history, "22.12",
        {
            {"max_size_to_preallocate_for_aggregation", 10'000'000, 100'000'000, "This optimizes performance"},
            {"query_plan_aggregation_in_order", 0, 1, "Enable some refactoring around query plan"},
            {"format_binary_max_string_size", 0, 1_GiB, "Prevent allocating large amount of memory"}
        });
        addSettingsChanges(settings_changes_history, "22.11",
        {
            {"use_structure_from_insertion_table_in_table_functions", 0, 2, "Improve using structure from insertion table in table functions"}
        });
        addSettingsChanges(settings_changes_history, "22.9",
        {
            {"force_grouping_standard_compatibility", false, true, "Make GROUPING function output the same as in SQL standard and other DBMS"}
        });
        addSettingsChanges(settings_changes_history, "22.7",
        {
            {"cross_to_inner_join_rewrite", 1, 2, "Force rewrite comma join to inner"},
            {"enable_positional_arguments", false, true, "Enable positional arguments feature by default"},
            {"format_csv_allow_single_quotes", true, false, "Most tools don't treat single quote in CSV specially, don't do it by default too"}
        });
        addSettingsChanges(settings_changes_history, "22.6",
        {
            {"output_format_json_named_tuples_as_objects", false, true, "Allow to serialize named tuples as JSON objects in JSON formats by default"},
            {"input_format_skip_unknown_fields", false, true, "Optimize reading subset of columns for some input formats"}
        });
        addSettingsChanges(settings_changes_history, "22.5",
        {
            {"memory_overcommit_ratio_denominator", 0, 1073741824, "Enable memory overcommit feature by default"},
            {"memory_overcommit_ratio_denominator_for_user", 0, 1073741824, "Enable memory overcommit feature by default"}
        });
        addSettingsChanges(settings_changes_history, "22.4",
        {
            {"allow_settings_after_format_in_insert", true, false, "Do not allow SETTINGS after FORMAT for INSERT queries because ClickHouse interpret SETTINGS as some values, which is misleading"}
        });
        addSettingsChanges(settings_changes_history, "22.3",
        {
            {"cast_ipv4_ipv6_default_on_conversion_error", true, false, "Make functions cast(value, 'IPv4') and cast(value, 'IPv6') behave same as toIPv4 and toIPv6 functions"}
        });
        addSettingsChanges(settings_changes_history, "21.12",
        {
            {"stream_like_engine_allow_direct_select", true, false, "Do not allow direct select for Kafka/RabbitMQ/FileLog by default"}
        });
        addSettingsChanges(settings_changes_history, "21.9",
        {
            {"output_format_decimal_trailing_zeros", true, false, "Do not output trailing zeros in text representation of Decimal types by default for better looking output"},
            {"use_hedged_requests", false, true, "Enable Hedged Requests feature by default"}
        });
        addSettingsChanges(settings_changes_history, "21.7",
        {
            {"legacy_column_name_of_tuple_literal", true, false, "Add this setting only for compatibility reasons. It makes sense to set to 'true', while doing rolling update of cluster from version lower than 21.7 to higher"}
        });
        addSettingsChanges(settings_changes_history, "21.5",
        {
            {"async_socket_for_remote", false, true, "Fix all problems and turn on asynchronous reads from socket for remote queries by default again"}
        });
        addSettingsChanges(settings_changes_history, "21.3",
        {
            {"async_socket_for_remote", true, false, "Turn off asynchronous reads from socket for remote queries because of some problems"},
            {"optimize_normalize_count_variants", false, true, "Rewrite aggregate functions that semantically equals to count() as count() by default"},
            {"normalize_function_names", false, true, "Normalize function names to their canonical names, this was needed for projection query routing"}
        });
        addSettingsChanges(settings_changes_history, "21.2",
        {
            {"enable_global_with_statement", false, true, "Propagate WITH statements to UNION queries and all subqueries by default"}
        });
        addSettingsChanges(settings_changes_history, "21.1",
        {
            {"insert_quorum_parallel", false, true, "Use parallel quorum inserts by default. It is significantly more convenient to use than sequential quorum inserts"},
            {"input_format_null_as_default", false, true, "Allow to insert NULL as default for input formats by default"},
            {"optimize_on_insert", false, true, "Enable data optimization on INSERT by default for better user experience"},
            {"use_compact_format_in_distributed_parts_names", false, true, "Use compact format for async INSERT into Distributed tables by default"}
        });
        addSettingsChanges(settings_changes_history, "20.10",
        {
            {"format_regexp_escaping_rule", "Escaped", "Raw", "Use Raw as default escaping rule for Regexp format to male the behaviour more like to what users expect"}
        });
        addSettingsChanges(settings_changes_history, "20.7",
        {
            {"show_table_uuid_in_table_create_query_if_not_nil", true, false, "Stop showing  UID of the table in its CREATE query for Engine=Atomic"}
        });
        addSettingsChanges(settings_changes_history, "20.5",
        {
            {"input_format_with_names_use_header", false, true, "Enable using header with names for formats with WithNames/WithNamesAndTypes suffixes"},
            {"allow_suspicious_codecs", true, false, "Don't allow to specify meaningless compression codecs"}
        });
        addSettingsChanges(settings_changes_history, "20.4",
        {
            {"validate_polygons", false, true, "Throw exception if polygon is invalid in function pointInPolygon by default instead of returning possibly wrong results"}
        });
        addSettingsChanges(settings_changes_history, "19.18",
        {
            {"enable_scalar_subquery_optimization", false, true, "Prevent scalar subqueries from (de)serializing large scalar values and possibly avoid running the same subquery more than once"}
        });
        addSettingsChanges(settings_changes_history, "19.14",
        {
            {"any_join_distinct_right_table_keys", true, false, "Disable ANY RIGHT and ANY FULL JOINs by default to avoid inconsistency"}
        });
        addSettingsChanges(settings_changes_history, "19.12",
        {
            {"input_format_defaults_for_omitted_fields", false, true, "Enable calculation of complex default expressions for omitted fields for some input formats, because it should be the expected behaviour"}
        });
        addSettingsChanges(settings_changes_history, "19.5",
        {
            {"max_partitions_per_insert_block", 0, 100, "Add a limit for the number of partitions in one block"}
        });
        addSettingsChanges(settings_changes_history, "18.12.17",
        {
            {"enable_optimize_predicate_expression", 0, 1, "Optimize predicates to subqueries by default"}
        });
    });
    return settings_changes_history;
}

const VersionToSettingsChangesMap & getMergeTreeSettingsChangesHistory()
{
    static VersionToSettingsChangesMap merge_tree_settings_changes_history;
    static std::once_flag initialized_flag;
    std::call_once(initialized_flag, [&]
    {
        addSettingsChanges(merge_tree_settings_changes_history, "25.12",
        {
            {"alter_column_secondary_index_mode", "compatibility", "rebuild", "Change the behaviour to allow ALTER `column` when they have dependent secondary indices"},
        });
        addSettingsChanges(merge_tree_settings_changes_history, "25.11",
        {
            {"merge_max_dynamic_subcolumns_in_wide_part", "auto", "auto", "Add a new setting to limit number of dynamic subcolumns in Wide part after merge regardless the parameters specified in the data type"},
            {"refresh_statistics_interval", 0, 0, "New setting"},
            {"shared_merge_tree_create_per_replica_metadata_nodes", true, false, "Reduce the amount of metadata in Keeper."},
            {"serialization_info_version", "basic", "with_types", "Change to the newer format allowing custom string serialization"},
            {"string_serialization_version", "single_stream", "with_size_stream", "Change to the newer format with separate sizes"},
            {"escape_variant_subcolumn_filenames", false, true, "Escape special symbols for filenames created for Variant type subcolumns in Wide parts"},
        });
        addSettingsChanges(merge_tree_settings_changes_history, "25.10",
        {
            {"auto_statistics_types", "", "", "New setting"},
            {"exclude_materialize_skip_indexes_on_merge", "", "", "New setting."},
            {"serialization_info_version", "basic", "basic", "New setting"},
            {"string_serialization_version", "single_stream", "single_stream", "New setting"},
            {"replicated_deduplication_window_seconds", 7 * 24 * 60 * 60, 60*60, "decrease default value"},
            {"shared_merge_tree_activate_coordinated_merges_tasks", false, false, "New settings"},
            {"shared_merge_tree_merge_coordinator_factor", 1.1f, 1.1f, "Lower coordinator sleep time after load"},
            {"min_level_for_wide_part", 0, 0, "New setting"},
            {"min_level_for_full_part_storage", 0, 0, "New setting"},
        });
        addSettingsChanges(merge_tree_settings_changes_history, "25.9",
        {
            {"vertical_merge_optimize_lightweight_delete", false, true, "New setting"},
            {"replicated_deduplication_window", 1000, 10000, "increase default value"},
            {"shared_merge_tree_enable_automatic_empty_partitions_cleanup", false, false, "New setting"},
            {"shared_merge_tree_empty_partition_lifetime", 86400, 86400, "New setting"},
            {"shared_merge_tree_outdated_parts_group_size", 2, 2, "New setting"},
            {"shared_merge_tree_use_outdated_parts_compact_format", false, true, "Enable outdated parts v3 by default"},
            {"shared_merge_tree_activate_coordinated_merges_tasks", false, false, "New settings"},
        });
        addSettingsChanges(merge_tree_settings_changes_history, "25.8",
        {
            {"object_serialization_version", "v2", "v2", "Add a setting to control JSON serialization versions"},
            {"object_shared_data_serialization_version", "map", "map", "Add a setting to control JSON serialization versions"},
            {"object_shared_data_serialization_version_for_zero_level_parts", "map", "map", "Add a setting to control JSON serialization versions  for zero level parts"},
            {"object_shared_data_buckets_for_compact_part", 8, 8, "Add a setting to control number of buckets for shared data in JSON serialization in compact parts"},
            {"object_shared_data_buckets_for_wide_part", 32, 32, "Add a setting to control number of buckets for shared data in JSON serialization in wide parts"},
            {"dynamic_serialization_version", "v2", "v2", "Add a setting to control Dynamic serialization versions"},
            {"search_orphaned_parts_disks", "any", "any", "New setting"},
            {"shared_merge_tree_virtual_parts_discovery_batch", 1, 1, "New setting"},
            {"max_digestion_size_per_segment", 256_MiB, 256_MiB, "Obsolete setting"},
            {"shared_merge_tree_update_replica_flags_delay_ms", 30000, 30000, "New setting"},
            {"write_marks_for_substreams_in_compact_parts", false, true, "Enable writing marks for substreams in compact parts by default"},
            {"allow_part_offset_column_in_projections", false, true, "Now projections can use _part_offset column."},
            {"max_uncompressed_bytes_in_patches", 0, 30ULL * 1024 * 1024 * 1024, "New setting"},
            {"shared_merge_tree_activate_coordinated_merges_tasks", false, false, "New settings"},
        });
        addSettingsChanges(merge_tree_settings_changes_history, "25.7",
        {
            /// RELEASE CLOSED
            {"shared_merge_tree_activate_coordinated_merges_tasks", false, false, "New settings"},
            /// RELEASE CLOSED
        });
        addSettingsChanges(merge_tree_settings_changes_history, "25.6",
        {
            /// RELEASE CLOSED
            {"cache_populated_by_fetch_filename_regexp", "", "", "New setting"},
            {"allow_coalescing_columns_in_partition_or_order_key", false, false, "New setting to allow coalescing of partition or sorting key columns."},
            {"shared_merge_tree_activate_coordinated_merges_tasks", false, false, "New settings"},
            /// RELEASE CLOSED
        });
        addSettingsChanges(merge_tree_settings_changes_history, "25.5",
        {
            /// Release closed. Please use 25.6
            {"shared_merge_tree_enable_coordinated_merges", false, false, "New setting"},
            {"shared_merge_tree_merge_coordinator_merges_prepare_count", 100, 100, "New setting"},
            {"shared_merge_tree_merge_coordinator_fetch_fresh_metadata_period_ms", 10000, 10000, "New setting"},
            {"shared_merge_tree_merge_coordinator_max_merge_request_size", 20, 20, "New setting"},
            {"shared_merge_tree_merge_coordinator_election_check_period_ms", 30000, 30000, "New setting"},
            {"shared_merge_tree_merge_coordinator_min_period_ms", 1, 1, "New setting"},
            {"shared_merge_tree_merge_coordinator_max_period_ms", 10000, 10000, "New setting"},
            {"shared_merge_tree_merge_coordinator_factor", 1.1f, 1.1f, "New setting"},
            {"shared_merge_tree_merge_worker_fast_timeout_ms", 100, 100, "New setting"},
            {"shared_merge_tree_merge_worker_regular_timeout_ms", 10000, 10000, "New setting"},
            {"apply_patches_on_merge", true, true, "New setting"},
            {"remove_unused_patch_parts", true, true, "New setting"},
            {"write_marks_for_substreams_in_compact_parts", false, false, "New setting"},
            /// Release closed. Please use 25.6
            {"allow_part_offset_column_in_projections", false, false, "New setting, it protects from creating projections with parent part offset column until it is stabilized."},
        });
        addSettingsChanges(merge_tree_settings_changes_history, "25.4",
        {
            /// Release closed. Please use 25.5
            {"max_postpone_time_for_failed_replicated_fetches_ms", 0, 1ULL * 60 * 1000, "Added new setting to enable postponing fetch tasks in the replication queue."},
            {"max_postpone_time_for_failed_replicated_merges_ms", 0, 1ULL * 60 * 1000, "Added new setting to enable postponing merge tasks in the replication queue."},
            {"max_postpone_time_for_failed_replicated_tasks_ms", 0, 5ULL * 60 * 1000, "Added new setting to enable postponing tasks in the replication queue."},
            {"default_compression_codec", "", "", "New setting"},
            {"refresh_parts_interval", 0, 0, "A new setting"},
            {"max_merge_delayed_streams_for_parallel_write", 40, 40, "New setting"},
            {"allow_summing_columns_in_partition_or_order_key", true, false, "New setting to allow summing of partition or sorting key columns"},
            /// Release closed. Please use 25.5
        });
        addSettingsChanges(merge_tree_settings_changes_history, "25.3",
        {
            /// Release closed. Please use 25.4
            {"shared_merge_tree_enable_keeper_parts_extra_data", false, false, "New setting"},
            {"zero_copy_merge_mutation_min_parts_size_sleep_no_scale_before_lock", 0, 0, "New setting"},
            {"enable_replacing_merge_with_cleanup_for_min_age_to_force_merge", false, false, "New setting to allow automatic cleanup merges for ReplacingMergeTree"},
            /// Release closed. Please use 25.4
        });
        addSettingsChanges(merge_tree_settings_changes_history, "25.2",
        {
            /// Release closed. Please use 25.3
            {"shared_merge_tree_initial_parts_update_backoff_ms", 50, 50, "New setting"},
            {"shared_merge_tree_max_parts_update_backoff_ms", 5000, 5000, "New setting"},
            {"shared_merge_tree_interserver_http_connection_timeout_ms", 100, 100, "New setting"},
            {"columns_and_secondary_indices_sizes_lazy_calculation", true, true, "New setting to calculate columns and indices sizes lazily"},
            {"table_disk", false, false, "New setting"},
            {"allow_reduce_blocking_parts_task", false, true, "Now SMT will remove stale blocking parts from ZooKeeper by default"},
            {"shared_merge_tree_max_suspicious_broken_parts", 0, 0, "Max broken parts for SMT, if more - deny automatic detach"},
            {"shared_merge_tree_max_suspicious_broken_parts_bytes", 0, 0, "Max size of all broken parts for SMT, if more - deny automatic detach"},
            /// Release closed. Please use 25.3
        });
        addSettingsChanges(merge_tree_settings_changes_history, "25.1",
        {
            /// Release closed. Please use 25.2
            {"shared_merge_tree_try_fetch_part_in_memory_data_from_replicas", false, false, "New setting to fetch parts data from other replicas"},
            {"enable_max_bytes_limit_for_min_age_to_force_merge", false, false, "Added new setting to limit max bytes for min_age_to_force_merge."},
            {"enable_max_bytes_limit_for_min_age_to_force_merge", false, false, "New setting"},
            {"add_minmax_index_for_numeric_columns", false, false, "New setting"},
            {"add_minmax_index_for_string_columns", false, false, "New setting"},
            {"materialize_skip_indexes_on_merge", true, true, "New setting"},
            {"merge_max_bytes_to_prewarm_cache", 1ULL * 1024 * 1024 * 1024, 1ULL * 1024 * 1024 * 1024, "Cloud sync"},
            {"merge_total_max_bytes_to_prewarm_cache", 15ULL * 1024 * 1024 * 1024, 15ULL * 1024 * 1024 * 1024, "Cloud sync"},
            {"reduce_blocking_parts_sleep_ms", 5000, 5000, "Cloud sync"},
            {"number_of_partitions_to_consider_for_merge", 10, 10, "Cloud sync"},
            {"shared_merge_tree_enable_outdated_parts_check", true, true, "Cloud sync"},
            {"shared_merge_tree_max_parts_update_leaders_in_total", 6, 6, "Cloud sync"},
            {"shared_merge_tree_max_parts_update_leaders_per_az", 2, 2, "Cloud sync"},
            {"shared_merge_tree_leader_update_period_seconds", 30, 30, "Cloud sync"},
            {"shared_merge_tree_leader_update_period_random_add_seconds", 10, 10, "Cloud sync"},
            {"shared_merge_tree_read_virtual_parts_from_leader", true, true, "Cloud sync"},
            {"shared_merge_tree_interserver_http_timeout_ms", 10000, 10000, "Cloud sync"},
            {"shared_merge_tree_max_replicas_for_parts_deletion", 10, 10, "Cloud sync"},
            {"shared_merge_tree_max_replicas_to_merge_parts_for_each_parts_range", 5, 5, "Cloud sync"},
            {"shared_merge_tree_use_outdated_parts_compact_format", false, false, "Cloud sync"},
            {"shared_merge_tree_memo_ids_remove_timeout_seconds", 1800, 1800, "Cloud sync"},
            {"shared_merge_tree_idle_parts_update_seconds", 3600, 3600, "Cloud sync"},
            {"shared_merge_tree_max_outdated_parts_to_process_at_once", 1000, 1000, "Cloud sync"},
            {"shared_merge_tree_postpone_next_merge_for_locally_merged_parts_rows_threshold", 1000000, 1000000, "Cloud sync"},
            {"shared_merge_tree_postpone_next_merge_for_locally_merged_parts_ms", 0, 0, "Cloud sync"},
            {"shared_merge_tree_range_for_merge_window_size", 10, 10, "Cloud sync"},
            {"shared_merge_tree_use_too_many_parts_count_from_virtual_parts", 0, 0, "Cloud sync"},
            {"shared_merge_tree_create_per_replica_metadata_nodes", true, true, "Cloud sync"},
            {"shared_merge_tree_use_metadata_hints_cache", true, true, "Cloud sync"},
            {"notify_newest_block_number", false, false, "Cloud sync"},
            {"allow_reduce_blocking_parts_task", false, false, "Cloud sync"},
            /// Release closed. Please use 25.2
        });
        addSettingsChanges(merge_tree_settings_changes_history, "24.12",
        {
            /// Release closed. Please use 25.1
            {"enforce_index_structure_match_on_partition_manipulation", true, false, "New setting"},
            {"use_primary_key_cache", false, false, "New setting"},
            {"prewarm_primary_key_cache", false, false, "New setting"},
            {"min_bytes_to_prewarm_caches", 0, 0, "New setting"},
            {"allow_experimental_reverse_key", false, false, "New setting"},
            /// Release closed. Please use 25.1
        });
        addSettingsChanges(merge_tree_settings_changes_history, "24.11",
        {
        });
        addSettingsChanges(merge_tree_settings_changes_history, "24.10",
        {
        });
        addSettingsChanges(merge_tree_settings_changes_history, "24.9",
        {
        });
        addSettingsChanges(merge_tree_settings_changes_history, "24.8",
        {
            {"deduplicate_merge_projection_mode", "ignore", "throw", "Do not allow to create inconsistent projection"}
        });
    });

    return merge_tree_settings_changes_history;
}

}<|MERGE_RESOLUTION|>--- conflicted
+++ resolved
@@ -46,14 +46,11 @@
             {"query_plan_optimize_join_order_limit", 1, 10, "Allow JOIN reordering with more tables by default"},
             {"iceberg_insert_max_partitions", 100, 100, "New setting."},
             {"use_paimon_partition_pruning", false, false, "New setting."},
-<<<<<<< HEAD
-            {"aggregate_function_input_format", "state", "state", "New setting to control AggregateFunction input format during INSERT operations. Setting Value set to state by default"},
-=======
             {"query_plan_text_index_add_hint", true, true, "New setting"},
             {"text_index_hint_max_selectivity", 0.2, 0.2, "New setting"},
->>>>>>> 4a247525
             {"allow_experimental_time_time64_type", false, true, "Enable Time and Time64 type by default"},
             {"enable_time_time64_type", false, true, "Enable Time and Time64 type by default"},
+            {"aggregate_function_input_format", "state", "state", "New setting to control AggregateFunction input format during INSERT operations. Setting Value set to state by default"},
         });
         addSettingsChanges(settings_changes_history, "25.11",
         {
