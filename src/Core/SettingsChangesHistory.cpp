#include <Core/Defines.h>
#include <Core/SettingsChangesHistory.h>
#include <IO/ReadBufferFromString.h>
#include <IO/ReadHelpers.h>
#include <boost/algorithm/string.hpp>
#include <Core/SettingsEnums.h>

#include <fmt/ranges.h>


namespace DB
{

namespace ErrorCodes
{
    extern const int BAD_ARGUMENTS;
    extern const int LOGICAL_ERROR;
}

ClickHouseVersion::ClickHouseVersion(std::string_view version)
{
    Strings split;
    boost::split(split, version, [](char c){ return c == '.'; });
    components.reserve(split.size());
    if (split.empty())
        throw Exception{ErrorCodes::BAD_ARGUMENTS, "Cannot parse ClickHouse version here: {}", version};

    for (const auto & split_element : split)
    {
        size_t component;
        ReadBufferFromString buf(split_element);
        if (!tryReadIntText(component, buf) || !buf.eof())
            throw Exception{ErrorCodes::BAD_ARGUMENTS, "Cannot parse ClickHouse version here: {}", version};
        components.push_back(component);
    }
}

String ClickHouseVersion::toString() const
{
    return fmt::format("{}", fmt::join(components, "."));
}

static void addSettingsChanges(
    VersionToSettingsChangesMap & settings_changes_history,
    std::string_view version,
    SettingsChangesHistory::SettingsChanges && changes)
{
    /// Forbid duplicate versions
    auto [_, inserted] = settings_changes_history.emplace(ClickHouseVersion(version), std::move(changes));
    if (!inserted)
        throw Exception{ErrorCodes::LOGICAL_ERROR, "Detected duplicate version '{}'", ClickHouseVersion(version).toString()};
}

const VersionToSettingsChangesMap & getSettingsChangesHistory()
{
    static VersionToSettingsChangesMap settings_changes_history;
    static std::once_flag initialized_flag;
    std::call_once(initialized_flag, [&]
    {
        // clang-format off
        /// History of settings changes that controls some backward incompatible changes
        /// across all ClickHouse versions. It maps ClickHouse version to settings changes that were done
        /// in this version. This history contains both changes to existing settings and newly added settings.
        /// Settings changes is a vector of structs
        ///     {setting_name, previous_value, new_value, reason}.
        /// For newly added setting choose the most appropriate previous_value (for example, if new setting
        /// controls new feature and it's 'true' by default, use 'false' as previous_value).
        /// It's used to implement `compatibility` setting (see https://github.com/ClickHouse/ClickHouse/issues/35972)
        /// Note: please check if the key already exists to prevent duplicate entries.
        addSettingsChanges(settings_changes_history, "25.7",
        {

        });
        addSettingsChanges(settings_changes_history, "25.6",
        {
            /// RELEASE CLOSED
            {"output_format_native_use_flattened_dynamic_and_json_serialization", false, false, "Add flattened Dynamic/JSON serializations to Native format"},
            {"cast_string_to_date_time_mode", "basic", "basic", "Allow to use different DateTime parsing mode in String to DateTime cast"},
            {"parallel_replicas_connect_timeout_ms", 1000, 300, "Separate connection timeout for parallel replicas queries"},
            {"use_iceberg_partition_pruning", false, true, "Enable Iceberg partition pruning by default."},
            {"enable_shared_storage_snapshot_in_query", false, false, "A new setting to share storage snapshot in query"},
            {"merge_tree_storage_snapshot_sleep_ms", 0, 0, "A new setting to debug storage snapshot consistency in query"},
            {"enable_job_stack_trace", false, false, "The setting was disabled by default to avoid performance overhead."},
            {"optimize_use_projection_filtering", false, true, "New setting"},
            {"input_format_parquet_enable_json_parsing", false, true, "When reading Parquet files, parse JSON columns as ClickHouse JSON Column."},
            {"use_skip_indexes_if_final", 0, 1, "Change in default value of setting"},
            {"use_skip_indexes_if_final_exact_mode", 0, 1, "Change in default value of setting"},
            {"allow_experimental_time_series_aggregate_functions", false, false, "New setting to enable experimental timeSeries* aggregate functions."},
            {"min_outstreams_per_resize_after_split", 0, 24, "New setting."},
<<<<<<< HEAD
            {"output_format_parquet_geometadata", false, true, "A new setting to allow to write information about geo columns in parquet metadata and encode columns in WKB format."},
=======
            {"enable_parallel_blocks_marshalling", "false", "true", "A new setting"},
            /// RELEASE CLOSED
>>>>>>> 96288237
        });
        addSettingsChanges(settings_changes_history, "25.5",
        {
            /// Release closed. Please use 25.6
            {"geotoh3_argument_order", "lon_lat", "lat_lon", "A new setting for legacy behaviour to set lon and lat argument order"},
            {"secondary_indices_enable_bulk_filtering", false, true, "A new algorithm for filtering by data skipping indices"},
            {"implicit_table_at_top_level", "", "", "A new setting, used in clickhouse-local"},
            {"use_skip_indexes_if_final_exact_mode", 0, 0, "This setting was introduced to help FINAL query return correct results with skip indexes"},
            {"parsedatetime_e_requires_space_padding", true, false, "Improved compatibility with MySQL DATE_FORMAT/STR_TO_DATE"},
            {"formatdatetime_e_with_space_padding", true, false, "Improved compatibility with MySQL DATE_FORMAT/STR_TO_DATE"},
            {"input_format_max_block_size_bytes", 0, 0, "New setting to limit bytes size if blocks created by input format"},
            {"parallel_replicas_insert_select_local_pipeline", false, true, "Use local pipeline during distributed INSERT SELECT with parallel replicas. Currently disabled due to performance issues"},
            {"page_cache_block_size", 1048576, 1048576, "Made this setting adjustable on a per-query level."},
            {"page_cache_lookahead_blocks", 16, 16, "Made this setting adjustable on a per-query level."},
            {"output_format_pretty_glue_chunks", "0", "auto", "A new setting to make Pretty formats prettier."},
            {"distributed_cache_read_only_from_current_az", true, true, "New setting"},
            {"parallel_hash_join_threshold", 0, 100'000, "New setting"},
            {"max_limit_for_ann_queries", 1'000, 0, "Obsolete setting"},
            {"max_limit_for_vector_search_queries", 1'000, 1'000, "New setting"},
            {"min_os_cpu_wait_time_ratio_to_throw", 0, 0, "Setting values were changed and backported to 25.4"},
            {"max_os_cpu_wait_time_ratio_to_throw", 0, 0, "Setting values were changed and backported to 25.4"},
            {"make_distributed_plan", 0, 0, "New experimental setting."},
            {"distributed_plan_execute_locally", 0, 0, "New experimental setting."},
            {"distributed_plan_default_shuffle_join_bucket_count", 8, 8, "New experimental setting."},
            {"distributed_plan_default_reader_bucket_count", 8, 8, "New experimental setting."},
            {"distributed_plan_optimize_exchanges", true, true, "New experimental setting."},
            {"distributed_plan_force_exchange_kind", "", "", "New experimental setting."},
            {"update_sequential_consistency", true, true, "A new setting"},
            {"update_parallel_mode", "auto", "auto", "A new setting"},
            {"lightweight_delete_mode", "alter_update", "alter_update", "A new setting"},
            {"alter_update_mode", "heavy", "heavy", "A new setting"},
            {"apply_patch_parts", false, true, "A new setting"},
            {"allow_experimental_lightweight_update", false, false, "A new setting"},
            {"allow_experimental_delta_kernel_rs", true, true, "New setting"},
            {"allow_experimental_database_hms_catalog", false, false, "Allow experimental database engine DataLakeCatalog with catalog_type = 'hive'"},
            {"vector_search_filter_strategy", "auto", "auto", "New setting"},
            {"vector_search_postfilter_multiplier", 1, 1, "New setting"},
            {"compile_expressions", false, true, "We believe that the LLVM infrastructure behind the JIT compiler is stable enough to enable this setting by default."},
            {"input_format_parquet_bloom_filter_push_down", false, true, "When reading Parquet files, skip whole row groups based on the WHERE/PREWHERE expressions and bloom filter in the Parquet metadata."},
            {"input_format_parquet_allow_geoparquet_parser", false, true, "A new setting to use geo columns in parquet file"},
            {"enable_url_encoding", true, false, "Changed existing setting's default value"},
            {"s3_slow_all_threads_after_network_error", false, true, "New setting"},
            /// Release closed. Please use 25.6
        });
        addSettingsChanges(settings_changes_history, "25.4",
        {
            /// Release closed. Please use 25.5
            {"use_query_condition_cache", false, true, "A new optimization"},
            {"allow_materialized_view_with_bad_select", true, false, "Don't allow creating MVs referencing nonexistent columns or tables"},
            {"query_plan_optimize_lazy_materialization", false, true, "Added new setting to use query plan for lazy materialization optimisation"},
            {"query_plan_max_limit_for_lazy_materialization", 10, 10, "Added new setting to control maximum limit value that allows to use query plan for lazy materialization optimisation. If zero, there is no limit"},
            {"query_plan_convert_join_to_in", false, false, "New setting"},
            {"enable_hdfs_pread", true, true, "New setting."},
            {"low_priority_query_wait_time_ms", 1000, 1000, "New setting."},
            {"allow_experimental_correlated_subqueries", false, false, "Added new setting to allow correlated subqueries execution."},
            {"serialize_query_plan", false, false, "NewSetting"},
            {"allow_experimental_shared_set_join", 0, 1, "A setting for ClickHouse Cloud to enable SharedSet and SharedJoin"},
            {"allow_special_bool_values_inside_variant", true, false, "Don't allow special bool values during Variant type parsing"},
            {"cast_string_to_variant_use_inference", true, true, "New setting to enable/disable types inference during CAST from String to Variant"},
            {"distributed_cache_read_request_max_tries", 20, 20, "New setting"},
            {"query_condition_cache_store_conditions_as_plaintext", false, false, "New setting"},
            {"min_os_cpu_wait_time_ratio_to_throw", 0, 0, "New setting"},
            {"max_os_cpu_wait_time_ratio_to_throw", 0, 0, "New setting"},
            {"query_plan_merge_filter_into_join_condition", false, true, "Added new setting to merge filter into join condition"},
            {"use_local_cache_for_remote_storage", true, false, "Obsolete setting."},
            {"iceberg_timestamp_ms", 0, 0, "New setting."},
            {"iceberg_snapshot_id", 0, 0, "New setting."},
            {"use_iceberg_metadata_files_cache", true, true, "New setting"},
            {"query_plan_join_shard_by_pk_ranges", false, false, "New setting"},
            {"parallel_replicas_insert_select_local_pipeline", false, false, "Use local pipeline during distributed INSERT SELECT with parallel replicas. Currently disabled due to performance issues"},
            {"parallel_hash_join_threshold", 0, 0, "New setting"},
            /// Release closed. Please use 25.5
        });
        addSettingsChanges(settings_changes_history, "25.3",
        {
            /// Release closed. Please use 25.4
            {"enable_json_type", false, true, "JSON data type is production-ready"},
            {"enable_dynamic_type", false, true, "Dynamic data type is production-ready"},
            {"enable_variant_type", false, true, "Variant data type is production-ready"},
            {"allow_experimental_json_type", false, true, "JSON data type is production-ready"},
            {"allow_experimental_dynamic_type", false, true, "Dynamic data type is production-ready"},
            {"allow_experimental_variant_type", false, true, "Variant data type is production-ready"},
            {"allow_experimental_database_unity_catalog", false, false, "Allow experimental database engine DataLakeCatalog with catalog_type = 'unity'"},
            {"allow_experimental_database_glue_catalog", false, false, "Allow experimental database engine DataLakeCatalog with catalog_type = 'glue'"},
            {"use_page_cache_with_distributed_cache", false, false, "New setting"},
            {"use_query_condition_cache", false, false, "New setting."},
            {"parallel_replicas_for_cluster_engines", false, true, "New setting."},
            {"parallel_hash_join_threshold", 0, 0, "New setting"},
            /// Release closed. Please use 25.4
        });
        addSettingsChanges(settings_changes_history, "25.2",
        {
            /// Release closed. Please use 25.3
            {"schema_inference_make_json_columns_nullable", false, false, "Allow to infer Nullable(JSON) during schema inference"},
            {"query_plan_use_new_logical_join_step", false, true, "Enable new step"},
            {"postgresql_fault_injection_probability", 0., 0., "New setting"},
            {"apply_settings_from_server", false, true, "Client-side code (e.g. INSERT input parsing and query output formatting) will use the same settings as the server, including settings from server config."},
            {"merge_tree_use_deserialization_prefixes_cache", true, true, "A new setting to control the usage of deserialization prefixes cache in MergeTree"},
            {"merge_tree_use_prefixes_deserialization_thread_pool", true, true, "A new setting controlling the usage of the thread pool for parallel prefixes deserialization in MergeTree"},
            {"optimize_and_compare_chain", false, true, "A new setting"},
            {"enable_adaptive_memory_spill_scheduler", false, false, "New setting. Enable spill memory data into external storage adaptively."},
            {"output_format_parquet_write_bloom_filter", false, true, "Added support for writing Parquet bloom filters."},
            {"output_format_parquet_bloom_filter_bits_per_value", 10.5, 10.5, "New setting."},
            {"output_format_parquet_bloom_filter_flush_threshold_bytes", 128 * 1024 * 1024, 128 * 1024 * 1024, "New setting."},
            {"output_format_pretty_max_rows", 10000, 1000, "It is better for usability - less amount to scroll."},
            {"restore_replicated_merge_tree_to_shared_merge_tree", false, false, "New setting."},
            {"parallel_replicas_only_with_analyzer", true, true, "Parallel replicas is supported only with analyzer enabled"},
            {"s3_allow_multipart_copy", true, true, "New setting."},
            /// Release closed. Please use 25.3
        });
        addSettingsChanges(settings_changes_history, "25.1",
        {
            /// Release closed. Please use 25.2
            {"allow_not_comparable_types_in_order_by", true, false, "Don't allow not comparable types in order by by default"},
            {"allow_not_comparable_types_in_comparison_functions", true, false, "Don't allow not comparable types in comparison functions by default"},
            {"output_format_json_pretty_print", false, true, "Print values in a pretty format in JSON output format by default"},
            {"allow_experimental_ts_to_grid_aggregate_function", false, false, "Cloud only"},
            {"formatdatetime_f_prints_scale_number_of_digits", true, false, "New setting."},
            {"distributed_cache_connect_max_tries", 20, 20, "Cloud only"},
            {"query_plan_use_new_logical_join_step", false, false, "New join step, internal change"},
            {"distributed_cache_min_bytes_for_seek", 0, 0, "New private setting."},
            {"use_iceberg_partition_pruning", false, false, "New setting for Iceberg partition pruning."},
            {"max_bytes_ratio_before_external_group_by", 0.0, 0.5, "Enable automatic spilling to disk by default."},
            {"max_bytes_ratio_before_external_sort", 0.0, 0.5, "Enable automatic spilling to disk by default."},
            {"min_external_sort_block_bytes", 0., 100_MiB, "New setting."},
            {"s3queue_migrate_old_metadata_to_buckets", false, false, "New setting."},
            {"distributed_cache_pool_behaviour_on_limit", "allocate_bypassing_pool", "wait", "Cloud only"},
            {"use_hive_partitioning", false, true, "Enabled the setting by default."},
            {"query_plan_try_use_vector_search", false, true, "New setting."},
            {"short_circuit_function_evaluation_for_nulls", false, true, "Allow to execute functions with Nullable arguments only on rows with non-NULL values in all arguments"},
            {"short_circuit_function_evaluation_for_nulls_threshold", 1.0, 1.0, "Ratio threshold of NULL values to execute functions with Nullable arguments only on rows with non-NULL values in all arguments. Applies when setting short_circuit_function_evaluation_for_nulls is enabled."},
            {"output_format_orc_writer_time_zone_name", "GMT", "GMT", "The time zone name for ORC writer, the default ORC writer's time zone is GMT."},
            {"output_format_pretty_highlight_trailing_spaces", false, true, "A new setting."},
            {"allow_experimental_bfloat16_type", false, true, "Add new BFloat16 type"},
            {"allow_push_predicate_ast_for_distributed_subqueries", false, true, "A new setting"},
            {"output_format_pretty_squash_consecutive_ms", 0, 50, "Add new setting"},
            {"output_format_pretty_squash_max_wait_ms", 0, 1000, "Add new setting"},
            {"output_format_pretty_max_column_name_width_cut_to", 0, 24, "A new setting"},
            {"output_format_pretty_max_column_name_width_min_chars_to_cut", 0, 4, "A new setting"},
            {"output_format_pretty_multiline_fields", false, true, "A new setting"},
            {"output_format_pretty_fallback_to_vertical", false, true, "A new setting"},
            {"output_format_pretty_fallback_to_vertical_max_rows_per_chunk", 0, 100, "A new setting"},
            {"output_format_pretty_fallback_to_vertical_min_columns", 0, 5, "A new setting"},
            {"output_format_pretty_fallback_to_vertical_min_table_width", 0, 250, "A new setting"},
            {"merge_table_max_tables_to_look_for_schema_inference", 1, 1000, "A new setting"},
            {"max_autoincrement_series", 1000, 1000, "A new setting"},
            {"validate_enum_literals_in_operators", false, false, "A new setting"},
            {"allow_experimental_kusto_dialect", true, false, "A new setting"},
            {"allow_experimental_prql_dialect", true, false, "A new setting"},
            {"h3togeo_lon_lat_result_order", true, false, "A new setting"},
            {"max_parallel_replicas", 1, 1000, "Use up to 1000 parallel replicas by default."},
            {"allow_general_join_planning", false, true, "Allow more general join planning algorithm when hash join algorithm is enabled."},
            {"optimize_extract_common_expressions", false, true, "Optimize WHERE, PREWHERE, ON, HAVING and QUALIFY expressions by extracting common expressions out from disjunction of conjunctions."},
            /// Release closed. Please use 25.2
        });
        addSettingsChanges(settings_changes_history, "24.12",
        {
            /// Release closed. Please use 25.1
            {"allow_experimental_database_iceberg", false, false, "New setting."},
            {"shared_merge_tree_sync_parts_on_partition_operations", 1, 1, "New setting. By default parts are always synchronized"},
            {"query_plan_join_swap_table", "false", "auto", "New setting. Right table was always chosen before."},
            {"max_size_to_preallocate_for_aggregation", 100'000'000, 1'000'000'000'000, "Enable optimisation for bigger tables."},
            {"max_size_to_preallocate_for_joins", 100'000'000, 1'000'000'000'000, "Enable optimisation for bigger tables."},
            {"max_bytes_ratio_before_external_group_by", 0., 0., "New setting."},
            {"optimize_extract_common_expressions", false, false, "Introduce setting to optimize WHERE, PREWHERE, ON, HAVING and QUALIFY expressions by extracting common expressions out from disjunction of conjunctions."},
            {"max_bytes_ratio_before_external_sort", 0., 0., "New setting."},
            {"use_async_executor_for_materialized_views", false, false, "New setting."},
            {"http_response_headers", "", "", "New setting."},
            {"output_format_parquet_datetime_as_uint32", true, false, "Write DateTime as DateTime64(3) instead of UInt32 (these are the two Parquet types closest to DateTime)."},
            {"skip_redundant_aliases_in_udf", false, false, "When enabled, this allows you to use the same user defined function several times for several materialized columns in the same table."},
            {"parallel_replicas_index_analysis_only_on_coordinator", true, true, "Index analysis done only on replica-coordinator and skipped on other replicas. Effective only with enabled parallel_replicas_local_plan"}, // enabling it was moved to 24.10
            {"least_greatest_legacy_null_behavior", true, false, "New setting"},
            {"use_concurrency_control", false, true, "Enable concurrency control by default"},
            {"join_algorithm", "default", "direct,parallel_hash,hash", "'default' was deprecated in favor of explicitly specified join algorithms, also parallel_hash is now preferred over hash"},
            /// Release closed. Please use 25.1
        });
        addSettingsChanges(settings_changes_history, "24.11",
        {
            {"validate_mutation_query", false, true, "New setting to validate mutation queries by default."},
            {"enable_job_stack_trace", false, false, "Enables collecting stack traces from job's scheduling. Disabled by default to avoid performance overhead."},
            {"allow_suspicious_types_in_group_by", true, false, "Don't allow Variant/Dynamic types in GROUP BY by default"},
            {"allow_suspicious_types_in_order_by", true, false, "Don't allow Variant/Dynamic types in ORDER BY by default"},
            {"distributed_cache_discard_connection_if_unread_data", true, true, "New setting"},
            {"filesystem_cache_enable_background_download_for_metadata_files_in_packed_storage", true, true, "New setting"},
            {"filesystem_cache_enable_background_download_during_fetch", true, true, "New setting"},
            {"azure_check_objects_after_upload", false, false, "Check each uploaded object in azure blob storage to be sure that upload was successful"},
            {"backup_restore_keeper_max_retries", 20, 1000, "Should be big enough so the whole operation BACKUP or RESTORE operation won't fail because of a temporary [Zoo]Keeper failure in the middle of it."},
            {"backup_restore_failure_after_host_disconnected_for_seconds", 0, 3600, "New setting."},
            {"backup_restore_keeper_max_retries_while_initializing", 0, 20, "New setting."},
            {"backup_restore_keeper_max_retries_while_handling_error", 0, 20, "New setting."},
            {"backup_restore_finish_timeout_after_error_sec", 0, 180, "New setting."},
            {"query_plan_merge_filters", false, true, "Allow to merge filters in the query plan. This is required to properly support filter-push-down with a new analyzer."},
            {"parallel_replicas_local_plan", false, true, "Use local plan for local replica in a query with parallel replicas"},
            {"merge_tree_use_v1_object_and_dynamic_serialization", true, false, "Add new serialization V2 version for JSON and Dynamic types"},
            {"min_joined_block_size_bytes", 524288, 524288, "New setting."},
            {"allow_experimental_bfloat16_type", false, false, "Add new experimental BFloat16 type"},
            {"filesystem_cache_skip_download_if_exceeds_per_query_cache_write_limit", 1, 1, "Rename of setting skip_download_if_exceeds_query_cache_limit"},
            {"filesystem_cache_prefer_bigger_buffer_size", true, true, "New setting"},
            {"read_in_order_use_virtual_row", false, false, "Use virtual row while reading in order of primary key or its monotonic function fashion. It is useful when searching over multiple parts as only relevant ones are touched."},
            {"s3_skip_empty_files", false, true, "We hope it will provide better UX"},
            {"filesystem_cache_boundary_alignment", 0, 0, "New setting"},
            {"push_external_roles_in_interserver_queries", false, true, "New setting."},
            {"enable_variant_type", false, false, "Add alias to allow_experimental_variant_type"},
            {"enable_dynamic_type", false, false, "Add alias to allow_experimental_dynamic_type"},
            {"enable_json_type", false, false, "Add alias to allow_experimental_json_type"},
        });
        addSettingsChanges(settings_changes_history, "24.10",
        {
            {"query_metric_log_interval", 0, -1, "New setting."},
            {"enforce_strict_identifier_format", false, false, "New setting."},
            {"enable_parsing_to_custom_serialization", false, true, "New setting"},
            {"mongodb_throw_on_unsupported_query", false, true, "New setting."},
            {"enable_parallel_replicas", false, false, "Parallel replicas with read tasks became the Beta tier feature."},
            {"parallel_replicas_mode", "read_tasks", "read_tasks", "This setting was introduced as a part of making parallel replicas feature Beta"},
            {"filesystem_cache_name", "", "", "Filesystem cache name to use for stateless table engines or data lakes"},
            {"restore_replace_external_dictionary_source_to_null", false, false, "New setting."},
            {"show_create_query_identifier_quoting_rule", "when_necessary", "when_necessary", "New setting."},
            {"show_create_query_identifier_quoting_style", "Backticks", "Backticks", "New setting."},
            {"merge_tree_min_read_task_size", 8, 8, "New setting"},
            {"merge_tree_min_rows_for_concurrent_read_for_remote_filesystem", (20 * 8192), 0, "Setting is deprecated"},
            {"merge_tree_min_bytes_for_concurrent_read_for_remote_filesystem", (24 * 10 * 1024 * 1024), 0, "Setting is deprecated"},
            {"implicit_select", false, false, "A new setting."},
            {"output_format_native_write_json_as_string", false, false, "Add new setting to allow write JSON column as single String column in Native format"},
            {"output_format_binary_write_json_as_string", false, false, "Add new setting to write values of JSON type as JSON string in RowBinary output format"},
            {"input_format_binary_read_json_as_string", false, false, "Add new setting to read values of JSON type as JSON string in RowBinary input format"},
            {"min_free_disk_bytes_to_perform_insert", 0, 0, "New setting."},
            {"min_free_disk_ratio_to_perform_insert", 0.0, 0.0, "New setting."},
            {"parallel_replicas_local_plan", false, true, "Use local plan for local replica in a query with parallel replicas"},
            {"enable_named_columns_in_function_tuple", false, false, "Disabled pending usability improvements"},
            {"cloud_mode_database_engine", 1, 1, "A setting for ClickHouse Cloud"},
            {"allow_experimental_shared_set_join", 0, 0, "A setting for ClickHouse Cloud"},
            {"read_through_distributed_cache", 0, 0, "A setting for ClickHouse Cloud"},
            {"write_through_distributed_cache", 0, 0, "A setting for ClickHouse Cloud"},
            {"distributed_cache_throw_on_error", 0, 0, "A setting for ClickHouse Cloud"},
            {"distributed_cache_log_mode", "on_error", "on_error", "A setting for ClickHouse Cloud"},
            {"distributed_cache_fetch_metrics_only_from_current_az", 1, 1, "A setting for ClickHouse Cloud"},
            {"distributed_cache_connect_max_tries", 20, 20, "A setting for ClickHouse Cloud"},
            {"distributed_cache_receive_response_wait_milliseconds", 60000, 60000, "A setting for ClickHouse Cloud"},
            {"distributed_cache_receive_timeout_milliseconds", 10000, 10000, "A setting for ClickHouse Cloud"},
            {"distributed_cache_wait_connection_from_pool_milliseconds", 100, 100, "A setting for ClickHouse Cloud"},
            {"distributed_cache_bypass_connection_pool", 0, 0, "A setting for ClickHouse Cloud"},
            {"distributed_cache_pool_behaviour_on_limit", "allocate_bypassing_pool", "allocate_bypassing_pool", "A setting for ClickHouse Cloud"},
            {"distributed_cache_read_alignment", 0, 0, "A setting for ClickHouse Cloud"},
            {"distributed_cache_max_unacked_inflight_packets", 10, 10, "A setting for ClickHouse Cloud"},
            {"distributed_cache_data_packet_ack_window", 5, 5, "A setting for ClickHouse Cloud"},
            {"input_format_parquet_enable_row_group_prefetch", false, true, "Enable row group prefetching during parquet parsing. Currently, only single-threaded parsing can prefetch."},
            {"input_format_orc_dictionary_as_low_cardinality", false, true, "Treat ORC dictionary encoded columns as LowCardinality columns while reading ORC files"},
            {"allow_experimental_refreshable_materialized_view", false, true, "Not experimental anymore"},
            {"max_parts_to_move", 0, 1000, "New setting"},
            {"hnsw_candidate_list_size_for_search", 64, 256, "New setting. Previously, the value was optionally specified in CREATE INDEX and 64 by default."},
            {"allow_reorder_prewhere_conditions", true, true, "New setting"},
            {"input_format_parquet_bloom_filter_push_down", false, false, "When reading Parquet files, skip whole row groups based on the WHERE/PREWHERE expressions and bloom filter in the Parquet metadata."},
            {"date_time_64_output_format_cut_trailing_zeros_align_to_groups_of_thousands", false, false, "Dynamically trim the trailing zeros of datetime64 values to adjust the output scale to (0, 3, 6), corresponding to 'seconds', 'milliseconds', and 'microseconds'."},
            {"parallel_replicas_index_analysis_only_on_coordinator", false, true, "Index analysis done only on replica-coordinator and skipped on other replicas. Effective only with enabled parallel_replicas_local_plan"},
            {"distributed_cache_discard_connection_if_unread_data", true, true, "New setting"},
            {"azure_check_objects_after_upload", false, false, "Check each uploaded object in azure blob storage to be sure that upload was successful"},
            {"backup_restore_keeper_max_retries", 20, 1000, "Should be big enough so the whole operation BACKUP or RESTORE operation won't fail because of a temporary [Zoo]Keeper failure in the middle of it."},
            {"backup_restore_failure_after_host_disconnected_for_seconds", 0, 3600, "New setting."},
            {"backup_restore_keeper_max_retries_while_initializing", 0, 20, "New setting."},
            {"backup_restore_keeper_max_retries_while_handling_error", 0, 20, "New setting."},
            {"backup_restore_finish_timeout_after_error_sec", 0, 180, "New setting."},
        });
        addSettingsChanges(settings_changes_history, "24.9",
        {
            {"output_format_orc_dictionary_key_size_threshold", 0.0, 0.0, "For a string column in ORC output format, if the number of distinct values is greater than this fraction of the total number of non-null rows, turn off dictionary encoding. Otherwise dictionary encoding is enabled"},
            {"input_format_json_empty_as_default", false, false, "Added new setting to allow to treat empty fields in JSON input as default values."},
            {"input_format_try_infer_variants", false, false, "Try to infer Variant type in text formats when there is more than one possible type for column/array elements"},
            {"join_output_by_rowlist_perkey_rows_threshold", 0, 5, "The lower limit of per-key average rows in the right table to determine whether to output by row list in hash join."},
            {"create_if_not_exists", false, false, "New setting."},
            {"allow_materialized_view_with_bad_select", true, true, "Support (but not enable yet) stricter validation in CREATE MATERIALIZED VIEW"},
            {"parallel_replicas_mark_segment_size", 128, 0, "Value for this setting now determined automatically"},
            {"database_replicated_allow_replicated_engine_arguments", 1, 0, "Don't allow explicit arguments by default"},
            {"database_replicated_allow_explicit_uuid", 1, 0, "Added a new setting to disallow explicitly specifying table UUID"},
            {"parallel_replicas_local_plan", false, false, "Use local plan for local replica in a query with parallel replicas"},
            {"join_to_sort_minimum_perkey_rows", 0, 40, "The lower limit of per-key average rows in the right table to determine whether to rerange the right table by key in left or inner join. This setting ensures that the optimization is not applied for sparse table keys"},
            {"join_to_sort_maximum_table_rows", 0, 10000, "The maximum number of rows in the right table to determine whether to rerange the right table by key in left or inner join"},
            {"allow_experimental_join_right_table_sorting", false, false, "If it is set to true, and the conditions of `join_to_sort_minimum_perkey_rows` and `join_to_sort_maximum_table_rows` are met, rerange the right table by key to improve the performance in left or inner hash join"},
            {"mongodb_throw_on_unsupported_query", false, true, "New setting."},
            {"min_free_disk_bytes_to_perform_insert", 0, 0, "Maintain some free disk space bytes from inserts while still allowing for temporary writing."},
            {"min_free_disk_ratio_to_perform_insert", 0.0, 0.0, "Maintain some free disk space bytes expressed as ratio to total disk space from inserts while still allowing for temporary writing."},
        });
        addSettingsChanges(settings_changes_history, "24.8",
        {
            {"rows_before_aggregation", false, false, "Provide exact value for rows_before_aggregation statistic, represents the number of rows read before aggregation"},
            {"restore_replace_external_table_functions_to_null", false, false, "New setting."},
            {"restore_replace_external_engines_to_null", false, false, "New setting."},
            {"input_format_json_max_depth", 1000000, 1000, "It was unlimited in previous versions, but that was unsafe."},
            {"merge_tree_min_bytes_per_task_for_remote_reading", 4194304, 2097152, "Value is unified with `filesystem_prefetch_min_bytes_for_single_read_task`"},
            {"use_hive_partitioning", false, false, "Allows to use hive partitioning for File, URL, S3, AzureBlobStorage and HDFS engines."},
            {"allow_experimental_kafka_offsets_storage_in_keeper", false, false, "Allow the usage of experimental Kafka storage engine that stores the committed offsets in ClickHouse Keeper"},
            {"allow_archive_path_syntax", true, true, "Added new setting to allow disabling archive path syntax."},
            {"query_cache_tag", "", "", "New setting for labeling query cache settings."},
            {"allow_experimental_time_series_table", false, false, "Added new setting to allow the TimeSeries table engine"},
            {"enable_analyzer", 1, 1, "Added an alias to a setting `allow_experimental_analyzer`."},
            {"optimize_functions_to_subcolumns", false, true, "Enabled settings by default"},
            {"allow_experimental_json_type", false, false, "Add new experimental JSON type"},
            {"use_json_alias_for_old_object_type", true, false, "Use JSON type alias to create new JSON type"},
            {"type_json_skip_duplicated_paths", false, false, "Allow to skip duplicated paths during JSON parsing"},
            {"allow_experimental_vector_similarity_index", false, false, "Added new setting to allow experimental vector similarity indexes"},
            {"input_format_try_infer_datetimes_only_datetime64", true, false, "Allow to infer DateTime instead of DateTime64 in data formats"},
        });
        addSettingsChanges(settings_changes_history, "24.7",
        {
            {"output_format_parquet_write_page_index", false, true, "Add a possibility to write page index into parquet files."},
            {"output_format_binary_encode_types_in_binary_format", false, false, "Added new setting to allow to write type names in binary format in RowBinaryWithNamesAndTypes output format"},
            {"input_format_binary_decode_types_in_binary_format", false, false, "Added new setting to allow to read type names in binary format in RowBinaryWithNamesAndTypes input format"},
            {"output_format_native_encode_types_in_binary_format", false, false, "Added new setting to allow to write type names in binary format in Native output format"},
            {"input_format_native_decode_types_in_binary_format", false, false, "Added new setting to allow to read type names in binary format in Native output format"},
            {"read_in_order_use_buffering", false, true, "Use buffering before merging while reading in order of primary key"},
            {"enable_named_columns_in_function_tuple", false, false, "Generate named tuples in function tuple() when all names are unique and can be treated as unquoted identifiers."},
            {"optimize_trivial_insert_select", true, false, "The optimization does not make sense in many cases."},
            {"dictionary_validate_primary_key_type", false, false, "Validate primary key type for dictionaries. By default id type for simple layouts will be implicitly converted to UInt64."},
            {"collect_hash_table_stats_during_joins", false, true, "New setting."},
            {"max_size_to_preallocate_for_joins", 0, 100'000'000, "New setting."},
            {"input_format_orc_reader_time_zone_name", "GMT", "GMT", "The time zone name for ORC row reader, the default ORC row reader's time zone is GMT."},
            {"database_replicated_allow_heavy_create", true, false, "Long-running DDL queries (CREATE AS SELECT and POPULATE) for Replicated database engine was forbidden"},
            {"query_plan_merge_filters", false, false, "Allow to merge filters in the query plan"},
            {"azure_sdk_max_retries", 10, 10, "Maximum number of retries in azure sdk"},
            {"azure_sdk_retry_initial_backoff_ms", 10, 10, "Minimal backoff between retries in azure sdk"},
            {"azure_sdk_retry_max_backoff_ms", 1000, 1000, "Maximal backoff between retries in azure sdk"},
            {"ignore_on_cluster_for_replicated_named_collections_queries", false, false, "Ignore ON CLUSTER clause for replicated named collections management queries."},
            {"backup_restore_s3_retry_attempts", 1000,1000, "Setting for Aws::Client::RetryStrategy, Aws::Client does retries itself, 0 means no retries. It takes place only for backup/restore."},
            {"postgresql_connection_attempt_timeout", 2, 2, "Allow to control 'connect_timeout' parameter of PostgreSQL connection."},
            {"postgresql_connection_pool_retries", 2, 2, "Allow to control the number of retries in PostgreSQL connection pool."}
        });
        addSettingsChanges(settings_changes_history, "24.6",
        {
            {"materialize_skip_indexes_on_insert", true, true, "Added new setting to allow to disable materialization of skip indexes on insert"},
            {"materialize_statistics_on_insert", true, true, "Added new setting to allow to disable materialization of statistics on insert"},
            {"input_format_parquet_use_native_reader", false, false, "When reading Parquet files, to use native reader instead of arrow reader."},
            {"hdfs_throw_on_zero_files_match", false, false, "Allow to throw an error when ListObjects request cannot match any files in HDFS engine instead of empty query result"},
            {"azure_throw_on_zero_files_match", false, false, "Allow to throw an error when ListObjects request cannot match any files in AzureBlobStorage engine instead of empty query result"},
            {"s3_validate_request_settings", true, true, "Allow to disable S3 request settings validation"},
            {"allow_experimental_full_text_index", false, false, "Enable experimental full-text index"},
            {"azure_skip_empty_files", false, false, "Allow to skip empty files in azure table engine"},
            {"hdfs_ignore_file_doesnt_exist", false, false, "Allow to return 0 rows when the requested files don't exist instead of throwing an exception in HDFS table engine"},
            {"azure_ignore_file_doesnt_exist", false, false, "Allow to return 0 rows when the requested files don't exist instead of throwing an exception in AzureBlobStorage table engine"},
            {"s3_ignore_file_doesnt_exist", false, false, "Allow to return 0 rows when the requested files don't exist instead of throwing an exception in S3 table engine"},
            {"s3_max_part_number", 10000, 10000, "Maximum part number number for s3 upload part"},
            {"s3_max_single_operation_copy_size", 32 * 1024 * 1024, 32 * 1024 * 1024, "Maximum size for a single copy operation in s3"},
            {"input_format_parquet_max_block_size", 8192, DEFAULT_BLOCK_SIZE, "Increase block size for parquet reader."},
            {"input_format_parquet_prefer_block_bytes", 0, DEFAULT_BLOCK_SIZE * 256, "Average block bytes output by parquet reader."},
            {"enable_blob_storage_log", true, true, "Write information about blob storage operations to system.blob_storage_log table"},
            {"allow_deprecated_snowflake_conversion_functions", true, false, "Disabled deprecated functions snowflakeToDateTime[64] and dateTime[64]ToSnowflake."},
            {"allow_statistic_optimize", false, false, "Old setting which popped up here being renamed."},
            {"allow_experimental_statistic", false, false, "Old setting which popped up here being renamed."},
            {"allow_statistics_optimize", false, false, "The setting was renamed. The previous name is `allow_statistic_optimize`."},
            {"allow_experimental_statistics", false, false, "The setting was renamed. The previous name is `allow_experimental_statistic`."},
            {"enable_vertical_final", false, true, "Enable vertical final by default again after fixing bug"},
            {"parallel_replicas_custom_key_range_lower", 0, 0, "Add settings to control the range filter when using parallel replicas with dynamic shards"},
            {"parallel_replicas_custom_key_range_upper", 0, 0, "Add settings to control the range filter when using parallel replicas with dynamic shards. A value of 0 disables the upper limit"},
            {"output_format_pretty_display_footer_column_names", 0, 1, "Add a setting to display column names in the footer if there are many rows. Threshold value is controlled by output_format_pretty_display_footer_column_names_min_rows."},
            {"output_format_pretty_display_footer_column_names_min_rows", 0, 50, "Add a setting to control the threshold value for setting output_format_pretty_display_footer_column_names_min_rows. Default 50."},
            {"output_format_csv_serialize_tuple_into_separate_columns", true, true, "A new way of how interpret tuples in CSV format was added."},
            {"input_format_csv_deserialize_separate_columns_into_tuple", true, true, "A new way of how interpret tuples in CSV format was added."},
            {"input_format_csv_try_infer_strings_from_quoted_tuples", true, true, "A new way of how interpret tuples in CSV format was added."},
        });
        addSettingsChanges(settings_changes_history, "24.5",
        {
            {"allow_deprecated_error_prone_window_functions", true, false, "Allow usage of deprecated error prone window functions (neighbor, runningAccumulate, runningDifferenceStartingWithFirstValue, runningDifference)"},
            {"allow_experimental_join_condition", false, false, "Support join with inequal conditions which involve columns from both left and right table. e.g. t1.y < t2.y."},
            {"input_format_tsv_crlf_end_of_line", false, false, "Enables reading of CRLF line endings with TSV formats"},
            {"output_format_parquet_use_custom_encoder", false, true, "Enable custom Parquet encoder."},
            {"cross_join_min_rows_to_compress", 0, 10000000, "Minimal count of rows to compress block in CROSS JOIN. Zero value means - disable this threshold. This block is compressed when any of the two thresholds (by rows or by bytes) are reached."},
            {"cross_join_min_bytes_to_compress", 0, 1_GiB, "Minimal size of block to compress in CROSS JOIN. Zero value means - disable this threshold. This block is compressed when any of the two thresholds (by rows or by bytes) are reached."},
            {"http_max_chunk_size", 0, 0, "Internal limitation"},
            {"prefer_external_sort_block_bytes", 0, DEFAULT_BLOCK_SIZE * 256, "Prefer maximum block bytes for external sort, reduce the memory usage during merging."},
            {"input_format_force_null_for_omitted_fields", false, false, "Disable type-defaults for omitted fields when needed"},
            {"cast_string_to_dynamic_use_inference", false, false, "Add setting to allow converting String to Dynamic through parsing"},
            {"allow_experimental_dynamic_type", false, false, "Add new experimental Dynamic type"},
            {"azure_max_blocks_in_multipart_upload", 50000, 50000, "Maximum number of blocks in multipart upload for Azure."},
            {"allow_archive_path_syntax", false, true, "Added new setting to allow disabling archive path syntax."},
        });
        addSettingsChanges(settings_changes_history, "24.4",
        {
            {"input_format_json_throw_on_bad_escape_sequence", true, true, "Allow to save JSON strings with bad escape sequences"},
            {"max_parsing_threads", 0, 0, "Add a separate setting to control number of threads in parallel parsing from files"},
            {"ignore_drop_queries_probability", 0, 0, "Allow to ignore drop queries in server with specified probability for testing purposes"},
            {"lightweight_deletes_sync", 2, 2, "The same as 'mutation_sync', but controls only execution of lightweight deletes"},
            {"query_cache_system_table_handling", "save", "throw", "The query cache no longer caches results of queries against system tables"},
            {"input_format_json_ignore_unnecessary_fields", false, true, "Ignore unnecessary fields and not parse them. Enabling this may not throw exceptions on json strings of invalid format or with duplicated fields"},
            {"input_format_hive_text_allow_variable_number_of_columns", false, true, "Ignore extra columns in Hive Text input (if file has more columns than expected) and treat missing fields in Hive Text input as default values."},
            {"allow_experimental_database_replicated", false, true, "Database engine Replicated is now in Beta stage"},
            {"temporary_data_in_cache_reserve_space_wait_lock_timeout_milliseconds", (10 * 60 * 1000), (10 * 60 * 1000), "Wait time to lock cache for sapce reservation in temporary data in filesystem cache"},
            {"optimize_rewrite_sum_if_to_count_if", false, true, "Only available for the analyzer, where it works correctly"},
            {"azure_allow_parallel_part_upload", "true", "true", "Use multiple threads for azure multipart upload."},
            {"max_recursive_cte_evaluation_depth", DBMS_RECURSIVE_CTE_MAX_EVALUATION_DEPTH, DBMS_RECURSIVE_CTE_MAX_EVALUATION_DEPTH, "Maximum limit on recursive CTE evaluation depth"},
            {"query_plan_convert_outer_join_to_inner_join", false, true, "Allow to convert OUTER JOIN to INNER JOIN if filter after JOIN always filters default values"},
        });
        addSettingsChanges(settings_changes_history, "24.3",
        {
            {"s3_connect_timeout_ms", 1000, 1000, "Introduce new dedicated setting for s3 connection timeout"},
            {"allow_experimental_shared_merge_tree", false, true, "The setting is obsolete"},
            {"use_page_cache_for_disks_without_file_cache", false, false, "Added userspace page cache"},
            {"read_from_page_cache_if_exists_otherwise_bypass_cache", false, false, "Added userspace page cache"},
            {"page_cache_inject_eviction", false, false, "Added userspace page cache"},
            {"default_table_engine", "None", "MergeTree", "Set default table engine to MergeTree for better usability"},
            {"input_format_json_use_string_type_for_ambiguous_paths_in_named_tuples_inference_from_objects", false, false, "Allow to use String type for ambiguous paths during named tuple inference from JSON objects"},
            {"traverse_shadow_remote_data_paths", false, false, "Traverse shadow directory when query system.remote_data_paths."},
            {"throw_if_deduplication_in_dependent_materialized_views_enabled_with_async_insert", false, true, "Deduplication in dependent materialized view cannot work together with async inserts."},
            {"parallel_replicas_allow_in_with_subquery", false, true, "If true, subquery for IN will be executed on every follower replica"},
            {"log_processors_profiles", false, true, "Enable by default"},
            {"function_locate_has_mysql_compatible_argument_order", false, true, "Increase compatibility with MySQL's locate function."},
            {"allow_suspicious_primary_key", true, false, "Forbid suspicious PRIMARY KEY/ORDER BY for MergeTree (i.e. SimpleAggregateFunction)"},
            {"filesystem_cache_reserve_space_wait_lock_timeout_milliseconds", 1000, 1000, "Wait time to lock cache for sapce reservation in filesystem cache"},
            {"max_parser_backtracks", 0, 1000000, "Limiting the complexity of parsing"},
            {"analyzer_compatibility_join_using_top_level_identifier", false, false, "Force to resolve identifier in JOIN USING from projection"},
            {"distributed_insert_skip_read_only_replicas", false, false, "If true, INSERT into Distributed will skip read-only replicas"},
            {"keeper_max_retries", 10, 10, "Max retries for general keeper operations"},
            {"keeper_retry_initial_backoff_ms", 100, 100, "Initial backoff timeout for general keeper operations"},
            {"keeper_retry_max_backoff_ms", 5000, 5000, "Max backoff timeout for general keeper operations"},
            {"s3queue_allow_experimental_sharded_mode", false, false, "Enable experimental sharded mode of S3Queue table engine. It is experimental because it will be rewritten"},
            {"allow_experimental_analyzer", false, true, "Enable analyzer and planner by default."},
            {"merge_tree_read_split_ranges_into_intersecting_and_non_intersecting_injection_probability", 0.0, 0.0, "For testing of `PartsSplitter` - split read ranges into intersecting and non intersecting every time you read from MergeTree with the specified probability."},
            {"allow_get_client_http_header", false, false, "Introduced a new function."},
            {"output_format_pretty_row_numbers", false, true, "It is better for usability."},
            {"output_format_pretty_max_value_width_apply_for_single_value", true, false, "Single values in Pretty formats won't be cut."},
            {"output_format_parquet_string_as_string", false, true, "ClickHouse allows arbitrary binary data in the String data type, which is typically UTF-8. Parquet/ORC/Arrow Strings only support UTF-8. That's why you can choose which Arrow's data type to use for the ClickHouse String data type - String or Binary. While Binary would be more correct and compatible, using String by default will correspond to user expectations in most cases."},
            {"output_format_orc_string_as_string", false, true, "ClickHouse allows arbitrary binary data in the String data type, which is typically UTF-8. Parquet/ORC/Arrow Strings only support UTF-8. That's why you can choose which Arrow's data type to use for the ClickHouse String data type - String or Binary. While Binary would be more correct and compatible, using String by default will correspond to user expectations in most cases."},
            {"output_format_arrow_string_as_string", false, true, "ClickHouse allows arbitrary binary data in the String data type, which is typically UTF-8. Parquet/ORC/Arrow Strings only support UTF-8. That's why you can choose which Arrow's data type to use for the ClickHouse String data type - String or Binary. While Binary would be more correct and compatible, using String by default will correspond to user expectations in most cases."},
            {"output_format_parquet_compression_method", "lz4", "zstd", "Parquet/ORC/Arrow support many compression methods, including lz4 and zstd. ClickHouse supports each and every compression method. Some inferior tools, such as 'duckdb', lack support for the faster `lz4` compression method, that's why we set zstd by default."},
            {"output_format_orc_compression_method", "lz4", "zstd", "Parquet/ORC/Arrow support many compression methods, including lz4 and zstd. ClickHouse supports each and every compression method. Some inferior tools, such as 'duckdb', lack support for the faster `lz4` compression method, that's why we set zstd by default."},
            {"output_format_pretty_highlight_digit_groups", false, true, "If enabled and if output is a terminal, highlight every digit corresponding to the number of thousands, millions, etc. with underline."},
            {"geo_distance_returns_float64_on_float64_arguments", false, true, "Increase the default precision."},
            {"azure_max_inflight_parts_for_one_file", 20, 20, "The maximum number of a concurrent loaded parts in multipart upload request. 0 means unlimited."},
            {"azure_strict_upload_part_size", 0, 0, "The exact size of part to upload during multipart upload to Azure blob storage."},
            {"azure_min_upload_part_size", 16*1024*1024, 16*1024*1024, "The minimum size of part to upload during multipart upload to Azure blob storage."},
            {"azure_max_upload_part_size", 5ull*1024*1024*1024, 5ull*1024*1024*1024, "The maximum size of part to upload during multipart upload to Azure blob storage."},
            {"azure_upload_part_size_multiply_factor", 2, 2, "Multiply azure_min_upload_part_size by this factor each time azure_multiply_parts_count_threshold parts were uploaded from a single write to Azure blob storage."},
            {"azure_upload_part_size_multiply_parts_count_threshold", 500, 500, "Each time this number of parts was uploaded to Azure blob storage, azure_min_upload_part_size is multiplied by azure_upload_part_size_multiply_factor."},
            {"output_format_csv_serialize_tuple_into_separate_columns", true, true, "A new way of how interpret tuples in CSV format was added."},
            {"input_format_csv_deserialize_separate_columns_into_tuple", true, true, "A new way of how interpret tuples in CSV format was added."},
            {"input_format_csv_try_infer_strings_from_quoted_tuples", true, true, "A new way of how interpret tuples in CSV format was added."},
        });
        addSettingsChanges(settings_changes_history, "24.2",
        {
            {"allow_suspicious_variant_types", true, false, "Don't allow creating Variant type with suspicious variants by default"},
            {"validate_experimental_and_suspicious_types_inside_nested_types", false, true, "Validate usage of experimental and suspicious types inside nested types"},
            {"output_format_values_escape_quote_with_quote", false, false, "If true escape ' with '', otherwise quoted with \\'"},
            {"output_format_pretty_single_large_number_tip_threshold", 0, 1'000'000, "Print a readable number tip on the right side of the table if the block consists of a single number which exceeds this value (except 0)"},
            {"input_format_try_infer_exponent_floats", true, false, "Don't infer floats in exponential notation by default"},
            {"query_plan_optimize_prewhere", true, true, "Allow to push down filter to PREWHERE expression for supported storages"},
            {"async_insert_max_data_size", 1000000, 10485760, "The previous value appeared to be too small."},
            {"async_insert_poll_timeout_ms", 10, 10, "Timeout in milliseconds for polling data from asynchronous insert queue"},
            {"async_insert_use_adaptive_busy_timeout", false, true, "Use adaptive asynchronous insert timeout"},
            {"async_insert_busy_timeout_min_ms", 50, 50, "The minimum value of the asynchronous insert timeout in milliseconds; it also serves as the initial value, which may be increased later by the adaptive algorithm"},
            {"async_insert_busy_timeout_max_ms", 200, 200, "The minimum value of the asynchronous insert timeout in milliseconds; async_insert_busy_timeout_ms is aliased to async_insert_busy_timeout_max_ms"},
            {"async_insert_busy_timeout_increase_rate", 0.2, 0.2, "The exponential growth rate at which the adaptive asynchronous insert timeout increases"},
            {"async_insert_busy_timeout_decrease_rate", 0.2, 0.2, "The exponential growth rate at which the adaptive asynchronous insert timeout decreases"},
            {"format_template_row_format", "", "", "Template row format string can be set directly in query"},
            {"format_template_resultset_format", "", "", "Template result set format string can be set in query"},
            {"split_parts_ranges_into_intersecting_and_non_intersecting_final", true, true, "Allow to split parts ranges into intersecting and non intersecting during FINAL optimization"},
            {"split_intersecting_parts_ranges_into_layers_final", true, true, "Allow to split intersecting parts ranges into layers during FINAL optimization"},
            {"azure_max_single_part_copy_size", 256*1024*1024, 256*1024*1024, "The maximum size of object to copy using single part copy to Azure blob storage."},
            {"min_external_table_block_size_rows", DEFAULT_INSERT_BLOCK_SIZE, DEFAULT_INSERT_BLOCK_SIZE, "Squash blocks passed to external table to specified size in rows, if blocks are not big enough"},
            {"min_external_table_block_size_bytes", DEFAULT_INSERT_BLOCK_SIZE * 256, DEFAULT_INSERT_BLOCK_SIZE * 256, "Squash blocks passed to external table to specified size in bytes, if blocks are not big enough."},
            {"parallel_replicas_prefer_local_join", true, true, "If true, and JOIN can be executed with parallel replicas algorithm, and all storages of right JOIN part are *MergeTree, local JOIN will be used instead of GLOBAL JOIN."},
            {"optimize_time_filter_with_preimage", true, true, "Optimize Date and DateTime predicates by converting functions into equivalent comparisons without conversions (e.g. toYear(col) = 2023 -> col >= '2023-01-01' AND col <= '2023-12-31')"},
            {"extract_key_value_pairs_max_pairs_per_row", 0, 0, "Max number of pairs that can be produced by the `extractKeyValuePairs` function. Used as a safeguard against consuming too much memory."},
            {"default_view_definer", "CURRENT_USER", "CURRENT_USER", "Allows to set default `DEFINER` option while creating a view"},
            {"default_materialized_view_sql_security", "DEFINER", "DEFINER", "Allows to set a default value for SQL SECURITY option when creating a materialized view"},
            {"default_normal_view_sql_security", "INVOKER", "INVOKER", "Allows to set default `SQL SECURITY` option while creating a normal view"},
            {"mysql_map_string_to_text_in_show_columns", false, true, "Reduce the configuration effort to connect ClickHouse with BI tools."},
            {"mysql_map_fixed_string_to_text_in_show_columns", false, true, "Reduce the configuration effort to connect ClickHouse with BI tools."},
        });
        addSettingsChanges(settings_changes_history, "24.1",
        {
            {"print_pretty_type_names", false, true, "Better user experience."},
            {"input_format_json_read_bools_as_strings", false, true, "Allow to read bools as strings in JSON formats by default"},
            {"output_format_arrow_use_signed_indexes_for_dictionary", false, true, "Use signed indexes type for Arrow dictionaries by default as it's recommended"},
            {"allow_experimental_variant_type", false, false, "Add new experimental Variant type"},
            {"use_variant_as_common_type", false, false, "Allow to use Variant in if/multiIf if there is no common type"},
            {"output_format_arrow_use_64_bit_indexes_for_dictionary", false, false, "Allow to use 64 bit indexes type in Arrow dictionaries"},
            {"parallel_replicas_mark_segment_size", 128, 128, "Add new setting to control segment size in new parallel replicas coordinator implementation"},
            {"ignore_materialized_views_with_dropped_target_table", false, false, "Add new setting to allow to ignore materialized views with dropped target table"},
            {"output_format_compression_level", 3, 3, "Allow to change compression level in the query output"},
            {"output_format_compression_zstd_window_log", 0, 0, "Allow to change zstd window log in the query output when zstd compression is used"},
            {"enable_zstd_qat_codec", false, false, "Add new ZSTD_QAT codec"},
            {"enable_vertical_final", false, true, "Use vertical final by default"},
            {"output_format_arrow_use_64_bit_indexes_for_dictionary", false, false, "Allow to use 64 bit indexes type in Arrow dictionaries"},
            {"max_rows_in_set_to_optimize_join", 100000, 0, "Disable join optimization as it prevents from read in order optimization"},
            {"output_format_pretty_color", true, "auto", "Setting is changed to allow also for auto value, disabling ANSI escapes if output is not a tty"},
            {"function_visible_width_behavior", 0, 1, "We changed the default behavior of `visibleWidth` to be more precise"},
            {"max_estimated_execution_time", 0, 0, "Separate max_execution_time and max_estimated_execution_time"},
            {"iceberg_engine_ignore_schema_evolution", false, false, "Allow to ignore schema evolution in Iceberg table engine"},
            {"optimize_injective_functions_in_group_by", false, true, "Replace injective functions by it's arguments in GROUP BY section in analyzer"},
            {"update_insert_deduplication_token_in_dependent_materialized_views", false, false, "Allow to update insert deduplication token with table identifier during insert in dependent materialized views"},
            {"azure_max_unexpected_write_error_retries", 4, 4, "The maximum number of retries in case of unexpected errors during Azure blob storage write"},
            {"split_parts_ranges_into_intersecting_and_non_intersecting_final", false, true, "Allow to split parts ranges into intersecting and non intersecting during FINAL optimization"},
            {"split_intersecting_parts_ranges_into_layers_final", true, true, "Allow to split intersecting parts ranges into layers during FINAL optimization"}
        });
        addSettingsChanges(settings_changes_history, "23.12",
        {
            {"allow_suspicious_ttl_expressions", true, false, "It is a new setting, and in previous versions the behavior was equivalent to allowing."},
            {"input_format_parquet_allow_missing_columns", false, true, "Allow missing columns in Parquet files by default"},
            {"input_format_orc_allow_missing_columns", false, true, "Allow missing columns in ORC files by default"},
            {"input_format_arrow_allow_missing_columns", false, true, "Allow missing columns in Arrow files by default"}
        });
        addSettingsChanges(settings_changes_history, "23.11",
        {
            {"parsedatetime_parse_without_leading_zeros", false, true, "Improved compatibility with MySQL DATE_FORMAT/STR_TO_DATE"}
        });
        addSettingsChanges(settings_changes_history, "23.9",
        {
            {"optimize_group_by_constant_keys", false, true, "Optimize group by constant keys by default"},
            {"input_format_json_try_infer_named_tuples_from_objects", false, true, "Try to infer named Tuples from JSON objects by default"},
            {"input_format_json_read_numbers_as_strings", false, true, "Allow to read numbers as strings in JSON formats by default"},
            {"input_format_json_read_arrays_as_strings", false, true, "Allow to read arrays as strings in JSON formats by default"},
            {"input_format_json_infer_incomplete_types_as_strings", false, true, "Allow to infer incomplete types as Strings in JSON formats by default"},
            {"input_format_json_try_infer_numbers_from_strings", true, false, "Don't infer numbers from strings in JSON formats by default to prevent possible parsing errors"},
            {"http_write_exception_in_output_format", false, true, "Output valid JSON/XML on exception in HTTP streaming."}
        });
        addSettingsChanges(settings_changes_history, "23.8",
        {
            {"rewrite_count_distinct_if_with_count_distinct_implementation", false, true, "Rewrite countDistinctIf with count_distinct_implementation configuration"}
        });
        addSettingsChanges(settings_changes_history, "23.7",
        {
            {"function_sleep_max_microseconds_per_block", 0, 3000000, "In previous versions, the maximum sleep time of 3 seconds was applied only for `sleep`, but not for `sleepEachRow` function. In the new version, we introduce this setting. If you set compatibility with the previous versions, we will disable the limit altogether."}
        });
        addSettingsChanges(settings_changes_history, "23.6",
        {
            {"http_send_timeout", 180, 30, "3 minutes seems crazy long. Note that this is timeout for a single network write call, not for the whole upload operation."},
            {"http_receive_timeout", 180, 30, "See http_send_timeout."}
        });
        addSettingsChanges(settings_changes_history, "23.5",
        {
            {"input_format_parquet_preserve_order", true, false, "Allow Parquet reader to reorder rows for better parallelism."},
            {"parallelize_output_from_storages", false, true, "Allow parallelism when executing queries that read from file/url/s3/etc. This may reorder rows."},
            {"use_with_fill_by_sorting_prefix", false, true, "Columns preceding WITH FILL columns in ORDER BY clause form sorting prefix. Rows with different values in sorting prefix are filled independently"},
            {"output_format_parquet_compliant_nested_types", false, true, "Change an internal field name in output Parquet file schema."}
        });
        addSettingsChanges(settings_changes_history, "23.4",
        {
            {"allow_suspicious_indices", true, false, "If true, index can defined with identical expressions"},
            {"allow_nonconst_timezone_arguments", true, false, "Allow non-const timezone arguments in certain time-related functions like toTimeZone(), fromUnixTimestamp*(), snowflakeToDateTime*()."},
            {"connect_timeout_with_failover_ms", 50, 1000, "Increase default connect timeout because of async connect"},
            {"connect_timeout_with_failover_secure_ms", 100, 1000, "Increase default secure connect timeout because of async connect"},
            {"hedged_connection_timeout_ms", 100, 50, "Start new connection in hedged requests after 50 ms instead of 100 to correspond with previous connect timeout"},
            {"formatdatetime_f_prints_single_zero", true, false, "Improved compatibility with MySQL DATE_FORMAT()/STR_TO_DATE()"},
            {"formatdatetime_parsedatetime_m_is_month_name", false, true, "Improved compatibility with MySQL DATE_FORMAT/STR_TO_DATE"}
        });
        addSettingsChanges(settings_changes_history, "23.3",
        {
            {"output_format_parquet_version", "1.0", "2.latest", "Use latest Parquet format version for output format"},
            {"input_format_json_ignore_unknown_keys_in_named_tuple", false, true, "Improve parsing JSON objects as named tuples"},
            {"input_format_native_allow_types_conversion", false, true, "Allow types conversion in Native input forma"},
            {"output_format_arrow_compression_method", "none", "lz4_frame", "Use lz4 compression in Arrow output format by default"},
            {"output_format_parquet_compression_method", "snappy", "lz4", "Use lz4 compression in Parquet output format by default"},
            {"output_format_orc_compression_method", "none", "lz4_frame", "Use lz4 compression in ORC output format by default"},
            {"async_query_sending_for_remote", false, true, "Create connections and send query async across shards"}
        });
        addSettingsChanges(settings_changes_history, "23.2",
        {
            {"output_format_parquet_fixed_string_as_fixed_byte_array", false, true, "Use Parquet FIXED_LENGTH_BYTE_ARRAY type for FixedString by default"},
            {"output_format_arrow_fixed_string_as_fixed_byte_array", false, true, "Use Arrow FIXED_SIZE_BINARY type for FixedString by default"},
            {"query_plan_remove_redundant_distinct", false, true, "Remove redundant Distinct step in query plan"},
            {"optimize_duplicate_order_by_and_distinct", true, false, "Remove duplicate ORDER BY and DISTINCT if it's possible"},
            {"insert_keeper_max_retries", 0, 20, "Enable reconnections to Keeper on INSERT, improve reliability"}
        });
        addSettingsChanges(settings_changes_history, "23.1",
        {
            {"input_format_json_read_objects_as_strings", 0, 1, "Enable reading nested json objects as strings while object type is experimental"},
            {"input_format_json_defaults_for_missing_elements_in_named_tuple", false, true, "Allow missing elements in JSON objects while reading named tuples by default"},
            {"input_format_csv_detect_header", false, true, "Detect header in CSV format by default"},
            {"input_format_tsv_detect_header", false, true, "Detect header in TSV format by default"},
            {"input_format_custom_detect_header", false, true, "Detect header in CustomSeparated format by default"},
            {"query_plan_remove_redundant_sorting", false, true, "Remove redundant sorting in query plan. For example, sorting steps related to ORDER BY clauses in subqueries"}
        });
        addSettingsChanges(settings_changes_history, "22.12",
        {
            {"max_size_to_preallocate_for_aggregation", 10'000'000, 100'000'000, "This optimizes performance"},
            {"query_plan_aggregation_in_order", 0, 1, "Enable some refactoring around query plan"},
            {"format_binary_max_string_size", 0, 1_GiB, "Prevent allocating large amount of memory"}
        });
        addSettingsChanges(settings_changes_history, "22.11",
        {
            {"use_structure_from_insertion_table_in_table_functions", 0, 2, "Improve using structure from insertion table in table functions"}
        });
        addSettingsChanges(settings_changes_history, "22.9",
        {
            {"force_grouping_standard_compatibility", false, true, "Make GROUPING function output the same as in SQL standard and other DBMS"}
        });
        addSettingsChanges(settings_changes_history, "22.7",
        {
            {"cross_to_inner_join_rewrite", 1, 2, "Force rewrite comma join to inner"},
            {"enable_positional_arguments", false, true, "Enable positional arguments feature by default"},
            {"format_csv_allow_single_quotes", true, false, "Most tools don't treat single quote in CSV specially, don't do it by default too"}
        });
        addSettingsChanges(settings_changes_history, "22.6",
        {
            {"output_format_json_named_tuples_as_objects", false, true, "Allow to serialize named tuples as JSON objects in JSON formats by default"},
            {"input_format_skip_unknown_fields", false, true, "Optimize reading subset of columns for some input formats"}
        });
        addSettingsChanges(settings_changes_history, "22.5",
        {
            {"memory_overcommit_ratio_denominator", 0, 1073741824, "Enable memory overcommit feature by default"},
            {"memory_overcommit_ratio_denominator_for_user", 0, 1073741824, "Enable memory overcommit feature by default"}
        });
        addSettingsChanges(settings_changes_history, "22.4",
        {
            {"allow_settings_after_format_in_insert", true, false, "Do not allow SETTINGS after FORMAT for INSERT queries because ClickHouse interpret SETTINGS as some values, which is misleading"}
        });
        addSettingsChanges(settings_changes_history, "22.3",
        {
            {"cast_ipv4_ipv6_default_on_conversion_error", true, false, "Make functions cast(value, 'IPv4') and cast(value, 'IPv6') behave same as toIPv4 and toIPv6 functions"}
        });
        addSettingsChanges(settings_changes_history, "21.12",
        {
            {"stream_like_engine_allow_direct_select", true, false, "Do not allow direct select for Kafka/RabbitMQ/FileLog by default"}
        });
        addSettingsChanges(settings_changes_history, "21.9",
        {
            {"output_format_decimal_trailing_zeros", true, false, "Do not output trailing zeros in text representation of Decimal types by default for better looking output"},
            {"use_hedged_requests", false, true, "Enable Hedged Requests feature by default"}
        });
        addSettingsChanges(settings_changes_history, "21.7",
        {
            {"legacy_column_name_of_tuple_literal", true, false, "Add this setting only for compatibility reasons. It makes sense to set to 'true', while doing rolling update of cluster from version lower than 21.7 to higher"}
        });
        addSettingsChanges(settings_changes_history, "21.5",
        {
            {"async_socket_for_remote", false, true, "Fix all problems and turn on asynchronous reads from socket for remote queries by default again"}
        });
        addSettingsChanges(settings_changes_history, "21.3",
        {
            {"async_socket_for_remote", true, false, "Turn off asynchronous reads from socket for remote queries because of some problems"},
            {"optimize_normalize_count_variants", false, true, "Rewrite aggregate functions that semantically equals to count() as count() by default"},
            {"normalize_function_names", false, true, "Normalize function names to their canonical names, this was needed for projection query routing"}
        });
        addSettingsChanges(settings_changes_history, "21.2",
        {
            {"enable_global_with_statement", false, true, "Propagate WITH statements to UNION queries and all subqueries by default"}
        });
        addSettingsChanges(settings_changes_history, "21.1",
        {
            {"insert_quorum_parallel", false, true, "Use parallel quorum inserts by default. It is significantly more convenient to use than sequential quorum inserts"},
            {"input_format_null_as_default", false, true, "Allow to insert NULL as default for input formats by default"},
            {"optimize_on_insert", false, true, "Enable data optimization on INSERT by default for better user experience"},
            {"use_compact_format_in_distributed_parts_names", false, true, "Use compact format for async INSERT into Distributed tables by default"}
        });
        addSettingsChanges(settings_changes_history, "20.10",
        {
            {"format_regexp_escaping_rule", "Escaped", "Raw", "Use Raw as default escaping rule for Regexp format to male the behaviour more like to what users expect"}
        });
        addSettingsChanges(settings_changes_history, "20.7",
        {
            {"show_table_uuid_in_table_create_query_if_not_nil", true, false, "Stop showing  UID of the table in its CREATE query for Engine=Atomic"}
        });
        addSettingsChanges(settings_changes_history, "20.5",
        {
            {"input_format_with_names_use_header", false, true, "Enable using header with names for formats with WithNames/WithNamesAndTypes suffixes"},
            {"allow_suspicious_codecs", true, false, "Don't allow to specify meaningless compression codecs"}
        });
        addSettingsChanges(settings_changes_history, "20.4",
        {
            {"validate_polygons", false, true, "Throw exception if polygon is invalid in function pointInPolygon by default instead of returning possibly wrong results"}
        });
        addSettingsChanges(settings_changes_history, "19.18",
        {
            {"enable_scalar_subquery_optimization", false, true, "Prevent scalar subqueries from (de)serializing large scalar values and possibly avoid running the same subquery more than once"}
        });
        addSettingsChanges(settings_changes_history, "19.14",
        {
            {"any_join_distinct_right_table_keys", true, false, "Disable ANY RIGHT and ANY FULL JOINs by default to avoid inconsistency"}
        });
        addSettingsChanges(settings_changes_history, "19.12",
        {
            {"input_format_defaults_for_omitted_fields", false, true, "Enable calculation of complex default expressions for omitted fields for some input formats, because it should be the expected behaviour"}
        });
        addSettingsChanges(settings_changes_history, "19.5",
        {
            {"max_partitions_per_insert_block", 0, 100, "Add a limit for the number of partitions in one block"}
        });
        addSettingsChanges(settings_changes_history, "18.12.17",
        {
            {"enable_optimize_predicate_expression", 0, 1, "Optimize predicates to subqueries by default"}
        });
    });
    return settings_changes_history;
}

const VersionToSettingsChangesMap & getMergeTreeSettingsChangesHistory()
{
    static VersionToSettingsChangesMap merge_tree_settings_changes_history;
    static std::once_flag initialized_flag;
    std::call_once(initialized_flag, [&]
    {
        addSettingsChanges(merge_tree_settings_changes_history, "25.7",
        {

        });
        addSettingsChanges(merge_tree_settings_changes_history, "25.6",
        {
            /// RELEASE CLOSED
            {"cache_populated_by_fetch_filename_regexp", "", "", "New setting"},
            {"allow_coalescing_columns_in_partition_or_order_key", false, false, "New setting to allow coalescing of partition or sorting key columns."},
            /// RELEASE CLOSED
        });
        addSettingsChanges(merge_tree_settings_changes_history, "25.5",
        {
            /// Release closed. Please use 25.6
            {"shared_merge_tree_enable_coordinated_merges", false, false, "New setting"},
            {"shared_merge_tree_merge_coordinator_merges_prepare_count", 100, 100, "New setting"},
            {"shared_merge_tree_merge_coordinator_fetch_fresh_metadata_period_ms", 10000, 10000, "New setting"},
            {"shared_merge_tree_merge_coordinator_max_merge_request_size", 20, 20, "New setting"},
            {"shared_merge_tree_merge_coordinator_election_check_period_ms", 30000, 30000, "New setting"},
            {"shared_merge_tree_merge_coordinator_min_period_ms", 1, 1, "New setting"},
            {"shared_merge_tree_merge_coordinator_max_period_ms", 10000, 10000, "New setting"},
            {"shared_merge_tree_merge_coordinator_factor", 2, 2, "New setting"},
            {"shared_merge_tree_merge_worker_fast_timeout_ms", 100, 100, "New setting"},
            {"shared_merge_tree_merge_worker_regular_timeout_ms", 10000, 10000, "New setting"},
            {"apply_patches_on_merge", true, true, "New setting"},
            {"remove_unused_patch_parts", true, true, "New setting"},
            {"write_marks_for_substreams_in_compact_parts", false, false, "New setting"},
            /// Release closed. Please use 25.6
        });
        addSettingsChanges(merge_tree_settings_changes_history, "25.4",
        {
            /// Release closed. Please use 25.5
            {"max_postpone_time_for_failed_replicated_fetches_ms", 0, 1ULL * 60 * 1000, "Added new setting to enable postponing fetch tasks in the replication queue."},
            {"max_postpone_time_for_failed_replicated_merges_ms", 0, 1ULL * 60 * 1000, "Added new setting to enable postponing merge tasks in the replication queue."},
            {"max_postpone_time_for_failed_replicated_tasks_ms", 0, 5ULL * 60 * 1000, "Added new setting to enable postponing tasks in the replication queue."},
            {"default_compression_codec", "", "", "New setting"},
            {"refresh_parts_interval", 0, 0, "A new setting"},
            {"max_merge_delayed_streams_for_parallel_write", 40, 40, "New setting"},
            {"allow_summing_columns_in_partition_or_order_key", true, false, "New setting to allow summing of partition or sorting key columns"},
            /// Release closed. Please use 25.5
        });
        addSettingsChanges(merge_tree_settings_changes_history, "25.3",
        {
            /// Release closed. Please use 25.4
            {"shared_merge_tree_enable_keeper_parts_extra_data", false, false, "New setting"},
            {"zero_copy_merge_mutation_min_parts_size_sleep_no_scale_before_lock", 0, 0, "New setting"},
            {"enable_replacing_merge_with_cleanup_for_min_age_to_force_merge", false, false, "New setting to allow automatic cleanup merges for ReplacingMergeTree"},
            /// Release closed. Please use 25.4
        });
        addSettingsChanges(merge_tree_settings_changes_history, "25.2",
        {
            /// Release closed. Please use 25.3
            {"shared_merge_tree_initial_parts_update_backoff_ms", 50, 50, "New setting"},
            {"shared_merge_tree_max_parts_update_backoff_ms", 5000, 5000, "New setting"},
            {"shared_merge_tree_interserver_http_connection_timeout_ms", 100, 100, "New setting"},
            {"columns_and_secondary_indices_sizes_lazy_calculation", true, true, "New setting to calculate columns and indices sizes lazily"},
            {"table_disk", false, false, "New setting"},
            {"allow_reduce_blocking_parts_task", false, true, "Now SMT will remove stale blocking parts from ZooKeeper by default"},
            {"shared_merge_tree_max_suspicious_broken_parts", 0, 0, "Max broken parts for SMT, if more - deny automatic detach"},
            {"shared_merge_tree_max_suspicious_broken_parts_bytes", 0, 0, "Max size of all broken parts for SMT, if more - deny automatic detach"},
            /// Release closed. Please use 25.3
        });
        addSettingsChanges(merge_tree_settings_changes_history, "25.1",
        {
            /// Release closed. Please use 25.2
            {"shared_merge_tree_try_fetch_part_in_memory_data_from_replicas", false, false, "New setting to fetch parts data from other replicas"},
            {"enable_max_bytes_limit_for_min_age_to_force_merge", false, false, "Added new setting to limit max bytes for min_age_to_force_merge."},
            {"enable_max_bytes_limit_for_min_age_to_force_merge", false, false, "New setting"},
            {"add_minmax_index_for_numeric_columns", false, false, "New setting"},
            {"add_minmax_index_for_string_columns", false, false, "New setting"},
            {"materialize_skip_indexes_on_merge", true, true, "New setting"},
            {"merge_max_bytes_to_prewarm_cache", 1ULL * 1024 * 1024 * 1024, 1ULL * 1024 * 1024 * 1024, "Cloud sync"},
            {"merge_total_max_bytes_to_prewarm_cache", 15ULL * 1024 * 1024 * 1024, 15ULL * 1024 * 1024 * 1024, "Cloud sync"},
            {"reduce_blocking_parts_sleep_ms", 5000, 5000, "Cloud sync"},
            {"number_of_partitions_to_consider_for_merge", 10, 10, "Cloud sync"},
            {"shared_merge_tree_enable_outdated_parts_check", true, true, "Cloud sync"},
            {"shared_merge_tree_max_parts_update_leaders_in_total", 6, 6, "Cloud sync"},
            {"shared_merge_tree_max_parts_update_leaders_per_az", 2, 2, "Cloud sync"},
            {"shared_merge_tree_leader_update_period_seconds", 30, 30, "Cloud sync"},
            {"shared_merge_tree_leader_update_period_random_add_seconds", 10, 10, "Cloud sync"},
            {"shared_merge_tree_read_virtual_parts_from_leader", true, true, "Cloud sync"},
            {"shared_merge_tree_interserver_http_timeout_ms", 10000, 10000, "Cloud sync"},
            {"shared_merge_tree_max_replicas_for_parts_deletion", 10, 10, "Cloud sync"},
            {"shared_merge_tree_max_replicas_to_merge_parts_for_each_parts_range", 5, 5, "Cloud sync"},
            {"shared_merge_tree_use_outdated_parts_compact_format", false, false, "Cloud sync"},
            {"shared_merge_tree_memo_ids_remove_timeout_seconds", 1800, 1800, "Cloud sync"},
            {"shared_merge_tree_idle_parts_update_seconds", 3600, 3600, "Cloud sync"},
            {"shared_merge_tree_max_outdated_parts_to_process_at_once", 1000, 1000, "Cloud sync"},
            {"shared_merge_tree_postpone_next_merge_for_locally_merged_parts_rows_threshold", 1000000, 1000000, "Cloud sync"},
            {"shared_merge_tree_postpone_next_merge_for_locally_merged_parts_ms", 0, 0, "Cloud sync"},
            {"shared_merge_tree_range_for_merge_window_size", 10, 10, "Cloud sync"},
            {"shared_merge_tree_use_too_many_parts_count_from_virtual_parts", 0, 0, "Cloud sync"},
            {"shared_merge_tree_create_per_replica_metadata_nodes", true, true, "Cloud sync"},
            {"shared_merge_tree_use_metadata_hints_cache", true, true, "Cloud sync"},
            {"notify_newest_block_number", false, false, "Cloud sync"},
            {"allow_reduce_blocking_parts_task", false, false, "Cloud sync"},
            /// Release closed. Please use 25.2
        });
        addSettingsChanges(merge_tree_settings_changes_history, "24.12",
        {
            /// Release closed. Please use 25.1
            {"enforce_index_structure_match_on_partition_manipulation", true, false, "New setting"},
            {"use_primary_key_cache", false, false, "New setting"},
            {"prewarm_primary_key_cache", false, false, "New setting"},
            {"min_bytes_to_prewarm_caches", 0, 0, "New setting"},
            {"allow_experimental_reverse_key", false, false, "New setting"},
            /// Release closed. Please use 25.1
        });
        addSettingsChanges(merge_tree_settings_changes_history, "24.11",
        {
        });
        addSettingsChanges(merge_tree_settings_changes_history, "24.10",
        {
        });
        addSettingsChanges(merge_tree_settings_changes_history, "24.9",
        {
        });
        addSettingsChanges(merge_tree_settings_changes_history, "24.8",
        {
            {"deduplicate_merge_projection_mode", "ignore", "throw", "Do not allow to create inconsistent projection"}
        });
    });

    return merge_tree_settings_changes_history;
}

}<|MERGE_RESOLUTION|>--- conflicted
+++ resolved
@@ -69,7 +69,7 @@
         /// Note: please check if the key already exists to prevent duplicate entries.
         addSettingsChanges(settings_changes_history, "25.7",
         {
-
+            {"output_format_parquet_geometadata", false, true, "A new setting to allow to write information about geo columns in parquet metadata and encode columns in WKB format."},
         });
         addSettingsChanges(settings_changes_history, "25.6",
         {
@@ -87,12 +87,8 @@
             {"use_skip_indexes_if_final_exact_mode", 0, 1, "Change in default value of setting"},
             {"allow_experimental_time_series_aggregate_functions", false, false, "New setting to enable experimental timeSeries* aggregate functions."},
             {"min_outstreams_per_resize_after_split", 0, 24, "New setting."},
-<<<<<<< HEAD
-            {"output_format_parquet_geometadata", false, true, "A new setting to allow to write information about geo columns in parquet metadata and encode columns in WKB format."},
-=======
             {"enable_parallel_blocks_marshalling", "false", "true", "A new setting"},
             /// RELEASE CLOSED
->>>>>>> 96288237
         });
         addSettingsChanges(settings_changes_history, "25.5",
         {
