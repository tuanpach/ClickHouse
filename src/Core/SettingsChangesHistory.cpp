--- conflicted
+++ resolved
@@ -46,6 +46,7 @@
             {"max_iceberg_data_file_rows", 100000, 100000, "New setting."},
             {"max_iceberg_data_file_bytes", 100000000, 100000000, "New setting."},
             {"allow_experimental_delta_lake_writes", false, false, "New setting."},
+            {"rewrite_in_to_join", false, false, "New experimental setting"},
         });
         addSettingsChanges(settings_changes_history, "25.8",
         {
@@ -107,10 +108,6 @@
             {"use_roaring_bitmap_iceberg_positional_deletes", false, false, "New setting"},
             {"iceberg_metadata_compression_method", "", "", "New setting"},
             {"allow_experimental_correlated_subqueries", false, true, "Mark correlated subqueries support as Beta."},
-<<<<<<< HEAD
-            {"rewrite_in_to_join", false, false, "New experimental setting"},
-            {"enable_producing_buckets_out_of_order_in_aggregation", false, true, "New setting"},
-=======
             {"promql_database", "", "", "New experimental setting"},
             {"promql_table", "", "", "New experimental setting"},
             {"evaluation_time", 0, 0, "New experimental setting"},
@@ -119,7 +116,6 @@
             {"enable_lightweight_update", false, true, "Lightweight updates were moved to Beta. Added an alias for setting 'allow_experimental_lightweight_update'."},
             {"allow_experimental_lightweight_update", false, true, "Lightweight updates were moved to Beta."},
             {"s3_slow_all_threads_after_retryable_error", true, true, "Added an alias for setting `backup_slow_all_threads_after_retryable_s3_error`"},
->>>>>>> 86b3f9fb
         });
         addSettingsChanges(settings_changes_history, "25.7",
         {
