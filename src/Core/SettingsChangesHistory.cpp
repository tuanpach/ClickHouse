--- conflicted
+++ resolved
@@ -41,11 +41,8 @@
         /// Note: please check if the key already exists to prevent duplicate entries.
         addSettingsChanges(settings_changes_history, "25.9",
         {
-<<<<<<< HEAD
             {"use_skip_indexes_on_data_read", false, true, "New setting"},
-=======
             {"s3_slow_all_threads_after_retryable_error", true, true, "Added an alias for setting `backup_slow_all_threads_after_retryable_s3_error`"},
->>>>>>> 74fbd5c8
         });
         addSettingsChanges(settings_changes_history, "25.8",
         {
