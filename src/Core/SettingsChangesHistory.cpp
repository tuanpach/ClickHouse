#include <Core/SettingsChangesHistory.h>

#include <Core/SettingsEnums.h>

#include <Common/Exception.h>

namespace DB
{

namespace ErrorCodes
{
    extern const int LOGICAL_ERROR;
}

static void addSettingsChanges(
    VersionToSettingsChangesMap & settings_changes_history,
    std::string_view version,
    SettingsChangesHistory::SettingsChanges && changes)
{
    /// Forbid duplicate versions
    auto [_, inserted] = settings_changes_history.emplace(ClickHouseVersion(version), std::move(changes));
    if (!inserted)
        throw Exception{ErrorCodes::LOGICAL_ERROR, "Detected duplicate version '{}'", ClickHouseVersion(version).toString()};
}

const VersionToSettingsChangesMap & getSettingsChangesHistory()
{
    static VersionToSettingsChangesMap settings_changes_history;
    static std::once_flag initialized_flag;
    std::call_once(initialized_flag, [&]
    {
        // clang-format off
        /// History of settings changes that controls some backward incompatible changes
        /// across all ClickHouse versions. It maps ClickHouse version to settings changes that were done
        /// in this version. This history contains both changes to existing settings and newly added settings.
        /// Settings changes is a vector of structs
        ///     {setting_name, previous_value, new_value, reason}.
        /// For newly added setting choose the most appropriate previous_value (for example, if new setting
        /// controls new feature and it's 'true' by default, use 'false' as previous_value).
        /// It's used to implement `compatibility` setting (see https://github.com/ClickHouse/ClickHouse/issues/35972)
        /// Note: please check if the key already exists to prevent duplicate entries.
        addSettingsChanges(settings_changes_history, "25.8",
        {
            {"optimize_rewrite_regexp_functions", false, true, "A new setting"},
            {"max_joined_block_size_bytes", 0, 4 * 1024 * 1024, "New setting"},
            {"azure_max_single_part_upload_size", 100 * 1024 * 1024, 32 * 1024 * 1024, "Align with S3"},
            {"azure_max_redirects", 10, 10, "New setting"},
            {"azure_max_get_rps", 0, 0, "New setting"},
            {"azure_max_get_burst", 0, 0, "New setting"},
            {"azure_max_put_rps", 0, 0, "New setting"},
            {"azure_max_put_burst", 0, 0, "New setting"},
            {"azure_use_adaptive_timeouts", true, true, "New setting"},
            {"azure_request_timeout_ms", 30000, 30000, "New setting"},
            {"azure_connect_timeout_ms", 1000, 1000, "New setting"},
            {"azure_sdk_use_native_client", false, true, "New setting"},
            {"distributed_cache_connect_backoff_min_ms", 0, 0, "New setting"},
            {"distributed_cache_connect_backoff_max_ms", 50, 50, "New setting"},
            {"distributed_cache_read_request_max_tries", 20, 10, "Changed setting value"},
            {"distributed_cache_connect_max_tries", 20, 5, "Changed setting value"},
            {"opentelemetry_trace_cpu_scheduling", false, false, "New setting to trace `cpu_slot_preemption` feature."},
            {"enable_add_distinct_to_in_subqueries", false, false, "New setting to reduce the size of temporary tables transferred for distributed IN subqueries."},
            {"vector_search_with_rescoring", true, false, "New setting."},
            {"delta_lake_enable_expression_visitor_logging", false, false, "New setting"},
            {"write_full_path_in_iceberg_metadata", false, false, "New setting."},
            {"output_format_orc_compression_block_size", 65536, 262144, "New setting"},
<<<<<<< HEAD
            {"apply_patch_parts_join_cache_buckets", 8, 8, "New setting"},
            {"backup_slow_all_threads_after_retryable_s3_error", true, true, "New setting"},
=======
            {"delta_lake_throw_on_engine_predicate_error", false, false, "New setting"},
            {"delta_lake_enable_engine_predicate", true, true, "New setting"},
            {"backup_restore_s3_retry_initial_backoff_ms", 25, 25, "New setting"},
            {"backup_restore_s3_retry_max_backoff_ms", 5000, 5000, "New setting"},
            {"backup_restore_s3_retry_jitter_factor", 0.0, 0.1, "New setting"},
            {"vector_search_index_fetch_multiplier", 1.0, 1.0, "Alias for setting 'vector_search_postfilter_multiplier'"},
            {"backup_slow_all_threads_after_retryable_s3_error", true, true, "New setting"},
            {"iceberg_metadata_compression_method", "", "", "New setting"},
            {"allow_experimental_correlated_subqueries", false, true, "Mark correlated subqueries support as Beta."},
>>>>>>> c0b3821d
        });
        addSettingsChanges(settings_changes_history, "25.7",
        {
            /// RELEASE CLOSED
            {"correlated_subqueries_substitute_equivalent_expressions", false, true, "New setting to correlated subquery planning optimization."},
            {"function_date_trunc_return_type_behavior", 0, 0, "Add new setting to preserve old behaviour of dateTrunc function"},
            {"output_format_parquet_geometadata", false, true, "A new setting to allow to write information about geo columns in parquet metadata and encode columns in WKB format."},
            {"cluster_function_process_archive_on_multiple_nodes", false, true, "New setting"},
            {"enable_vector_similarity_index", false, false, "Added an alias for setting `allow_experimental_vector_similarity_index`"},
            {"distributed_plan_max_rows_to_broadcast", 20000, 20000, "New experimental setting."},
            {"output_format_json_map_as_array_of_tuples", false, false, "New setting"},
            {"input_format_json_map_as_array_of_tuples", false, false, "New setting"},
            {"parallel_distributed_insert_select", 0, 2, "Enable parallel distributed insert select by default"},
            {"write_through_distributed_cache_buffer_size", 0, 0, "New cloud setting"},
            {"min_joined_block_size_rows", 0, DEFAULT_BLOCK_SIZE, "New setting."},
            {"table_engine_read_through_distributed_cache", false, false, "New setting"},
            {"distributed_cache_alignment", 0, 0, "Rename of distributed_cache_read_alignment"},
            {"enable_scopes_for_with_statement", true, true, "New setting for backward compatibility with the old analyzer."},
            {"output_format_parquet_enum_as_byte_array", false, false, "Write enum using parquet physical type: BYTE_ARRAY and logical type: ENUM"},
            {"distributed_plan_force_shuffle_aggregation", 0, 0, "New experimental setting"},
            {"allow_experimental_insert_into_iceberg", false, false, "New setting."},
            /// RELEASE CLOSED
        });
        addSettingsChanges(settings_changes_history, "25.6",
        {
            /// RELEASE CLOSED
            {"output_format_native_use_flattened_dynamic_and_json_serialization", false, false, "Add flattened Dynamic/JSON serializations to Native format"},
            {"cast_string_to_date_time_mode", "basic", "basic", "Allow to use different DateTime parsing mode in String to DateTime cast"},
            {"parallel_replicas_connect_timeout_ms", 1000, 300, "Separate connection timeout for parallel replicas queries"},
            {"use_iceberg_partition_pruning", false, true, "Enable Iceberg partition pruning by default."},
            {"distributed_cache_credentials_refresh_period_seconds", 5, 5, "New private setting"},
            {"enable_shared_storage_snapshot_in_query", false, false, "A new setting to share storage snapshot in query"},
            {"merge_tree_storage_snapshot_sleep_ms", 0, 0, "A new setting to debug storage snapshot consistency in query"},
            {"enable_job_stack_trace", false, false, "The setting was disabled by default to avoid performance overhead."},
            {"use_legacy_to_time", true, true, "New setting. Allows for user to use the old function logic for toTime, which works as toTimeWithFixedDate."},
            {"allow_experimental_time_time64_type", false, false, "New settings. Allows to use a new experimental Time and Time64 data types."},
            {"enable_time_time64_type", false, false, "New settings. Allows to use a new experimental Time and Time64 data types."},
            {"optimize_use_projection_filtering", false, true, "New setting"},
            {"input_format_parquet_enable_json_parsing", false, true, "When reading Parquet files, parse JSON columns as ClickHouse JSON Column."},
            {"use_skip_indexes_if_final", 0, 1, "Change in default value of setting"},
            {"use_skip_indexes_if_final_exact_mode", 0, 1, "Change in default value of setting"},
            {"allow_experimental_time_series_aggregate_functions", false, false, "New setting to enable experimental timeSeries* aggregate functions."},
            {"min_outstreams_per_resize_after_split", 0, 24, "New setting."},
            {"count_matches_stop_at_empty_match", true, false, "New setting."},
            {"enable_parallel_blocks_marshalling", "false", "true", "A new setting"},
            {"format_schema_source", "file", "file", "New setting"},
            {"format_schema_message_name", "", "", "New setting"},
            {"enable_scopes_for_with_statement", true, true, "New setting for backward compatibility with the old analyzer."},
            {"backup_slow_all_threads_after_retryable_s3_error", true, true, "New setting"},
            /// RELEASE CLOSED
        });
        addSettingsChanges(settings_changes_history, "25.5",
        {
            /// Release closed. Please use 25.6
            {"geotoh3_argument_order", "lon_lat", "lat_lon", "A new setting for legacy behaviour to set lon and lat argument order"},
            {"secondary_indices_enable_bulk_filtering", false, true, "A new algorithm for filtering by data skipping indices"},
            {"implicit_table_at_top_level", "", "", "A new setting, used in clickhouse-local"},
            {"use_skip_indexes_if_final_exact_mode", 0, 0, "This setting was introduced to help FINAL query return correct results with skip indexes"},
            {"parsedatetime_e_requires_space_padding", true, false, "Improved compatibility with MySQL DATE_FORMAT/STR_TO_DATE"},
            {"formatdatetime_e_with_space_padding", true, false, "Improved compatibility with MySQL DATE_FORMAT/STR_TO_DATE"},
            {"input_format_max_block_size_bytes", 0, 0, "New setting to limit bytes size if blocks created by input format"},
            {"parallel_replicas_insert_select_local_pipeline", false, true, "Use local pipeline during distributed INSERT SELECT with parallel replicas. Currently disabled due to performance issues"},
            {"page_cache_block_size", 1048576, 1048576, "Made this setting adjustable on a per-query level."},
            {"page_cache_lookahead_blocks", 16, 16, "Made this setting adjustable on a per-query level."},
            {"output_format_pretty_glue_chunks", "0", "auto", "A new setting to make Pretty formats prettier."},
            {"distributed_cache_read_only_from_current_az", true, true, "New setting"},
            {"parallel_hash_join_threshold", 0, 100'000, "New setting"},
            {"max_limit_for_ann_queries", 1'000, 0, "Obsolete setting"},
            {"max_limit_for_vector_search_queries", 1'000, 1'000, "New setting"},
            {"min_os_cpu_wait_time_ratio_to_throw", 0, 0, "Setting values were changed and backported to 25.4"},
            {"max_os_cpu_wait_time_ratio_to_throw", 0, 0, "Setting values were changed and backported to 25.4"},
            {"make_distributed_plan", 0, 0, "New experimental setting."},
            {"distributed_plan_execute_locally", 0, 0, "New experimental setting."},
            {"distributed_plan_default_shuffle_join_bucket_count", 8, 8, "New experimental setting."},
            {"distributed_plan_default_reader_bucket_count", 8, 8, "New experimental setting."},
            {"distributed_plan_optimize_exchanges", true, true, "New experimental setting."},
            {"distributed_plan_force_exchange_kind", "", "", "New experimental setting."},
            {"update_sequential_consistency", true, true, "A new setting"},
            {"update_parallel_mode", "auto", "auto", "A new setting"},
            {"lightweight_delete_mode", "alter_update", "alter_update", "A new setting"},
            {"alter_update_mode", "heavy", "heavy", "A new setting"},
            {"apply_patch_parts", true, true, "A new setting"},
            {"allow_experimental_lightweight_update", false, false, "A new setting"},
            {"allow_experimental_delta_kernel_rs", false, true, "New setting"},
            {"allow_experimental_database_hms_catalog", false, false, "Allow experimental database engine DataLakeCatalog with catalog_type = 'hive'"},
            {"vector_search_filter_strategy", "auto", "auto", "New setting"},
            {"vector_search_postfilter_multiplier", 1.0, 1.0, "New setting"},
            {"compile_expressions", false, true, "We believe that the LLVM infrastructure behind the JIT compiler is stable enough to enable this setting by default."},
            {"input_format_parquet_bloom_filter_push_down", false, true, "When reading Parquet files, skip whole row groups based on the WHERE/PREWHERE expressions and bloom filter in the Parquet metadata."},
            {"input_format_parquet_allow_geoparquet_parser", false, true, "A new setting to use geo columns in parquet file"},
            {"enable_url_encoding", true, false, "Changed existing setting's default value"},
            {"s3_slow_all_threads_after_network_error", false, true, "New setting"},
            {"enable_scopes_for_with_statement", true, true, "New setting for backward compatibility with the old analyzer."},
            /// Release closed. Please use 25.6
        });
        addSettingsChanges(settings_changes_history, "25.4",
        {
            /// Release closed. Please use 25.5
            {"use_query_condition_cache", false, true, "A new optimization"},
            {"allow_materialized_view_with_bad_select", true, false, "Don't allow creating MVs referencing nonexistent columns or tables"},
            {"query_plan_optimize_lazy_materialization", false, true, "Added new setting to use query plan for lazy materialization optimisation"},
            {"query_plan_max_limit_for_lazy_materialization", 10, 10, "Added new setting to control maximum limit value that allows to use query plan for lazy materialization optimisation. If zero, there is no limit"},
            {"query_plan_convert_join_to_in", false, false, "New setting"},
            {"enable_hdfs_pread", true, true, "New setting."},
            {"low_priority_query_wait_time_ms", 1000, 1000, "New setting."},
            {"allow_experimental_correlated_subqueries", false, false, "Added new setting to allow correlated subqueries execution."},
            {"serialize_query_plan", false, false, "NewSetting"},
            {"allow_experimental_shared_set_join", 0, 1, "A setting for ClickHouse Cloud to enable SharedSet and SharedJoin"},
            {"allow_special_bool_values_inside_variant", true, false, "Don't allow special bool values during Variant type parsing"},
            {"cast_string_to_variant_use_inference", true, true, "New setting to enable/disable types inference during CAST from String to Variant"},
            {"distributed_cache_read_request_max_tries", 20, 20, "New setting"},
            {"query_condition_cache_store_conditions_as_plaintext", false, false, "New setting"},
            {"min_os_cpu_wait_time_ratio_to_throw", 0, 0, "New setting"},
            {"max_os_cpu_wait_time_ratio_to_throw", 0, 0, "New setting"},
            {"query_plan_merge_filter_into_join_condition", false, true, "Added new setting to merge filter into join condition"},
            {"use_local_cache_for_remote_storage", true, false, "Obsolete setting."},
            {"iceberg_timestamp_ms", 0, 0, "New setting."},
            {"iceberg_snapshot_id", 0, 0, "New setting."},
            {"use_iceberg_metadata_files_cache", true, true, "New setting"},
            {"query_plan_join_shard_by_pk_ranges", false, false, "New setting"},
            {"parallel_replicas_insert_select_local_pipeline", false, false, "Use local pipeline during distributed INSERT SELECT with parallel replicas. Currently disabled due to performance issues"},
            {"parallel_hash_join_threshold", 0, 0, "New setting"},
            {"function_date_trunc_return_type_behavior", 1, 0, "Change the result type for dateTrunc function for DateTime64/Date32 arguments to DateTime64/Date32 regardless of time unit to get correct result for negative values"},
            {"enable_scopes_for_with_statement", true, true, "New setting for backward compatibility with the old analyzer."},
            /// Release closed. Please use 25.5
        });
        addSettingsChanges(settings_changes_history, "25.3",
        {
            /// Release closed. Please use 25.4
            {"enable_json_type", false, true, "JSON data type is production-ready"},
            {"enable_dynamic_type", false, true, "Dynamic data type is production-ready"},
            {"enable_variant_type", false, true, "Variant data type is production-ready"},
            {"allow_experimental_json_type", false, true, "JSON data type is production-ready"},
            {"allow_experimental_dynamic_type", false, true, "Dynamic data type is production-ready"},
            {"allow_experimental_variant_type", false, true, "Variant data type is production-ready"},
            {"allow_experimental_database_unity_catalog", false, false, "Allow experimental database engine DataLakeCatalog with catalog_type = 'unity'"},
            {"allow_experimental_database_glue_catalog", false, false, "Allow experimental database engine DataLakeCatalog with catalog_type = 'glue'"},
            {"use_page_cache_with_distributed_cache", false, false, "New setting"},
            {"use_query_condition_cache", false, false, "New setting."},
            {"parallel_replicas_for_cluster_engines", false, true, "New setting."},
            {"parallel_hash_join_threshold", 0, 0, "New setting"},
            /// Release closed. Please use 25.4
        });
        addSettingsChanges(settings_changes_history, "25.2",
        {
            /// Release closed. Please use 25.3
            {"schema_inference_make_json_columns_nullable", false, false, "Allow to infer Nullable(JSON) during schema inference"},
            {"query_plan_use_new_logical_join_step", false, true, "Enable new step"},
            {"postgresql_fault_injection_probability", 0., 0., "New setting"},
            {"apply_settings_from_server", false, true, "Client-side code (e.g. INSERT input parsing and query output formatting) will use the same settings as the server, including settings from server config."},
            {"merge_tree_use_deserialization_prefixes_cache", true, true, "A new setting to control the usage of deserialization prefixes cache in MergeTree"},
            {"merge_tree_use_prefixes_deserialization_thread_pool", true, true, "A new setting controlling the usage of the thread pool for parallel prefixes deserialization in MergeTree"},
            {"optimize_and_compare_chain", false, true, "A new setting"},
            {"enable_adaptive_memory_spill_scheduler", false, false, "New setting. Enable spill memory data into external storage adaptively."},
            {"output_format_parquet_write_bloom_filter", false, true, "Added support for writing Parquet bloom filters."},
            {"output_format_parquet_bloom_filter_bits_per_value", 10.5, 10.5, "New setting."},
            {"output_format_parquet_bloom_filter_flush_threshold_bytes", 128 * 1024 * 1024, 128 * 1024 * 1024, "New setting."},
            {"output_format_pretty_max_rows", 10000, 1000, "It is better for usability - less amount to scroll."},
            {"restore_replicated_merge_tree_to_shared_merge_tree", false, false, "New setting."},
            {"parallel_replicas_only_with_analyzer", true, true, "Parallel replicas is supported only with analyzer enabled"},
            {"s3_allow_multipart_copy", true, true, "New setting."},
        });
        addSettingsChanges(settings_changes_history, "25.1",
        {
            /// Release closed. Please use 25.2
            {"allow_not_comparable_types_in_order_by", true, false, "Don't allow not comparable types in order by by default"},
            {"allow_not_comparable_types_in_comparison_functions", true, false, "Don't allow not comparable types in comparison functions by default"},
            {"output_format_json_pretty_print", false, true, "Print values in a pretty format in JSON output format by default"},
            {"allow_experimental_ts_to_grid_aggregate_function", false, false, "Cloud only"},
            {"formatdatetime_f_prints_scale_number_of_digits", true, false, "New setting."},
            {"distributed_cache_connect_max_tries", 20, 20, "Cloud only"},
            {"query_plan_use_new_logical_join_step", false, false, "New join step, internal change"},
            {"distributed_cache_min_bytes_for_seek", 0, 0, "New private setting."},
            {"use_iceberg_partition_pruning", false, false, "New setting for Iceberg partition pruning."},
            {"max_bytes_ratio_before_external_group_by", 0.0, 0.5, "Enable automatic spilling to disk by default."},
            {"max_bytes_ratio_before_external_sort", 0.0, 0.5, "Enable automatic spilling to disk by default."},
            {"min_external_sort_block_bytes", 0., 100_MiB, "New setting."},
            {"s3queue_migrate_old_metadata_to_buckets", false, false, "New setting."},
            {"distributed_cache_pool_behaviour_on_limit", "allocate_bypassing_pool", "wait", "Cloud only"},
            {"use_hive_partitioning", false, true, "Enabled the setting by default."},
            {"query_plan_try_use_vector_search", false, true, "New setting."},
            {"short_circuit_function_evaluation_for_nulls", false, true, "Allow to execute functions with Nullable arguments only on rows with non-NULL values in all arguments"},
            {"short_circuit_function_evaluation_for_nulls_threshold", 1.0, 1.0, "Ratio threshold of NULL values to execute functions with Nullable arguments only on rows with non-NULL values in all arguments. Applies when setting short_circuit_function_evaluation_for_nulls is enabled."},
            {"output_format_orc_writer_time_zone_name", "GMT", "GMT", "The time zone name for ORC writer, the default ORC writer's time zone is GMT."},
            {"output_format_pretty_highlight_trailing_spaces", false, true, "A new setting."},
            {"allow_experimental_bfloat16_type", false, true, "Add new BFloat16 type"},
            {"allow_push_predicate_ast_for_distributed_subqueries", false, true, "A new setting"},
            {"output_format_pretty_squash_consecutive_ms", 0, 50, "Add new setting"},
            {"output_format_pretty_squash_max_wait_ms", 0, 1000, "Add new setting"},
            {"output_format_pretty_max_column_name_width_cut_to", 0, 24, "A new setting"},
            {"output_format_pretty_max_column_name_width_min_chars_to_cut", 0, 4, "A new setting"},
            {"output_format_pretty_multiline_fields", false, true, "A new setting"},
            {"output_format_pretty_fallback_to_vertical", false, true, "A new setting"},
            {"output_format_pretty_fallback_to_vertical_max_rows_per_chunk", 0, 100, "A new setting"},
            {"output_format_pretty_fallback_to_vertical_min_columns", 0, 5, "A new setting"},
            {"output_format_pretty_fallback_to_vertical_min_table_width", 0, 250, "A new setting"},
            {"merge_table_max_tables_to_look_for_schema_inference", 1, 1000, "A new setting"},
            {"max_autoincrement_series", 1000, 1000, "A new setting"},
            {"validate_enum_literals_in_operators", false, false, "A new setting"},
            {"allow_experimental_kusto_dialect", true, false, "A new setting"},
            {"allow_experimental_prql_dialect", true, false, "A new setting"},
            {"h3togeo_lon_lat_result_order", true, false, "A new setting"},
            {"max_parallel_replicas", 1, 1000, "Use up to 1000 parallel replicas by default."},
            {"allow_general_join_planning", false, true, "Allow more general join planning algorithm when hash join algorithm is enabled."},
            {"optimize_extract_common_expressions", false, true, "Optimize WHERE, PREWHERE, ON, HAVING and QUALIFY expressions by extracting common expressions out from disjunction of conjunctions."},
            /// Release closed. Please use 25.2
        });
        addSettingsChanges(settings_changes_history, "24.12",
        {
            /// Release closed. Please use 25.1
            {"allow_experimental_database_iceberg", false, false, "New setting."},
            {"shared_merge_tree_sync_parts_on_partition_operations", 1, 1, "New setting. By default parts are always synchronized"},
            {"query_plan_join_swap_table", "false", "auto", "New setting. Right table was always chosen before."},
            {"max_size_to_preallocate_for_aggregation", 100'000'000, 1'000'000'000'000, "Enable optimisation for bigger tables."},
            {"max_size_to_preallocate_for_joins", 100'000'000, 1'000'000'000'000, "Enable optimisation for bigger tables."},
            {"max_bytes_ratio_before_external_group_by", 0., 0., "New setting."},
            {"optimize_extract_common_expressions", false, false, "Introduce setting to optimize WHERE, PREWHERE, ON, HAVING and QUALIFY expressions by extracting common expressions out from disjunction of conjunctions."},
            {"max_bytes_ratio_before_external_sort", 0., 0., "New setting."},
            {"use_async_executor_for_materialized_views", false, false, "New setting."},
            {"http_response_headers", "", "", "New setting."},
            {"output_format_parquet_datetime_as_uint32", true, false, "Write DateTime as DateTime64(3) instead of UInt32 (these are the two Parquet types closest to DateTime)."},
            {"skip_redundant_aliases_in_udf", false, false, "When enabled, this allows you to use the same user defined function several times for several materialized columns in the same table."},
            {"parallel_replicas_index_analysis_only_on_coordinator", true, true, "Index analysis done only on replica-coordinator and skipped on other replicas. Effective only with enabled parallel_replicas_local_plan"}, // enabling it was moved to 24.10
            {"least_greatest_legacy_null_behavior", true, false, "New setting"},
            {"use_concurrency_control", false, true, "Enable concurrency control by default"},
            {"join_algorithm", "default", "direct,parallel_hash,hash", "'default' was deprecated in favor of explicitly specified join algorithms, also parallel_hash is now preferred over hash"},
            /// Release closed. Please use 25.1
        });
        addSettingsChanges(settings_changes_history, "24.11",
        {
            {"validate_mutation_query", false, true, "New setting to validate mutation queries by default."},
            {"enable_job_stack_trace", false, false, "Enables collecting stack traces from job's scheduling. Disabled by default to avoid performance overhead."},
            {"allow_suspicious_types_in_group_by", true, false, "Don't allow Variant/Dynamic types in GROUP BY by default"},
            {"allow_suspicious_types_in_order_by", true, false, "Don't allow Variant/Dynamic types in ORDER BY by default"},
            {"distributed_cache_discard_connection_if_unread_data", true, true, "New setting"},
            {"filesystem_cache_enable_background_download_for_metadata_files_in_packed_storage", true, true, "New setting"},
            {"filesystem_cache_enable_background_download_during_fetch", true, true, "New setting"},
            {"azure_check_objects_after_upload", false, false, "Check each uploaded object in azure blob storage to be sure that upload was successful"},
            {"backup_restore_keeper_max_retries", 20, 1000, "Should be big enough so the whole operation BACKUP or RESTORE operation won't fail because of a temporary [Zoo]Keeper failure in the middle of it."},
            {"backup_restore_failure_after_host_disconnected_for_seconds", 0, 3600, "New setting."},
            {"backup_restore_keeper_max_retries_while_initializing", 0, 20, "New setting."},
            {"backup_restore_keeper_max_retries_while_handling_error", 0, 20, "New setting."},
            {"backup_restore_finish_timeout_after_error_sec", 0, 180, "New setting."},
            {"query_plan_merge_filters", false, true, "Allow to merge filters in the query plan. This is required to properly support filter-push-down with a new analyzer."},
            {"parallel_replicas_local_plan", false, true, "Use local plan for local replica in a query with parallel replicas"},
            {"merge_tree_use_v1_object_and_dynamic_serialization", true, false, "Add new serialization V2 version for JSON and Dynamic types"},
            {"min_joined_block_size_bytes", 524288, 524288, "New setting."},
            {"allow_experimental_bfloat16_type", false, false, "Add new experimental BFloat16 type"},
            {"filesystem_cache_skip_download_if_exceeds_per_query_cache_write_limit", 1, 1, "Rename of setting skip_download_if_exceeds_query_cache_limit"},
            {"filesystem_cache_prefer_bigger_buffer_size", true, true, "New setting"},
            {"read_in_order_use_virtual_row", false, false, "Use virtual row while reading in order of primary key or its monotonic function fashion. It is useful when searching over multiple parts as only relevant ones are touched."},
            {"s3_skip_empty_files", false, true, "We hope it will provide better UX"},
            {"filesystem_cache_boundary_alignment", 0, 0, "New setting"},
            {"push_external_roles_in_interserver_queries", false, true, "New setting."},
            {"enable_variant_type", false, false, "Add alias to allow_experimental_variant_type"},
            {"enable_dynamic_type", false, false, "Add alias to allow_experimental_dynamic_type"},
            {"enable_json_type", false, false, "Add alias to allow_experimental_json_type"},
        });
        addSettingsChanges(settings_changes_history, "24.10",
        {
            {"query_metric_log_interval", 0, -1, "New setting."},
            {"enforce_strict_identifier_format", false, false, "New setting."},
            {"enable_parsing_to_custom_serialization", false, true, "New setting"},
            {"mongodb_throw_on_unsupported_query", false, true, "New setting."},
            {"enable_parallel_replicas", false, false, "Parallel replicas with read tasks became the Beta tier feature."},
            {"parallel_replicas_mode", "read_tasks", "read_tasks", "This setting was introduced as a part of making parallel replicas feature Beta"},
            {"filesystem_cache_name", "", "", "Filesystem cache name to use for stateless table engines or data lakes"},
            {"restore_replace_external_dictionary_source_to_null", false, false, "New setting."},
            {"show_create_query_identifier_quoting_rule", "when_necessary", "when_necessary", "New setting."},
            {"show_create_query_identifier_quoting_style", "Backticks", "Backticks", "New setting."},
            {"merge_tree_min_read_task_size", 8, 8, "New setting"},
            {"merge_tree_min_rows_for_concurrent_read_for_remote_filesystem", (20 * 8192), 0, "Setting is deprecated"},
            {"merge_tree_min_bytes_for_concurrent_read_for_remote_filesystem", (24 * 10 * 1024 * 1024), 0, "Setting is deprecated"},
            {"implicit_select", false, false, "A new setting."},
            {"output_format_native_write_json_as_string", false, false, "Add new setting to allow write JSON column as single String column in Native format"},
            {"output_format_binary_write_json_as_string", false, false, "Add new setting to write values of JSON type as JSON string in RowBinary output format"},
            {"input_format_binary_read_json_as_string", false, false, "Add new setting to read values of JSON type as JSON string in RowBinary input format"},
            {"min_free_disk_bytes_to_perform_insert", 0, 0, "New setting."},
            {"min_free_disk_ratio_to_perform_insert", 0.0, 0.0, "New setting."},
            {"parallel_replicas_local_plan", false, true, "Use local plan for local replica in a query with parallel replicas"},
            {"enable_named_columns_in_function_tuple", false, false, "Disabled pending usability improvements"},
            {"cloud_mode_database_engine", 1, 1, "A setting for ClickHouse Cloud"},
            {"allow_experimental_shared_set_join", 0, 0, "A setting for ClickHouse Cloud"},
            {"read_through_distributed_cache", 0, 0, "A setting for ClickHouse Cloud"},
            {"write_through_distributed_cache", 0, 0, "A setting for ClickHouse Cloud"},
            {"distributed_cache_throw_on_error", 0, 0, "A setting for ClickHouse Cloud"},
            {"distributed_cache_log_mode", "on_error", "on_error", "A setting for ClickHouse Cloud"},
            {"distributed_cache_fetch_metrics_only_from_current_az", 1, 1, "A setting for ClickHouse Cloud"},
            {"distributed_cache_connect_max_tries", 20, 20, "A setting for ClickHouse Cloud"},
            {"distributed_cache_receive_response_wait_milliseconds", 60000, 60000, "A setting for ClickHouse Cloud"},
            {"distributed_cache_receive_timeout_milliseconds", 10000, 10000, "A setting for ClickHouse Cloud"},
            {"distributed_cache_wait_connection_from_pool_milliseconds", 100, 100, "A setting for ClickHouse Cloud"},
            {"distributed_cache_bypass_connection_pool", 0, 0, "A setting for ClickHouse Cloud"},
            {"distributed_cache_pool_behaviour_on_limit", "allocate_bypassing_pool", "allocate_bypassing_pool", "A setting for ClickHouse Cloud"},
            {"distributed_cache_read_alignment", 0, 0, "A setting for ClickHouse Cloud"},
            {"distributed_cache_max_unacked_inflight_packets", 10, 10, "A setting for ClickHouse Cloud"},
            {"distributed_cache_data_packet_ack_window", 5, 5, "A setting for ClickHouse Cloud"},
            {"input_format_parquet_enable_row_group_prefetch", false, true, "Enable row group prefetching during parquet parsing. Currently, only single-threaded parsing can prefetch."},
            {"input_format_orc_dictionary_as_low_cardinality", false, true, "Treat ORC dictionary encoded columns as LowCardinality columns while reading ORC files"},
            {"allow_experimental_refreshable_materialized_view", false, true, "Not experimental anymore"},
            {"max_parts_to_move", 0, 1000, "New setting"},
            {"hnsw_candidate_list_size_for_search", 64, 256, "New setting. Previously, the value was optionally specified in CREATE INDEX and 64 by default."},
            {"allow_reorder_prewhere_conditions", true, true, "New setting"},
            {"input_format_parquet_bloom_filter_push_down", false, false, "When reading Parquet files, skip whole row groups based on the WHERE/PREWHERE expressions and bloom filter in the Parquet metadata."},
            {"date_time_64_output_format_cut_trailing_zeros_align_to_groups_of_thousands", false, false, "Dynamically trim the trailing zeros of datetime64 values to adjust the output scale to (0, 3, 6), corresponding to 'seconds', 'milliseconds', and 'microseconds'."},
            {"parallel_replicas_index_analysis_only_on_coordinator", false, true, "Index analysis done only on replica-coordinator and skipped on other replicas. Effective only with enabled parallel_replicas_local_plan"},
            {"distributed_cache_discard_connection_if_unread_data", true, true, "New setting"},
            {"azure_check_objects_after_upload", false, false, "Check each uploaded object in azure blob storage to be sure that upload was successful"},
            {"backup_restore_keeper_max_retries", 20, 1000, "Should be big enough so the whole operation BACKUP or RESTORE operation won't fail because of a temporary [Zoo]Keeper failure in the middle of it."},
            {"backup_restore_failure_after_host_disconnected_for_seconds", 0, 3600, "New setting."},
            {"backup_restore_keeper_max_retries_while_initializing", 0, 20, "New setting."},
            {"backup_restore_keeper_max_retries_while_handling_error", 0, 20, "New setting."},
            {"backup_restore_finish_timeout_after_error_sec", 0, 180, "New setting."},
        });
        addSettingsChanges(settings_changes_history, "24.9",
        {
            {"output_format_orc_dictionary_key_size_threshold", 0.0, 0.0, "For a string column in ORC output format, if the number of distinct values is greater than this fraction of the total number of non-null rows, turn off dictionary encoding. Otherwise dictionary encoding is enabled"},
            {"input_format_json_empty_as_default", false, false, "Added new setting to allow to treat empty fields in JSON input as default values."},
            {"input_format_try_infer_variants", false, false, "Try to infer Variant type in text formats when there is more than one possible type for column/array elements"},
            {"join_output_by_rowlist_perkey_rows_threshold", 0, 5, "The lower limit of per-key average rows in the right table to determine whether to output by row list in hash join."},
            {"create_if_not_exists", false, false, "New setting."},
            {"allow_materialized_view_with_bad_select", true, true, "Support (but not enable yet) stricter validation in CREATE MATERIALIZED VIEW"},
            {"parallel_replicas_mark_segment_size", 128, 0, "Value for this setting now determined automatically"},
            {"database_replicated_allow_replicated_engine_arguments", 1, 0, "Don't allow explicit arguments by default"},
            {"database_replicated_allow_explicit_uuid", 1, 0, "Added a new setting to disallow explicitly specifying table UUID"},
            {"parallel_replicas_local_plan", false, false, "Use local plan for local replica in a query with parallel replicas"},
            {"join_to_sort_minimum_perkey_rows", 0, 40, "The lower limit of per-key average rows in the right table to determine whether to rerange the right table by key in left or inner join. This setting ensures that the optimization is not applied for sparse table keys"},
            {"join_to_sort_maximum_table_rows", 0, 10000, "The maximum number of rows in the right table to determine whether to rerange the right table by key in left or inner join"},
            {"allow_experimental_join_right_table_sorting", false, false, "If it is set to true, and the conditions of `join_to_sort_minimum_perkey_rows` and `join_to_sort_maximum_table_rows` are met, rerange the right table by key to improve the performance in left or inner hash join"},
            {"mongodb_throw_on_unsupported_query", false, true, "New setting."},
            {"min_free_disk_bytes_to_perform_insert", 0, 0, "Maintain some free disk space bytes from inserts while still allowing for temporary writing."},
            {"min_free_disk_ratio_to_perform_insert", 0.0, 0.0, "Maintain some free disk space bytes expressed as ratio to total disk space from inserts while still allowing for temporary writing."},
        });
        addSettingsChanges(settings_changes_history, "24.8",
        {
            {"rows_before_aggregation", false, false, "Provide exact value for rows_before_aggregation statistic, represents the number of rows read before aggregation"},
            {"restore_replace_external_table_functions_to_null", false, false, "New setting."},
            {"restore_replace_external_engines_to_null", false, false, "New setting."},
            {"input_format_json_max_depth", 1000000, 1000, "It was unlimited in previous versions, but that was unsafe."},
            {"merge_tree_min_bytes_per_task_for_remote_reading", 4194304, 2097152, "Value is unified with `filesystem_prefetch_min_bytes_for_single_read_task`"},
            {"use_hive_partitioning", false, false, "Allows to use hive partitioning for File, URL, S3, AzureBlobStorage and HDFS engines."},
            {"allow_experimental_kafka_offsets_storage_in_keeper", false, false, "Allow the usage of experimental Kafka storage engine that stores the committed offsets in ClickHouse Keeper"},
            {"allow_archive_path_syntax", true, true, "Added new setting to allow disabling archive path syntax."},
            {"query_cache_tag", "", "", "New setting for labeling query cache settings."},
            {"allow_experimental_time_series_table", false, false, "Added new setting to allow the TimeSeries table engine"},
            {"enable_analyzer", 1, 1, "Added an alias to a setting `allow_experimental_analyzer`."},
            {"optimize_functions_to_subcolumns", false, true, "Enabled settings by default"},
            {"allow_experimental_json_type", false, false, "Add new experimental JSON type"},
            {"use_json_alias_for_old_object_type", true, false, "Use JSON type alias to create new JSON type"},
            {"type_json_skip_duplicated_paths", false, false, "Allow to skip duplicated paths during JSON parsing"},
            {"allow_experimental_vector_similarity_index", false, false, "Added new setting to allow experimental vector similarity indexes"},
            {"input_format_try_infer_datetimes_only_datetime64", true, false, "Allow to infer DateTime instead of DateTime64 in data formats"},
        });
        addSettingsChanges(settings_changes_history, "24.7",
        {
            {"output_format_parquet_write_page_index", false, true, "Add a possibility to write page index into parquet files."},
            {"output_format_binary_encode_types_in_binary_format", false, false, "Added new setting to allow to write type names in binary format in RowBinaryWithNamesAndTypes output format"},
            {"input_format_binary_decode_types_in_binary_format", false, false, "Added new setting to allow to read type names in binary format in RowBinaryWithNamesAndTypes input format"},
            {"output_format_native_encode_types_in_binary_format", false, false, "Added new setting to allow to write type names in binary format in Native output format"},
            {"input_format_native_decode_types_in_binary_format", false, false, "Added new setting to allow to read type names in binary format in Native output format"},
            {"read_in_order_use_buffering", false, true, "Use buffering before merging while reading in order of primary key"},
            {"enable_named_columns_in_function_tuple", false, false, "Generate named tuples in function tuple() when all names are unique and can be treated as unquoted identifiers."},
            {"optimize_trivial_insert_select", true, false, "The optimization does not make sense in many cases."},
            {"dictionary_validate_primary_key_type", false, false, "Validate primary key type for dictionaries. By default id type for simple layouts will be implicitly converted to UInt64."},
            {"collect_hash_table_stats_during_joins", false, true, "New setting."},
            {"max_size_to_preallocate_for_joins", 0, 100'000'000, "New setting."},
            {"input_format_orc_reader_time_zone_name", "GMT", "GMT", "The time zone name for ORC row reader, the default ORC row reader's time zone is GMT."},
            {"database_replicated_allow_heavy_create", true, false, "Long-running DDL queries (CREATE AS SELECT and POPULATE) for Replicated database engine was forbidden"},
            {"query_plan_merge_filters", false, false, "Allow to merge filters in the query plan"},
            {"azure_sdk_max_retries", 10, 10, "Maximum number of retries in azure sdk"},
            {"azure_sdk_retry_initial_backoff_ms", 10, 10, "Minimal backoff between retries in azure sdk"},
            {"azure_sdk_retry_max_backoff_ms", 1000, 1000, "Maximal backoff between retries in azure sdk"},
            {"ignore_on_cluster_for_replicated_named_collections_queries", false, false, "Ignore ON CLUSTER clause for replicated named collections management queries."},
            {"backup_restore_s3_retry_attempts", 1000,1000, "Setting for Aws::Client::RetryStrategy, Aws::Client does retries itself, 0 means no retries. It takes place only for backup/restore."},
            {"postgresql_connection_attempt_timeout", 2, 2, "Allow to control 'connect_timeout' parameter of PostgreSQL connection."},
            {"postgresql_connection_pool_retries", 2, 2, "Allow to control the number of retries in PostgreSQL connection pool."}
        });
        addSettingsChanges(settings_changes_history, "24.6",
        {
            {"materialize_skip_indexes_on_insert", true, true, "Added new setting to allow to disable materialization of skip indexes on insert"},
            {"materialize_statistics_on_insert", true, true, "Added new setting to allow to disable materialization of statistics on insert"},
            {"input_format_parquet_use_native_reader", false, false, "When reading Parquet files, to use native reader instead of arrow reader."},
            {"hdfs_throw_on_zero_files_match", false, false, "Allow to throw an error when ListObjects request cannot match any files in HDFS engine instead of empty query result"},
            {"azure_throw_on_zero_files_match", false, false, "Allow to throw an error when ListObjects request cannot match any files in AzureBlobStorage engine instead of empty query result"},
            {"s3_validate_request_settings", true, true, "Allow to disable S3 request settings validation"},
            {"allow_experimental_full_text_index", false, false, "Enable experimental text index"},
            {"azure_skip_empty_files", false, false, "Allow to skip empty files in azure table engine"},
            {"hdfs_ignore_file_doesnt_exist", false, false, "Allow to return 0 rows when the requested files don't exist instead of throwing an exception in HDFS table engine"},
            {"azure_ignore_file_doesnt_exist", false, false, "Allow to return 0 rows when the requested files don't exist instead of throwing an exception in AzureBlobStorage table engine"},
            {"s3_ignore_file_doesnt_exist", false, false, "Allow to return 0 rows when the requested files don't exist instead of throwing an exception in S3 table engine"},
            {"s3_max_part_number", 10000, 10000, "Maximum part number number for s3 upload part"},
            {"s3_max_single_operation_copy_size", 32 * 1024 * 1024, 32 * 1024 * 1024, "Maximum size for a single copy operation in s3"},
            {"input_format_parquet_max_block_size", 8192, DEFAULT_BLOCK_SIZE, "Increase block size for parquet reader."},
            {"input_format_parquet_prefer_block_bytes", 0, DEFAULT_BLOCK_SIZE * 256, "Average block bytes output by parquet reader."},
            {"enable_blob_storage_log", true, true, "Write information about blob storage operations to system.blob_storage_log table"},
            {"allow_deprecated_snowflake_conversion_functions", true, false, "Disabled deprecated functions snowflakeToDateTime[64] and dateTime[64]ToSnowflake."},
            {"allow_statistic_optimize", false, false, "Old setting which popped up here being renamed."},
            {"allow_experimental_statistic", false, false, "Old setting which popped up here being renamed."},
            {"allow_statistics_optimize", false, false, "The setting was renamed. The previous name is `allow_statistic_optimize`."},
            {"allow_experimental_statistics", false, false, "The setting was renamed. The previous name is `allow_experimental_statistic`."},
            {"enable_vertical_final", false, true, "Enable vertical final by default again after fixing bug"},
            {"parallel_replicas_custom_key_range_lower", 0, 0, "Add settings to control the range filter when using parallel replicas with dynamic shards"},
            {"parallel_replicas_custom_key_range_upper", 0, 0, "Add settings to control the range filter when using parallel replicas with dynamic shards. A value of 0 disables the upper limit"},
            {"output_format_pretty_display_footer_column_names", 0, 1, "Add a setting to display column names in the footer if there are many rows. Threshold value is controlled by output_format_pretty_display_footer_column_names_min_rows."},
            {"output_format_pretty_display_footer_column_names_min_rows", 0, 50, "Add a setting to control the threshold value for setting output_format_pretty_display_footer_column_names_min_rows. Default 50."},
            {"output_format_csv_serialize_tuple_into_separate_columns", true, true, "A new way of how interpret tuples in CSV format was added."},
            {"input_format_csv_deserialize_separate_columns_into_tuple", true, true, "A new way of how interpret tuples in CSV format was added."},
            {"input_format_csv_try_infer_strings_from_quoted_tuples", true, true, "A new way of how interpret tuples in CSV format was added."},
        });
        addSettingsChanges(settings_changes_history, "24.5",
        {
            {"allow_deprecated_error_prone_window_functions", true, false, "Allow usage of deprecated error prone window functions (neighbor, runningAccumulate, runningDifferenceStartingWithFirstValue, runningDifference)"},
            {"allow_experimental_join_condition", false, false, "Support join with inequal conditions which involve columns from both left and right table. e.g. t1.y < t2.y."},
            {"input_format_tsv_crlf_end_of_line", false, false, "Enables reading of CRLF line endings with TSV formats"},
            {"output_format_parquet_use_custom_encoder", false, true, "Enable custom Parquet encoder."},
            {"cross_join_min_rows_to_compress", 0, 10000000, "Minimal count of rows to compress block in CROSS JOIN. Zero value means - disable this threshold. This block is compressed when any of the two thresholds (by rows or by bytes) are reached."},
            {"cross_join_min_bytes_to_compress", 0, 1_GiB, "Minimal size of block to compress in CROSS JOIN. Zero value means - disable this threshold. This block is compressed when any of the two thresholds (by rows or by bytes) are reached."},
            {"http_max_chunk_size", 0, 0, "Internal limitation"},
            {"prefer_external_sort_block_bytes", 0, DEFAULT_BLOCK_SIZE * 256, "Prefer maximum block bytes for external sort, reduce the memory usage during merging."},
            {"input_format_force_null_for_omitted_fields", false, false, "Disable type-defaults for omitted fields when needed"},
            {"cast_string_to_dynamic_use_inference", false, false, "Add setting to allow converting String to Dynamic through parsing"},
            {"allow_experimental_dynamic_type", false, false, "Add new experimental Dynamic type"},
            {"azure_max_blocks_in_multipart_upload", 50000, 50000, "Maximum number of blocks in multipart upload for Azure."},
            {"allow_archive_path_syntax", false, true, "Added new setting to allow disabling archive path syntax."},
        });
        addSettingsChanges(settings_changes_history, "24.4",
        {
            {"input_format_json_throw_on_bad_escape_sequence", true, true, "Allow to save JSON strings with bad escape sequences"},
            {"max_parsing_threads", 0, 0, "Add a separate setting to control number of threads in parallel parsing from files"},
            {"ignore_drop_queries_probability", 0, 0, "Allow to ignore drop queries in server with specified probability for testing purposes"},
            {"lightweight_deletes_sync", 2, 2, "The same as 'mutation_sync', but controls only execution of lightweight deletes"},
            {"query_cache_system_table_handling", "save", "throw", "The query cache no longer caches results of queries against system tables"},
            {"input_format_json_ignore_unnecessary_fields", false, true, "Ignore unnecessary fields and not parse them. Enabling this may not throw exceptions on json strings of invalid format or with duplicated fields"},
            {"input_format_hive_text_allow_variable_number_of_columns", false, true, "Ignore extra columns in Hive Text input (if file has more columns than expected) and treat missing fields in Hive Text input as default values."},
            {"allow_experimental_database_replicated", false, true, "Database engine Replicated is now in Beta stage"},
            {"temporary_data_in_cache_reserve_space_wait_lock_timeout_milliseconds", (10 * 60 * 1000), (10 * 60 * 1000), "Wait time to lock cache for sapce reservation in temporary data in filesystem cache"},
            {"optimize_rewrite_sum_if_to_count_if", false, true, "Only available for the analyzer, where it works correctly"},
            {"azure_allow_parallel_part_upload", "true", "true", "Use multiple threads for azure multipart upload."},
            {"max_recursive_cte_evaluation_depth", DBMS_RECURSIVE_CTE_MAX_EVALUATION_DEPTH, DBMS_RECURSIVE_CTE_MAX_EVALUATION_DEPTH, "Maximum limit on recursive CTE evaluation depth"},
            {"query_plan_convert_outer_join_to_inner_join", false, true, "Allow to convert OUTER JOIN to INNER JOIN if filter after JOIN always filters default values"},
        });
        addSettingsChanges(settings_changes_history, "24.3",
        {
            {"s3_connect_timeout_ms", 1000, 1000, "Introduce new dedicated setting for s3 connection timeout"},
            {"allow_experimental_shared_merge_tree", false, true, "The setting is obsolete"},
            {"use_page_cache_for_disks_without_file_cache", false, false, "Added userspace page cache"},
            {"read_from_page_cache_if_exists_otherwise_bypass_cache", false, false, "Added userspace page cache"},
            {"page_cache_inject_eviction", false, false, "Added userspace page cache"},
            {"default_table_engine", "None", "MergeTree", "Set default table engine to MergeTree for better usability"},
            {"input_format_json_use_string_type_for_ambiguous_paths_in_named_tuples_inference_from_objects", false, false, "Allow to use String type for ambiguous paths during named tuple inference from JSON objects"},
            {"traverse_shadow_remote_data_paths", false, false, "Traverse shadow directory when query system.remote_data_paths."},
            {"throw_if_deduplication_in_dependent_materialized_views_enabled_with_async_insert", false, true, "Deduplication in dependent materialized view cannot work together with async inserts."},
            {"parallel_replicas_allow_in_with_subquery", false, true, "If true, subquery for IN will be executed on every follower replica"},
            {"log_processors_profiles", false, true, "Enable by default"},
            {"function_locate_has_mysql_compatible_argument_order", false, true, "Increase compatibility with MySQL's locate function."},
            {"allow_suspicious_primary_key", true, false, "Forbid suspicious PRIMARY KEY/ORDER BY for MergeTree (i.e. SimpleAggregateFunction)"},
            {"filesystem_cache_reserve_space_wait_lock_timeout_milliseconds", 1000, 1000, "Wait time to lock cache for sapce reservation in filesystem cache"},
            {"max_parser_backtracks", 0, 1000000, "Limiting the complexity of parsing"},
            {"analyzer_compatibility_join_using_top_level_identifier", false, false, "Force to resolve identifier in JOIN USING from projection"},
            {"distributed_insert_skip_read_only_replicas", false, false, "If true, INSERT into Distributed will skip read-only replicas"},
            {"keeper_max_retries", 10, 10, "Max retries for general keeper operations"},
            {"keeper_retry_initial_backoff_ms", 100, 100, "Initial backoff timeout for general keeper operations"},
            {"keeper_retry_max_backoff_ms", 5000, 5000, "Max backoff timeout for general keeper operations"},
            {"s3queue_allow_experimental_sharded_mode", false, false, "Enable experimental sharded mode of S3Queue table engine. It is experimental because it will be rewritten"},
            {"allow_experimental_analyzer", false, true, "Enable analyzer and planner by default."},
            {"merge_tree_read_split_ranges_into_intersecting_and_non_intersecting_injection_probability", 0.0, 0.0, "For testing of `PartsSplitter` - split read ranges into intersecting and non intersecting every time you read from MergeTree with the specified probability."},
            {"allow_get_client_http_header", false, false, "Introduced a new function."},
            {"output_format_pretty_row_numbers", false, true, "It is better for usability."},
            {"output_format_pretty_max_value_width_apply_for_single_value", true, false, "Single values in Pretty formats won't be cut."},
            {"output_format_parquet_string_as_string", false, true, "ClickHouse allows arbitrary binary data in the String data type, which is typically UTF-8. Parquet/ORC/Arrow Strings only support UTF-8. That's why you can choose which Arrow's data type to use for the ClickHouse String data type - String or Binary. While Binary would be more correct and compatible, using String by default will correspond to user expectations in most cases."},
            {"output_format_orc_string_as_string", false, true, "ClickHouse allows arbitrary binary data in the String data type, which is typically UTF-8. Parquet/ORC/Arrow Strings only support UTF-8. That's why you can choose which Arrow's data type to use for the ClickHouse String data type - String or Binary. While Binary would be more correct and compatible, using String by default will correspond to user expectations in most cases."},
            {"output_format_arrow_string_as_string", false, true, "ClickHouse allows arbitrary binary data in the String data type, which is typically UTF-8. Parquet/ORC/Arrow Strings only support UTF-8. That's why you can choose which Arrow's data type to use for the ClickHouse String data type - String or Binary. While Binary would be more correct and compatible, using String by default will correspond to user expectations in most cases."},
            {"output_format_parquet_compression_method", "lz4", "zstd", "Parquet/ORC/Arrow support many compression methods, including lz4 and zstd. ClickHouse supports each and every compression method. Some inferior tools, such as 'duckdb', lack support for the faster `lz4` compression method, that's why we set zstd by default."},
            {"output_format_orc_compression_method", "lz4", "zstd", "Parquet/ORC/Arrow support many compression methods, including lz4 and zstd. ClickHouse supports each and every compression method. Some inferior tools, such as 'duckdb', lack support for the faster `lz4` compression method, that's why we set zstd by default."},
            {"output_format_pretty_highlight_digit_groups", false, true, "If enabled and if output is a terminal, highlight every digit corresponding to the number of thousands, millions, etc. with underline."},
            {"geo_distance_returns_float64_on_float64_arguments", false, true, "Increase the default precision."},
            {"azure_max_inflight_parts_for_one_file", 20, 20, "The maximum number of a concurrent loaded parts in multipart upload request. 0 means unlimited."},
            {"azure_strict_upload_part_size", 0, 0, "The exact size of part to upload during multipart upload to Azure blob storage."},
            {"azure_min_upload_part_size", 16*1024*1024, 16*1024*1024, "The minimum size of part to upload during multipart upload to Azure blob storage."},
            {"azure_max_upload_part_size", 5ull*1024*1024*1024, 5ull*1024*1024*1024, "The maximum size of part to upload during multipart upload to Azure blob storage."},
            {"azure_upload_part_size_multiply_factor", 2, 2, "Multiply azure_min_upload_part_size by this factor each time azure_multiply_parts_count_threshold parts were uploaded from a single write to Azure blob storage."},
            {"azure_upload_part_size_multiply_parts_count_threshold", 500, 500, "Each time this number of parts was uploaded to Azure blob storage, azure_min_upload_part_size is multiplied by azure_upload_part_size_multiply_factor."},
            {"output_format_csv_serialize_tuple_into_separate_columns", true, true, "A new way of how interpret tuples in CSV format was added."},
            {"input_format_csv_deserialize_separate_columns_into_tuple", true, true, "A new way of how interpret tuples in CSV format was added."},
            {"input_format_csv_try_infer_strings_from_quoted_tuples", true, true, "A new way of how interpret tuples in CSV format was added."},
        });
        addSettingsChanges(settings_changes_history, "24.2",
        {
            {"allow_suspicious_variant_types", true, false, "Don't allow creating Variant type with suspicious variants by default"},
            {"validate_experimental_and_suspicious_types_inside_nested_types", false, true, "Validate usage of experimental and suspicious types inside nested types"},
            {"output_format_values_escape_quote_with_quote", false, false, "If true escape ' with '', otherwise quoted with \\'"},
            {"output_format_pretty_single_large_number_tip_threshold", 0, 1'000'000, "Print a readable number tip on the right side of the table if the block consists of a single number which exceeds this value (except 0)"},
            {"input_format_try_infer_exponent_floats", true, false, "Don't infer floats in exponential notation by default"},
            {"query_plan_optimize_prewhere", true, true, "Allow to push down filter to PREWHERE expression for supported storages"},
            {"async_insert_max_data_size", 1000000, 10485760, "The previous value appeared to be too small."},
            {"async_insert_poll_timeout_ms", 10, 10, "Timeout in milliseconds for polling data from asynchronous insert queue"},
            {"async_insert_use_adaptive_busy_timeout", false, true, "Use adaptive asynchronous insert timeout"},
            {"async_insert_busy_timeout_min_ms", 50, 50, "The minimum value of the asynchronous insert timeout in milliseconds; it also serves as the initial value, which may be increased later by the adaptive algorithm"},
            {"async_insert_busy_timeout_max_ms", 200, 200, "The minimum value of the asynchronous insert timeout in milliseconds; async_insert_busy_timeout_ms is aliased to async_insert_busy_timeout_max_ms"},
            {"async_insert_busy_timeout_increase_rate", 0.2, 0.2, "The exponential growth rate at which the adaptive asynchronous insert timeout increases"},
            {"async_insert_busy_timeout_decrease_rate", 0.2, 0.2, "The exponential growth rate at which the adaptive asynchronous insert timeout decreases"},
            {"format_template_row_format", "", "", "Template row format string can be set directly in query"},
            {"format_template_resultset_format", "", "", "Template result set format string can be set in query"},
            {"split_parts_ranges_into_intersecting_and_non_intersecting_final", true, true, "Allow to split parts ranges into intersecting and non intersecting during FINAL optimization"},
            {"split_intersecting_parts_ranges_into_layers_final", true, true, "Allow to split intersecting parts ranges into layers during FINAL optimization"},
            {"azure_max_single_part_copy_size", 256*1024*1024, 256*1024*1024, "The maximum size of object to copy using single part copy to Azure blob storage."},
            {"min_external_table_block_size_rows", DEFAULT_INSERT_BLOCK_SIZE, DEFAULT_INSERT_BLOCK_SIZE, "Squash blocks passed to external table to specified size in rows, if blocks are not big enough"},
            {"min_external_table_block_size_bytes", DEFAULT_INSERT_BLOCK_SIZE * 256, DEFAULT_INSERT_BLOCK_SIZE * 256, "Squash blocks passed to external table to specified size in bytes, if blocks are not big enough."},
            {"parallel_replicas_prefer_local_join", true, true, "If true, and JOIN can be executed with parallel replicas algorithm, and all storages of right JOIN part are *MergeTree, local JOIN will be used instead of GLOBAL JOIN."},
            {"optimize_time_filter_with_preimage", true, true, "Optimize Date and DateTime predicates by converting functions into equivalent comparisons without conversions (e.g. toYear(col) = 2023 -> col >= '2023-01-01' AND col <= '2023-12-31')"},
            {"extract_key_value_pairs_max_pairs_per_row", 0, 0, "Max number of pairs that can be produced by the `extractKeyValuePairs` function. Used as a safeguard against consuming too much memory."},
            {"default_view_definer", "CURRENT_USER", "CURRENT_USER", "Allows to set default `DEFINER` option while creating a view"},
            {"default_materialized_view_sql_security", "DEFINER", "DEFINER", "Allows to set a default value for SQL SECURITY option when creating a materialized view"},
            {"default_normal_view_sql_security", "INVOKER", "INVOKER", "Allows to set default `SQL SECURITY` option while creating a normal view"},
            {"mysql_map_string_to_text_in_show_columns", false, true, "Reduce the configuration effort to connect ClickHouse with BI tools."},
            {"mysql_map_fixed_string_to_text_in_show_columns", false, true, "Reduce the configuration effort to connect ClickHouse with BI tools."},
        });
        addSettingsChanges(settings_changes_history, "24.1",
        {
            {"print_pretty_type_names", false, true, "Better user experience."},
            {"input_format_json_read_bools_as_strings", false, true, "Allow to read bools as strings in JSON formats by default"},
            {"output_format_arrow_use_signed_indexes_for_dictionary", false, true, "Use signed indexes type for Arrow dictionaries by default as it's recommended"},
            {"allow_experimental_variant_type", false, false, "Add new experimental Variant type"},
            {"use_variant_as_common_type", false, false, "Allow to use Variant in if/multiIf if there is no common type"},
            {"output_format_arrow_use_64_bit_indexes_for_dictionary", false, false, "Allow to use 64 bit indexes type in Arrow dictionaries"},
            {"parallel_replicas_mark_segment_size", 128, 128, "Add new setting to control segment size in new parallel replicas coordinator implementation"},
            {"ignore_materialized_views_with_dropped_target_table", false, false, "Add new setting to allow to ignore materialized views with dropped target table"},
            {"output_format_compression_level", 3, 3, "Allow to change compression level in the query output"},
            {"output_format_compression_zstd_window_log", 0, 0, "Allow to change zstd window log in the query output when zstd compression is used"},
            {"enable_zstd_qat_codec", false, false, "Add new ZSTD_QAT codec"},
            {"enable_vertical_final", false, true, "Use vertical final by default"},
            {"output_format_arrow_use_64_bit_indexes_for_dictionary", false, false, "Allow to use 64 bit indexes type in Arrow dictionaries"},
            {"max_rows_in_set_to_optimize_join", 100000, 0, "Disable join optimization as it prevents from read in order optimization"},
            {"output_format_pretty_color", true, "auto", "Setting is changed to allow also for auto value, disabling ANSI escapes if output is not a tty"},
            {"function_visible_width_behavior", 0, 1, "We changed the default behavior of `visibleWidth` to be more precise"},
            {"max_estimated_execution_time", 0, 0, "Separate max_execution_time and max_estimated_execution_time"},
            {"iceberg_engine_ignore_schema_evolution", false, false, "Allow to ignore schema evolution in Iceberg table engine"},
            {"optimize_injective_functions_in_group_by", false, true, "Replace injective functions by it's arguments in GROUP BY section in analyzer"},
            {"update_insert_deduplication_token_in_dependent_materialized_views", false, false, "Allow to update insert deduplication token with table identifier during insert in dependent materialized views"},
            {"azure_max_unexpected_write_error_retries", 4, 4, "The maximum number of retries in case of unexpected errors during Azure blob storage write"},
            {"split_parts_ranges_into_intersecting_and_non_intersecting_final", false, true, "Allow to split parts ranges into intersecting and non intersecting during FINAL optimization"},
            {"split_intersecting_parts_ranges_into_layers_final", true, true, "Allow to split intersecting parts ranges into layers during FINAL optimization"}
        });
        addSettingsChanges(settings_changes_history, "23.12",
        {
            {"allow_suspicious_ttl_expressions", true, false, "It is a new setting, and in previous versions the behavior was equivalent to allowing."},
            {"input_format_parquet_allow_missing_columns", false, true, "Allow missing columns in Parquet files by default"},
            {"input_format_orc_allow_missing_columns", false, true, "Allow missing columns in ORC files by default"},
            {"input_format_arrow_allow_missing_columns", false, true, "Allow missing columns in Arrow files by default"}
        });
        addSettingsChanges(settings_changes_history, "23.11",
        {
            {"parsedatetime_parse_without_leading_zeros", false, true, "Improved compatibility with MySQL DATE_FORMAT/STR_TO_DATE"}
        });
        addSettingsChanges(settings_changes_history, "23.9",
        {
            {"optimize_group_by_constant_keys", false, true, "Optimize group by constant keys by default"},
            {"input_format_json_try_infer_named_tuples_from_objects", false, true, "Try to infer named Tuples from JSON objects by default"},
            {"input_format_json_read_numbers_as_strings", false, true, "Allow to read numbers as strings in JSON formats by default"},
            {"input_format_json_read_arrays_as_strings", false, true, "Allow to read arrays as strings in JSON formats by default"},
            {"input_format_json_infer_incomplete_types_as_strings", false, true, "Allow to infer incomplete types as Strings in JSON formats by default"},
            {"input_format_json_try_infer_numbers_from_strings", true, false, "Don't infer numbers from strings in JSON formats by default to prevent possible parsing errors"},
            {"http_write_exception_in_output_format", false, true, "Output valid JSON/XML on exception in HTTP streaming."}
        });
        addSettingsChanges(settings_changes_history, "23.8",
        {
            {"rewrite_count_distinct_if_with_count_distinct_implementation", false, true, "Rewrite countDistinctIf with count_distinct_implementation configuration"}
        });
        addSettingsChanges(settings_changes_history, "23.7",
        {
            {"function_sleep_max_microseconds_per_block", 0, 3000000, "In previous versions, the maximum sleep time of 3 seconds was applied only for `sleep`, but not for `sleepEachRow` function. In the new version, we introduce this setting. If you set compatibility with the previous versions, we will disable the limit altogether."}
        });
        addSettingsChanges(settings_changes_history, "23.6",
        {
            {"http_send_timeout", 180, 30, "3 minutes seems crazy long. Note that this is timeout for a single network write call, not for the whole upload operation."},
            {"http_receive_timeout", 180, 30, "See http_send_timeout."}
        });
        addSettingsChanges(settings_changes_history, "23.5",
        {
            {"input_format_parquet_preserve_order", true, false, "Allow Parquet reader to reorder rows for better parallelism."},
            {"parallelize_output_from_storages", false, true, "Allow parallelism when executing queries that read from file/url/s3/etc. This may reorder rows."},
            {"use_with_fill_by_sorting_prefix", false, true, "Columns preceding WITH FILL columns in ORDER BY clause form sorting prefix. Rows with different values in sorting prefix are filled independently"},
            {"output_format_parquet_compliant_nested_types", false, true, "Change an internal field name in output Parquet file schema."}
        });
        addSettingsChanges(settings_changes_history, "23.4",
        {
            {"allow_suspicious_indices", true, false, "If true, index can defined with identical expressions"},
            {"allow_nonconst_timezone_arguments", true, false, "Allow non-const timezone arguments in certain time-related functions like toTimeZone(), fromUnixTimestamp*(), snowflakeToDateTime*()."},
            {"connect_timeout_with_failover_ms", 50, 1000, "Increase default connect timeout because of async connect"},
            {"connect_timeout_with_failover_secure_ms", 100, 1000, "Increase default secure connect timeout because of async connect"},
            {"hedged_connection_timeout_ms", 100, 50, "Start new connection in hedged requests after 50 ms instead of 100 to correspond with previous connect timeout"},
            {"formatdatetime_f_prints_single_zero", true, false, "Improved compatibility with MySQL DATE_FORMAT()/STR_TO_DATE()"},
            {"formatdatetime_parsedatetime_m_is_month_name", false, true, "Improved compatibility with MySQL DATE_FORMAT/STR_TO_DATE"}
        });
        addSettingsChanges(settings_changes_history, "23.3",
        {
            {"output_format_parquet_version", "1.0", "2.latest", "Use latest Parquet format version for output format"},
            {"input_format_json_ignore_unknown_keys_in_named_tuple", false, true, "Improve parsing JSON objects as named tuples"},
            {"input_format_native_allow_types_conversion", false, true, "Allow types conversion in Native input forma"},
            {"output_format_arrow_compression_method", "none", "lz4_frame", "Use lz4 compression in Arrow output format by default"},
            {"output_format_parquet_compression_method", "snappy", "lz4", "Use lz4 compression in Parquet output format by default"},
            {"output_format_orc_compression_method", "none", "lz4_frame", "Use lz4 compression in ORC output format by default"},
            {"async_query_sending_for_remote", false, true, "Create connections and send query async across shards"}
        });
        addSettingsChanges(settings_changes_history, "23.2",
        {
            {"output_format_parquet_fixed_string_as_fixed_byte_array", false, true, "Use Parquet FIXED_LENGTH_BYTE_ARRAY type for FixedString by default"},
            {"output_format_arrow_fixed_string_as_fixed_byte_array", false, true, "Use Arrow FIXED_SIZE_BINARY type for FixedString by default"},
            {"query_plan_remove_redundant_distinct", false, true, "Remove redundant Distinct step in query plan"},
            {"optimize_duplicate_order_by_and_distinct", true, false, "Remove duplicate ORDER BY and DISTINCT if it's possible"},
            {"insert_keeper_max_retries", 0, 20, "Enable reconnections to Keeper on INSERT, improve reliability"}
        });
        addSettingsChanges(settings_changes_history, "23.1",
        {
            {"input_format_json_read_objects_as_strings", 0, 1, "Enable reading nested json objects as strings while object type is experimental"},
            {"input_format_json_defaults_for_missing_elements_in_named_tuple", false, true, "Allow missing elements in JSON objects while reading named tuples by default"},
            {"input_format_csv_detect_header", false, true, "Detect header in CSV format by default"},
            {"input_format_tsv_detect_header", false, true, "Detect header in TSV format by default"},
            {"input_format_custom_detect_header", false, true, "Detect header in CustomSeparated format by default"},
            {"query_plan_remove_redundant_sorting", false, true, "Remove redundant sorting in query plan. For example, sorting steps related to ORDER BY clauses in subqueries"}
        });
        addSettingsChanges(settings_changes_history, "22.12",
        {
            {"max_size_to_preallocate_for_aggregation", 10'000'000, 100'000'000, "This optimizes performance"},
            {"query_plan_aggregation_in_order", 0, 1, "Enable some refactoring around query plan"},
            {"format_binary_max_string_size", 0, 1_GiB, "Prevent allocating large amount of memory"}
        });
        addSettingsChanges(settings_changes_history, "22.11",
        {
            {"use_structure_from_insertion_table_in_table_functions", 0, 2, "Improve using structure from insertion table in table functions"}
        });
        addSettingsChanges(settings_changes_history, "22.9",
        {
            {"force_grouping_standard_compatibility", false, true, "Make GROUPING function output the same as in SQL standard and other DBMS"}
        });
        addSettingsChanges(settings_changes_history, "22.7",
        {
            {"cross_to_inner_join_rewrite", 1, 2, "Force rewrite comma join to inner"},
            {"enable_positional_arguments", false, true, "Enable positional arguments feature by default"},
            {"format_csv_allow_single_quotes", true, false, "Most tools don't treat single quote in CSV specially, don't do it by default too"}
        });
        addSettingsChanges(settings_changes_history, "22.6",
        {
            {"output_format_json_named_tuples_as_objects", false, true, "Allow to serialize named tuples as JSON objects in JSON formats by default"},
            {"input_format_skip_unknown_fields", false, true, "Optimize reading subset of columns for some input formats"}
        });
        addSettingsChanges(settings_changes_history, "22.5",
        {
            {"memory_overcommit_ratio_denominator", 0, 1073741824, "Enable memory overcommit feature by default"},
            {"memory_overcommit_ratio_denominator_for_user", 0, 1073741824, "Enable memory overcommit feature by default"}
        });
        addSettingsChanges(settings_changes_history, "22.4",
        {
            {"allow_settings_after_format_in_insert", true, false, "Do not allow SETTINGS after FORMAT for INSERT queries because ClickHouse interpret SETTINGS as some values, which is misleading"}
        });
        addSettingsChanges(settings_changes_history, "22.3",
        {
            {"cast_ipv4_ipv6_default_on_conversion_error", true, false, "Make functions cast(value, 'IPv4') and cast(value, 'IPv6') behave same as toIPv4 and toIPv6 functions"}
        });
        addSettingsChanges(settings_changes_history, "21.12",
        {
            {"stream_like_engine_allow_direct_select", true, false, "Do not allow direct select for Kafka/RabbitMQ/FileLog by default"}
        });
        addSettingsChanges(settings_changes_history, "21.9",
        {
            {"output_format_decimal_trailing_zeros", true, false, "Do not output trailing zeros in text representation of Decimal types by default for better looking output"},
            {"use_hedged_requests", false, true, "Enable Hedged Requests feature by default"}
        });
        addSettingsChanges(settings_changes_history, "21.7",
        {
            {"legacy_column_name_of_tuple_literal", true, false, "Add this setting only for compatibility reasons. It makes sense to set to 'true', while doing rolling update of cluster from version lower than 21.7 to higher"}
        });
        addSettingsChanges(settings_changes_history, "21.5",
        {
            {"async_socket_for_remote", false, true, "Fix all problems and turn on asynchronous reads from socket for remote queries by default again"}
        });
        addSettingsChanges(settings_changes_history, "21.3",
        {
            {"async_socket_for_remote", true, false, "Turn off asynchronous reads from socket for remote queries because of some problems"},
            {"optimize_normalize_count_variants", false, true, "Rewrite aggregate functions that semantically equals to count() as count() by default"},
            {"normalize_function_names", false, true, "Normalize function names to their canonical names, this was needed for projection query routing"}
        });
        addSettingsChanges(settings_changes_history, "21.2",
        {
            {"enable_global_with_statement", false, true, "Propagate WITH statements to UNION queries and all subqueries by default"}
        });
        addSettingsChanges(settings_changes_history, "21.1",
        {
            {"insert_quorum_parallel", false, true, "Use parallel quorum inserts by default. It is significantly more convenient to use than sequential quorum inserts"},
            {"input_format_null_as_default", false, true, "Allow to insert NULL as default for input formats by default"},
            {"optimize_on_insert", false, true, "Enable data optimization on INSERT by default for better user experience"},
            {"use_compact_format_in_distributed_parts_names", false, true, "Use compact format for async INSERT into Distributed tables by default"}
        });
        addSettingsChanges(settings_changes_history, "20.10",
        {
            {"format_regexp_escaping_rule", "Escaped", "Raw", "Use Raw as default escaping rule for Regexp format to male the behaviour more like to what users expect"}
        });
        addSettingsChanges(settings_changes_history, "20.7",
        {
            {"show_table_uuid_in_table_create_query_if_not_nil", true, false, "Stop showing  UID of the table in its CREATE query for Engine=Atomic"}
        });
        addSettingsChanges(settings_changes_history, "20.5",
        {
            {"input_format_with_names_use_header", false, true, "Enable using header with names for formats with WithNames/WithNamesAndTypes suffixes"},
            {"allow_suspicious_codecs", true, false, "Don't allow to specify meaningless compression codecs"}
        });
        addSettingsChanges(settings_changes_history, "20.4",
        {
            {"validate_polygons", false, true, "Throw exception if polygon is invalid in function pointInPolygon by default instead of returning possibly wrong results"}
        });
        addSettingsChanges(settings_changes_history, "19.18",
        {
            {"enable_scalar_subquery_optimization", false, true, "Prevent scalar subqueries from (de)serializing large scalar values and possibly avoid running the same subquery more than once"}
        });
        addSettingsChanges(settings_changes_history, "19.14",
        {
            {"any_join_distinct_right_table_keys", true, false, "Disable ANY RIGHT and ANY FULL JOINs by default to avoid inconsistency"}
        });
        addSettingsChanges(settings_changes_history, "19.12",
        {
            {"input_format_defaults_for_omitted_fields", false, true, "Enable calculation of complex default expressions for omitted fields for some input formats, because it should be the expected behaviour"}
        });
        addSettingsChanges(settings_changes_history, "19.5",
        {
            {"max_partitions_per_insert_block", 0, 100, "Add a limit for the number of partitions in one block"}
        });
        addSettingsChanges(settings_changes_history, "18.12.17",
        {
            {"enable_optimize_predicate_expression", 0, 1, "Optimize predicates to subqueries by default"}
        });
    });
    return settings_changes_history;
}

const VersionToSettingsChangesMap & getMergeTreeSettingsChangesHistory()
{
    static VersionToSettingsChangesMap merge_tree_settings_changes_history;
    static std::once_flag initialized_flag;
    std::call_once(initialized_flag, [&]
    {
        addSettingsChanges(merge_tree_settings_changes_history, "25.8",
        {
            {"search_orphaned_parts_disks", "any", "any", "New setting"},
            {"shared_merge_tree_virtual_parts_discovery_batch", 1, 1, "New setting"},
            {"write_marks_for_substreams_in_compact_parts", false, true, "Enable writing marks for substreams in compact parts by default"}
        });
        addSettingsChanges(merge_tree_settings_changes_history, "25.7",
        {
            /// RELEASE CLOSED
        });
        addSettingsChanges(merge_tree_settings_changes_history, "25.6",
        {
            /// RELEASE CLOSED
            {"cache_populated_by_fetch_filename_regexp", "", "", "New setting"},
            {"allow_coalescing_columns_in_partition_or_order_key", false, false, "New setting to allow coalescing of partition or sorting key columns."},
            /// RELEASE CLOSED
        });
        addSettingsChanges(merge_tree_settings_changes_history, "25.5",
        {
            /// Release closed. Please use 25.6
            {"shared_merge_tree_enable_coordinated_merges", false, false, "New setting"},
            {"shared_merge_tree_merge_coordinator_merges_prepare_count", 100, 100, "New setting"},
            {"shared_merge_tree_merge_coordinator_fetch_fresh_metadata_period_ms", 10000, 10000, "New setting"},
            {"shared_merge_tree_merge_coordinator_max_merge_request_size", 20, 20, "New setting"},
            {"shared_merge_tree_merge_coordinator_election_check_period_ms", 30000, 30000, "New setting"},
            {"shared_merge_tree_merge_coordinator_min_period_ms", 1, 1, "New setting"},
            {"shared_merge_tree_merge_coordinator_max_period_ms", 10000, 10000, "New setting"},
            {"shared_merge_tree_merge_coordinator_factor", 2, 2, "New setting"},
            {"shared_merge_tree_merge_worker_fast_timeout_ms", 100, 100, "New setting"},
            {"shared_merge_tree_merge_worker_regular_timeout_ms", 10000, 10000, "New setting"},
            {"apply_patches_on_merge", true, true, "New setting"},
            {"remove_unused_patch_parts", true, true, "New setting"},
            {"write_marks_for_substreams_in_compact_parts", false, false, "New setting"},
            /// Release closed. Please use 25.6
        });
        addSettingsChanges(merge_tree_settings_changes_history, "25.4",
        {
            /// Release closed. Please use 25.5
            {"max_postpone_time_for_failed_replicated_fetches_ms", 0, 1ULL * 60 * 1000, "Added new setting to enable postponing fetch tasks in the replication queue."},
            {"max_postpone_time_for_failed_replicated_merges_ms", 0, 1ULL * 60 * 1000, "Added new setting to enable postponing merge tasks in the replication queue."},
            {"max_postpone_time_for_failed_replicated_tasks_ms", 0, 5ULL * 60 * 1000, "Added new setting to enable postponing tasks in the replication queue."},
            {"default_compression_codec", "", "", "New setting"},
            {"refresh_parts_interval", 0, 0, "A new setting"},
            {"max_merge_delayed_streams_for_parallel_write", 40, 40, "New setting"},
            {"allow_summing_columns_in_partition_or_order_key", true, false, "New setting to allow summing of partition or sorting key columns"},
            /// Release closed. Please use 25.5
        });
        addSettingsChanges(merge_tree_settings_changes_history, "25.3",
        {
            /// Release closed. Please use 25.4
            {"shared_merge_tree_enable_keeper_parts_extra_data", false, false, "New setting"},
            {"zero_copy_merge_mutation_min_parts_size_sleep_no_scale_before_lock", 0, 0, "New setting"},
            {"enable_replacing_merge_with_cleanup_for_min_age_to_force_merge", false, false, "New setting to allow automatic cleanup merges for ReplacingMergeTree"},
            /// Release closed. Please use 25.4
        });
        addSettingsChanges(merge_tree_settings_changes_history, "25.2",
        {
            /// Release closed. Please use 25.3
            {"shared_merge_tree_initial_parts_update_backoff_ms", 50, 50, "New setting"},
            {"shared_merge_tree_max_parts_update_backoff_ms", 5000, 5000, "New setting"},
            {"shared_merge_tree_interserver_http_connection_timeout_ms", 100, 100, "New setting"},
            {"columns_and_secondary_indices_sizes_lazy_calculation", true, true, "New setting to calculate columns and indices sizes lazily"},
            {"table_disk", false, false, "New setting"},
            {"allow_reduce_blocking_parts_task", false, true, "Now SMT will remove stale blocking parts from ZooKeeper by default"},
            {"shared_merge_tree_max_suspicious_broken_parts", 0, 0, "Max broken parts for SMT, if more - deny automatic detach"},
            {"shared_merge_tree_max_suspicious_broken_parts_bytes", 0, 0, "Max size of all broken parts for SMT, if more - deny automatic detach"},
            /// Release closed. Please use 25.3
        });
        addSettingsChanges(merge_tree_settings_changes_history, "25.1",
        {
            /// Release closed. Please use 25.2
            {"shared_merge_tree_try_fetch_part_in_memory_data_from_replicas", false, false, "New setting to fetch parts data from other replicas"},
            {"enable_max_bytes_limit_for_min_age_to_force_merge", false, false, "Added new setting to limit max bytes for min_age_to_force_merge."},
            {"enable_max_bytes_limit_for_min_age_to_force_merge", false, false, "New setting"},
            {"add_minmax_index_for_numeric_columns", false, false, "New setting"},
            {"add_minmax_index_for_string_columns", false, false, "New setting"},
            {"materialize_skip_indexes_on_merge", true, true, "New setting"},
            {"merge_max_bytes_to_prewarm_cache", 1ULL * 1024 * 1024 * 1024, 1ULL * 1024 * 1024 * 1024, "Cloud sync"},
            {"merge_total_max_bytes_to_prewarm_cache", 15ULL * 1024 * 1024 * 1024, 15ULL * 1024 * 1024 * 1024, "Cloud sync"},
            {"reduce_blocking_parts_sleep_ms", 5000, 5000, "Cloud sync"},
            {"number_of_partitions_to_consider_for_merge", 10, 10, "Cloud sync"},
            {"shared_merge_tree_enable_outdated_parts_check", true, true, "Cloud sync"},
            {"shared_merge_tree_max_parts_update_leaders_in_total", 6, 6, "Cloud sync"},
            {"shared_merge_tree_max_parts_update_leaders_per_az", 2, 2, "Cloud sync"},
            {"shared_merge_tree_leader_update_period_seconds", 30, 30, "Cloud sync"},
            {"shared_merge_tree_leader_update_period_random_add_seconds", 10, 10, "Cloud sync"},
            {"shared_merge_tree_read_virtual_parts_from_leader", true, true, "Cloud sync"},
            {"shared_merge_tree_interserver_http_timeout_ms", 10000, 10000, "Cloud sync"},
            {"shared_merge_tree_max_replicas_for_parts_deletion", 10, 10, "Cloud sync"},
            {"shared_merge_tree_max_replicas_to_merge_parts_for_each_parts_range", 5, 5, "Cloud sync"},
            {"shared_merge_tree_use_outdated_parts_compact_format", false, false, "Cloud sync"},
            {"shared_merge_tree_memo_ids_remove_timeout_seconds", 1800, 1800, "Cloud sync"},
            {"shared_merge_tree_idle_parts_update_seconds", 3600, 3600, "Cloud sync"},
            {"shared_merge_tree_max_outdated_parts_to_process_at_once", 1000, 1000, "Cloud sync"},
            {"shared_merge_tree_postpone_next_merge_for_locally_merged_parts_rows_threshold", 1000000, 1000000, "Cloud sync"},
            {"shared_merge_tree_postpone_next_merge_for_locally_merged_parts_ms", 0, 0, "Cloud sync"},
            {"shared_merge_tree_range_for_merge_window_size", 10, 10, "Cloud sync"},
            {"shared_merge_tree_use_too_many_parts_count_from_virtual_parts", 0, 0, "Cloud sync"},
            {"shared_merge_tree_create_per_replica_metadata_nodes", true, true, "Cloud sync"},
            {"shared_merge_tree_use_metadata_hints_cache", true, true, "Cloud sync"},
            {"notify_newest_block_number", false, false, "Cloud sync"},
            {"allow_reduce_blocking_parts_task", false, false, "Cloud sync"},
            /// Release closed. Please use 25.2
        });
        addSettingsChanges(merge_tree_settings_changes_history, "24.12",
        {
            /// Release closed. Please use 25.1
            {"enforce_index_structure_match_on_partition_manipulation", true, false, "New setting"},
            {"use_primary_key_cache", false, false, "New setting"},
            {"prewarm_primary_key_cache", false, false, "New setting"},
            {"min_bytes_to_prewarm_caches", 0, 0, "New setting"},
            {"allow_experimental_reverse_key", false, false, "New setting"},
            /// Release closed. Please use 25.1
        });
        addSettingsChanges(merge_tree_settings_changes_history, "24.11",
        {
        });
        addSettingsChanges(merge_tree_settings_changes_history, "24.10",
        {
        });
        addSettingsChanges(merge_tree_settings_changes_history, "24.9",
        {
        });
        addSettingsChanges(merge_tree_settings_changes_history, "24.8",
        {
            {"deduplicate_merge_projection_mode", "ignore", "throw", "Do not allow to create inconsistent projection"}
        });
    });

    return merge_tree_settings_changes_history;
}

}<|MERGE_RESOLUTION|>--- conflicted
+++ resolved
@@ -63,10 +63,8 @@
             {"delta_lake_enable_expression_visitor_logging", false, false, "New setting"},
             {"write_full_path_in_iceberg_metadata", false, false, "New setting."},
             {"output_format_orc_compression_block_size", 65536, 262144, "New setting"},
-<<<<<<< HEAD
             {"apply_patch_parts_join_cache_buckets", 8, 8, "New setting"},
             {"backup_slow_all_threads_after_retryable_s3_error", true, true, "New setting"},
-=======
             {"delta_lake_throw_on_engine_predicate_error", false, false, "New setting"},
             {"delta_lake_enable_engine_predicate", true, true, "New setting"},
             {"backup_restore_s3_retry_initial_backoff_ms", 25, 25, "New setting"},
@@ -76,7 +74,6 @@
             {"backup_slow_all_threads_after_retryable_s3_error", true, true, "New setting"},
             {"iceberg_metadata_compression_method", "", "", "New setting"},
             {"allow_experimental_correlated_subqueries", false, true, "Mark correlated subqueries support as Beta."},
->>>>>>> c0b3821d
         });
         addSettingsChanges(settings_changes_history, "25.7",
         {
