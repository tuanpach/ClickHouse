#include <Core/Defines.h>
#include <Core/SettingsChangesHistory.h>
#include <IO/ReadBufferFromString.h>
#include <IO/ReadHelpers.h>
#include <boost/algorithm/string.hpp>
#include <Core/SettingsEnums.h>

#include <fmt/ranges.h>


namespace DB
{

namespace ErrorCodes
{
    extern const int BAD_ARGUMENTS;
    extern const int LOGICAL_ERROR;
}

ClickHouseVersion::ClickHouseVersion(std::string_view version)
{
    Strings split;
    boost::split(split, version, [](char c){ return c == '.'; });
    components.reserve(split.size());
    if (split.empty())
        throw Exception{ErrorCodes::BAD_ARGUMENTS, "Cannot parse ClickHouse version here: {}", version};

    for (const auto & split_element : split)
    {
        size_t component;
        ReadBufferFromString buf(split_element);
        if (!tryReadIntText(component, buf) || !buf.eof())
            throw Exception{ErrorCodes::BAD_ARGUMENTS, "Cannot parse ClickHouse version here: {}", version};
        components.push_back(component);
    }
}

String ClickHouseVersion::toString() const
{
    return fmt::format("{}", fmt::join(components, "."));
}

static void addSettingsChanges(
    VersionToSettingsChangesMap & settings_changes_history,
    std::string_view version,
    SettingsChangesHistory::SettingsChanges && changes)
{
    /// Forbid duplicate versions
    auto [_, inserted] = settings_changes_history.emplace(ClickHouseVersion(version), std::move(changes));
    if (!inserted)
        throw Exception{ErrorCodes::LOGICAL_ERROR, "Detected duplicate version '{}'", ClickHouseVersion(version).toString()};
}

const VersionToSettingsChangesMap & getSettingsChangesHistory()
{
    static VersionToSettingsChangesMap settings_changes_history;
    static std::once_flag initialized_flag;
    std::call_once(initialized_flag, [&]
    {
        // clang-format off
        /// History of settings changes that controls some backward incompatible changes
        /// across all ClickHouse versions. It maps ClickHouse version to settings changes that were done
        /// in this version. This history contains both changes to existing settings and newly added settings.
        /// Settings changes is a vector of structs
        ///     {setting_name, previous_value, new_value, reason}.
        /// For newly added setting choose the most appropriate previous_value (for example, if new setting
        /// controls new feature and it's 'true' by default, use 'false' as previous_value).
        /// It's used to implement `compatibility` setting (see https://github.com/ClickHouse/ClickHouse/issues/35972)
        /// Note: please check if the key already exists to prevent duplicate entries.
        addSettingsChanges(settings_changes_history, "25.7",
        {
            {"format_schema_source", "file", "file", "New setting"},
            {"format_schema_message_name", "", "", "New setting"},
        });
        addSettingsChanges(settings_changes_history, "25.6",
        {
            /// RELEASE CLOSED
            {"output_format_native_use_flattened_dynamic_and_json_serialization", false, false, "Add flattened Dynamic/JSON serializations to Native format"},
            {"cast_string_to_date_time_mode", "basic", "basic", "Allow to use different DateTime parsing mode in String to DateTime cast"},
            {"parallel_replicas_connect_timeout_ms", 1000, 300, "Separate connection timeout for parallel replicas queries"},
            {"use_iceberg_partition_pruning", false, true, "Enable Iceberg partition pruning by default."},
            {"enable_shared_storage_snapshot_in_query", false, false, "A new setting to share storage snapshot in query"},
            {"merge_tree_storage_snapshot_sleep_ms", 0, 0, "A new setting to debug storage snapshot consistency in query"},
            {"enable_job_stack_trace", false, false, "The setting was disabled by default to avoid performance overhead."},
            {"use_legacy_to_time", true, false, "New setting. Allows for user to use the old function logic for toTime, which works as toTimeWithFixedDate."},
            {"allow_experimental_time_time64_type", false, false, "New settings. Allows to use a new experimental Time and Time64 data types."},
            {"enable_time_time64_type", false, false, "New settings. Allows to use a new experimental Time and Time64 data types."},
            {"optimize_use_projection_filtering", true, true, "New setting"},
            {"input_format_parquet_enable_json_parsing", true, true, "When reading Parquet files, parse JSON columns as ClickHouse JSON Column."},
            {"optimize_use_projection_filtering", false, true, "New setting"},
            {"input_format_parquet_enable_json_parsing", false, true, "When reading Parquet files, parse JSON columns as ClickHouse JSON Column."},
            {"use_skip_indexes_if_final", 0, 1, "Change in default value of setting"},
            {"use_skip_indexes_if_final_exact_mode", 0, 1, "Change in default value of setting"},
            {"allow_experimental_time_series_aggregate_functions", false, false, "New setting to enable experimental timeSeries* aggregate functions."},
            {"min_outstreams_per_resize_after_split", 0, 24, "New setting."},
<<<<<<< HEAD
            {"output_format_parquet_geometadata", false, true, "A new setting to allow to write information about geo columns in parquet metadata and encode columns in WKB format."},
=======
            {"count_matches_stop_at_empty_match", true, false, "New setting."},
            {"enable_parallel_blocks_marshalling", "false", "true", "A new setting"},
            /// RELEASE CLOSED
>>>>>>> 4081c1c7
        });
        addSettingsChanges(settings_changes_history, "25.5",
        {
            /// Release closed. Please use 25.6
            {"geotoh3_argument_order", "lon_lat", "lat_lon", "A new setting for legacy behaviour to set lon and lat argument order"},
            {"secondary_indices_enable_bulk_filtering", false, true, "A new algorithm for filtering by data skipping indices"},
            {"implicit_table_at_top_level", "", "", "A new setting, used in clickhouse-local"},
            {"use_skip_indexes_if_final_exact_mode", 0, 0, "This setting was introduced to help FINAL query return correct results with skip indexes"},
            {"parsedatetime_e_requires_space_padding", true, false, "Improved compatibility with MySQL DATE_FORMAT/STR_TO_DATE"},
            {"formatdatetime_e_with_space_padding", true, false, "Improved compatibility with MySQL DATE_FORMAT/STR_TO_DATE"},
            {"input_format_max_block_size_bytes", 0, 0, "New setting to limit bytes size if blocks created by input format"},
            {"parallel_replicas_insert_select_local_pipeline", false, true, "Use local pipeline during distributed INSERT SELECT with parallel replicas. Currently disabled due to performance issues"},
            {"page_cache_block_size", 1048576, 1048576, "Made this setting adjustable on a per-query level."},
            {"page_cache_lookahead_blocks", 16, 16, "Made this setting adjustable on a per-query level."},
            {"output_format_pretty_glue_chunks", "0", "auto", "A new setting to make Pretty formats prettier."},
            {"distributed_cache_read_only_from_current_az", true, true, "New setting"},
            {"parallel_hash_join_threshold", 0, 100'000, "New setting"},
            {"max_limit_for_ann_queries", 1'000, 0, "Obsolete setting"},
            {"max_limit_for_vector_search_queries", 1'000, 1'000, "New setting"},
            {"min_os_cpu_wait_time_ratio_to_throw", 0, 0, "Setting values were changed and backported to 25.4"},
            {"max_os_cpu_wait_time_ratio_to_throw", 0, 0, "Setting values were changed and backported to 25.4"},
            {"make_distributed_plan", 0, 0, "New experimental setting."},
            {"distributed_plan_execute_locally", 0, 0, "New experimental setting."},
            {"distributed_plan_default_shuffle_join_bucket_count", 8, 8, "New experimental setting."},
            {"distributed_plan_default_reader_bucket_count", 8, 8, "New experimental setting."},
            {"distributed_plan_optimize_exchanges", true, true, "New experimental setting."},
            {"distributed_plan_force_exchange_kind", "", "", "New experimental setting."},
            {"update_sequential_consistency", true, true, "A new setting"},
            {"update_parallel_mode", "auto", "auto", "A new setting"},
            {"lightweight_delete_mode", "alter_update", "alter_update", "A new setting"},
            {"alter_update_mode", "heavy", "heavy", "A new setting"},
            {"apply_patch_parts", false, true, "A new setting"},
            {"allow_experimental_lightweight_update", false, false, "A new setting"},
            {"allow_experimental_delta_kernel_rs", true, true, "New setting"},
            {"allow_experimental_database_hms_catalog", false, false, "Allow experimental database engine DataLakeCatalog with catalog_type = 'hive'"},
            {"vector_search_filter_strategy", "auto", "auto", "New setting"},
            {"vector_search_postfilter_multiplier", 1, 1, "New setting"},
            {"compile_expressions", false, true, "We believe that the LLVM infrastructure behind the JIT compiler is stable enough to enable this setting by default."},
            {"input_format_parquet_bloom_filter_push_down", false, true, "When reading Parquet files, skip whole row groups based on the WHERE/PREWHERE expressions and bloom filter in the Parquet metadata."},
            {"input_format_parquet_allow_geoparquet_parser", false, true, "A new setting to use geo columns in parquet file"},
            {"enable_url_encoding", true, false, "Changed existing setting's default value"},
            {"s3_slow_all_threads_after_network_error", false, true, "New setting"},
            /// Release closed. Please use 25.6
        });
        addSettingsChanges(settings_changes_history, "25.4",
        {
            /// Release closed. Please use 25.5
            {"use_query_condition_cache", false, true, "A new optimization"},
            {"allow_materialized_view_with_bad_select", true, false, "Don't allow creating MVs referencing nonexistent columns or tables"},
            {"query_plan_optimize_lazy_materialization", false, true, "Added new setting to use query plan for lazy materialization optimisation"},
            {"query_plan_max_limit_for_lazy_materialization", 10, 10, "Added new setting to control maximum limit value that allows to use query plan for lazy materialization optimisation. If zero, there is no limit"},
            {"query_plan_convert_join_to_in", false, false, "New setting"},
            {"enable_hdfs_pread", true, true, "New setting."},
            {"low_priority_query_wait_time_ms", 1000, 1000, "New setting."},
            {"allow_experimental_correlated_subqueries", false, false, "Added new setting to allow correlated subqueries execution."},
            {"serialize_query_plan", false, false, "NewSetting"},
            {"allow_experimental_shared_set_join", 0, 1, "A setting for ClickHouse Cloud to enable SharedSet and SharedJoin"},
            {"allow_special_bool_values_inside_variant", true, false, "Don't allow special bool values during Variant type parsing"},
            {"cast_string_to_variant_use_inference", true, true, "New setting to enable/disable types inference during CAST from String to Variant"},
            {"distributed_cache_read_request_max_tries", 20, 20, "New setting"},
            {"query_condition_cache_store_conditions_as_plaintext", false, false, "New setting"},
            {"min_os_cpu_wait_time_ratio_to_throw", 0, 0, "New setting"},
            {"max_os_cpu_wait_time_ratio_to_throw", 0, 0, "New setting"},
            {"query_plan_merge_filter_into_join_condition", false, true, "Added new setting to merge filter into join condition"},
            {"use_local_cache_for_remote_storage", true, false, "Obsolete setting."},
            {"iceberg_timestamp_ms", 0, 0, "New setting."},
            {"iceberg_snapshot_id", 0, 0, "New setting."},
            {"use_iceberg_metadata_files_cache", true, true, "New setting"},
            {"query_plan_join_shard_by_pk_ranges", false, false, "New setting"},
            {"parallel_replicas_insert_select_local_pipeline", false, false, "Use local pipeline during distributed INSERT SELECT with parallel replicas. Currently disabled due to performance issues"},
            {"parallel_hash_join_threshold", 0, 0, "New setting"},
            /// Release closed. Please use 25.5
        });
        addSettingsChanges(settings_changes_history, "25.3",
        {
            /// Release closed. Please use 25.4
            {"enable_json_type", false, true, "JSON data type is production-ready"},
            {"enable_dynamic_type", false, true, "Dynamic data type is production-ready"},
            {"enable_variant_type", false, true, "Variant data type is production-ready"},
            {"allow_experimental_json_type", false, true, "JSON data type is production-ready"},
            {"allow_experimental_dynamic_type", false, true, "Dynamic data type is production-ready"},
            {"allow_experimental_variant_type", false, true, "Variant data type is production-ready"},
            {"allow_experimental_database_unity_catalog", false, false, "Allow experimental database engine DataLakeCatalog with catalog_type = 'unity'"},
            {"allow_experimental_database_glue_catalog", false, false, "Allow experimental database engine DataLakeCatalog with catalog_type = 'glue'"},
            {"use_page_cache_with_distributed_cache", false, false, "New setting"},
            {"use_query_condition_cache", false, false, "New setting."},
            {"parallel_replicas_for_cluster_engines", false, true, "New setting."},
            {"parallel_hash_join_threshold", 0, 0, "New setting"},
            /// Release closed. Please use 25.4
        });
        addSettingsChanges(settings_changes_history, "25.2",
        {
            /// Release closed. Please use 25.3
            {"schema_inference_make_json_columns_nullable", false, false, "Allow to infer Nullable(JSON) during schema inference"},
            {"query_plan_use_new_logical_join_step", false, true, "Enable new step"},
            {"postgresql_fault_injection_probability", 0., 0., "New setting"},
            {"apply_settings_from_server", false, true, "Client-side code (e.g. INSERT input parsing and query output formatting) will use the same settings as the server, including settings from server config."},
            {"merge_tree_use_deserialization_prefixes_cache", true, true, "A new setting to control the usage of deserialization prefixes cache in MergeTree"},
            {"merge_tree_use_prefixes_deserialization_thread_pool", true, true, "A new setting controlling the usage of the thread pool for parallel prefixes deserialization in MergeTree"},
            {"optimize_and_compare_chain", false, true, "A new setting"},
            {"enable_adaptive_memory_spill_scheduler", false, false, "New setting. Enable spill memory data into external storage adaptively."},
            {"output_format_parquet_write_bloom_filter", false, true, "Added support for writing Parquet bloom filters."},
            {"output_format_parquet_bloom_filter_bits_per_value", 10.5, 10.5, "New setting."},
            {"output_format_parquet_bloom_filter_flush_threshold_bytes", 128 * 1024 * 1024, 128 * 1024 * 1024, "New setting."},
            {"output_format_pretty_max_rows", 10000, 1000, "It is better for usability - less amount to scroll."},
            {"restore_replicated_merge_tree_to_shared_merge_tree", false, false, "New setting."},
            {"parallel_replicas_only_with_analyzer", true, true, "Parallel replicas is supported only with analyzer enabled"},
            {"s3_allow_multipart_copy", true, true, "New setting."},
        });
        addSettingsChanges(settings_changes_history, "25.1",
        {
            /// Release closed. Please use 25.2
            {"allow_not_comparable_types_in_order_by", true, false, "Don't allow not comparable types in order by by default"},
            {"allow_not_comparable_types_in_comparison_functions", true, false, "Don't allow not comparable types in comparison functions by default"},
            {"output_format_json_pretty_print", false, true, "Print values in a pretty format in JSON output format by default"},
            {"allow_experimental_ts_to_grid_aggregate_function", false, false, "Cloud only"},
            {"formatdatetime_f_prints_scale_number_of_digits", true, false, "New setting."},
            {"distributed_cache_connect_max_tries", 20, 20, "Cloud only"},
            {"query_plan_use_new_logical_join_step", false, false, "New join step, internal change"},
            {"distributed_cache_min_bytes_for_seek", 0, 0, "New private setting."},
            {"use_iceberg_partition_pruning", false, false, "New setting for Iceberg partition pruning."},
            {"max_bytes_ratio_before_external_group_by", 0.0, 0.5, "Enable automatic spilling to disk by default."},
            {"max_bytes_ratio_before_external_sort", 0.0, 0.5, "Enable automatic spilling to disk by default."},
            {"min_external_sort_block_bytes", 0., 100_MiB, "New setting."},
            {"s3queue_migrate_old_metadata_to_buckets", false, false, "New setting."},
            {"distributed_cache_pool_behaviour_on_limit", "allocate_bypassing_pool", "wait", "Cloud only"},
            {"use_hive_partitioning", false, true, "Enabled the setting by default."},
            {"query_plan_try_use_vector_search", false, true, "New setting."},
            {"short_circuit_function_evaluation_for_nulls", false, true, "Allow to execute functions with Nullable arguments only on rows with non-NULL values in all arguments"},
            {"short_circuit_function_evaluation_for_nulls_threshold", 1.0, 1.0, "Ratio threshold of NULL values to execute functions with Nullable arguments only on rows with non-NULL values in all arguments. Applies when setting short_circuit_function_evaluation_for_nulls is enabled."},
            {"output_format_orc_writer_time_zone_name", "GMT", "GMT", "The time zone name for ORC writer, the default ORC writer's time zone is GMT."},
            {"output_format_pretty_highlight_trailing_spaces", false, true, "A new setting."},
            {"allow_experimental_bfloat16_type", false, true, "Add new BFloat16 type"},
            {"allow_push_predicate_ast_for_distributed_subqueries", false, true, "A new setting"},
            {"output_format_pretty_squash_consecutive_ms", 0, 50, "Add new setting"},
            {"output_format_pretty_squash_max_wait_ms", 0, 1000, "Add new setting"},
            {"output_format_pretty_max_column_name_width_cut_to", 0, 24, "A new setting"},
            {"output_format_pretty_max_column_name_width_min_chars_to_cut", 0, 4, "A new setting"},
            {"output_format_pretty_multiline_fields", false, true, "A new setting"},
            {"output_format_pretty_fallback_to_vertical", false, true, "A new setting"},
            {"output_format_pretty_fallback_to_vertical_max_rows_per_chunk", 0, 100, "A new setting"},
            {"output_format_pretty_fallback_to_vertical_min_columns", 0, 5, "A new setting"},
            {"output_format_pretty_fallback_to_vertical_min_table_width", 0, 250, "A new setting"},
            {"merge_table_max_tables_to_look_for_schema_inference", 1, 1000, "A new setting"},
            {"max_autoincrement_series", 1000, 1000, "A new setting"},
            {"validate_enum_literals_in_operators", false, false, "A new setting"},
            {"allow_experimental_kusto_dialect", true, false, "A new setting"},
            {"allow_experimental_prql_dialect", true, false, "A new setting"},
            {"h3togeo_lon_lat_result_order", true, false, "A new setting"},
            {"max_parallel_replicas", 1, 1000, "Use up to 1000 parallel replicas by default."},
            {"allow_general_join_planning", false, true, "Allow more general join planning algorithm when hash join algorithm is enabled."},
            {"optimize_extract_common_expressions", false, true, "Optimize WHERE, PREWHERE, ON, HAVING and QUALIFY expressions by extracting common expressions out from disjunction of conjunctions."},
            /// Release closed. Please use 25.2
        });
        addSettingsChanges(settings_changes_history, "24.12",
        {
            /// Release closed. Please use 25.1
            {"allow_experimental_database_iceberg", false, false, "New setting."},
            {"shared_merge_tree_sync_parts_on_partition_operations", 1, 1, "New setting. By default parts are always synchronized"},
            {"query_plan_join_swap_table", "false", "auto", "New setting. Right table was always chosen before."},
            {"max_size_to_preallocate_for_aggregation", 100'000'000, 1'000'000'000'000, "Enable optimisation for bigger tables."},
            {"max_size_to_preallocate_for_joins", 100'000'000, 1'000'000'000'000, "Enable optimisation for bigger tables."},
            {"max_bytes_ratio_before_external_group_by", 0., 0., "New setting."},
            {"optimize_extract_common_expressions", false, false, "Introduce setting to optimize WHERE, PREWHERE, ON, HAVING and QUALIFY expressions by extracting common expressions out from disjunction of conjunctions."},
            {"max_bytes_ratio_before_external_sort", 0., 0., "New setting."},
            {"use_async_executor_for_materialized_views", false, false, "New setting."},
            {"http_response_headers", "", "", "New setting."},
            {"output_format_parquet_datetime_as_uint32", true, false, "Write DateTime as DateTime64(3) instead of UInt32 (these are the two Parquet types closest to DateTime)."},
            {"skip_redundant_aliases_in_udf", false, false, "When enabled, this allows you to use the same user defined function several times for several materialized columns in the same table."},
            {"parallel_replicas_index_analysis_only_on_coordinator", true, true, "Index analysis done only on replica-coordinator and skipped on other replicas. Effective only with enabled parallel_replicas_local_plan"}, // enabling it was moved to 24.10
            {"least_greatest_legacy_null_behavior", true, false, "New setting"},
            {"use_concurrency_control", false, true, "Enable concurrency control by default"},
            {"join_algorithm", "default", "direct,parallel_hash,hash", "'default' was deprecated in favor of explicitly specified join algorithms, also parallel_hash is now preferred over hash"},
            /// Release closed. Please use 25.1
        });
        addSettingsChanges(settings_changes_history, "24.11",
        {
            {"validate_mutation_query", false, true, "New setting to validate mutation queries by default."},
            {"enable_job_stack_trace", false, false, "Enables collecting stack traces from job's scheduling. Disabled by default to avoid performance overhead."},
            {"allow_suspicious_types_in_group_by", true, false, "Don't allow Variant/Dynamic types in GROUP BY by default"},
            {"allow_suspicious_types_in_order_by", true, false, "Don't allow Variant/Dynamic types in ORDER BY by default"},
            {"distributed_cache_discard_connection_if_unread_data", true, true, "New setting"},
            {"filesystem_cache_enable_background_download_for_metadata_files_in_packed_storage", true, true, "New setting"},
            {"filesystem_cache_enable_background_download_during_fetch", true, true, "New setting"},
            {"azure_check_objects_after_upload", false, false, "Check each uploaded object in azure blob storage to be sure that upload was successful"},
            {"backup_restore_keeper_max_retries", 20, 1000, "Should be big enough so the whole operation BACKUP or RESTORE operation won't fail because of a temporary [Zoo]Keeper failure in the middle of it."},
            {"backup_restore_failure_after_host_disconnected_for_seconds", 0, 3600, "New setting."},
            {"backup_restore_keeper_max_retries_while_initializing", 0, 20, "New setting."},
            {"backup_restore_keeper_max_retries_while_handling_error", 0, 20, "New setting."},
            {"backup_restore_finish_timeout_after_error_sec", 0, 180, "New setting."},
            {"query_plan_merge_filters", false, true, "Allow to merge filters in the query plan. This is required to properly support filter-push-down with a new analyzer."},
            {"parallel_replicas_local_plan", false, true, "Use local plan for local replica in a query with parallel replicas"},
            {"merge_tree_use_v1_object_and_dynamic_serialization", true, false, "Add new serialization V2 version for JSON and Dynamic types"},
            {"min_joined_block_size_bytes", 524288, 524288, "New setting."},
            {"allow_experimental_bfloat16_type", false, false, "Add new experimental BFloat16 type"},
            {"filesystem_cache_skip_download_if_exceeds_per_query_cache_write_limit", 1, 1, "Rename of setting skip_download_if_exceeds_query_cache_limit"},
            {"filesystem_cache_prefer_bigger_buffer_size", true, true, "New setting"},
            {"read_in_order_use_virtual_row", false, false, "Use virtual row while reading in order of primary key or its monotonic function fashion. It is useful when searching over multiple parts as only relevant ones are touched."},
            {"s3_skip_empty_files", false, true, "We hope it will provide better UX"},
            {"filesystem_cache_boundary_alignment", 0, 0, "New setting"},
            {"push_external_roles_in_interserver_queries", false, true, "New setting."},
            {"enable_variant_type", false, false, "Add alias to allow_experimental_variant_type"},
            {"enable_dynamic_type", false, false, "Add alias to allow_experimental_dynamic_type"},
            {"enable_json_type", false, false, "Add alias to allow_experimental_json_type"},
        });
        addSettingsChanges(settings_changes_history, "24.10",
        {
            {"query_metric_log_interval", 0, -1, "New setting."},
            {"enforce_strict_identifier_format", false, false, "New setting."},
            {"enable_parsing_to_custom_serialization", false, true, "New setting"},
            {"mongodb_throw_on_unsupported_query", false, true, "New setting."},
            {"enable_parallel_replicas", false, false, "Parallel replicas with read tasks became the Beta tier feature."},
            {"parallel_replicas_mode", "read_tasks", "read_tasks", "This setting was introduced as a part of making parallel replicas feature Beta"},
            {"filesystem_cache_name", "", "", "Filesystem cache name to use for stateless table engines or data lakes"},
            {"restore_replace_external_dictionary_source_to_null", false, false, "New setting."},
            {"show_create_query_identifier_quoting_rule", "when_necessary", "when_necessary", "New setting."},
            {"show_create_query_identifier_quoting_style", "Backticks", "Backticks", "New setting."},
            {"merge_tree_min_read_task_size", 8, 8, "New setting"},
            {"merge_tree_min_rows_for_concurrent_read_for_remote_filesystem", (20 * 8192), 0, "Setting is deprecated"},
            {"merge_tree_min_bytes_for_concurrent_read_for_remote_filesystem", (24 * 10 * 1024 * 1024), 0, "Setting is deprecated"},
            {"implicit_select", false, false, "A new setting."},
            {"output_format_native_write_json_as_string", false, false, "Add new setting to allow write JSON column as single String column in Native format"},
            {"output_format_binary_write_json_as_string", false, false, "Add new setting to write values of JSON type as JSON string in RowBinary output format"},
            {"input_format_binary_read_json_as_string", false, false, "Add new setting to read values of JSON type as JSON string in RowBinary input format"},
            {"min_free_disk_bytes_to_perform_insert", 0, 0, "New setting."},
            {"min_free_disk_ratio_to_perform_insert", 0.0, 0.0, "New setting."},
            {"parallel_replicas_local_plan", false, true, "Use local plan for local replica in a query with parallel replicas"},
            {"enable_named_columns_in_function_tuple", false, false, "Disabled pending usability improvements"},
            {"cloud_mode_database_engine", 1, 1, "A setting for ClickHouse Cloud"},
            {"allow_experimental_shared_set_join", 0, 0, "A setting for ClickHouse Cloud"},
            {"read_through_distributed_cache", 0, 0, "A setting for ClickHouse Cloud"},
            {"write_through_distributed_cache", 0, 0, "A setting for ClickHouse Cloud"},
            {"distributed_cache_throw_on_error", 0, 0, "A setting for ClickHouse Cloud"},
            {"distributed_cache_log_mode", "on_error", "on_error", "A setting for ClickHouse Cloud"},
            {"distributed_cache_fetch_metrics_only_from_current_az", 1, 1, "A setting for ClickHouse Cloud"},
            {"distributed_cache_connect_max_tries", 20, 20, "A setting for ClickHouse Cloud"},
            {"distributed_cache_receive_response_wait_milliseconds", 60000, 60000, "A setting for ClickHouse Cloud"},
            {"distributed_cache_receive_timeout_milliseconds", 10000, 10000, "A setting for ClickHouse Cloud"},
            {"distributed_cache_wait_connection_from_pool_milliseconds", 100, 100, "A setting for ClickHouse Cloud"},
            {"distributed_cache_bypass_connection_pool", 0, 0, "A setting for ClickHouse Cloud"},
            {"distributed_cache_pool_behaviour_on_limit", "allocate_bypassing_pool", "allocate_bypassing_pool", "A setting for ClickHouse Cloud"},
            {"distributed_cache_read_alignment", 0, 0, "A setting for ClickHouse Cloud"},
            {"distributed_cache_max_unacked_inflight_packets", 10, 10, "A setting for ClickHouse Cloud"},
            {"distributed_cache_data_packet_ack_window", 5, 5, "A setting for ClickHouse Cloud"},
            {"input_format_parquet_enable_row_group_prefetch", false, true, "Enable row group prefetching during parquet parsing. Currently, only single-threaded parsing can prefetch."},
            {"input_format_orc_dictionary_as_low_cardinality", false, true, "Treat ORC dictionary encoded columns as LowCardinality columns while reading ORC files"},
            {"allow_experimental_refreshable_materialized_view", false, true, "Not experimental anymore"},
            {"max_parts_to_move", 0, 1000, "New setting"},
            {"hnsw_candidate_list_size_for_search", 64, 256, "New setting. Previously, the value was optionally specified in CREATE INDEX and 64 by default."},
            {"allow_reorder_prewhere_conditions", true, true, "New setting"},
            {"input_format_parquet_bloom_filter_push_down", false, false, "When reading Parquet files, skip whole row groups based on the WHERE/PREWHERE expressions and bloom filter in the Parquet metadata."},
            {"date_time_64_output_format_cut_trailing_zeros_align_to_groups_of_thousands", false, false, "Dynamically trim the trailing zeros of datetime64 values to adjust the output scale to (0, 3, 6), corresponding to 'seconds', 'milliseconds', and 'microseconds'."},
            {"parallel_replicas_index_analysis_only_on_coordinator", false, true, "Index analysis done only on replica-coordinator and skipped on other replicas. Effective only with enabled parallel_replicas_local_plan"},
            {"distributed_cache_discard_connection_if_unread_data", true, true, "New setting"},
            {"azure_check_objects_after_upload", false, false, "Check each uploaded object in azure blob storage to be sure that upload was successful"},
            {"backup_restore_keeper_max_retries", 20, 1000, "Should be big enough so the whole operation BACKUP or RESTORE operation won't fail because of a temporary [Zoo]Keeper failure in the middle of it."},
            {"backup_restore_failure_after_host_disconnected_for_seconds", 0, 3600, "New setting."},
            {"backup_restore_keeper_max_retries_while_initializing", 0, 20, "New setting."},
            {"backup_restore_keeper_max_retries_while_handling_error", 0, 20, "New setting."},
            {"backup_restore_finish_timeout_after_error_sec", 0, 180, "New setting."},
        });
        addSettingsChanges(settings_changes_history, "24.9",
        {
            {"output_format_orc_dictionary_key_size_threshold", 0.0, 0.0, "For a string column in ORC output format, if the number of distinct values is greater than this fraction of the total number of non-null rows, turn off dictionary encoding. Otherwise dictionary encoding is enabled"},
            {"input_format_json_empty_as_default", false, false, "Added new setting to allow to treat empty fields in JSON input as default values."},
            {"input_format_try_infer_variants", false, false, "Try to infer Variant type in text formats when there is more than one possible type for column/array elements"},
            {"join_output_by_rowlist_perkey_rows_threshold", 0, 5, "The lower limit of per-key average rows in the right table to determine whether to output by row list in hash join."},
            {"create_if_not_exists", false, false, "New setting."},
            {"allow_materialized_view_with_bad_select", true, true, "Support (but not enable yet) stricter validation in CREATE MATERIALIZED VIEW"},
            {"parallel_replicas_mark_segment_size", 128, 0, "Value for this setting now determined automatically"},
            {"database_replicated_allow_replicated_engine_arguments", 1, 0, "Don't allow explicit arguments by default"},
            {"database_replicated_allow_explicit_uuid", 1, 0, "Added a new setting to disallow explicitly specifying table UUID"},
            {"parallel_replicas_local_plan", false, false, "Use local plan for local replica in a query with parallel replicas"},
            {"join_to_sort_minimum_perkey_rows", 0, 40, "The lower limit of per-key average rows in the right table to determine whether to rerange the right table by key in left or inner join. This setting ensures that the optimization is not applied for sparse table keys"},
            {"join_to_sort_maximum_table_rows", 0, 10000, "The maximum number of rows in the right table to determine whether to rerange the right table by key in left or inner join"},
            {"allow_experimental_join_right_table_sorting", false, false, "If it is set to true, and the conditions of `join_to_sort_minimum_perkey_rows` and `join_to_sort_maximum_table_rows` are met, rerange the right table by key to improve the performance in left or inner hash join"},
            {"mongodb_throw_on_unsupported_query", false, true, "New setting."},
            {"min_free_disk_bytes_to_perform_insert", 0, 0, "Maintain some free disk space bytes from inserts while still allowing for temporary writing."},
            {"min_free_disk_ratio_to_perform_insert", 0.0, 0.0, "Maintain some free disk space bytes expressed as ratio to total disk space from inserts while still allowing for temporary writing."},
        });
        addSettingsChanges(settings_changes_history, "24.8",
        {
            {"rows_before_aggregation", false, false, "Provide exact value for rows_before_aggregation statistic, represents the number of rows read before aggregation"},
            {"restore_replace_external_table_functions_to_null", false, false, "New setting."},
            {"restore_replace_external_engines_to_null", false, false, "New setting."},
            {"input_format_json_max_depth", 1000000, 1000, "It was unlimited in previous versions, but that was unsafe."},
            {"merge_tree_min_bytes_per_task_for_remote_reading", 4194304, 2097152, "Value is unified with `filesystem_prefetch_min_bytes_for_single_read_task`"},
            {"use_hive_partitioning", false, false, "Allows to use hive partitioning for File, URL, S3, AzureBlobStorage and HDFS engines."},
            {"allow_experimental_kafka_offsets_storage_in_keeper", false, false, "Allow the usage of experimental Kafka storage engine that stores the committed offsets in ClickHouse Keeper"},
            {"allow_archive_path_syntax", true, true, "Added new setting to allow disabling archive path syntax."},
            {"query_cache_tag", "", "", "New setting for labeling query cache settings."},
            {"allow_experimental_time_series_table", false, false, "Added new setting to allow the TimeSeries table engine"},
            {"enable_analyzer", 1, 1, "Added an alias to a setting `allow_experimental_analyzer`."},
            {"optimize_functions_to_subcolumns", false, true, "Enabled settings by default"},
            {"allow_experimental_json_type", false, false, "Add new experimental JSON type"},
            {"use_json_alias_for_old_object_type", true, false, "Use JSON type alias to create new JSON type"},
            {"type_json_skip_duplicated_paths", false, false, "Allow to skip duplicated paths during JSON parsing"},
            {"allow_experimental_vector_similarity_index", false, false, "Added new setting to allow experimental vector similarity indexes"},
            {"input_format_try_infer_datetimes_only_datetime64", true, false, "Allow to infer DateTime instead of DateTime64 in data formats"},
        });
        addSettingsChanges(settings_changes_history, "24.7",
        {
            {"output_format_parquet_write_page_index", false, true, "Add a possibility to write page index into parquet files."},
            {"output_format_binary_encode_types_in_binary_format", false, false, "Added new setting to allow to write type names in binary format in RowBinaryWithNamesAndTypes output format"},
            {"input_format_binary_decode_types_in_binary_format", false, false, "Added new setting to allow to read type names in binary format in RowBinaryWithNamesAndTypes input format"},
            {"output_format_native_encode_types_in_binary_format", false, false, "Added new setting to allow to write type names in binary format in Native output format"},
            {"input_format_native_decode_types_in_binary_format", false, false, "Added new setting to allow to read type names in binary format in Native output format"},
            {"read_in_order_use_buffering", false, true, "Use buffering before merging while reading in order of primary key"},
            {"enable_named_columns_in_function_tuple", false, false, "Generate named tuples in function tuple() when all names are unique and can be treated as unquoted identifiers."},
            {"optimize_trivial_insert_select", true, false, "The optimization does not make sense in many cases."},
            {"dictionary_validate_primary_key_type", false, false, "Validate primary key type for dictionaries. By default id type for simple layouts will be implicitly converted to UInt64."},
            {"collect_hash_table_stats_during_joins", false, true, "New setting."},
            {"max_size_to_preallocate_for_joins", 0, 100'000'000, "New setting."},
            {"input_format_orc_reader_time_zone_name", "GMT", "GMT", "The time zone name for ORC row reader, the default ORC row reader's time zone is GMT."},
            {"database_replicated_allow_heavy_create", true, false, "Long-running DDL queries (CREATE AS SELECT and POPULATE) for Replicated database engine was forbidden"},
            {"query_plan_merge_filters", false, false, "Allow to merge filters in the query plan"},
            {"azure_sdk_max_retries", 10, 10, "Maximum number of retries in azure sdk"},
            {"azure_sdk_retry_initial_backoff_ms", 10, 10, "Minimal backoff between retries in azure sdk"},
            {"azure_sdk_retry_max_backoff_ms", 1000, 1000, "Maximal backoff between retries in azure sdk"},
            {"ignore_on_cluster_for_replicated_named_collections_queries", false, false, "Ignore ON CLUSTER clause for replicated named collections management queries."},
            {"backup_restore_s3_retry_attempts", 1000,1000, "Setting for Aws::Client::RetryStrategy, Aws::Client does retries itself, 0 means no retries. It takes place only for backup/restore."},
            {"postgresql_connection_attempt_timeout", 2, 2, "Allow to control 'connect_timeout' parameter of PostgreSQL connection."},
            {"postgresql_connection_pool_retries", 2, 2, "Allow to control the number of retries in PostgreSQL connection pool."}
        });
        addSettingsChanges(settings_changes_history, "24.6",
        {
            {"materialize_skip_indexes_on_insert", true, true, "Added new setting to allow to disable materialization of skip indexes on insert"},
            {"materialize_statistics_on_insert", true, true, "Added new setting to allow to disable materialization of statistics on insert"},
            {"input_format_parquet_use_native_reader", false, false, "When reading Parquet files, to use native reader instead of arrow reader."},
            {"hdfs_throw_on_zero_files_match", false, false, "Allow to throw an error when ListObjects request cannot match any files in HDFS engine instead of empty query result"},
            {"azure_throw_on_zero_files_match", false, false, "Allow to throw an error when ListObjects request cannot match any files in AzureBlobStorage engine instead of empty query result"},
            {"s3_validate_request_settings", true, true, "Allow to disable S3 request settings validation"},
            {"allow_experimental_full_text_index", false, false, "Enable experimental full-text index"},
            {"azure_skip_empty_files", false, false, "Allow to skip empty files in azure table engine"},
            {"hdfs_ignore_file_doesnt_exist", false, false, "Allow to return 0 rows when the requested files don't exist instead of throwing an exception in HDFS table engine"},
            {"azure_ignore_file_doesnt_exist", false, false, "Allow to return 0 rows when the requested files don't exist instead of throwing an exception in AzureBlobStorage table engine"},
            {"s3_ignore_file_doesnt_exist", false, false, "Allow to return 0 rows when the requested files don't exist instead of throwing an exception in S3 table engine"},
            {"s3_max_part_number", 10000, 10000, "Maximum part number number for s3 upload part"},
            {"s3_max_single_operation_copy_size", 32 * 1024 * 1024, 32 * 1024 * 1024, "Maximum size for a single copy operation in s3"},
            {"input_format_parquet_max_block_size", 8192, DEFAULT_BLOCK_SIZE, "Increase block size for parquet reader."},
            {"input_format_parquet_prefer_block_bytes", 0, DEFAULT_BLOCK_SIZE * 256, "Average block bytes output by parquet reader."},
            {"enable_blob_storage_log", true, true, "Write information about blob storage operations to system.blob_storage_log table"},
            {"allow_deprecated_snowflake_conversion_functions", true, false, "Disabled deprecated functions snowflakeToDateTime[64] and dateTime[64]ToSnowflake."},
            {"allow_statistic_optimize", false, false, "Old setting which popped up here being renamed."},
            {"allow_experimental_statistic", false, false, "Old setting which popped up here being renamed."},
            {"allow_statistics_optimize", false, false, "The setting was renamed. The previous name is `allow_statistic_optimize`."},
            {"allow_experimental_statistics", false, false, "The setting was renamed. The previous name is `allow_experimental_statistic`."},
            {"enable_vertical_final", false, true, "Enable vertical final by default again after fixing bug"},
            {"parallel_replicas_custom_key_range_lower", 0, 0, "Add settings to control the range filter when using parallel replicas with dynamic shards"},
            {"parallel_replicas_custom_key_range_upper", 0, 0, "Add settings to control the range filter when using parallel replicas with dynamic shards. A value of 0 disables the upper limit"},
            {"output_format_pretty_display_footer_column_names", 0, 1, "Add a setting to display column names in the footer if there are many rows. Threshold value is controlled by output_format_pretty_display_footer_column_names_min_rows."},
            {"output_format_pretty_display_footer_column_names_min_rows", 0, 50, "Add a setting to control the threshold value for setting output_format_pretty_display_footer_column_names_min_rows. Default 50."},
            {"output_format_csv_serialize_tuple_into_separate_columns", true, true, "A new way of how interpret tuples in CSV format was added."},
            {"input_format_csv_deserialize_separate_columns_into_tuple", true, true, "A new way of how interpret tuples in CSV format was added."},
            {"input_format_csv_try_infer_strings_from_quoted_tuples", true, true, "A new way of how interpret tuples in CSV format was added."},
        });
        addSettingsChanges(settings_changes_history, "24.5",
        {
            {"allow_deprecated_error_prone_window_functions", true, false, "Allow usage of deprecated error prone window functions (neighbor, runningAccumulate, runningDifferenceStartingWithFirstValue, runningDifference)"},
            {"allow_experimental_join_condition", false, false, "Support join with inequal conditions which involve columns from both left and right table. e.g. t1.y < t2.y."},
            {"input_format_tsv_crlf_end_of_line", false, false, "Enables reading of CRLF line endings with TSV formats"},
            {"output_format_parquet_use_custom_encoder", false, true, "Enable custom Parquet encoder."},
            {"cross_join_min_rows_to_compress", 0, 10000000, "Minimal count of rows to compress block in CROSS JOIN. Zero value means - disable this threshold. This block is compressed when any of the two thresholds (by rows or by bytes) are reached."},
            {"cross_join_min_bytes_to_compress", 0, 1_GiB, "Minimal size of block to compress in CROSS JOIN. Zero value means - disable this threshold. This block is compressed when any of the two thresholds (by rows or by bytes) are reached."},
            {"http_max_chunk_size", 0, 0, "Internal limitation"},
            {"prefer_external_sort_block_bytes", 0, DEFAULT_BLOCK_SIZE * 256, "Prefer maximum block bytes for external sort, reduce the memory usage during merging."},
            {"input_format_force_null_for_omitted_fields", false, false, "Disable type-defaults for omitted fields when needed"},
            {"cast_string_to_dynamic_use_inference", false, false, "Add setting to allow converting String to Dynamic through parsing"},
            {"allow_experimental_dynamic_type", false, false, "Add new experimental Dynamic type"},
            {"azure_max_blocks_in_multipart_upload", 50000, 50000, "Maximum number of blocks in multipart upload for Azure."},
            {"allow_archive_path_syntax", false, true, "Added new setting to allow disabling archive path syntax."},
        });
        addSettingsChanges(settings_changes_history, "24.4",
        {
            {"input_format_json_throw_on_bad_escape_sequence", true, true, "Allow to save JSON strings with bad escape sequences"},
            {"max_parsing_threads", 0, 0, "Add a separate setting to control number of threads in parallel parsing from files"},
            {"ignore_drop_queries_probability", 0, 0, "Allow to ignore drop queries in server with specified probability for testing purposes"},
            {"lightweight_deletes_sync", 2, 2, "The same as 'mutation_sync', but controls only execution of lightweight deletes"},
            {"query_cache_system_table_handling", "save", "throw", "The query cache no longer caches results of queries against system tables"},
            {"input_format_json_ignore_unnecessary_fields", false, true, "Ignore unnecessary fields and not parse them. Enabling this may not throw exceptions on json strings of invalid format or with duplicated fields"},
            {"input_format_hive_text_allow_variable_number_of_columns", false, true, "Ignore extra columns in Hive Text input (if file has more columns than expected) and treat missing fields in Hive Text input as default values."},
            {"allow_experimental_database_replicated", false, true, "Database engine Replicated is now in Beta stage"},
            {"temporary_data_in_cache_reserve_space_wait_lock_timeout_milliseconds", (10 * 60 * 1000), (10 * 60 * 1000), "Wait time to lock cache for sapce reservation in temporary data in filesystem cache"},
            {"optimize_rewrite_sum_if_to_count_if", false, true, "Only available for the analyzer, where it works correctly"},
            {"azure_allow_parallel_part_upload", "true", "true", "Use multiple threads for azure multipart upload."},
            {"max_recursive_cte_evaluation_depth", DBMS_RECURSIVE_CTE_MAX_EVALUATION_DEPTH, DBMS_RECURSIVE_CTE_MAX_EVALUATION_DEPTH, "Maximum limit on recursive CTE evaluation depth"},
            {"query_plan_convert_outer_join_to_inner_join", false, true, "Allow to convert OUTER JOIN to INNER JOIN if filter after JOIN always filters default values"},
        });
        addSettingsChanges(settings_changes_history, "24.3",
        {
            {"s3_connect_timeout_ms", 1000, 1000, "Introduce new dedicated setting for s3 connection timeout"},
            {"allow_experimental_shared_merge_tree", false, true, "The setting is obsolete"},
            {"use_page_cache_for_disks_without_file_cache", false, false, "Added userspace page cache"},
            {"read_from_page_cache_if_exists_otherwise_bypass_cache", false, false, "Added userspace page cache"},
            {"page_cache_inject_eviction", false, false, "Added userspace page cache"},
            {"default_table_engine", "None", "MergeTree", "Set default table engine to MergeTree for better usability"},
            {"input_format_json_use_string_type_for_ambiguous_paths_in_named_tuples_inference_from_objects", false, false, "Allow to use String type for ambiguous paths during named tuple inference from JSON objects"},
            {"traverse_shadow_remote_data_paths", false, false, "Traverse shadow directory when query system.remote_data_paths."},
            {"throw_if_deduplication_in_dependent_materialized_views_enabled_with_async_insert", false, true, "Deduplication in dependent materialized view cannot work together with async inserts."},
            {"parallel_replicas_allow_in_with_subquery", false, true, "If true, subquery for IN will be executed on every follower replica"},
            {"log_processors_profiles", false, true, "Enable by default"},
            {"function_locate_has_mysql_compatible_argument_order", false, true, "Increase compatibility with MySQL's locate function."},
            {"allow_suspicious_primary_key", true, false, "Forbid suspicious PRIMARY KEY/ORDER BY for MergeTree (i.e. SimpleAggregateFunction)"},
            {"filesystem_cache_reserve_space_wait_lock_timeout_milliseconds", 1000, 1000, "Wait time to lock cache for sapce reservation in filesystem cache"},
            {"max_parser_backtracks", 0, 1000000, "Limiting the complexity of parsing"},
            {"analyzer_compatibility_join_using_top_level_identifier", false, false, "Force to resolve identifier in JOIN USING from projection"},
            {"distributed_insert_skip_read_only_replicas", false, false, "If true, INSERT into Distributed will skip read-only replicas"},
            {"keeper_max_retries", 10, 10, "Max retries for general keeper operations"},
            {"keeper_retry_initial_backoff_ms", 100, 100, "Initial backoff timeout for general keeper operations"},
            {"keeper_retry_max_backoff_ms", 5000, 5000, "Max backoff timeout for general keeper operations"},
            {"s3queue_allow_experimental_sharded_mode", false, false, "Enable experimental sharded mode of S3Queue table engine. It is experimental because it will be rewritten"},
            {"allow_experimental_analyzer", false, true, "Enable analyzer and planner by default."},
            {"merge_tree_read_split_ranges_into_intersecting_and_non_intersecting_injection_probability", 0.0, 0.0, "For testing of `PartsSplitter` - split read ranges into intersecting and non intersecting every time you read from MergeTree with the specified probability."},
            {"allow_get_client_http_header", false, false, "Introduced a new function."},
            {"output_format_pretty_row_numbers", false, true, "It is better for usability."},
            {"output_format_pretty_max_value_width_apply_for_single_value", true, false, "Single values in Pretty formats won't be cut."},
            {"output_format_parquet_string_as_string", false, true, "ClickHouse allows arbitrary binary data in the String data type, which is typically UTF-8. Parquet/ORC/Arrow Strings only support UTF-8. That's why you can choose which Arrow's data type to use for the ClickHouse String data type - String or Binary. While Binary would be more correct and compatible, using String by default will correspond to user expectations in most cases."},
            {"output_format_orc_string_as_string", false, true, "ClickHouse allows arbitrary binary data in the String data type, which is typically UTF-8. Parquet/ORC/Arrow Strings only support UTF-8. That's why you can choose which Arrow's data type to use for the ClickHouse String data type - String or Binary. While Binary would be more correct and compatible, using String by default will correspond to user expectations in most cases."},
            {"output_format_arrow_string_as_string", false, true, "ClickHouse allows arbitrary binary data in the String data type, which is typically UTF-8. Parquet/ORC/Arrow Strings only support UTF-8. That's why you can choose which Arrow's data type to use for the ClickHouse String data type - String or Binary. While Binary would be more correct and compatible, using String by default will correspond to user expectations in most cases."},
            {"output_format_parquet_compression_method", "lz4", "zstd", "Parquet/ORC/Arrow support many compression methods, including lz4 and zstd. ClickHouse supports each and every compression method. Some inferior tools, such as 'duckdb', lack support for the faster `lz4` compression method, that's why we set zstd by default."},
            {"output_format_orc_compression_method", "lz4", "zstd", "Parquet/ORC/Arrow support many compression methods, including lz4 and zstd. ClickHouse supports each and every compression method. Some inferior tools, such as 'duckdb', lack support for the faster `lz4` compression method, that's why we set zstd by default."},
            {"output_format_pretty_highlight_digit_groups", false, true, "If enabled and if output is a terminal, highlight every digit corresponding to the number of thousands, millions, etc. with underline."},
            {"geo_distance_returns_float64_on_float64_arguments", false, true, "Increase the default precision."},
            {"azure_max_inflight_parts_for_one_file", 20, 20, "The maximum number of a concurrent loaded parts in multipart upload request. 0 means unlimited."},
            {"azure_strict_upload_part_size", 0, 0, "The exact size of part to upload during multipart upload to Azure blob storage."},
            {"azure_min_upload_part_size", 16*1024*1024, 16*1024*1024, "The minimum size of part to upload during multipart upload to Azure blob storage."},
            {"azure_max_upload_part_size", 5ull*1024*1024*1024, 5ull*1024*1024*1024, "The maximum size of part to upload during multipart upload to Azure blob storage."},
            {"azure_upload_part_size_multiply_factor", 2, 2, "Multiply azure_min_upload_part_size by this factor each time azure_multiply_parts_count_threshold parts were uploaded from a single write to Azure blob storage."},
            {"azure_upload_part_size_multiply_parts_count_threshold", 500, 500, "Each time this number of parts was uploaded to Azure blob storage, azure_min_upload_part_size is multiplied by azure_upload_part_size_multiply_factor."},
            {"output_format_csv_serialize_tuple_into_separate_columns", true, true, "A new way of how interpret tuples in CSV format was added."},
            {"input_format_csv_deserialize_separate_columns_into_tuple", true, true, "A new way of how interpret tuples in CSV format was added."},
            {"input_format_csv_try_infer_strings_from_quoted_tuples", true, true, "A new way of how interpret tuples in CSV format was added."},
        });
        addSettingsChanges(settings_changes_history, "24.2",
        {
            {"allow_suspicious_variant_types", true, false, "Don't allow creating Variant type with suspicious variants by default"},
            {"validate_experimental_and_suspicious_types_inside_nested_types", false, true, "Validate usage of experimental and suspicious types inside nested types"},
            {"output_format_values_escape_quote_with_quote", false, false, "If true escape ' with '', otherwise quoted with \\'"},
            {"output_format_pretty_single_large_number_tip_threshold", 0, 1'000'000, "Print a readable number tip on the right side of the table if the block consists of a single number which exceeds this value (except 0)"},
            {"input_format_try_infer_exponent_floats", true, false, "Don't infer floats in exponential notation by default"},
            {"query_plan_optimize_prewhere", true, true, "Allow to push down filter to PREWHERE expression for supported storages"},
            {"async_insert_max_data_size", 1000000, 10485760, "The previous value appeared to be too small."},
            {"async_insert_poll_timeout_ms", 10, 10, "Timeout in milliseconds for polling data from asynchronous insert queue"},
            {"async_insert_use_adaptive_busy_timeout", false, true, "Use adaptive asynchronous insert timeout"},
            {"async_insert_busy_timeout_min_ms", 50, 50, "The minimum value of the asynchronous insert timeout in milliseconds; it also serves as the initial value, which may be increased later by the adaptive algorithm"},
            {"async_insert_busy_timeout_max_ms", 200, 200, "The minimum value of the asynchronous insert timeout in milliseconds; async_insert_busy_timeout_ms is aliased to async_insert_busy_timeout_max_ms"},
            {"async_insert_busy_timeout_increase_rate", 0.2, 0.2, "The exponential growth rate at which the adaptive asynchronous insert timeout increases"},
            {"async_insert_busy_timeout_decrease_rate", 0.2, 0.2, "The exponential growth rate at which the adaptive asynchronous insert timeout decreases"},
            {"format_template_row_format", "", "", "Template row format string can be set directly in query"},
            {"format_template_resultset_format", "", "", "Template result set format string can be set in query"},
            {"split_parts_ranges_into_intersecting_and_non_intersecting_final", true, true, "Allow to split parts ranges into intersecting and non intersecting during FINAL optimization"},
            {"split_intersecting_parts_ranges_into_layers_final", true, true, "Allow to split intersecting parts ranges into layers during FINAL optimization"},
            {"azure_max_single_part_copy_size", 256*1024*1024, 256*1024*1024, "The maximum size of object to copy using single part copy to Azure blob storage."},
            {"min_external_table_block_size_rows", DEFAULT_INSERT_BLOCK_SIZE, DEFAULT_INSERT_BLOCK_SIZE, "Squash blocks passed to external table to specified size in rows, if blocks are not big enough"},
            {"min_external_table_block_size_bytes", DEFAULT_INSERT_BLOCK_SIZE * 256, DEFAULT_INSERT_BLOCK_SIZE * 256, "Squash blocks passed to external table to specified size in bytes, if blocks are not big enough."},
            {"parallel_replicas_prefer_local_join", true, true, "If true, and JOIN can be executed with parallel replicas algorithm, and all storages of right JOIN part are *MergeTree, local JOIN will be used instead of GLOBAL JOIN."},
            {"optimize_time_filter_with_preimage", true, true, "Optimize Date and DateTime predicates by converting functions into equivalent comparisons without conversions (e.g. toYear(col) = 2023 -> col >= '2023-01-01' AND col <= '2023-12-31')"},
            {"extract_key_value_pairs_max_pairs_per_row", 0, 0, "Max number of pairs that can be produced by the `extractKeyValuePairs` function. Used as a safeguard against consuming too much memory."},
            {"default_view_definer", "CURRENT_USER", "CURRENT_USER", "Allows to set default `DEFINER` option while creating a view"},
            {"default_materialized_view_sql_security", "DEFINER", "DEFINER", "Allows to set a default value for SQL SECURITY option when creating a materialized view"},
            {"default_normal_view_sql_security", "INVOKER", "INVOKER", "Allows to set default `SQL SECURITY` option while creating a normal view"},
            {"mysql_map_string_to_text_in_show_columns", false, true, "Reduce the configuration effort to connect ClickHouse with BI tools."},
            {"mysql_map_fixed_string_to_text_in_show_columns", false, true, "Reduce the configuration effort to connect ClickHouse with BI tools."},
        });
        addSettingsChanges(settings_changes_history, "24.1",
        {
            {"print_pretty_type_names", false, true, "Better user experience."},
            {"input_format_json_read_bools_as_strings", false, true, "Allow to read bools as strings in JSON formats by default"},
            {"output_format_arrow_use_signed_indexes_for_dictionary", false, true, "Use signed indexes type for Arrow dictionaries by default as it's recommended"},
            {"allow_experimental_variant_type", false, false, "Add new experimental Variant type"},
            {"use_variant_as_common_type", false, false, "Allow to use Variant in if/multiIf if there is no common type"},
            {"output_format_arrow_use_64_bit_indexes_for_dictionary", false, false, "Allow to use 64 bit indexes type in Arrow dictionaries"},
            {"parallel_replicas_mark_segment_size", 128, 128, "Add new setting to control segment size in new parallel replicas coordinator implementation"},
            {"ignore_materialized_views_with_dropped_target_table", false, false, "Add new setting to allow to ignore materialized views with dropped target table"},
            {"output_format_compression_level", 3, 3, "Allow to change compression level in the query output"},
            {"output_format_compression_zstd_window_log", 0, 0, "Allow to change zstd window log in the query output when zstd compression is used"},
            {"enable_zstd_qat_codec", false, false, "Add new ZSTD_QAT codec"},
            {"enable_vertical_final", false, true, "Use vertical final by default"},
            {"output_format_arrow_use_64_bit_indexes_for_dictionary", false, false, "Allow to use 64 bit indexes type in Arrow dictionaries"},
            {"max_rows_in_set_to_optimize_join", 100000, 0, "Disable join optimization as it prevents from read in order optimization"},
            {"output_format_pretty_color", true, "auto", "Setting is changed to allow also for auto value, disabling ANSI escapes if output is not a tty"},
            {"function_visible_width_behavior", 0, 1, "We changed the default behavior of `visibleWidth` to be more precise"},
            {"max_estimated_execution_time", 0, 0, "Separate max_execution_time and max_estimated_execution_time"},
            {"iceberg_engine_ignore_schema_evolution", false, false, "Allow to ignore schema evolution in Iceberg table engine"},
            {"optimize_injective_functions_in_group_by", false, true, "Replace injective functions by it's arguments in GROUP BY section in analyzer"},
            {"update_insert_deduplication_token_in_dependent_materialized_views", false, false, "Allow to update insert deduplication token with table identifier during insert in dependent materialized views"},
            {"azure_max_unexpected_write_error_retries", 4, 4, "The maximum number of retries in case of unexpected errors during Azure blob storage write"},
            {"split_parts_ranges_into_intersecting_and_non_intersecting_final", false, true, "Allow to split parts ranges into intersecting and non intersecting during FINAL optimization"},
            {"split_intersecting_parts_ranges_into_layers_final", true, true, "Allow to split intersecting parts ranges into layers during FINAL optimization"}
        });
        addSettingsChanges(settings_changes_history, "23.12",
        {
            {"allow_suspicious_ttl_expressions", true, false, "It is a new setting, and in previous versions the behavior was equivalent to allowing."},
            {"input_format_parquet_allow_missing_columns", false, true, "Allow missing columns in Parquet files by default"},
            {"input_format_orc_allow_missing_columns", false, true, "Allow missing columns in ORC files by default"},
            {"input_format_arrow_allow_missing_columns", false, true, "Allow missing columns in Arrow files by default"}
        });
        addSettingsChanges(settings_changes_history, "23.11",
        {
            {"parsedatetime_parse_without_leading_zeros", false, true, "Improved compatibility with MySQL DATE_FORMAT/STR_TO_DATE"}
        });
        addSettingsChanges(settings_changes_history, "23.9",
        {
            {"optimize_group_by_constant_keys", false, true, "Optimize group by constant keys by default"},
            {"input_format_json_try_infer_named_tuples_from_objects", false, true, "Try to infer named Tuples from JSON objects by default"},
            {"input_format_json_read_numbers_as_strings", false, true, "Allow to read numbers as strings in JSON formats by default"},
            {"input_format_json_read_arrays_as_strings", false, true, "Allow to read arrays as strings in JSON formats by default"},
            {"input_format_json_infer_incomplete_types_as_strings", false, true, "Allow to infer incomplete types as Strings in JSON formats by default"},
            {"input_format_json_try_infer_numbers_from_strings", true, false, "Don't infer numbers from strings in JSON formats by default to prevent possible parsing errors"},
            {"http_write_exception_in_output_format", false, true, "Output valid JSON/XML on exception in HTTP streaming."}
        });
        addSettingsChanges(settings_changes_history, "23.8",
        {
            {"rewrite_count_distinct_if_with_count_distinct_implementation", false, true, "Rewrite countDistinctIf with count_distinct_implementation configuration"}
        });
        addSettingsChanges(settings_changes_history, "23.7",
        {
            {"function_sleep_max_microseconds_per_block", 0, 3000000, "In previous versions, the maximum sleep time of 3 seconds was applied only for `sleep`, but not for `sleepEachRow` function. In the new version, we introduce this setting. If you set compatibility with the previous versions, we will disable the limit altogether."}
        });
        addSettingsChanges(settings_changes_history, "23.6",
        {
            {"http_send_timeout", 180, 30, "3 minutes seems crazy long. Note that this is timeout for a single network write call, not for the whole upload operation."},
            {"http_receive_timeout", 180, 30, "See http_send_timeout."}
        });
        addSettingsChanges(settings_changes_history, "23.5",
        {
            {"input_format_parquet_preserve_order", true, false, "Allow Parquet reader to reorder rows for better parallelism."},
            {"parallelize_output_from_storages", false, true, "Allow parallelism when executing queries that read from file/url/s3/etc. This may reorder rows."},
            {"use_with_fill_by_sorting_prefix", false, true, "Columns preceding WITH FILL columns in ORDER BY clause form sorting prefix. Rows with different values in sorting prefix are filled independently"},
            {"output_format_parquet_compliant_nested_types", false, true, "Change an internal field name in output Parquet file schema."}
        });
        addSettingsChanges(settings_changes_history, "23.4",
        {
            {"allow_suspicious_indices", true, false, "If true, index can defined with identical expressions"},
            {"allow_nonconst_timezone_arguments", true, false, "Allow non-const timezone arguments in certain time-related functions like toTimeZone(), fromUnixTimestamp*(), snowflakeToDateTime*()."},
            {"connect_timeout_with_failover_ms", 50, 1000, "Increase default connect timeout because of async connect"},
            {"connect_timeout_with_failover_secure_ms", 100, 1000, "Increase default secure connect timeout because of async connect"},
            {"hedged_connection_timeout_ms", 100, 50, "Start new connection in hedged requests after 50 ms instead of 100 to correspond with previous connect timeout"},
            {"formatdatetime_f_prints_single_zero", true, false, "Improved compatibility with MySQL DATE_FORMAT()/STR_TO_DATE()"},
            {"formatdatetime_parsedatetime_m_is_month_name", false, true, "Improved compatibility with MySQL DATE_FORMAT/STR_TO_DATE"}
        });
        addSettingsChanges(settings_changes_history, "23.3",
        {
            {"output_format_parquet_version", "1.0", "2.latest", "Use latest Parquet format version for output format"},
            {"input_format_json_ignore_unknown_keys_in_named_tuple", false, true, "Improve parsing JSON objects as named tuples"},
            {"input_format_native_allow_types_conversion", false, true, "Allow types conversion in Native input forma"},
            {"output_format_arrow_compression_method", "none", "lz4_frame", "Use lz4 compression in Arrow output format by default"},
            {"output_format_parquet_compression_method", "snappy", "lz4", "Use lz4 compression in Parquet output format by default"},
            {"output_format_orc_compression_method", "none", "lz4_frame", "Use lz4 compression in ORC output format by default"},
            {"async_query_sending_for_remote", false, true, "Create connections and send query async across shards"}
        });
        addSettingsChanges(settings_changes_history, "23.2",
        {
            {"output_format_parquet_fixed_string_as_fixed_byte_array", false, true, "Use Parquet FIXED_LENGTH_BYTE_ARRAY type for FixedString by default"},
            {"output_format_arrow_fixed_string_as_fixed_byte_array", false, true, "Use Arrow FIXED_SIZE_BINARY type for FixedString by default"},
            {"query_plan_remove_redundant_distinct", false, true, "Remove redundant Distinct step in query plan"},
            {"optimize_duplicate_order_by_and_distinct", true, false, "Remove duplicate ORDER BY and DISTINCT if it's possible"},
            {"insert_keeper_max_retries", 0, 20, "Enable reconnections to Keeper on INSERT, improve reliability"}
        });
        addSettingsChanges(settings_changes_history, "23.1",
        {
            {"input_format_json_read_objects_as_strings", 0, 1, "Enable reading nested json objects as strings while object type is experimental"},
            {"input_format_json_defaults_for_missing_elements_in_named_tuple", false, true, "Allow missing elements in JSON objects while reading named tuples by default"},
            {"input_format_csv_detect_header", false, true, "Detect header in CSV format by default"},
            {"input_format_tsv_detect_header", false, true, "Detect header in TSV format by default"},
            {"input_format_custom_detect_header", false, true, "Detect header in CustomSeparated format by default"},
            {"query_plan_remove_redundant_sorting", false, true, "Remove redundant sorting in query plan. For example, sorting steps related to ORDER BY clauses in subqueries"}
        });
        addSettingsChanges(settings_changes_history, "22.12",
        {
            {"max_size_to_preallocate_for_aggregation", 10'000'000, 100'000'000, "This optimizes performance"},
            {"query_plan_aggregation_in_order", 0, 1, "Enable some refactoring around query plan"},
            {"format_binary_max_string_size", 0, 1_GiB, "Prevent allocating large amount of memory"}
        });
        addSettingsChanges(settings_changes_history, "22.11",
        {
            {"use_structure_from_insertion_table_in_table_functions", 0, 2, "Improve using structure from insertion table in table functions"}
        });
        addSettingsChanges(settings_changes_history, "22.9",
        {
            {"force_grouping_standard_compatibility", false, true, "Make GROUPING function output the same as in SQL standard and other DBMS"}
        });
        addSettingsChanges(settings_changes_history, "22.7",
        {
            {"cross_to_inner_join_rewrite", 1, 2, "Force rewrite comma join to inner"},
            {"enable_positional_arguments", false, true, "Enable positional arguments feature by default"},
            {"format_csv_allow_single_quotes", true, false, "Most tools don't treat single quote in CSV specially, don't do it by default too"}
        });
        addSettingsChanges(settings_changes_history, "22.6",
        {
            {"output_format_json_named_tuples_as_objects", false, true, "Allow to serialize named tuples as JSON objects in JSON formats by default"},
            {"input_format_skip_unknown_fields", false, true, "Optimize reading subset of columns for some input formats"}
        });
        addSettingsChanges(settings_changes_history, "22.5",
        {
            {"memory_overcommit_ratio_denominator", 0, 1073741824, "Enable memory overcommit feature by default"},
            {"memory_overcommit_ratio_denominator_for_user", 0, 1073741824, "Enable memory overcommit feature by default"}
        });
        addSettingsChanges(settings_changes_history, "22.4",
        {
            {"allow_settings_after_format_in_insert", true, false, "Do not allow SETTINGS after FORMAT for INSERT queries because ClickHouse interpret SETTINGS as some values, which is misleading"}
        });
        addSettingsChanges(settings_changes_history, "22.3",
        {
            {"cast_ipv4_ipv6_default_on_conversion_error", true, false, "Make functions cast(value, 'IPv4') and cast(value, 'IPv6') behave same as toIPv4 and toIPv6 functions"}
        });
        addSettingsChanges(settings_changes_history, "21.12",
        {
            {"stream_like_engine_allow_direct_select", true, false, "Do not allow direct select for Kafka/RabbitMQ/FileLog by default"}
        });
        addSettingsChanges(settings_changes_history, "21.9",
        {
            {"output_format_decimal_trailing_zeros", true, false, "Do not output trailing zeros in text representation of Decimal types by default for better looking output"},
            {"use_hedged_requests", false, true, "Enable Hedged Requests feature by default"}
        });
        addSettingsChanges(settings_changes_history, "21.7",
        {
            {"legacy_column_name_of_tuple_literal", true, false, "Add this setting only for compatibility reasons. It makes sense to set to 'true', while doing rolling update of cluster from version lower than 21.7 to higher"}
        });
        addSettingsChanges(settings_changes_history, "21.5",
        {
            {"async_socket_for_remote", false, true, "Fix all problems and turn on asynchronous reads from socket for remote queries by default again"}
        });
        addSettingsChanges(settings_changes_history, "21.3",
        {
            {"async_socket_for_remote", true, false, "Turn off asynchronous reads from socket for remote queries because of some problems"},
            {"optimize_normalize_count_variants", false, true, "Rewrite aggregate functions that semantically equals to count() as count() by default"},
            {"normalize_function_names", false, true, "Normalize function names to their canonical names, this was needed for projection query routing"}
        });
        addSettingsChanges(settings_changes_history, "21.2",
        {
            {"enable_global_with_statement", false, true, "Propagate WITH statements to UNION queries and all subqueries by default"}
        });
        addSettingsChanges(settings_changes_history, "21.1",
        {
            {"insert_quorum_parallel", false, true, "Use parallel quorum inserts by default. It is significantly more convenient to use than sequential quorum inserts"},
            {"input_format_null_as_default", false, true, "Allow to insert NULL as default for input formats by default"},
            {"optimize_on_insert", false, true, "Enable data optimization on INSERT by default for better user experience"},
            {"use_compact_format_in_distributed_parts_names", false, true, "Use compact format for async INSERT into Distributed tables by default"}
        });
        addSettingsChanges(settings_changes_history, "20.10",
        {
            {"format_regexp_escaping_rule", "Escaped", "Raw", "Use Raw as default escaping rule for Regexp format to male the behaviour more like to what users expect"}
        });
        addSettingsChanges(settings_changes_history, "20.7",
        {
            {"show_table_uuid_in_table_create_query_if_not_nil", true, false, "Stop showing  UID of the table in its CREATE query for Engine=Atomic"}
        });
        addSettingsChanges(settings_changes_history, "20.5",
        {
            {"input_format_with_names_use_header", false, true, "Enable using header with names for formats with WithNames/WithNamesAndTypes suffixes"},
            {"allow_suspicious_codecs", true, false, "Don't allow to specify meaningless compression codecs"}
        });
        addSettingsChanges(settings_changes_history, "20.4",
        {
            {"validate_polygons", false, true, "Throw exception if polygon is invalid in function pointInPolygon by default instead of returning possibly wrong results"}
        });
        addSettingsChanges(settings_changes_history, "19.18",
        {
            {"enable_scalar_subquery_optimization", false, true, "Prevent scalar subqueries from (de)serializing large scalar values and possibly avoid running the same subquery more than once"}
        });
        addSettingsChanges(settings_changes_history, "19.14",
        {
            {"any_join_distinct_right_table_keys", true, false, "Disable ANY RIGHT and ANY FULL JOINs by default to avoid inconsistency"}
        });
        addSettingsChanges(settings_changes_history, "19.12",
        {
            {"input_format_defaults_for_omitted_fields", false, true, "Enable calculation of complex default expressions for omitted fields for some input formats, because it should be the expected behaviour"}
        });
        addSettingsChanges(settings_changes_history, "19.5",
        {
            {"max_partitions_per_insert_block", 0, 100, "Add a limit for the number of partitions in one block"}
        });
        addSettingsChanges(settings_changes_history, "18.12.17",
        {
            {"enable_optimize_predicate_expression", 0, 1, "Optimize predicates to subqueries by default"}
        });
    });
    return settings_changes_history;
}

const VersionToSettingsChangesMap & getMergeTreeSettingsChangesHistory()
{
    static VersionToSettingsChangesMap merge_tree_settings_changes_history;
    static std::once_flag initialized_flag;
    std::call_once(initialized_flag, [&]
    {
        addSettingsChanges(merge_tree_settings_changes_history, "25.7",
        {

        });
        addSettingsChanges(merge_tree_settings_changes_history, "25.6",
        {
            /// RELEASE CLOSED
            {"cache_populated_by_fetch_filename_regexp", "", "", "New setting"},
            {"allow_coalescing_columns_in_partition_or_order_key", false, false, "New setting to allow coalescing of partition or sorting key columns."},
            /// RELEASE CLOSED
        });
        addSettingsChanges(merge_tree_settings_changes_history, "25.5",
        {
            /// Release closed. Please use 25.6
            {"shared_merge_tree_enable_coordinated_merges", false, false, "New setting"},
            {"shared_merge_tree_merge_coordinator_merges_prepare_count", 100, 100, "New setting"},
            {"shared_merge_tree_merge_coordinator_fetch_fresh_metadata_period_ms", 10000, 10000, "New setting"},
            {"shared_merge_tree_merge_coordinator_max_merge_request_size", 20, 20, "New setting"},
            {"shared_merge_tree_merge_coordinator_election_check_period_ms", 30000, 30000, "New setting"},
            {"shared_merge_tree_merge_coordinator_min_period_ms", 1, 1, "New setting"},
            {"shared_merge_tree_merge_coordinator_max_period_ms", 10000, 10000, "New setting"},
            {"shared_merge_tree_merge_coordinator_factor", 2, 2, "New setting"},
            {"shared_merge_tree_merge_worker_fast_timeout_ms", 100, 100, "New setting"},
            {"shared_merge_tree_merge_worker_regular_timeout_ms", 10000, 10000, "New setting"},
            {"apply_patches_on_merge", true, true, "New setting"},
            {"remove_unused_patch_parts", true, true, "New setting"},
            {"write_marks_for_substreams_in_compact_parts", false, false, "New setting"},
            /// Release closed. Please use 25.6
        });
        addSettingsChanges(merge_tree_settings_changes_history, "25.4",
        {
            /// Release closed. Please use 25.5
            {"max_postpone_time_for_failed_replicated_fetches_ms", 0, 1ULL * 60 * 1000, "Added new setting to enable postponing fetch tasks in the replication queue."},
            {"max_postpone_time_for_failed_replicated_merges_ms", 0, 1ULL * 60 * 1000, "Added new setting to enable postponing merge tasks in the replication queue."},
            {"max_postpone_time_for_failed_replicated_tasks_ms", 0, 5ULL * 60 * 1000, "Added new setting to enable postponing tasks in the replication queue."},
            {"default_compression_codec", "", "", "New setting"},
            {"refresh_parts_interval", 0, 0, "A new setting"},
            {"max_merge_delayed_streams_for_parallel_write", 40, 40, "New setting"},
            {"allow_summing_columns_in_partition_or_order_key", true, false, "New setting to allow summing of partition or sorting key columns"},
            /// Release closed. Please use 25.5
        });
        addSettingsChanges(merge_tree_settings_changes_history, "25.3",
        {
            /// Release closed. Please use 25.4
            {"shared_merge_tree_enable_keeper_parts_extra_data", false, false, "New setting"},
            {"zero_copy_merge_mutation_min_parts_size_sleep_no_scale_before_lock", 0, 0, "New setting"},
            {"enable_replacing_merge_with_cleanup_for_min_age_to_force_merge", false, false, "New setting to allow automatic cleanup merges for ReplacingMergeTree"},
            /// Release closed. Please use 25.4
        });
        addSettingsChanges(merge_tree_settings_changes_history, "25.2",
        {
            /// Release closed. Please use 25.3
            {"shared_merge_tree_initial_parts_update_backoff_ms", 50, 50, "New setting"},
            {"shared_merge_tree_max_parts_update_backoff_ms", 5000, 5000, "New setting"},
            {"shared_merge_tree_interserver_http_connection_timeout_ms", 100, 100, "New setting"},
            {"columns_and_secondary_indices_sizes_lazy_calculation", true, true, "New setting to calculate columns and indices sizes lazily"},
            {"table_disk", false, false, "New setting"},
            {"allow_reduce_blocking_parts_task", false, true, "Now SMT will remove stale blocking parts from ZooKeeper by default"},
            {"shared_merge_tree_max_suspicious_broken_parts", 0, 0, "Max broken parts for SMT, if more - deny automatic detach"},
            {"shared_merge_tree_max_suspicious_broken_parts_bytes", 0, 0, "Max size of all broken parts for SMT, if more - deny automatic detach"},
            /// Release closed. Please use 25.3
        });
        addSettingsChanges(merge_tree_settings_changes_history, "25.1",
        {
            /// Release closed. Please use 25.2
            {"shared_merge_tree_try_fetch_part_in_memory_data_from_replicas", false, false, "New setting to fetch parts data from other replicas"},
            {"enable_max_bytes_limit_for_min_age_to_force_merge", false, false, "Added new setting to limit max bytes for min_age_to_force_merge."},
            {"enable_max_bytes_limit_for_min_age_to_force_merge", false, false, "New setting"},
            {"add_minmax_index_for_numeric_columns", false, false, "New setting"},
            {"add_minmax_index_for_string_columns", false, false, "New setting"},
            {"materialize_skip_indexes_on_merge", true, true, "New setting"},
            {"merge_max_bytes_to_prewarm_cache", 1ULL * 1024 * 1024 * 1024, 1ULL * 1024 * 1024 * 1024, "Cloud sync"},
            {"merge_total_max_bytes_to_prewarm_cache", 15ULL * 1024 * 1024 * 1024, 15ULL * 1024 * 1024 * 1024, "Cloud sync"},
            {"reduce_blocking_parts_sleep_ms", 5000, 5000, "Cloud sync"},
            {"number_of_partitions_to_consider_for_merge", 10, 10, "Cloud sync"},
            {"shared_merge_tree_enable_outdated_parts_check", true, true, "Cloud sync"},
            {"shared_merge_tree_max_parts_update_leaders_in_total", 6, 6, "Cloud sync"},
            {"shared_merge_tree_max_parts_update_leaders_per_az", 2, 2, "Cloud sync"},
            {"shared_merge_tree_leader_update_period_seconds", 30, 30, "Cloud sync"},
            {"shared_merge_tree_leader_update_period_random_add_seconds", 10, 10, "Cloud sync"},
            {"shared_merge_tree_read_virtual_parts_from_leader", true, true, "Cloud sync"},
            {"shared_merge_tree_interserver_http_timeout_ms", 10000, 10000, "Cloud sync"},
            {"shared_merge_tree_max_replicas_for_parts_deletion", 10, 10, "Cloud sync"},
            {"shared_merge_tree_max_replicas_to_merge_parts_for_each_parts_range", 5, 5, "Cloud sync"},
            {"shared_merge_tree_use_outdated_parts_compact_format", false, false, "Cloud sync"},
            {"shared_merge_tree_memo_ids_remove_timeout_seconds", 1800, 1800, "Cloud sync"},
            {"shared_merge_tree_idle_parts_update_seconds", 3600, 3600, "Cloud sync"},
            {"shared_merge_tree_max_outdated_parts_to_process_at_once", 1000, 1000, "Cloud sync"},
            {"shared_merge_tree_postpone_next_merge_for_locally_merged_parts_rows_threshold", 1000000, 1000000, "Cloud sync"},
            {"shared_merge_tree_postpone_next_merge_for_locally_merged_parts_ms", 0, 0, "Cloud sync"},
            {"shared_merge_tree_range_for_merge_window_size", 10, 10, "Cloud sync"},
            {"shared_merge_tree_use_too_many_parts_count_from_virtual_parts", 0, 0, "Cloud sync"},
            {"shared_merge_tree_create_per_replica_metadata_nodes", true, true, "Cloud sync"},
            {"shared_merge_tree_use_metadata_hints_cache", true, true, "Cloud sync"},
            {"notify_newest_block_number", false, false, "Cloud sync"},
            {"allow_reduce_blocking_parts_task", false, false, "Cloud sync"},
            /// Release closed. Please use 25.2
        });
        addSettingsChanges(merge_tree_settings_changes_history, "24.12",
        {
            /// Release closed. Please use 25.1
            {"enforce_index_structure_match_on_partition_manipulation", true, false, "New setting"},
            {"use_primary_key_cache", false, false, "New setting"},
            {"prewarm_primary_key_cache", false, false, "New setting"},
            {"min_bytes_to_prewarm_caches", 0, 0, "New setting"},
            {"allow_experimental_reverse_key", false, false, "New setting"},
            /// Release closed. Please use 25.1
        });
        addSettingsChanges(merge_tree_settings_changes_history, "24.11",
        {
        });
        addSettingsChanges(merge_tree_settings_changes_history, "24.10",
        {
        });
        addSettingsChanges(merge_tree_settings_changes_history, "24.9",
        {
        });
        addSettingsChanges(merge_tree_settings_changes_history, "24.8",
        {
            {"deduplicate_merge_projection_mode", "ignore", "throw", "Do not allow to create inconsistent projection"}
        });
    });

    return merge_tree_settings_changes_history;
}

}<|MERGE_RESOLUTION|>--- conflicted
+++ resolved
@@ -71,6 +71,7 @@
         {
             {"format_schema_source", "file", "file", "New setting"},
             {"format_schema_message_name", "", "", "New setting"},
+            {"output_format_parquet_geometadata", false, true, "A new setting to allow to write information about geo columns in parquet metadata and encode columns in WKB format."},
         });
         addSettingsChanges(settings_changes_history, "25.6",
         {
@@ -93,13 +94,9 @@
             {"use_skip_indexes_if_final_exact_mode", 0, 1, "Change in default value of setting"},
             {"allow_experimental_time_series_aggregate_functions", false, false, "New setting to enable experimental timeSeries* aggregate functions."},
             {"min_outstreams_per_resize_after_split", 0, 24, "New setting."},
-<<<<<<< HEAD
-            {"output_format_parquet_geometadata", false, true, "A new setting to allow to write information about geo columns in parquet metadata and encode columns in WKB format."},
-=======
             {"count_matches_stop_at_empty_match", true, false, "New setting."},
             {"enable_parallel_blocks_marshalling", "false", "true", "A new setting"},
             /// RELEASE CLOSED
->>>>>>> 4081c1c7
         });
         addSettingsChanges(settings_changes_history, "25.5",
         {
