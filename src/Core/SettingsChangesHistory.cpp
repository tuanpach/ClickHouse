#include <Core/SettingsChangesHistory.h>
#include <Core/Defines.h>
#include <IO/ReadBufferFromString.h>
#include <IO/ReadHelpers.h>
#include <boost/algorithm/string.hpp>

namespace DB
{

namespace ErrorCodes
{
    extern const int BAD_ARGUMENTS;
    extern const int LOGICAL_ERROR;
}

ClickHouseVersion::ClickHouseVersion(const String & version)
{
    Strings split;
    boost::split(split, version, [](char c){ return c == '.'; });
    components.reserve(split.size());
    if (split.empty())
        throw Exception{ErrorCodes::BAD_ARGUMENTS, "Cannot parse ClickHouse version here: {}", version};

    for (const auto & split_element : split)
    {
        size_t component;
        ReadBufferFromString buf(split_element);
        if (!tryReadIntText(component, buf) || !buf.eof())
            throw Exception{ErrorCodes::BAD_ARGUMENTS, "Cannot parse ClickHouse version here: {}", version};
        components.push_back(component);
    }
}

ClickHouseVersion::ClickHouseVersion(const char * version)
    : ClickHouseVersion(String(version))
{
}

String ClickHouseVersion::toString() const
{
    String version = std::to_string(components[0]);
    for (size_t i = 1; i < components.size(); ++i)
        version += "." + std::to_string(components[i]);

    return version;
}

// clang-format off
/// History of settings changes that controls some backward incompatible changes
/// across all ClickHouse versions. It maps ClickHouse version to settings changes that were done
/// in this version. This history contains both changes to existing settings and newly added settings.
/// Settings changes is a vector of structs
///     {setting_name, previous_value, new_value, reason}.
/// For newly added setting choose the most appropriate previous_value (for example, if new setting
/// controls new feature and it's 'true' by default, use 'false' as previous_value).
/// It's used to implement `compatibility` setting (see https://github.com/ClickHouse/ClickHouse/issues/35972)
/// Note: please check if the key already exists to prevent duplicate entries.
static std::initializer_list<std::pair<ClickHouseVersion, SettingsChangesHistory::SettingsChanges>> settings_changes_history_initializer =
{
    {"24.12",
        {
        }
    },
    {"24.11",
        {
        }
    },
    {"24.10",
        {
        }
    },
    {"24.9",
        {
        }
    },
    {"24.8",
        {
            {"rows_before_aggregation", true, true, "Provide exact value for rows_before_aggregation statistic, represents the number of rows read before aggregation"},
            {"restore_replace_external_table_functions_to_null", false, false, "New setting."},
            {"restore_replace_external_engines_to_null", false, false, "New setting."},
            {"input_format_json_max_depth", 1000000, 1000, "It was unlimited in previous versions, but that was unsafe."},
            {"merge_tree_min_bytes_per_task_for_remote_reading", 4194304, 2097152, "Value is unified with `filesystem_prefetch_min_bytes_for_single_read_task`"},
            {"use_hive_partitioning", false, false, "Allows to use hive partitioning for File, URL, S3, AzureBlobStorage and HDFS engines."},
            {"allow_experimental_kafka_offsets_storage_in_keeper", false, false, "Allow the usage of experimental Kafka storage engine that stores the committed offsets in ClickHouse Keeper"},
            {"allow_archive_path_syntax", true, true, "Added new setting to allow disabling archive path syntax."},
<<<<<<< HEAD
            {"input_format_try_infer_variants", false, false, "Try to infer Variant type in text formats when there is more than one possible type for column/array elements"},
            {"input_format_json_ignore_key_case", false, false, "Ignore json key case while read json field from string."},
=======
            {"query_cache_tag", "", "", "New setting for labeling query cache settings."},
>>>>>>> 014c1650
            {"allow_experimental_time_series_table", false, false, "Added new setting to allow the TimeSeries table engine"},
            {"enable_analyzer", 1, 1, "Added an alias to a setting `allow_experimental_analyzer`."},
            {"optimize_functions_to_subcolumns", false, true, "Enabled settings by default"},
            {"allow_experimental_vector_similarity_index", false, false, "Added new setting to allow experimental vector similarity indexes"},
        }
    },
    {"24.7",
        {
            {"output_format_parquet_write_page_index", false, true, "Add a possibility to write page index into parquet files."},
            {"output_format_binary_encode_types_in_binary_format", false, false, "Added new setting to allow to write type names in binary format in RowBinaryWithNamesAndTypes output format"},
            {"input_format_binary_decode_types_in_binary_format", false, false, "Added new setting to allow to read type names in binary format in RowBinaryWithNamesAndTypes input format"},
            {"output_format_native_encode_types_in_binary_format", false, false, "Added new setting to allow to write type names in binary format in Native output format"},
            {"input_format_native_decode_types_in_binary_format", false, false, "Added new setting to allow to read type names in binary format in Native output format"},
            {"read_in_order_use_buffering", false, true, "Use buffering before merging while reading in order of primary key"},
            {"enable_named_columns_in_function_tuple", false, true, "Generate named tuples in function tuple() when all names are unique and can be treated as unquoted identifiers."},
            {"optimize_trivial_insert_select", true, false, "The optimization does not make sense in many cases."},
            {"dictionary_validate_primary_key_type", false, false, "Validate primary key type for dictionaries. By default id type for simple layouts will be implicitly converted to UInt64."},
            {"collect_hash_table_stats_during_joins", false, true, "New setting."},
            {"max_size_to_preallocate_for_joins", 0, 100'000'000, "New setting."},
            {"input_format_orc_reader_time_zone_name", "GMT", "GMT", "The time zone name for ORC row reader, the default ORC row reader's time zone is GMT."},
            {"database_replicated_allow_heavy_create", true, false, "Long-running DDL queries (CREATE AS SELECT and POPULATE) for Replicated database engine was forbidden"},
            {"query_plan_merge_filters", false, false, "Allow to merge filters in the query plan"},
            {"azure_sdk_max_retries", 10, 10, "Maximum number of retries in azure sdk"},
            {"azure_sdk_retry_initial_backoff_ms", 10, 10, "Minimal backoff between retries in azure sdk"},
            {"azure_sdk_retry_max_backoff_ms", 1000, 1000, "Maximal backoff between retries in azure sdk"},
            {"ignore_on_cluster_for_replicated_named_collections_queries", false, false, "Ignore ON CLUSTER clause for replicated named collections management queries."},
            {"backup_restore_s3_retry_attempts", 1000,1000, "Setting for Aws::Client::RetryStrategy, Aws::Client does retries itself, 0 means no retries. It takes place only for backup/restore."},
            {"postgresql_connection_attempt_timeout", 2, 2, "Allow to control 'connect_timeout' parameter of PostgreSQL connection."},
            {"postgresql_connection_pool_retries", 2, 2, "Allow to control the number of retries in PostgreSQL connection pool."}
        }
    },
    {"24.6",
        {
            {"materialize_skip_indexes_on_insert", true, true, "Added new setting to allow to disable materialization of skip indexes on insert"},
            {"materialize_statistics_on_insert", true, true, "Added new setting to allow to disable materialization of statistics on insert"},
            {"input_format_parquet_use_native_reader", false, false, "When reading Parquet files, to use native reader instead of arrow reader."},
            {"hdfs_throw_on_zero_files_match", false, false, "Allow to throw an error when ListObjects request cannot match any files in HDFS engine instead of empty query result"},
            {"azure_throw_on_zero_files_match", false, false, "Allow to throw an error when ListObjects request cannot match any files in AzureBlobStorage engine instead of empty query result"},
            {"s3_validate_request_settings", true, true, "Allow to disable S3 request settings validation"},
            {"allow_experimental_full_text_index", false, false, "Enable experimental full-text index"},
            {"azure_skip_empty_files", false, false, "Allow to skip empty files in azure table engine"},
            {"hdfs_ignore_file_doesnt_exist", false, false, "Allow to return 0 rows when the requested files don't exist instead of throwing an exception in HDFS table engine"},
            {"azure_ignore_file_doesnt_exist", false, false, "Allow to return 0 rows when the requested files don't exist instead of throwing an exception in AzureBlobStorage table engine"},
            {"s3_ignore_file_doesnt_exist", false, false, "Allow to return 0 rows when the requested files don't exist instead of throwing an exception in S3 table engine"},
            {"s3_max_part_number", 10000, 10000, "Maximum part number number for s3 upload part"},
            {"s3_max_single_operation_copy_size", 32 * 1024 * 1024, 32 * 1024 * 1024, "Maximum size for a single copy operation in s3"},
            {"input_format_parquet_max_block_size", 8192, DEFAULT_BLOCK_SIZE, "Increase block size for parquet reader."},
            {"input_format_parquet_prefer_block_bytes", 0, DEFAULT_BLOCK_SIZE * 256, "Average block bytes output by parquet reader."},
            {"enable_blob_storage_log", true, true, "Write information about blob storage operations to system.blob_storage_log table"},
            {"allow_deprecated_snowflake_conversion_functions", true, false, "Disabled deprecated functions snowflakeToDateTime[64] and dateTime[64]ToSnowflake."},
            {"allow_statistic_optimize", false, false, "Old setting which popped up here being renamed."},
            {"allow_experimental_statistic", false, false, "Old setting which popped up here being renamed."},
            {"allow_statistics_optimize", false, false, "The setting was renamed. The previous name is `allow_statistic_optimize`."},
            {"allow_experimental_statistics", false, false, "The setting was renamed. The previous name is `allow_experimental_statistic`."},
            {"enable_vertical_final", false, true, "Enable vertical final by default again after fixing bug"},
            {"parallel_replicas_custom_key_range_lower", 0, 0, "Add settings to control the range filter when using parallel replicas with dynamic shards"},
            {"parallel_replicas_custom_key_range_upper", 0, 0, "Add settings to control the range filter when using parallel replicas with dynamic shards. A value of 0 disables the upper limit"},
            {"output_format_pretty_display_footer_column_names", 0, 1, "Add a setting to display column names in the footer if there are many rows. Threshold value is controlled by output_format_pretty_display_footer_column_names_min_rows."},
            {"output_format_pretty_display_footer_column_names_min_rows", 0, 50, "Add a setting to control the threshold value for setting output_format_pretty_display_footer_column_names_min_rows. Default 50."},
            {"output_format_csv_serialize_tuple_into_separate_columns", true, true, "A new way of how interpret tuples in CSV format was added."},
            {"input_format_csv_deserialize_separate_columns_into_tuple", true, true, "A new way of how interpret tuples in CSV format was added."},
            {"input_format_csv_try_infer_strings_from_quoted_tuples", true, true, "A new way of how interpret tuples in CSV format was added."},
        }
    },
    {"24.5",
        {
            {"allow_deprecated_error_prone_window_functions", true, false, "Allow usage of deprecated error prone window functions (neighbor, runningAccumulate, runningDifferenceStartingWithFirstValue, runningDifference)"},
            {"allow_experimental_join_condition", false, false, "Support join with inequal conditions which involve columns from both left and right table. e.g. t1.y < t2.y."},
            {"input_format_tsv_crlf_end_of_line", false, false, "Enables reading of CRLF line endings with TSV formats"},
            {"output_format_parquet_use_custom_encoder", false, true, "Enable custom Parquet encoder."},
            {"cross_join_min_rows_to_compress", 0, 10000000, "Minimal count of rows to compress block in CROSS JOIN. Zero value means - disable this threshold. This block is compressed when any of the two thresholds (by rows or by bytes) are reached."},
            {"cross_join_min_bytes_to_compress", 0, 1_GiB, "Minimal size of block to compress in CROSS JOIN. Zero value means - disable this threshold. This block is compressed when any of the two thresholds (by rows or by bytes) are reached."},
            {"http_max_chunk_size", 0, 0, "Internal limitation"},
            {"prefer_external_sort_block_bytes", 0, DEFAULT_BLOCK_SIZE * 256, "Prefer maximum block bytes for external sort, reduce the memory usage during merging."},
            {"input_format_force_null_for_omitted_fields", false, false, "Disable type-defaults for omitted fields when needed"},
            {"cast_string_to_dynamic_use_inference", false, false, "Add setting to allow converting String to Dynamic through parsing"},
            {"allow_experimental_dynamic_type", false, false, "Add new experimental Dynamic type"},
            {"azure_max_blocks_in_multipart_upload", 50000, 50000, "Maximum number of blocks in multipart upload for Azure."},
            {"allow_archive_path_syntax", false, true, "Added new setting to allow disabling archive path syntax."},
        }
    },
    {"24.4",
        {
            {"input_format_json_throw_on_bad_escape_sequence", true, true, "Allow to save JSON strings with bad escape sequences"},
            {"max_parsing_threads", 0, 0, "Add a separate setting to control number of threads in parallel parsing from files"},
            {"ignore_drop_queries_probability", 0, 0, "Allow to ignore drop queries in server with specified probability for testing purposes"},
            {"lightweight_deletes_sync", 2, 2, "The same as 'mutation_sync', but controls only execution of lightweight deletes"},
            {"query_cache_system_table_handling", "save", "throw", "The query cache no longer caches results of queries against system tables"},
            {"input_format_json_ignore_unnecessary_fields", false, true, "Ignore unnecessary fields and not parse them. Enabling this may not throw exceptions on json strings of invalid format or with duplicated fields"},
            {"input_format_hive_text_allow_variable_number_of_columns", false, true, "Ignore extra columns in Hive Text input (if file has more columns than expected) and treat missing fields in Hive Text input as default values."},
            {"allow_experimental_database_replicated", false, true, "Database engine Replicated is now in Beta stage"},
            {"temporary_data_in_cache_reserve_space_wait_lock_timeout_milliseconds", (10 * 60 * 1000), (10 * 60 * 1000), "Wait time to lock cache for sapce reservation in temporary data in filesystem cache"},
            {"optimize_rewrite_sum_if_to_count_if", false, true, "Only available for the analyzer, where it works correctly"},
            {"azure_allow_parallel_part_upload", "true", "true", "Use multiple threads for azure multipart upload."},
            {"max_recursive_cte_evaluation_depth", DBMS_RECURSIVE_CTE_MAX_EVALUATION_DEPTH, DBMS_RECURSIVE_CTE_MAX_EVALUATION_DEPTH, "Maximum limit on recursive CTE evaluation depth"},
            {"query_plan_convert_outer_join_to_inner_join", false, true, "Allow to convert OUTER JOIN to INNER JOIN if filter after JOIN always filters default values"},
        }
    },
    {"24.3",
        {
            {"s3_connect_timeout_ms", 1000, 1000, "Introduce new dedicated setting for s3 connection timeout"},
            {"allow_experimental_shared_merge_tree", false, true, "The setting is obsolete"},
            {"use_page_cache_for_disks_without_file_cache", false, false, "Added userspace page cache"},
            {"read_from_page_cache_if_exists_otherwise_bypass_cache", false, false, "Added userspace page cache"},
            {"page_cache_inject_eviction", false, false, "Added userspace page cache"},
            {"default_table_engine", "None", "MergeTree", "Set default table engine to MergeTree for better usability"},
            {"input_format_json_use_string_type_for_ambiguous_paths_in_named_tuples_inference_from_objects", false, false, "Allow to use String type for ambiguous paths during named tuple inference from JSON objects"},
            {"traverse_shadow_remote_data_paths", false, false, "Traverse shadow directory when query system.remote_data_paths."},
            {"throw_if_deduplication_in_dependent_materialized_views_enabled_with_async_insert", false, true, "Deduplication in dependent materialized view cannot work together with async inserts."},
            {"parallel_replicas_allow_in_with_subquery", false, true, "If true, subquery for IN will be executed on every follower replica"},
            {"log_processors_profiles", false, true, "Enable by default"},
            {"function_locate_has_mysql_compatible_argument_order", false, true, "Increase compatibility with MySQL's locate function."},
            {"allow_suspicious_primary_key", true, false, "Forbid suspicious PRIMARY KEY/ORDER BY for MergeTree (i.e. SimpleAggregateFunction)"},
            {"filesystem_cache_reserve_space_wait_lock_timeout_milliseconds", 1000, 1000, "Wait time to lock cache for sapce reservation in filesystem cache"},
            {"max_parser_backtracks", 0, 1000000, "Limiting the complexity of parsing"},
            {"analyzer_compatibility_join_using_top_level_identifier", false, false, "Force to resolve identifier in JOIN USING from projection"},
            {"distributed_insert_skip_read_only_replicas", false, false, "If true, INSERT into Distributed will skip read-only replicas"},
            {"keeper_max_retries", 10, 10, "Max retries for general keeper operations"},
            {"keeper_retry_initial_backoff_ms", 100, 100, "Initial backoff timeout for general keeper operations"},
            {"keeper_retry_max_backoff_ms", 5000, 5000, "Max backoff timeout for general keeper operations"},
            {"s3queue_allow_experimental_sharded_mode", false, false, "Enable experimental sharded mode of S3Queue table engine. It is experimental because it will be rewritten"},
            {"allow_experimental_analyzer", false, true, "Enable analyzer and planner by default."},
            {"merge_tree_read_split_ranges_into_intersecting_and_non_intersecting_injection_probability", 0.0, 0.0, "For testing of `PartsSplitter` - split read ranges into intersecting and non intersecting every time you read from MergeTree with the specified probability."},
            {"allow_get_client_http_header", false, false, "Introduced a new function."},
            {"output_format_pretty_row_numbers", false, true, "It is better for usability."},
            {"output_format_pretty_max_value_width_apply_for_single_value", true, false, "Single values in Pretty formats won't be cut."},
            {"output_format_parquet_string_as_string", false, true, "ClickHouse allows arbitrary binary data in the String data type, which is typically UTF-8. Parquet/ORC/Arrow Strings only support UTF-8. That's why you can choose which Arrow's data type to use for the ClickHouse String data type - String or Binary. While Binary would be more correct and compatible, using String by default will correspond to user expectations in most cases."},
            {"output_format_orc_string_as_string", false, true, "ClickHouse allows arbitrary binary data in the String data type, which is typically UTF-8. Parquet/ORC/Arrow Strings only support UTF-8. That's why you can choose which Arrow's data type to use for the ClickHouse String data type - String or Binary. While Binary would be more correct and compatible, using String by default will correspond to user expectations in most cases."},
            {"output_format_arrow_string_as_string", false, true, "ClickHouse allows arbitrary binary data in the String data type, which is typically UTF-8. Parquet/ORC/Arrow Strings only support UTF-8. That's why you can choose which Arrow's data type to use for the ClickHouse String data type - String or Binary. While Binary would be more correct and compatible, using String by default will correspond to user expectations in most cases."},
            {"output_format_parquet_compression_method", "lz4", "zstd", "Parquet/ORC/Arrow support many compression methods, including lz4 and zstd. ClickHouse supports each and every compression method. Some inferior tools, such as 'duckdb', lack support for the faster `lz4` compression method, that's why we set zstd by default."},
            {"output_format_orc_compression_method", "lz4", "zstd", "Parquet/ORC/Arrow support many compression methods, including lz4 and zstd. ClickHouse supports each and every compression method. Some inferior tools, such as 'duckdb', lack support for the faster `lz4` compression method, that's why we set zstd by default."},
            {"output_format_pretty_highlight_digit_groups", false, true, "If enabled and if output is a terminal, highlight every digit corresponding to the number of thousands, millions, etc. with underline."},
            {"geo_distance_returns_float64_on_float64_arguments", false, true, "Increase the default precision."},
            {"azure_max_inflight_parts_for_one_file", 20, 20, "The maximum number of a concurrent loaded parts in multipart upload request. 0 means unlimited."},
            {"azure_strict_upload_part_size", 0, 0, "The exact size of part to upload during multipart upload to Azure blob storage."},
            {"azure_min_upload_part_size", 16*1024*1024, 16*1024*1024, "The minimum size of part to upload during multipart upload to Azure blob storage."},
            {"azure_max_upload_part_size", 5ull*1024*1024*1024, 5ull*1024*1024*1024, "The maximum size of part to upload during multipart upload to Azure blob storage."},
            {"azure_upload_part_size_multiply_factor", 2, 2, "Multiply azure_min_upload_part_size by this factor each time azure_multiply_parts_count_threshold parts were uploaded from a single write to Azure blob storage."},
            {"azure_upload_part_size_multiply_parts_count_threshold", 500, 500, "Each time this number of parts was uploaded to Azure blob storage, azure_min_upload_part_size is multiplied by azure_upload_part_size_multiply_factor."},
            {"output_format_csv_serialize_tuple_into_separate_columns", true, true, "A new way of how interpret tuples in CSV format was added."},
            {"input_format_csv_deserialize_separate_columns_into_tuple", true, true, "A new way of how interpret tuples in CSV format was added."},
            {"input_format_csv_try_infer_strings_from_quoted_tuples", true, true, "A new way of how interpret tuples in CSV format was added."},
        }
    },
    {"24.2",
        {
            {"allow_suspicious_variant_types", true, false, "Don't allow creating Variant type with suspicious variants by default"},
            {"validate_experimental_and_suspicious_types_inside_nested_types", false, true, "Validate usage of experimental and suspicious types inside nested types"},
            {"output_format_values_escape_quote_with_quote", false, false, "If true escape ' with '', otherwise quoted with \\'"},
            {"output_format_pretty_single_large_number_tip_threshold", 0, 1'000'000, "Print a readable number tip on the right side of the table if the block consists of a single number which exceeds this value (except 0)"},
            {"input_format_try_infer_exponent_floats", true, false, "Don't infer floats in exponential notation by default"},
            {"query_plan_optimize_prewhere", true, true, "Allow to push down filter to PREWHERE expression for supported storages"},
            {"async_insert_max_data_size", 1000000, 10485760, "The previous value appeared to be too small."},
            {"async_insert_poll_timeout_ms", 10, 10, "Timeout in milliseconds for polling data from asynchronous insert queue"},
            {"async_insert_use_adaptive_busy_timeout", false, true, "Use adaptive asynchronous insert timeout"},
            {"async_insert_busy_timeout_min_ms", 50, 50, "The minimum value of the asynchronous insert timeout in milliseconds; it also serves as the initial value, which may be increased later by the adaptive algorithm"},
            {"async_insert_busy_timeout_max_ms", 200, 200, "The minimum value of the asynchronous insert timeout in milliseconds; async_insert_busy_timeout_ms is aliased to async_insert_busy_timeout_max_ms"},
            {"async_insert_busy_timeout_increase_rate", 0.2, 0.2, "The exponential growth rate at which the adaptive asynchronous insert timeout increases"},
            {"async_insert_busy_timeout_decrease_rate", 0.2, 0.2, "The exponential growth rate at which the adaptive asynchronous insert timeout decreases"},
            {"format_template_row_format", "", "", "Template row format string can be set directly in query"},
            {"format_template_resultset_format", "", "", "Template result set format string can be set in query"},
            {"split_parts_ranges_into_intersecting_and_non_intersecting_final", true, true, "Allow to split parts ranges into intersecting and non intersecting during FINAL optimization"},
            {"split_intersecting_parts_ranges_into_layers_final", true, true, "Allow to split intersecting parts ranges into layers during FINAL optimization"},
            {"azure_max_single_part_copy_size", 256*1024*1024, 256*1024*1024, "The maximum size of object to copy using single part copy to Azure blob storage."},
            {"min_external_table_block_size_rows", DEFAULT_INSERT_BLOCK_SIZE, DEFAULT_INSERT_BLOCK_SIZE, "Squash blocks passed to external table to specified size in rows, if blocks are not big enough"},
            {"min_external_table_block_size_bytes", DEFAULT_INSERT_BLOCK_SIZE * 256, DEFAULT_INSERT_BLOCK_SIZE * 256, "Squash blocks passed to external table to specified size in bytes, if blocks are not big enough."},
            {"parallel_replicas_prefer_local_join", true, true, "If true, and JOIN can be executed with parallel replicas algorithm, and all storages of right JOIN part are *MergeTree, local JOIN will be used instead of GLOBAL JOIN."},
            {"optimize_time_filter_with_preimage", true, true, "Optimize Date and DateTime predicates by converting functions into equivalent comparisons without conversions (e.g. toYear(col) = 2023 -> col >= '2023-01-01' AND col <= '2023-12-31')"},
            {"extract_key_value_pairs_max_pairs_per_row", 0, 0, "Max number of pairs that can be produced by the `extractKeyValuePairs` function. Used as a safeguard against consuming too much memory."},
            {"default_view_definer", "CURRENT_USER", "CURRENT_USER", "Allows to set default `DEFINER` option while creating a view"},
            {"default_materialized_view_sql_security", "DEFINER", "DEFINER", "Allows to set a default value for SQL SECURITY option when creating a materialized view"},
            {"default_normal_view_sql_security", "INVOKER", "INVOKER", "Allows to set default `SQL SECURITY` option while creating a normal view"},
            {"mysql_map_string_to_text_in_show_columns", false, true, "Reduce the configuration effort to connect ClickHouse with BI tools."},
            {"mysql_map_fixed_string_to_text_in_show_columns", false, true, "Reduce the configuration effort to connect ClickHouse with BI tools."},
        }
    },
    {"24.1",
        {
            {"print_pretty_type_names", false, true, "Better user experience."},
            {"input_format_json_read_bools_as_strings", false, true, "Allow to read bools as strings in JSON formats by default"},
            {"output_format_arrow_use_signed_indexes_for_dictionary", false, true, "Use signed indexes type for Arrow dictionaries by default as it's recommended"},
            {"allow_experimental_variant_type", false, false, "Add new experimental Variant type"},
            {"use_variant_as_common_type", false, false, "Allow to use Variant in if/multiIf if there is no common type"},
            {"output_format_arrow_use_64_bit_indexes_for_dictionary", false, false, "Allow to use 64 bit indexes type in Arrow dictionaries"},
            {"parallel_replicas_mark_segment_size", 128, 128, "Add new setting to control segment size in new parallel replicas coordinator implementation"},
            {"ignore_materialized_views_with_dropped_target_table", false, false, "Add new setting to allow to ignore materialized views with dropped target table"},
            {"output_format_compression_level", 3, 3, "Allow to change compression level in the query output"},
            {"output_format_compression_zstd_window_log", 0, 0, "Allow to change zstd window log in the query output when zstd compression is used"},
            {"enable_zstd_qat_codec", false, false, "Add new ZSTD_QAT codec"},
            {"enable_vertical_final", false, true, "Use vertical final by default"},
            {"output_format_arrow_use_64_bit_indexes_for_dictionary", false, false, "Allow to use 64 bit indexes type in Arrow dictionaries"},
            {"max_rows_in_set_to_optimize_join", 100000, 0, "Disable join optimization as it prevents from read in order optimization"},
            {"output_format_pretty_color", true, "auto", "Setting is changed to allow also for auto value, disabling ANSI escapes if output is not a tty"},
            {"function_visible_width_behavior", 0, 1, "We changed the default behavior of `visibleWidth` to be more precise"},
            {"max_estimated_execution_time", 0, 0, "Separate max_execution_time and max_estimated_execution_time"},
            {"iceberg_engine_ignore_schema_evolution", false, false, "Allow to ignore schema evolution in Iceberg table engine"},
            {"optimize_injective_functions_in_group_by", false, true, "Replace injective functions by it's arguments in GROUP BY section in analyzer"},
            {"update_insert_deduplication_token_in_dependent_materialized_views", false, false, "Allow to update insert deduplication token with table identifier during insert in dependent materialized views"},
            {"azure_max_unexpected_write_error_retries", 4, 4, "The maximum number of retries in case of unexpected errors during Azure blob storage write"},
            {"split_parts_ranges_into_intersecting_and_non_intersecting_final", false, true, "Allow to split parts ranges into intersecting and non intersecting during FINAL optimization"},
            {"split_intersecting_parts_ranges_into_layers_final", true, true, "Allow to split intersecting parts ranges into layers during FINAL optimization"}
        }
    },
    {"23.12",
        {
            {"allow_suspicious_ttl_expressions", true, false, "It is a new setting, and in previous versions the behavior was equivalent to allowing."},
            {"input_format_parquet_allow_missing_columns", false, true, "Allow missing columns in Parquet files by default"},
            {"input_format_orc_allow_missing_columns", false, true, "Allow missing columns in ORC files by default"},
            {"input_format_arrow_allow_missing_columns", false, true, "Allow missing columns in Arrow files by default"}
        }
    },
    {"23.11",
        {
            {"parsedatetime_parse_without_leading_zeros", false, true, "Improved compatibility with MySQL DATE_FORMAT/STR_TO_DATE"}
        }
    },
    {"23.9",
        {
            {"optimize_group_by_constant_keys", false, true, "Optimize group by constant keys by default"},
            {"input_format_json_try_infer_named_tuples_from_objects", false, true, "Try to infer named Tuples from JSON objects by default"},
            {"input_format_json_read_numbers_as_strings", false, true, "Allow to read numbers as strings in JSON formats by default"},
            {"input_format_json_read_arrays_as_strings", false, true, "Allow to read arrays as strings in JSON formats by default"},
            {"input_format_json_infer_incomplete_types_as_strings", false, true, "Allow to infer incomplete types as Strings in JSON formats by default"},
            {"input_format_json_try_infer_numbers_from_strings", true, false, "Don't infer numbers from strings in JSON formats by default to prevent possible parsing errors"},
            {"http_write_exception_in_output_format", false, true, "Output valid JSON/XML on exception in HTTP streaming."}
        }
    },
    {"23.8",
        {
            {"rewrite_count_distinct_if_with_count_distinct_implementation", false, true, "Rewrite countDistinctIf with count_distinct_implementation configuration"}
        }
    },
    {"23.7",
        {
            {"function_sleep_max_microseconds_per_block", 0, 3000000, "In previous versions, the maximum sleep time of 3 seconds was applied only for `sleep`, but not for `sleepEachRow` function. In the new version, we introduce this setting. If you set compatibility with the previous versions, we will disable the limit altogether."}
        }
    },
    {"23.6",
        {
            {"http_send_timeout", 180, 30, "3 minutes seems crazy long. Note that this is timeout for a single network write call, not for the whole upload operation."},
            {"http_receive_timeout", 180, 30, "See http_send_timeout."}
        }
    },
    {"23.5",
        {
            {"input_format_parquet_preserve_order", true, false, "Allow Parquet reader to reorder rows for better parallelism."},
            {"parallelize_output_from_storages", false, true, "Allow parallelism when executing queries that read from file/url/s3/etc. This may reorder rows."},
            {"use_with_fill_by_sorting_prefix", false, true, "Columns preceding WITH FILL columns in ORDER BY clause form sorting prefix. Rows with different values in sorting prefix are filled independently"},
            {"output_format_parquet_compliant_nested_types", false, true, "Change an internal field name in output Parquet file schema."}
        }
    },
    {"23.4",
        {
            {"allow_suspicious_indices", true, false, "If true, index can defined with identical expressions"},
            {"allow_nonconst_timezone_arguments", true, false, "Allow non-const timezone arguments in certain time-related functions like toTimeZone(), fromUnixTimestamp*(), snowflakeToDateTime*()."},
            {"connect_timeout_with_failover_ms", 50, 1000, "Increase default connect timeout because of async connect"},
            {"connect_timeout_with_failover_secure_ms", 100, 1000, "Increase default secure connect timeout because of async connect"},
            {"hedged_connection_timeout_ms", 100, 50, "Start new connection in hedged requests after 50 ms instead of 100 to correspond with previous connect timeout"},
            {"formatdatetime_f_prints_single_zero", true, false, "Improved compatibility with MySQL DATE_FORMAT()/STR_TO_DATE()"},
            {"formatdatetime_parsedatetime_m_is_month_name", false, true, "Improved compatibility with MySQL DATE_FORMAT/STR_TO_DATE"}
        }
    },
    {"23.3",
        {
            {"output_format_parquet_version", "1.0", "2.latest", "Use latest Parquet format version for output format"},
            {"input_format_json_ignore_unknown_keys_in_named_tuple", false, true, "Improve parsing JSON objects as named tuples"},
            {"input_format_native_allow_types_conversion", false, true, "Allow types conversion in Native input forma"},
            {"output_format_arrow_compression_method", "none", "lz4_frame", "Use lz4 compression in Arrow output format by default"},
            {"output_format_parquet_compression_method", "snappy", "lz4", "Use lz4 compression in Parquet output format by default"},
            {"output_format_orc_compression_method", "none", "lz4_frame", "Use lz4 compression in ORC output format by default"},
            {"async_query_sending_for_remote", false, true, "Create connections and send query async across shards"}
        }
    },
    {"23.2",
        {
            {"output_format_parquet_fixed_string_as_fixed_byte_array", false, true, "Use Parquet FIXED_LENGTH_BYTE_ARRAY type for FixedString by default"},
            {"output_format_arrow_fixed_string_as_fixed_byte_array", false, true, "Use Arrow FIXED_SIZE_BINARY type for FixedString by default"},
            {"query_plan_remove_redundant_distinct", false, true, "Remove redundant Distinct step in query plan"},
            {"optimize_duplicate_order_by_and_distinct", true, false, "Remove duplicate ORDER BY and DISTINCT if it's possible"},
            {"insert_keeper_max_retries", 0, 20, "Enable reconnections to Keeper on INSERT, improve reliability"}
        }
    },
    {"23.1",
        {
            {"input_format_json_read_objects_as_strings", 0, 1, "Enable reading nested json objects as strings while object type is experimental"},
            {"input_format_json_defaults_for_missing_elements_in_named_tuple", false, true, "Allow missing elements in JSON objects while reading named tuples by default"},
            {"input_format_csv_detect_header", false, true, "Detect header in CSV format by default"},
            {"input_format_tsv_detect_header", false, true, "Detect header in TSV format by default"},
            {"input_format_custom_detect_header", false, true, "Detect header in CustomSeparated format by default"},
            {"query_plan_remove_redundant_sorting", false, true, "Remove redundant sorting in query plan. For example, sorting steps related to ORDER BY clauses in subqueries"}
        }
    },
    {"22.12",
        {
            {"max_size_to_preallocate_for_aggregation", 10'000'000, 100'000'000, "This optimizes performance"},
            {"query_plan_aggregation_in_order", 0, 1, "Enable some refactoring around query plan"},
            {"format_binary_max_string_size", 0, 1_GiB, "Prevent allocating large amount of memory"}
        }
    },
    {"22.11",
        {
            {"use_structure_from_insertion_table_in_table_functions", 0, 2, "Improve using structure from insertion table in table functions"}
        }
    },
    {"22.9",
        {
            {"force_grouping_standard_compatibility", false, true, "Make GROUPING function output the same as in SQL standard and other DBMS"}
        }
    },
    {"22.7",
        {
            {"cross_to_inner_join_rewrite", 1, 2, "Force rewrite comma join to inner"},
            {"enable_positional_arguments", false, true, "Enable positional arguments feature by default"},
            {"format_csv_allow_single_quotes", true, false, "Most tools don't treat single quote in CSV specially, don't do it by default too"}
        }
    },
    {"22.6",
        {
            {"output_format_json_named_tuples_as_objects", false, true, "Allow to serialize named tuples as JSON objects in JSON formats by default"},
            {"input_format_skip_unknown_fields", false, true, "Optimize reading subset of columns for some input formats"}
        }
    },
    {"22.5",
        {
            {"memory_overcommit_ratio_denominator", 0, 1073741824, "Enable memory overcommit feature by default"},
            {"memory_overcommit_ratio_denominator_for_user", 0, 1073741824, "Enable memory overcommit feature by default"}
        }
    },
    {"22.4",
        {
            {"allow_settings_after_format_in_insert", true, false, "Do not allow SETTINGS after FORMAT for INSERT queries because ClickHouse interpret SETTINGS as some values, which is misleading"}
        }
    },
    {"22.3",
        {
            {"cast_ipv4_ipv6_default_on_conversion_error", true, false, "Make functions cast(value, 'IPv4') and cast(value, 'IPv6') behave same as toIPv4 and toIPv6 functions"}
        }
    },
    {"21.12",
        {
            {"stream_like_engine_allow_direct_select", true, false, "Do not allow direct select for Kafka/RabbitMQ/FileLog by default"}
        }
    },
    {"21.9",
        {
            {"output_format_decimal_trailing_zeros", true, false, "Do not output trailing zeros in text representation of Decimal types by default for better looking output"},
            {"use_hedged_requests", false, true, "Enable Hedged Requests feature by default"}
        }
    },
    {"21.7",
        {
            {"legacy_column_name_of_tuple_literal", true, false, "Add this setting only for compatibility reasons. It makes sense to set to 'true', while doing rolling update of cluster from version lower than 21.7 to higher"}
        }
    },
    {"21.5",
        {
            {"async_socket_for_remote", false, true, "Fix all problems and turn on asynchronous reads from socket for remote queries by default again"}
        }
    },
    {"21.3",
        {
            {"async_socket_for_remote", true, false, "Turn off asynchronous reads from socket for remote queries because of some problems"},
            {"optimize_normalize_count_variants", false, true, "Rewrite aggregate functions that semantically equals to count() as count() by default"},
            {"normalize_function_names", false, true, "Normalize function names to their canonical names, this was needed for projection query routing"}
        }
    },
    {"21.2",
        {
            {"enable_global_with_statement", false, true, "Propagate WITH statements to UNION queries and all subqueries by default"}
        }
    },
    {"21.1",
        {
            {"insert_quorum_parallel", false, true, "Use parallel quorum inserts by default. It is significantly more convenient to use than sequential quorum inserts"},
            {"input_format_null_as_default", false, true, "Allow to insert NULL as default for input formats by default"},
            {"optimize_on_insert", false, true, "Enable data optimization on INSERT by default for better user experience"},
            {"use_compact_format_in_distributed_parts_names", false, true, "Use compact format for async INSERT into Distributed tables by default"}
        }
    },
    {"20.10",
        {
            {"format_regexp_escaping_rule", "Escaped", "Raw", "Use Raw as default escaping rule for Regexp format to male the behaviour more like to what users expect"}
        }
    },
    {"20.7",
        {
            {"show_table_uuid_in_table_create_query_if_not_nil", true, false, "Stop showing  UID of the table in its CREATE query for Engine=Atomic"}
        }
    },
    {"20.5",
        {
            {"input_format_with_names_use_header", false, true, "Enable using header with names for formats with WithNames/WithNamesAndTypes suffixes"},
            {"allow_suspicious_codecs", true, false, "Don't allow to specify meaningless compression codecs"}
        }
    },
    {"20.4",
        {
            {"validate_polygons", false, true, "Throw exception if polygon is invalid in function pointInPolygon by default instead of returning possibly wrong results"}
        }
    },
    {"19.18",
        {
            {"enable_scalar_subquery_optimization", false, true, "Prevent scalar subqueries from (de)serializing large scalar values and possibly avoid running the same subquery more than once"}
        }
    },
    {"19.14",
        {
            {"any_join_distinct_right_table_keys", true, false, "Disable ANY RIGHT and ANY FULL JOINs by default to avoid inconsistency"}
        }
    },
    {"19.12",
        {
            {"input_format_defaults_for_omitted_fields", false, true, "Enable calculation of complex default expressions for omitted fields for some input formats, because it should be the expected behaviour"}
        }
    },
    {"19.5",
        {
            {"max_partitions_per_insert_block", 0, 100, "Add a limit for the number of partitions in one block"}
        }
    },
    {"18.12.17",
        {
            {"enable_optimize_predicate_expression", 0, 1, "Optimize predicates to subqueries by default"}
        }
    },
};


const std::map<ClickHouseVersion, SettingsChangesHistory::SettingsChanges> & getSettingsChangesHistory()
{
    static std::map<ClickHouseVersion, SettingsChangesHistory::SettingsChanges> settings_changes_history;

    static std::once_flag initialized_flag;
    std::call_once(initialized_flag, []()
    {
        for (const auto & setting_change : settings_changes_history_initializer)
        {
            /// Disallow duplicate keys in the settings changes history. Example:
            ///     {"21.2", {{"some_setting_1", false, true, "[...]"}}},
            ///     [...]
            ///     {"21.2", {{"some_setting_2", false, true, "[...]"}}},
            /// As std::set has unique keys, one of the entries would be overwritten.
            if (settings_changes_history.contains(setting_change.first))
                throw Exception{ErrorCodes::LOGICAL_ERROR, "Detected duplicate version '{}'", setting_change.first.toString()};

            settings_changes_history[setting_change.first] = setting_change.second;
        }
    });

    return settings_changes_history;
}
}<|MERGE_RESOLUTION|>--- conflicted
+++ resolved
@@ -71,6 +71,7 @@
     },
     {"24.9",
         {
+            {"input_format_try_infer_variants", false, false, "Try to infer Variant type in text formats when there is more than one possible type for column/array elements"},
         }
     },
     {"24.8",
@@ -83,12 +84,6 @@
             {"use_hive_partitioning", false, false, "Allows to use hive partitioning for File, URL, S3, AzureBlobStorage and HDFS engines."},
             {"allow_experimental_kafka_offsets_storage_in_keeper", false, false, "Allow the usage of experimental Kafka storage engine that stores the committed offsets in ClickHouse Keeper"},
             {"allow_archive_path_syntax", true, true, "Added new setting to allow disabling archive path syntax."},
-<<<<<<< HEAD
-            {"input_format_try_infer_variants", false, false, "Try to infer Variant type in text formats when there is more than one possible type for column/array elements"},
-            {"input_format_json_ignore_key_case", false, false, "Ignore json key case while read json field from string."},
-=======
-            {"query_cache_tag", "", "", "New setting for labeling query cache settings."},
->>>>>>> 014c1650
             {"allow_experimental_time_series_table", false, false, "Added new setting to allow the TimeSeries table engine"},
             {"enable_analyzer", 1, 1, "Added an alias to a setting `allow_experimental_analyzer`."},
             {"optimize_functions_to_subcolumns", false, true, "Enabled settings by default"},
