--- conflicted
+++ resolved
@@ -45,12 +45,9 @@
         });
         addSettingsChanges(settings_changes_history, "25.10",
         {
-<<<<<<< HEAD
             {"enable_shared_storage_snapshot_in_query", false, true, "Better consistency guarantees."},
-=======
             {"show_data_lake_catalogs_in_system_tables", true, false, "Disable catalogs in system tables by default"},
             {"optimize_rewrite_like_perfect_affix", false, true, "New setting"},
->>>>>>> d5bcecfd
             {"allow_dynamic_type_in_join_keys", true, false, "Disallow using Dynamic type in JOIN keys by default"},
             {"s3queue_keeper_fault_injection_probablility", 0, 0, "New setting."},
             {"enable_join_runtime_filters", false, false, "New setting"},
