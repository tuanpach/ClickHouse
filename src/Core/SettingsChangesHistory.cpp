--- conflicted
+++ resolved
@@ -835,6 +835,7 @@
             {"write_marks_for_substreams_in_compact_parts", false, true, "Enable writing marks for substreams in compact parts by default"},
             {"allow_part_offset_column_in_projections", false, true, "Now projections can use _part_offset column."},
             {"max_uncompressed_bytes_in_patches", 0, 30ULL * 1024 * 1024 * 1024, "New setting"},
+            {"escape_variant_subcolumn_filenames", false, true, "Escape special symbols for filenames created for Variant type subcolumns in Wide parts"},
         });
         addSettingsChanges(merge_tree_settings_changes_history, "25.7",
         {
@@ -844,12 +845,8 @@
         {
             /// RELEASE CLOSED
             {"cache_populated_by_fetch_filename_regexp", "", "", "New setting"},
-<<<<<<< HEAD
-            {"escape_variant_subcolumn_filenames", false, true, "Escape special symbols for filenames created for Variant type subcolumns in Wide parts"},
-=======
             {"allow_coalescing_columns_in_partition_or_order_key", false, false, "New setting to allow coalescing of partition or sorting key columns."},
             /// RELEASE CLOSED
->>>>>>> 8496a3c6
         });
         addSettingsChanges(merge_tree_settings_changes_history, "25.5",
         {
