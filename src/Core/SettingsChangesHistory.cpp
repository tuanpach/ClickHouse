--- conflicted
+++ resolved
@@ -60,11 +60,8 @@
             {"input_format_parquet_verify_checksums", true, true, "New setting."},
             {"output_format_parquet_write_checksums", false, true, "New setting."},
             {"database_shared_drop_table_delay_seconds", 8 * 60 * 60, 8 * 60 * 60, "New setting."},
-<<<<<<< HEAD
+            {"filesystem_cache_allow_background_download", true, true, "New setting to control background downloads in filesystem cache per query."},
             {"show_processlist_include_internal", false, true, "New setting."},
-=======
-            {"filesystem_cache_allow_background_download", true, true, "New setting to control background downloads in filesystem cache per query."},
->>>>>>> d12678aa
         });
         addSettingsChanges(settings_changes_history, "25.10",
         {
