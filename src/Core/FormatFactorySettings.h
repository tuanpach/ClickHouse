#pragma once

/// This header exists so we can share it between multiple setting objects that include format settings

#include <Core/SettingsObsoleteMacros.h>
#include <Core/SettingsFields.h>
#include <Core/Defines.h>

// clang-format off
#if defined(__CLION_IDE__)
/// CLion freezes for a minute every time it processes this
#define FORMAT_FACTORY_SETTINGS(M, ALIAS)
#define OBSOLETE_FORMAT_SETTINGS(M, ALIAS)
#else

#define FORMAT_FACTORY_SETTINGS(DECLARE, ALIAS) \
    DECLARE(Char, format_csv_delimiter, ',', R"(
The character to be considered as a delimiter in CSV data. If setting with a string, a string has to have a length of 1.
)", 0) \
    DECLARE(Bool, format_csv_allow_single_quotes, false, R"(
If it is set to true, allow strings in single quotes.
)", 0) \
    DECLARE(Bool, format_csv_allow_double_quotes, true, R"(
If it is set to true, allow strings in double quotes.
)", 0) \
    DECLARE(Bool, output_format_csv_serialize_tuple_into_separate_columns, true, R"(
If it set to true, then Tuples in CSV format are serialized as separate columns (that is, their nesting in the tuple is lost)
)", 0) \
    DECLARE(Bool, input_format_csv_deserialize_separate_columns_into_tuple, true, R"(
If it set to true, then separate columns written in CSV format can be deserialized to Tuple column.
)", 0) \
    DECLARE(Bool, output_format_csv_crlf_end_of_line, false, R"(
If it is set true, end of line in CSV format will be \\r\\n instead of \\n.
)", 0) \
    DECLARE(Bool, input_format_csv_allow_cr_end_of_line, false, R"(
If it is set true, \\r will be allowed at end of line not followed by \\n
)", 0) \
    DECLARE(Bool, input_format_csv_enum_as_number, false, R"(
Treat inserted enum values in CSV formats as enum indices
)", 0) \
    DECLARE(Bool, input_format_csv_arrays_as_nested_csv, false, R"(
When reading Array from CSV, expect that its elements were serialized in nested CSV and then put into string. Example: \"[\"\"Hello\"\", \"\"world\"\", \"\"42\"\"\"\" TV\"\"]\". Braces around array can be omitted.
)", 0) \
    DECLARE(Bool, input_format_skip_unknown_fields, true, R"(
Enables or disables skipping insertion of extra data.

When writing data, ClickHouse throws an exception if input data contain columns that do not exist in the target table. If skipping is enabled, ClickHouse does not insert extra data and does not throw an exception.

Supported formats:

- [JSONEachRow](/interfaces/formats/JSONEachRow) (and other JSON formats)
- [BSONEachRow](/interfaces/formats/BSONEachRow) (and other JSON formats)
- [TSKV](/interfaces/formats/TSKV)
- All formats with suffixes WithNames/WithNamesAndTypes
- [MySQLDump](/interfaces/formats/MySQLDump)
- [Native](/interfaces/formats/Native)

Possible values:

- 0 — Disabled.
- 1 — Enabled.
)", 0) \
    DECLARE(Bool, input_format_with_names_use_header, true, R"(
Enables or disables checking the column order when inserting data.

To improve insert performance, we recommend disabling this check if you are sure that the column order of the input data is the same as in the target table.

Supported formats:

- [CSVWithNames](/interfaces/formats/CSVWithNames)
- [CSVWithNamesAndTypes](/interfaces/formats/CSVWithNamesAndTypes)
- [TabSeparatedWithNames](/interfaces/formats/TabSeparatedWithNames)
- [TabSeparatedWithNamesAndTypes](/interfaces/formats/TabSeparatedWithNamesAndTypes)
- [JSONCompactEachRowWithNames](/interfaces/formats/JSONCompactEachRowWithNames)
- [JSONCompactEachRowWithNamesAndTypes](/interfaces/formats/JSONCompactEachRowWithNamesAndTypes)
- [JSONCompactStringsEachRowWithNames](/interfaces/formats/JSONCompactStringsEachRowWithNames)
- [JSONCompactStringsEachRowWithNamesAndTypes](/interfaces/formats/JSONCompactStringsEachRowWithNamesAndTypes)
- [RowBinaryWithNames](/interfaces/formats/RowBinaryWithNames)
- [RowBinaryWithNamesAndTypes](/interfaces/formats/RowBinaryWithNamesAndTypes)
- [CustomSeparatedWithNames](/interfaces/formats/CustomSeparatedWithNames)
- [CustomSeparatedWithNamesAndTypes](/interfaces/formats/CustomSeparatedWithNamesAndTypes)

Possible values:

- 0 — Disabled.
- 1 — Enabled.
)", 0) \
    DECLARE(Bool, input_format_with_types_use_header, true, R"(
Controls whether format parser should check if data types from the input data match data types from the target table.

Supported formats:

- [CSVWithNamesAndTypes](/interfaces/formats/CSVWithNamesAndTypes)
- [TabSeparatedWithNamesAndTypes](/interfaces/formats/TabSeparatedWithNamesAndTypes)
- [JSONCompactEachRowWithNamesAndTypes](/interfaces/formats/JSONCompactEachRowWithNamesAndTypes)
- [JSONCompactStringsEachRowWithNamesAndTypes](/interfaces/formats/JSONCompactStringsEachRowWithNamesAndTypes)
- [RowBinaryWithNamesAndTypes](/interfaces/formats/RowBinaryWithNamesAndTypes)
- [CustomSeparatedWithNamesAndTypes](/interfaces/formats/CustomSeparatedWithNamesAndTypes)

Possible values:

- 0 — Disabled.
- 1 — Enabled.
)", 0) \
    DECLARE(Bool, input_format_import_nested_json, false, R"(
Enables or disables the insertion of JSON data with nested objects.

Supported formats:

- [JSONEachRow](/interfaces/formats/JSONEachRow)

Possible values:

- 0 — Disabled.
- 1 — Enabled.

See also:

- [Usage of Nested Structures](/integrations/data-formats/json/other-formats#accessing-nested-json-objects) with the `JSONEachRow` format.
)", 0) \
    DECLARE(Bool, input_format_defaults_for_omitted_fields, true, R"(
When performing `INSERT` queries, replace omitted input column values with default values of the respective columns. This option applies to [JSONEachRow](/interfaces/formats/JSONEachRow) (and other JSON formats), [CSV](/interfaces/formats/CSV), [TabSeparated](/interfaces/formats/TabSeparated), [TSKV](/interfaces/formats/TSKV), [Parquet](/interfaces/formats/Parquet), [Arrow](/interfaces/formats/Arrow), [Avro](/interfaces/formats/Avro), [ORC](/interfaces/formats/ORC), [Native](/interfaces/formats/Native) formats and formats with `WithNames`/`WithNamesAndTypes` suffixes.

:::note
When this option is enabled, extended table metadata are sent from server to client. It consumes additional computing resources on the server and can reduce performance.
:::

Possible values:

- 0 — Disabled.
- 1 — Enabled.
)", IMPORTANT) \
    DECLARE(Bool, input_format_csv_empty_as_default, true, R"(
Treat empty fields in CSV input as default values.
)", 0) \
    DECLARE(Bool, input_format_tsv_empty_as_default, false, R"(
Treat empty fields in TSV input as default values.
)", 0) \
    DECLARE(Bool, input_format_tsv_enum_as_number, false, R"(
Treat inserted enum values in TSV formats as enum indices.
)", 0) \
    DECLARE(Bool, input_format_null_as_default, true, R"(
Enables or disables the initialization of [NULL](/sql-reference/syntax#literals) fields with [default values](/sql-reference/statements/create/table#default_values), if data type of these fields is not [nullable](/sql-reference/data-types/nullable).
If column type is not nullable and this setting is disabled, then inserting `NULL` causes an exception. If column type is nullable, then `NULL` values are inserted as is, regardless of this setting.

This setting is applicable for most input formats.

For complex default expressions `input_format_defaults_for_omitted_fields` must be enabled too.

Possible values:

- 0 — Inserting `NULL` into a not nullable column causes an exception.
- 1 — `NULL` fields are initialized with default column values.
)", 0) \
    DECLARE(Bool, input_format_force_null_for_omitted_fields, false, R"(
Force initialize omitted fields with null values
)", 0) \
    DECLARE(Bool, input_format_arrow_case_insensitive_column_matching, false, R"(
Ignore case when matching Arrow columns with CH columns.
)", 0) \
    DECLARE(Int64, input_format_orc_row_batch_size, 100'000, R"(
Batch size when reading ORC stripes.
)", 0) \
    DECLARE(Bool, input_format_orc_case_insensitive_column_matching, false, R"(
Ignore case when matching ORC columns with CH columns.
)", 0) \
    DECLARE(Bool, input_format_parquet_case_insensitive_column_matching, false, R"(
Ignore case when matching Parquet columns with CH columns.
)", 0) \
    DECLARE(Bool, input_format_parquet_preserve_order, false, R"(
Avoid reordering rows when reading from Parquet files. Usually makes it much slower. Not recommended as row ordering is generally not guaranteed, and other parts of query pipeline may break it.
)", 0) \
    DECLARE(Bool, input_format_parquet_filter_push_down, true, R"(
When reading Parquet files, skip whole row groups based on the WHERE/PREWHERE expressions and min/max statistics in the Parquet metadata.
)", 0) \
    DECLARE(Bool, input_format_parquet_bloom_filter_push_down, true, R"(
When reading Parquet files, skip whole row groups based on the WHERE expressions and bloom filter in the Parquet metadata.
)", 0) \
    DECLARE(Bool, input_format_parquet_enable_json_parsing, true, R"(
When reading Parquet files, parse JSON columns as ClickHouse JSON Column.
)", 0) \
    DECLARE(Bool, input_format_parquet_use_native_reader, false, R"(
Use native parquet reader v1. It's relatively fast but unfinished. Deprecated.
)", 0) \
    DECLARE(Bool, input_format_parquet_use_native_reader_v3, false, R"(
Use Parquet reader v3. Experimental.
)", 0) \
    DECLARE(UInt64, input_format_parquet_memory_low_watermark, 2ul << 20, R"(
Schedule prefetches more aggressively if memory usage is below than threshold. Potentially useful e.g. if there are many small bloom filters to read over network.
)", 0) \
    DECLARE(UInt64, input_format_parquet_memory_high_watermark, 4ul << 30, R"(
Approximate memory limit for Parquet reader v3. Limits how many row groups or columns can be read in parallel. When reading multiple files in one query, the limit is on total memory usage across those files.
)", 0) \
    DECLARE(Bool, input_format_parquet_page_filter_push_down, true, R"(
Skip pages using min/max values from column index.
)", 0) \
    DECLARE(Bool, input_format_parquet_use_offset_index, true, R"(
Minor tweak to how pages are read from parquet file when no page filtering is used.
)", 0) \
    DECLARE(Bool, input_format_allow_seeks, true, R"(
Allow seeks while reading in ORC/Parquet/Arrow input formats.

Enabled by default.
)", 0) \
    DECLARE(Bool, input_format_orc_allow_missing_columns, true, R"(
Allow missing columns while reading ORC input formats
)", 0) \
    DECLARE(Bool, input_format_orc_use_fast_decoder, true, R"(
Use a faster ORC decoder implementation.
)", 0) \
    DECLARE(Bool, input_format_orc_filter_push_down, true, R"(
When reading ORC files, skip whole stripes or row groups based on the WHERE/PREWHERE expressions, min/max statistics or bloom filter in the ORC metadata.
)", 0) \
    DECLARE(String, input_format_orc_reader_time_zone_name, "GMT", R"(
The time zone name for ORC row reader, the default ORC row reader's time zone is GMT.
)", 0) \
    DECLARE(Bool, input_format_orc_dictionary_as_low_cardinality, true, R"(
Treat ORC dictionary encoded columns as LowCardinality columns while reading ORC files.
)", 0) \
    DECLARE(Bool, input_format_parquet_allow_missing_columns, true, R"(
Allow missing columns while reading Parquet input formats
)", 0) \
    DECLARE(UInt64, input_format_parquet_local_file_min_bytes_for_seek, 8192, R"(
Min bytes required for local read (file) to do seek, instead of read with ignore in Parquet input format
)", 0) \
    DECLARE(Bool, input_format_parquet_enable_row_group_prefetch, true, R"(
Enable row group prefetching during parquet parsing. Currently, only single-threaded parsing can prefetch.
)", 0) \
    DECLARE(Bool, input_format_arrow_allow_missing_columns, true, R"(
Allow missing columns while reading Arrow input formats
)", 0) \
    DECLARE(Char, input_format_hive_text_fields_delimiter, '\x01', R"(
Delimiter between fields in Hive Text File
)", 0) \
    DECLARE(Char, input_format_hive_text_collection_items_delimiter, '\x02', R"(
Delimiter between collection(array or map) items in Hive Text File
)", 0) \
    DECLARE(Char, input_format_hive_text_map_keys_delimiter, '\x03', R"(
Delimiter between a pair of map key/values in Hive Text File
)", 0) \
    DECLARE(Bool, input_format_hive_text_allow_variable_number_of_columns, true, R"(
Ignore extra columns in Hive Text input (if file has more columns than expected) and treat missing fields in Hive Text input as default values
)", 0) \
    DECLARE(UInt64, input_format_msgpack_number_of_columns, 0, R"(
The number of columns in inserted MsgPack data. Used for automatic schema inference from data.
)", 0) \
    DECLARE(MsgPackUUIDRepresentation, output_format_msgpack_uuid_representation, FormatSettings::MsgPackUUIDRepresentation::EXT, R"(
The way how to output UUID in MsgPack format.
)", 0) \
    DECLARE(UInt64, input_format_max_rows_to_read_for_schema_inference, 25000, R"(
The maximum rows of data to read for automatic schema inference.
)", 0) \
    DECLARE(UInt64, input_format_max_bytes_to_read_for_schema_inference, 32 * 1024 * 1024, R"(
The maximum amount of data in bytes to read for automatic schema inference.
)", 0) \
    DECLARE(Bool, input_format_csv_use_best_effort_in_schema_inference, true, R"(
Use some tweaks and heuristics to infer schema in CSV format
)", 0) \
    DECLARE(Bool, input_format_csv_try_infer_numbers_from_strings, false, R"(
If enabled, during schema inference ClickHouse will try to infer numbers from string fields.
It can be useful if CSV data contains quoted UInt64 numbers.

Disabled by default.
)", 0) \
    DECLARE(Bool, input_format_csv_try_infer_strings_from_quoted_tuples, true, R"(
Interpret quoted tuples in the input data as a value of type String.
)", 0) \
    DECLARE(Bool, input_format_tsv_use_best_effort_in_schema_inference, true, R"(
Use some tweaks and heuristics to infer schema in TSV format
)", 0) \
    DECLARE(Bool, input_format_csv_detect_header, true, R"(
Automatically detect header with names and types in CSV format
)", 0) \
    DECLARE(Bool, input_format_csv_allow_whitespace_or_tab_as_delimiter, false, R"(
Allow to use spaces and tabs(\\t) as field delimiter in the CSV strings
)", 0) \
    DECLARE(Bool, input_format_csv_trim_whitespaces, true, R"(
Trims spaces and tabs (\\t) characters at the beginning and end in CSV strings
)", 0) \
    DECLARE(Bool, input_format_csv_use_default_on_bad_values, false, R"(
Allow to set default value to column when CSV field deserialization failed on bad value
)", 0) \
    DECLARE(Bool, input_format_csv_allow_variable_number_of_columns, false, R"(
Ignore extra columns in CSV input (if file has more columns than expected) and treat missing fields in CSV input as default values
)", 0) \
    DECLARE(Bool, input_format_tsv_allow_variable_number_of_columns, false, R"(
Ignore extra columns in TSV input (if file has more columns than expected) and treat missing fields in TSV input as default values
)", 0) \
    DECLARE(Bool, input_format_custom_allow_variable_number_of_columns, false, R"(
Ignore extra columns in CustomSeparated input (if file has more columns than expected) and treat missing fields in CustomSeparated input as default values
)", 0) \
    DECLARE(Bool, input_format_json_compact_allow_variable_number_of_columns, false, R"(
Allow variable number of columns in rows in JSONCompact/JSONCompactEachRow input formats.
Ignore extra columns in rows with more columns than expected and treat missing columns as default values.

Disabled by default.
)", 0) \
    DECLARE(Bool, input_format_tsv_detect_header, true, R"(
Automatically detect header with names and types in TSV format
)", 0) \
    DECLARE(Bool, input_format_custom_detect_header, true, R"(
Automatically detect header with names and types in CustomSeparated format
)", 0) \
    DECLARE(Bool, input_format_parquet_skip_columns_with_unsupported_types_in_schema_inference, false, R"(
Skip columns with unsupported types while schema inference for format Parquet
)", 0) \
    DECLARE(NonZeroUInt64, input_format_parquet_max_block_size, DEFAULT_BLOCK_SIZE, R"(
Max block size for parquet reader.
)", 0) \
    DECLARE(UInt64, input_format_parquet_prefer_block_bytes, DEFAULT_BLOCK_SIZE * 256, R"(
Average block bytes output by parquet reader
)", 0) \
    DECLARE(Bool, input_format_protobuf_skip_fields_with_unsupported_types_in_schema_inference, false, R"(
Skip fields with unsupported types while schema inference for format Protobuf
)", 0) \
    DECLARE(Bool, input_format_capn_proto_skip_fields_with_unsupported_types_in_schema_inference, false, R"(
Skip columns with unsupported types while schema inference for format CapnProto
)", 0) \
    DECLARE(Bool, input_format_orc_skip_columns_with_unsupported_types_in_schema_inference, false, R"(
Skip columns with unsupported types while schema inference for format ORC
)", 0) \
    DECLARE(Bool, input_format_arrow_skip_columns_with_unsupported_types_in_schema_inference, false, R"(
Skip columns with unsupported types while schema inference for format Arrow
)", 0) \
    DECLARE(String, column_names_for_schema_inference, "", R"(
The list of column names to use in schema inference for formats without column names. The format: 'column1,column2,column3,...'
)", 0) \
    DECLARE(String, schema_inference_hints, "", R"(
The list of column names and types to use as hints in schema inference for formats without schema.

Example:

Query:
```sql
desc format(JSONEachRow, '{"x" : 1, "y" : "String", "z" : "0.0.0.0" }') settings schema_inference_hints='x UInt8, z IPv4';
```

Result:
```sql
x   UInt8
y   Nullable(String)
z   IPv4
```

:::note
If the `schema_inference_hints` is not formatted properly, or if there is a typo or a wrong datatype, etc... the whole schema_inference_hints will be ignored.
:::
)", 0) \
    DECLARE(SchemaInferenceMode, schema_inference_mode, "default", R"(
Mode of schema inference. 'default' - assume that all files have the same schema and schema can be inferred from any file, 'union' - files can have different schemas and the resulting schema should be the a union of schemas of all files
)", 0) \
    DECLARE(UInt64Auto, schema_inference_make_columns_nullable, 1, R"(
Controls making inferred types `Nullable` in schema inference.
If the setting is enabled, all inferred type will be `Nullable`, if disabled, the inferred type will never be `Nullable`, if set to `auto`, the inferred type will be `Nullable` only if the column contains `NULL` in a sample that is parsed during schema inference or file metadata contains information about column nullability.
)", 0) \
    DECLARE(Bool, schema_inference_make_json_columns_nullable, 0, R"(
Controls making inferred JSON types `Nullable` in schema inference.
If this setting is enabled together with schema_inference_make_columns_nullable, inferred JSON type will be `Nullable`.
)", 0) \
    DECLARE(Bool, input_format_json_read_bools_as_numbers, true, R"(
Allow parsing bools as numbers in JSON input formats.

Enabled by default.
)", 0) \
    DECLARE(Bool, input_format_json_read_bools_as_strings, true, R"(
Allow parsing bools as strings in JSON input formats.

Enabled by default.
)", 0) \
    DECLARE(Bool, input_format_json_try_infer_numbers_from_strings, false, R"(
If enabled, during schema inference ClickHouse will try to infer numbers from string fields.
It can be useful if JSON data contains quoted UInt64 numbers.

Disabled by default.
)", 0) \
    DECLARE(Bool, input_format_json_validate_types_from_metadata, true, R"(
For JSON/JSONCompact/JSONColumnsWithMetadata input formats, if this setting is set to 1,
the types from metadata in input data will be compared with the types of the corresponding columns from the table.

Enabled by default.
)", 0) \
    DECLARE(Bool, input_format_json_read_numbers_as_strings, true, R"(
Allow parsing numbers as strings in JSON input formats.

Enabled by default.
)", 0) \
    DECLARE(Bool, input_format_json_read_objects_as_strings, true, R"(
Allow parsing JSON objects as strings in JSON input formats.

Example:

```sql
SET input_format_json_read_objects_as_strings = 1;
CREATE TABLE test (id UInt64, obj String, date Date) ENGINE=Memory();
INSERT INTO test FORMAT JSONEachRow {"id" : 1, "obj" : {"a" : 1, "b" : "Hello"}, "date" : "2020-01-01"};
SELECT * FROM test;
```

Result:

```
┌─id─┬─obj──────────────────────┬───────date─┐
│  1 │ {"a" : 1, "b" : "Hello"} │ 2020-01-01 │
└────┴──────────────────────────┴────────────┘
```

Enabled by default.
)", 0) \
    DECLARE(Bool, input_format_json_read_arrays_as_strings, true, R"(
Allow parsing JSON arrays as strings in JSON input formats.

Example:

```sql
SET input_format_json_read_arrays_as_strings = 1;
SELECT arr, toTypeName(arr), JSONExtractArrayRaw(arr)[3] from format(JSONEachRow, 'arr String', '{"arr" : [1, "Hello", [1,2,3]]}');
```

Result:
```
┌─arr───────────────────┬─toTypeName(arr)─┬─arrayElement(JSONExtractArrayRaw(arr), 3)─┐
│ [1, "Hello", [1,2,3]] │ String          │ [1,2,3]                                   │
└───────────────────────┴─────────────────┴───────────────────────────────────────────┘
```

Enabled by default.
)", 0) \
    DECLARE(Bool, input_format_json_try_infer_named_tuples_from_objects, true, R"(
If enabled, during schema inference ClickHouse will try to infer named Tuple from JSON objects.
The resulting named Tuple will contain all elements from all corresponding JSON objects from sample data.

Example:

```sql
SET input_format_json_try_infer_named_tuples_from_objects = 1;
DESC format(JSONEachRow, '{"obj" : {"a" : 42, "b" : "Hello"}}, {"obj" : {"a" : 43, "c" : [1, 2, 3]}}, {"obj" : {"d" : {"e" : 42}}}')
```

Result:

```
┌─name─┬─type───────────────────────────────────────────────────────────────────────────────────────────────┬─default_type─┬─default_expression─┬─comment─┬─codec_expression─┬─ttl_expression─┐
│ obj  │ Tuple(a Nullable(Int64), b Nullable(String), c Array(Nullable(Int64)), d Tuple(e Nullable(Int64))) │              │                    │         │                  │                │
└──────┴────────────────────────────────────────────────────────────────────────────────────────────────────┴──────────────┴────────────────────┴─────────┴──────────────────┴────────────────┘
```

Enabled by default.
)", 0) \
DECLARE(Bool, input_format_json_infer_array_of_dynamic_from_array_of_different_types, true, R"(
If enabled, during schema inference ClickHouse will use Array(Dynamic) type for JSON arrays with values of different data types.

Example:

```sql
SET input_format_json_infer_array_of_dynamic_from_array_of_different_types=1;
DESC format(JSONEachRow, '{"a" : [42, "hello", [1, 2, 3]]}');
```

```response
┌─name─┬─type───────────┐
│ a    │ Array(Dynamic) │
└──────┴────────────────┘
```

```sql
SET input_format_json_infer_array_of_dynamic_from_array_of_different_types=0;
DESC format(JSONEachRow, '{"a" : [42, "hello", [1, 2, 3]]}');
```

```response
┌─name─┬─type─────────────────────────────────────────────────────────────┐
│ a    │ Tuple(Nullable(Int64), Nullable(String), Array(Nullable(Int64))) │
└──────┴──────────────────────────────────────────────────────────────────┘
```

Enabled by default.
)", 0) \
    DECLARE(Bool, input_format_json_use_string_type_for_ambiguous_paths_in_named_tuples_inference_from_objects, false, R"(
Use String type instead of an exception in case of ambiguous paths in JSON objects during named tuples inference
)", 0) \
    DECLARE(Bool, input_format_json_infer_incomplete_types_as_strings, true, R"(
Allow to use String type for JSON keys that contain only `Null`/`{}`/`[]` in data sample during schema inference.
In JSON formats any value can be read as String, and we can avoid errors like `Cannot determine type for column 'column_name' by first 25000 rows of data, most likely this column contains only Nulls or empty Arrays/Maps` during schema inference
by using String type for keys with unknown types.

Example:

```sql
SET input_format_json_infer_incomplete_types_as_strings = 1, input_format_json_try_infer_named_tuples_from_objects = 1;
DESCRIBE format(JSONEachRow, '{"obj" : {"a" : [1,2,3], "b" : "hello", "c" : null, "d" : {}, "e" : []}}');
SELECT * FROM format(JSONEachRow, '{"obj" : {"a" : [1,2,3], "b" : "hello", "c" : null, "d" : {}, "e" : []}}');
```

Result:
```
┌─name─┬─type───────────────────────────────────────────────────────────────────────────────────────────────────────────────────┬─default_type─┬─default_expression─┬─comment─┬─codec_expression─┬─ttl_expression─┐
│ obj  │ Tuple(a Array(Nullable(Int64)), b Nullable(String), c Nullable(String), d Nullable(String), e Array(Nullable(String))) │              │                    │         │                  │                │
└──────┴────────────────────────────────────────────────────────────────────────────────────────────────────────────────────────┴──────────────┴────────────────────┴─────────┴──────────────────┴────────────────┘

┌─obj────────────────────────────┐
│ ([1,2,3],'hello',NULL,'{}',[]) │
└────────────────────────────────┘
```

Enabled by default.
)", 0) \
    DECLARE(Bool, input_format_json_named_tuples_as_objects, true, R"(
Parse named tuple columns as JSON objects.

Enabled by default.
)", 0) \
    DECLARE(Bool, input_format_json_ignore_unknown_keys_in_named_tuple, true, R"(
Ignore unknown keys in json object for named tuples.

Enabled by default.
)", 0) \
    DECLARE(Bool, input_format_json_defaults_for_missing_elements_in_named_tuple, true, R"(
Insert default values for missing elements in JSON object while parsing named tuple.
This setting works only when setting `input_format_json_named_tuples_as_objects` is enabled.

Enabled by default.
)", 0) \
    DECLARE(Bool, input_format_json_throw_on_bad_escape_sequence, true, R"(
Throw an exception if JSON string contains bad escape sequence in JSON input formats. If disabled, bad escape sequences will remain as is in the data.

Enabled by default.
)", 0) \
    DECLARE(Bool, input_format_json_ignore_unnecessary_fields, true, R"(
Ignore unnecessary fields and not parse them. Enabling this may not throw exceptions on json strings of invalid format or with duplicated fields
)", 0) \
    DECLARE(Bool, input_format_try_infer_variants, false, R"(
If enabled, ClickHouse will try to infer type [`Variant`](../../sql-reference/data-types/variant.md) in schema inference for text formats when there is more than one possible type for column/array elements.

Possible values:

- 0 — Disabled.
- 1 — Enabled.
)", 0) \
    DECLARE(Bool, type_json_skip_duplicated_paths, false, R"(
When enabled, during parsing JSON object into JSON type duplicated paths will be ignored and only the first one will be inserted instead of an exception
)", 0) \
    DECLARE(Bool, json_type_escape_dots_in_keys, false, R"(
When enabled, dots in JSON keys will be escaped during parsing.
)", 0) \
    DECLARE(UInt64, input_format_json_max_depth, 1000, R"(
Maximum depth of a field in JSON. This is not a strict limit, it does not have to be applied precisely.
)", 0) \
    DECLARE(Bool, input_format_json_empty_as_default, false, R"(
When enabled, replace empty input fields in JSON with default values. For complex default expressions `input_format_defaults_for_omitted_fields` must be enabled too.

Possible values:

+ 0 — Disable.
+ 1 — Enable.
)", 0) \
    DECLARE(Bool, input_format_try_infer_integers, true, R"(
If enabled, ClickHouse will try to infer integers instead of floats in schema inference for text formats. If all numbers in the column from input data are integers, the result type will be `Int64`, if at least one number is float, the result type will be `Float64`.

Enabled by default.
)", 0) \
    DECLARE(Bool, input_format_try_infer_dates, true, R"(
If enabled, ClickHouse will try to infer type `Date` from string fields in schema inference for text formats. If all fields from a column in input data were successfully parsed as dates, the result type will be `Date`, if at least one field was not parsed as date, the result type will be `String`.

Enabled by default.
)", 0) \
    DECLARE(Bool, input_format_try_infer_datetimes, true, R"(
If enabled, ClickHouse will try to infer type `DateTime64` from string fields in schema inference for text formats. If all fields from a column in input data were successfully parsed as datetimes, the result type will be `DateTime64`, if at least one field was not parsed as datetime, the result type will be `String`.

Enabled by default.
)", 0) \
    DECLARE(Bool, input_format_try_infer_datetimes_only_datetime64, false, R"(
When input_format_try_infer_datetimes is enabled, infer only DateTime64 but not DateTime types
)", 0) \
    DECLARE(Bool, input_format_try_infer_exponent_floats, false, R"(
Try to infer floats in exponential notation while schema inference in text formats (except JSON, where exponent numbers are always inferred)
)", 0) \
    DECLARE(Bool, output_format_markdown_escape_special_characters, false, R"(
When enabled, escape special characters in Markdown.

[Common Mark](https://spec.commonmark.org/0.30/#example-12) defines the following special characters that can be escaped by \:

```
! " # $ % & ' ( ) * + , - . / : ; < = > ? @ [ \ ] ^ _ ` { | } ~
```

Possible values:

+ 0 — Disable.
+ 1 — Enable.
)", 0) \
    DECLARE(Bool, input_format_protobuf_flatten_google_wrappers, false, R"(
Enable Google wrappers for regular non-nested columns, e.g. google.protobuf.StringValue 'str' for String column 'str'. For Nullable columns empty wrappers are recognized as defaults, and missing as nulls
)", 0) \
    DECLARE(Bool, output_format_protobuf_nullables_with_google_wrappers, false, R"(
When serializing Nullable columns with Google wrappers, serialize default values as empty wrappers. If turned off, default and null values are not serialized
)", 0) \
    DECLARE(UInt64, input_format_csv_skip_first_lines, 0, R"(
Skip specified number of lines at the beginning of data in CSV format
)", 0) \
    DECLARE(UInt64, input_format_tsv_skip_first_lines, 0, R"(
Skip specified number of lines at the beginning of data in TSV format
)", 0) \
    DECLARE(Bool, input_format_csv_skip_trailing_empty_lines, false, R"(
Skip trailing empty lines in CSV format
)", 0) \
    DECLARE(Bool, input_format_tsv_skip_trailing_empty_lines, false, R"(
Skip trailing empty lines in TSV format
)", 0) \
    DECLARE(Bool, input_format_custom_skip_trailing_empty_lines, false, R"(
Skip trailing empty lines in CustomSeparated format
)", 0) \
    DECLARE(Bool, input_format_tsv_crlf_end_of_line, false, R"(
If it is set true, file function will read TSV format with \\r\\n instead of \\n.
)", 0) \
    \
    DECLARE(Bool, input_format_native_allow_types_conversion, true, R"(
Allow data types conversion in Native input format
)", 0) \
    DECLARE(Bool, input_format_native_decode_types_in_binary_format, false, R"(
Read data types in binary format instead of type names in Native input format
)", 0) \
    DECLARE(Bool, output_format_native_encode_types_in_binary_format, false, R"(
Write data types in binary format instead of type names in Native output format
)", 0) \
    DECLARE(Bool, output_format_native_write_json_as_string, false, R"(
Write data of [JSON](../../sql-reference/data-types/newjson.md) column as [String](../../sql-reference/data-types/string.md) column containing JSON strings instead of default native JSON serialization.
)", 0) \
    DECLARE(Bool, output_format_native_use_flattened_dynamic_and_json_serialization, false, R"(
Write data of [JSON](../../sql-reference/data-types/newjson.md) and [Dynamic](../../sql-reference/data-types/dynamic.md) columns in a flattened format (all types/paths as separate subcolumns).
)", 0) \
    \
    DECLARE(DateTimeInputFormat, date_time_input_format, FormatSettings::DateTimeInputFormat::Basic, R"(
Allows choosing a parser of the text representation of date and time.

The setting does not apply to [date and time functions](../../sql-reference/functions/date-time-functions.md).

Possible values:

- `'best_effort'` — Enables extended parsing.

    ClickHouse can parse the basic `YYYY-MM-DD HH:MM:SS` format and all [ISO 8601](https://en.wikipedia.org/wiki/ISO_8601) date and time formats. For example, `'2018-06-08T01:02:03.000Z'`.

- `'best_effort_us'` — Similar to `best_effort` (see the difference in [parseDateTimeBestEffortUS](../../sql-reference/functions/type-conversion-functions#parsedatetimebesteffortus)

- `'basic'` — Use basic parser.

    ClickHouse can parse only the basic `YYYY-MM-DD HH:MM:SS` or `YYYY-MM-DD` format. For example, `2019-08-20 10:18:56` or `2019-08-20`.

Cloud default value: `'best_effort'`.

See also:

- [DateTime data type.](../../sql-reference/data-types/datetime.md)
- [Functions for working with dates and times.](../../sql-reference/functions/date-time-functions.md)
)", 0) \
    DECLARE(DateTimeOutputFormat, date_time_output_format, FormatSettings::DateTimeOutputFormat::Simple, R"(
Allows choosing different output formats of the text representation of date and time.

Possible values:

- `simple` - Simple output format.

    ClickHouse output date and time `YYYY-MM-DD hh:mm:ss` format. For example, `2019-08-20 10:18:56`. The calculation is performed according to the data type's time zone (if present) or server time zone.

- `iso` - ISO output format.

    ClickHouse output date and time in [ISO 8601](https://en.wikipedia.org/wiki/ISO_8601) `YYYY-MM-DDThh:mm:ssZ` format. For example, `2019-08-20T10:18:56Z`. Note that output is in UTC (`Z` means UTC).

- `unix_timestamp` - Unix timestamp output format.

    ClickHouse output date and time in [Unix timestamp](https://en.wikipedia.org/wiki/Unix_time) format. For example `1566285536`.

See also:

- [DateTime data type.](../../sql-reference/data-types/datetime.md)
- [Functions for working with dates and times.](../../sql-reference/functions/date-time-functions.md)
)", 0) \
    DECLARE(IntervalOutputFormat, interval_output_format, FormatSettings::IntervalOutputFormat::Numeric, R"(
Allows choosing different output formats of the text representation of interval types.

Possible values:

-   `kusto` - KQL-style output format.

    ClickHouse outputs intervals in [KQL format](https://learn.microsoft.com/en-us/dotnet/standard/base-types/standard-timespan-format-strings#the-constant-c-format-specifier). For example, `toIntervalDay(2)` would be formatted as `2.00:00:00`. Please note that for interval types of varying length (ie. `IntervalMonth` and `IntervalYear`) the average number of seconds per interval is taken into account.

-   `numeric` - Numeric output format.

    ClickHouse outputs intervals as their underlying numeric representation. For example, `toIntervalDay(2)` would be formatted as `2`.

See also:

-   [Interval](../../sql-reference/data-types/special-data-types/interval.md)
)", 0) \
    \
    DECLARE(Bool, date_time_64_output_format_cut_trailing_zeros_align_to_groups_of_thousands, false, R"(
Dynamically trim the trailing zeros of datetime64 values to adjust the output scale to [0, 3, 6],
corresponding to 'seconds', 'milliseconds', and 'microseconds')", 0) \
    DECLARE(Bool, input_format_ipv4_default_on_conversion_error, false, R"(
Deserialization of IPv4 will use default values instead of throwing exception on conversion error.

Disabled by default.
)", 0) \
    DECLARE(Bool, input_format_ipv6_default_on_conversion_error, false, R"(
Deserialization of IPV6 will use default values instead of throwing exception on conversion error.

Disabled by default.
)", 0) \
    DECLARE(String, bool_true_representation, "true", R"(
Text to represent true bool value in TSV/CSV/Vertical/Pretty formats.
)", 0) \
    DECLARE(String, bool_false_representation, "false", R"(
Text to represent false bool value in TSV/CSV/Vertical/Pretty formats.
)", 0) \
    \
    DECLARE(Bool, allow_special_bool_values_inside_variant, false, R"(
Allows to parse Bool values inside Variant type from special text bool values like "on", "off", "enable", "disable", etc.
)", 0) \
    \
    DECLARE(Bool, input_format_values_interpret_expressions, true, R"(
For Values format: if the field could not be parsed by streaming parser, run SQL parser and try to interpret it as SQL expression.
)", 0) \
    DECLARE(Bool, input_format_values_deduce_templates_of_expressions, true, R"(
For Values format: if the field could not be parsed by streaming parser, run SQL parser, deduce template of the SQL expression, try to parse all rows using template and then interpret expression for all rows.
)", 0) \
    DECLARE(Bool, input_format_values_accurate_types_of_literals, true, R"(
For Values format: when parsing and interpreting expressions using template, check actual type of literal to avoid possible overflow and precision issues.
)", 0) \
    DECLARE(Bool, input_format_avro_allow_missing_fields, false, R"(
For Avro/AvroConfluent format: when field is not found in schema use default value instead of error
)", 0) \
    /** This setting is obsolete and do nothing, left for compatibility reasons. */ \
    DECLARE(Bool, input_format_avro_null_as_default, false, R"(
For Avro/AvroConfluent format: insert default in case of null and non Nullable column
)", 0) \
    DECLARE(UInt64, format_binary_max_string_size, 1_GiB, R"(
The maximum allowed size for String in RowBinary format. It prevents allocating large amount of memory in case of corrupted data. 0 means there is no limit
)", 0) \
    DECLARE(UInt64, format_binary_max_array_size, 1_GiB, R"(
The maximum allowed size for Array in RowBinary format. It prevents allocating large amount of memory in case of corrupted data. 0 means there is no limit
)", 0) \
    DECLARE(Bool, input_format_binary_decode_types_in_binary_format, false, R"(
Read data types in binary format instead of type names in RowBinaryWithNamesAndTypes input format
)", 0) \
    DECLARE(Bool, output_format_binary_encode_types_in_binary_format, false, R"(
Write data types in binary format instead of type names in RowBinaryWithNamesAndTypes output format
)", 0) \
    DECLARE(URI, format_avro_schema_registry_url, "", R"(
For AvroConfluent format: Confluent Schema Registry URL.
)", 0) \
    DECLARE(Bool, input_format_binary_read_json_as_string, false, R"(
Read values of [JSON](../../sql-reference/data-types/newjson.md) data type as JSON [String](../../sql-reference/data-types/string.md) values in RowBinary input format.
)", 0) \
    DECLARE(Bool, output_format_binary_write_json_as_string, false, R"(
Write values of [JSON](../../sql-reference/data-types/newjson.md) data type as JSON [String](../../sql-reference/data-types/string.md) values in RowBinary output format.
)", 0) \
    \
    DECLARE(Bool, output_format_json_quote_64bit_integers, true, R"(
Controls quoting of 64-bit or bigger [integers](../../sql-reference/data-types/int-uint.md) (like `UInt64` or `Int128`) when they are output in a [JSON](/interfaces/formats/JSON) format.
Such integers are enclosed in quotes by default. This behavior is compatible with most JavaScript implementations.

Possible values:

- 0 — Integers are output without quotes.
- 1 — Integers are enclosed in quotes.
)", 0) \
    DECLARE(Bool, output_format_json_quote_denormals, false, R"str(
Enables `+nan`, `-nan`, `+inf`, `-inf` outputs in [JSON](/interfaces/formats/JSON) output format.

Possible values:

- 0 — Disabled.
- 1 — Enabled.

**Example**

Consider the following table `account_orders`:

```text
┌─id─┬─name───┬─duration─┬─period─┬─area─┐
│  1 │ Andrew │       20 │      0 │  400 │
│  2 │ John   │       40 │      0 │    0 │
│  3 │ Bob    │       15 │      0 │ -100 │
└────┴────────┴──────────┴────────┴──────┘
```

When `output_format_json_quote_denormals = 0`, the query returns `null` values in output:

```sql
SELECT area/period FROM account_orders FORMAT JSON;
```

```json
{
        "meta":
        [
                {
                        "name": "divide(area, period)",
                        "type": "Float64"
                }
        ],

        "data":
        [
                {
                        "divide(area, period)": null
                },
                {
                        "divide(area, period)": null
                },
                {
                        "divide(area, period)": null
                }
        ],

        "rows": 3,

        "statistics":
        {
                "elapsed": 0.003648093,
                "rows_read": 3,
                "bytes_read": 24
        }
}
```

When `output_format_json_quote_denormals = 1`, the query returns:

```json
{
        "meta":
        [
                {
                        "name": "divide(area, period)",
                        "type": "Float64"
                }
        ],

        "data":
        [
                {
                        "divide(area, period)": "inf"
                },
                {
                        "divide(area, period)": "-nan"
                },
                {
                        "divide(area, period)": "-inf"
                }
        ],

        "rows": 3,

        "statistics":
        {
                "elapsed": 0.000070241,
                "rows_read": 3,
                "bytes_read": 24
        }
}
```
)str", 0) \
    DECLARE(Bool, output_format_json_quote_decimals, false, R"(
Controls quoting of decimals in JSON output formats.

Disabled by default.
)", 0) \
    DECLARE(Bool, output_format_json_quote_64bit_floats, false, R"(
Controls quoting of 64-bit [floats](../../sql-reference/data-types/float.md) when they are output in JSON* formats.

Disabled by default.
)", 0) \
    \
    DECLARE(Bool, output_format_json_escape_forward_slashes, true, R"(
Controls escaping forward slashes for string outputs in JSON output format. This is intended for compatibility with JavaScript. Don't confuse with backslashes that are always escaped.

Enabled by default.
)", 0) \
    DECLARE(Bool, output_format_json_named_tuples_as_objects, true, R"(
Serialize named tuple columns as JSON objects.

Enabled by default.
)", 0) \
    DECLARE(Bool, output_format_json_skip_null_value_in_named_tuples, false, R"(
Skip key value pairs with null value when serialize named tuple columns as JSON objects. It is only valid when output_format_json_named_tuples_as_objects is true.
)", 0) \
    DECLARE(Bool, output_format_json_array_of_rows, false, R"(
Enables the ability to output all rows as a JSON array in the [JSONEachRow](/interfaces/formats/JSONEachRow) format.

Possible values:

- 1 — ClickHouse outputs all rows as an array, each row in the `JSONEachRow` format.
- 0 — ClickHouse outputs each row separately in the `JSONEachRow` format.

**Example of a query with the enabled setting**

Query:

```sql
SET output_format_json_array_of_rows = 1;
SELECT number FROM numbers(3) FORMAT JSONEachRow;
```

Result:

```text
[
{"number":"0"},
{"number":"1"},
{"number":"2"}
]
```

**Example of a query with the disabled setting**

Query:

```sql
SET output_format_json_array_of_rows = 0;
SELECT number FROM numbers(3) FORMAT JSONEachRow;
```

Result:

```text
{"number":"0"}
{"number":"1"}
{"number":"2"}
```
)", 0) \
    DECLARE(Bool, output_format_json_validate_utf8, false, R"(
Controls validation of UTF-8 sequences in JSON output formats, doesn't impact formats JSON/JSONCompact/JSONColumnsWithMetadata, they always validate UTF-8.

Disabled by default.
)", 0) \
    DECLARE(Bool, output_format_json_pretty_print, true, R"(
This setting determines how nested structures such as Tuples, Maps, and Arrays are displayed within the `data` array when using the JSON output format.

For example, instead of output:

```json
"data":
[
  {
    "tuple": {"a":1,"b":2,"c":3},
    "array": [1,2,3],
    "map": {"a":1,"b":2,"c":3}
  }
],
```

The output will be formatted as:

```json
"data":
[
    {
        "tuple": {
            "a": 1,
            "b": 2,
            "c": 3
        },
        "array": [
            1,
            2,
            3
        ],
        "map": {
            "a": 1,
            "b": 2,
            "c": 3
        }
    }
],
```

Enabled by default.
)", 0) \
    DECLARE(Bool, output_format_json_map_as_array_of_tuples, false, R"(
Serialize maps columns as JSON arrays of tuples.

Disabled by default.
)", 0) \
    DECLARE(Bool, input_format_json_map_as_array_of_tuples, false, R"(
Deserialize maps columns as JSON arrays of tuples.

Disabled by default.
)", 0) \
    \
    DECLARE(String, format_json_object_each_row_column_for_object_name, "", R"(
The name of column that will be used for storing/writing object names in [JSONObjectEachRow](/interfaces/formats/JSONObjectEachRow) format.
Column type should be String. If value is empty, default names `row_{i}`will be used for object names.
)", 0) \
    \
    DECLARE(UInt64, output_format_pretty_max_rows, 1000, R"(
Rows limit for Pretty formats.
)", 0) \
    DECLARE(UInt64, output_format_pretty_max_column_pad_width, 250, R"(
Maximum width to pad all values in a column in Pretty formats.
)", 0) \
    DECLARE(UInt64, output_format_pretty_max_column_name_width_cut_to, 24, R"(
If the column name is too long, cut it to this length.
The column will be cut if it is longer than `output_format_pretty_max_column_name_width_cut_to` plus `output_format_pretty_max_column_name_width_min_chars_to_cut`.
)", 0) \
    DECLARE(UInt64, output_format_pretty_max_column_name_width_min_chars_to_cut, 4, R"(
Minimum characters to cut if the column name is too long.
The column will be cut if it is longer than `output_format_pretty_max_column_name_width_cut_to` plus `output_format_pretty_max_column_name_width_min_chars_to_cut`.
)", 0) \
    DECLARE(UInt64, output_format_pretty_max_value_width, 10000, R"(
Maximum width of value to display in Pretty formats. If greater - it will be cut.
The value 0 means - never cut.
)", 0) \
    DECLARE(UInt64, output_format_pretty_max_value_width_apply_for_single_value, false, R"(
Only cut values (see the `output_format_pretty_max_value_width` setting) when it is not a single value in a block. Otherwise output it entirely, which is useful for the `SHOW CREATE TABLE` query.
)", 0) \
DECLARE(UInt64, output_format_pretty_squash_consecutive_ms, 50, R"(
Wait for the next block for up to specified number of milliseconds and squash it to the previous before writing.
This avoids frequent output of too small blocks, but still allows to display data in a streaming fashion.
)", 0) \
DECLARE(UInt64, output_format_pretty_squash_max_wait_ms, 1000, R"(
Output the pending block in pretty formats if more than the specified number of milliseconds has passed since the previous output.
)", 0) \
    DECLARE(UInt64Auto, output_format_pretty_color, "auto", R"(
Use ANSI escape sequences in Pretty formats. 0 - disabled, 1 - enabled, 'auto' - enabled if a terminal.
)", 0) \
    DECLARE(UInt64Auto, output_format_pretty_glue_chunks, "auto", R"(
If the data rendered in Pretty formats arrived in multiple chunks, even after a delay, but the next chunk has the same column widths as the previous, use ANSI escape sequences to move back to the previous line and overwrite the footer of the previous chunk to continue it with the data of the new chunk. This makes the result more visually pleasant.

0 - disabled, 1 - enabled, 'auto' - enabled if a terminal.
)", 0) \
    DECLARE(String, output_format_pretty_grid_charset, "UTF-8", R"(
Charset for printing grid borders. Available charsets: ASCII, UTF-8 (default one).
)", 0) \
    DECLARE(UInt64, output_format_pretty_display_footer_column_names, true, R"(
Display column names in the footer if there are many table rows.

Possible values:

- 0 — No column names are displayed in the footer.
- 1 — Column names are displayed in the footer if row count is greater than or equal to the threshold value set by [output_format_pretty_display_footer_column_names_min_rows](#output_format_pretty_display_footer_column_names_min_rows) (50 by default).

**Example**

Query:

```sql
SELECT *, toTypeName(*) FROM (SELECT * FROM system.numbers LIMIT 1000);
```

Result:

```response
      ┌─number─┬─toTypeName(number)─┐
   1. │      0 │ UInt64             │
   2. │      1 │ UInt64             │
   3. │      2 │ UInt64             │
   ...
 999. │    998 │ UInt64             │
1000. │    999 │ UInt64             │
      └─number─┴─toTypeName(number)─┘
```
)", 0) \
    DECLARE(UInt64, output_format_pretty_display_footer_column_names_min_rows, 50, R"(
Sets the minimum number of rows for which a footer with column names will be displayed if setting [output_format_pretty_display_footer_column_names](#output_format_pretty_display_footer_column_names) is enabled.
)", 0) \
    DECLARE(UInt64, output_format_parquet_row_group_size, 1000000, R"(
Target row group size in rows.
)", 0) \
    DECLARE(UInt64, output_format_parquet_row_group_size_bytes, 512 * 1024 * 1024, R"(
Target row group size in bytes, before compression.
)", 0) \
    DECLARE(Bool, output_format_parquet_string_as_string, true, R"(
Use Parquet String type instead of Binary for String columns.
)", 0) \
    DECLARE(Bool, output_format_parquet_fixed_string_as_fixed_byte_array, true, R"(
Use Parquet FIXED_LENGTH_BYTE_ARRAY type instead of Binary for FixedString columns.
)", 0) \
    DECLARE(ParquetVersion, output_format_parquet_version, "2.latest", R"(
Parquet format version for output format. Supported versions: 1.0, 2.4, 2.6 and 2.latest (default)
)", 0) \
    DECLARE(ParquetCompression, output_format_parquet_compression_method, "zstd", R"(
Compression method for Parquet output format. Supported codecs: snappy, lz4, brotli, zstd, gzip, none (uncompressed)
)", 0) \
    DECLARE(Bool, output_format_parquet_compliant_nested_types, true, R"(
In parquet file schema, use name 'element' instead of 'item' for list elements. This is a historical artifact of Arrow library implementation. Generally increases compatibility, except perhaps with some old versions of Arrow.
)", 0) \
    DECLARE(Bool, output_format_parquet_use_custom_encoder, true, R"(
Use a faster Parquet encoder implementation.
)", 0) \
    DECLARE(Bool, output_format_parquet_parallel_encoding, true, R"(
Do Parquet encoding in multiple threads. Requires output_format_parquet_use_custom_encoder.
)", 0) \
    DECLARE(UInt64, output_format_parquet_data_page_size, 1024 * 1024, R"(
Target page size in bytes, before compression.
)", 0) \
    DECLARE(NonZeroUInt64, output_format_parquet_batch_size, 1024, R"(
Check page size every this many rows. Consider decreasing if you have columns with average values size above a few KBs.
)", 0) \
    DECLARE(Bool, output_format_parquet_write_page_index, true, R"(
Write column index and offset index (i.e. statistics about each data page, which may be used for filter pushdown on read) into parquet files.
)", 0) \
    DECLARE(Bool, output_format_parquet_write_bloom_filter, true, R"(
Write bloom filters in parquet files. Requires output_format_parquet_use_custom_encoder = true.
)", 0) \
    DECLARE(Double, output_format_parquet_bloom_filter_bits_per_value, 10.5, R"(
Approximate number of bits to use for each distinct value in parquet bloom filters. Estimated false positive rates:
  *  6   bits - 10%
  * 10.5 bits -  1%
  * 16.9 bits -  0.1%
  * 26.4 bits -  0.01%
  * 41   bits -  0.001%
)", 0) \
    DECLARE(UInt64, output_format_parquet_bloom_filter_flush_threshold_bytes, 128 * 1024 * 1024, R"(
Where in the parquet file to place the bloom filters. Bloom filters will be written in groups of approximately this size. In particular:
  * if 0, each row group's bloom filters are written immediately after the row group,
  * if greater than the total size of all bloom filters, bloom filters for all row groups will be accumulated in memory, then written together near the end of the file,
  * otherwise, bloom filters will be accumulated in memory and written out whenever their total size goes above this value.
)", 0) \
    DECLARE(Bool, output_format_parquet_datetime_as_uint32, false, R"(
Write DateTime values as raw unix timestamp (read back as UInt32), instead of converting to milliseconds (read back as DateTime64(3)).
)", 0) \
<<<<<<< HEAD
    DECLARE(UInt64, output_format_parquet_max_dictionary_size, 1024 * 1024, R"(
If dictionary size grows bigger than this many bytes, switch to encoding without dictionary. Set to 0 to disable dictionary encoding.
)", 0) \
    DECLARE(Bool, output_format_parquet_enum_as_byte_array, false, R"(
=======
    DECLARE(Bool, output_format_parquet_date_as_uint16, false, R"(
Write Date values as plain 16-bit numbers (read back as UInt16), instead of converting to a 32-bit parquet DATE type (read back as Date32).
)", 0) \
    DECLARE(Bool, output_format_parquet_enum_as_byte_array, true, R"(
>>>>>>> d5f38b09
Write enum using parquet physical type: BYTE_ARRAY and logical type: ENUM
)", 0) \
    DECLARE(String, output_format_avro_codec, "", R"(
Compression codec used for output. Possible values: 'null', 'deflate', 'snappy', 'zstd'.
)", 0) \
    DECLARE(UInt64, output_format_avro_sync_interval, 16 * 1024, R"(
Sync interval in bytes.
)", 0) \
    DECLARE(String, output_format_avro_string_column_pattern, "", R"(
For Avro format: regexp of String columns to select as AVRO string.
)", 0) \
    DECLARE(UInt64, output_format_avro_rows_in_file, 1, R"(
Max rows in a file (if permitted by storage)
)", 0) \
    DECLARE(Bool, output_format_tsv_crlf_end_of_line, false, R"(
If it is set true, end of line in TSV format will be \\r\\n instead of \\n.
)", 0) \
    DECLARE(String, format_csv_null_representation, "\\N", R"(
Custom NULL representation in CSV format
)", 0) \
    DECLARE(String, format_tsv_null_representation, "\\N", R"(
Custom NULL representation in TSV format
)", 0) \
    DECLARE(Bool, output_format_decimal_trailing_zeros, false, R"(
Output trailing zeros when printing Decimal values. E.g. 1.230000 instead of 1.23.

Disabled by default.
)", 0) \
    \
    DECLARE(UInt64, input_format_allow_errors_num, 0, R"(
Sets the maximum number of acceptable errors when reading from text formats (CSV, TSV, etc.).

The default value is 0.

Always pair it with `input_format_allow_errors_ratio`.

If an error occurred while reading rows but the error counter is still less than `input_format_allow_errors_num`, ClickHouse ignores the row and moves on to the next one.

If both `input_format_allow_errors_num` and `input_format_allow_errors_ratio` are exceeded, ClickHouse throws an exception.
)", 0) \
    DECLARE(Float, input_format_allow_errors_ratio, 0, R"(
Sets the maximum percentage of errors allowed when reading from text formats (CSV, TSV, etc.).
The percentage of errors is set as a floating-point number between 0 and 1.

The default value is 0.

Always pair it with `input_format_allow_errors_num`.

If an error occurred while reading rows but the error counter is still less than `input_format_allow_errors_ratio`, ClickHouse ignores the row and moves on to the next one.

If both `input_format_allow_errors_num` and `input_format_allow_errors_ratio` are exceeded, ClickHouse throws an exception.
)", 0) \
    DECLARE(String, input_format_record_errors_file_path, "", R"(
Path of the file used to record errors while reading text formats (CSV, TSV).
)", 0) \
    DECLARE(String, errors_output_format, "CSV", R"(
Method to write Errors to text output.
)", 0) \
    \
    DECLARE(String, format_schema_source, "file", R"(
Define the source of `format_schema`.
Possible values:
- 'file' (default):: The `format_schema` is the name of a schema file located in the `format_schemas` directory.
- 'string': The `format_schema` is the literal content of the schema.
- 'query': The `format_schema` is a query to retrieve the schema.
When `format_schema_source` is set to 'query', the following conditions apply:
- The query must return exactly one value: a single row with a single string column.
- The result of the query is treated as the schema content.
- This result is cached locally in the `format_schemas` directory.
- You can clear the local cache using the command: `SYSTEM DROP FORMAT SCHEMA CACHE FOR Files`.
- Once cached, identical queries are not executed to fetch the schema again until the cache is explicitly cleared
- In addition to local cache files, Protobuf messages are also cached in memory. Even after clearing the local cache files, the in-memory cache must be cleared using `SYSTEM DROP FORMAT SCHEMA CACHE [FOR Protobuf]` to fully refresh the schema.
- Run the query `SYSTEM DROP FORMAT SCHEMA CACHE` to clear the cache for both cache files and Protobuf messages schemas at once.
)", 0) \
    DECLARE(String, format_schema, "", R"(
This parameter is useful when you are using formats that require a schema definition, such as [Cap'n Proto](https://capnproto.org/) or [Protobuf](https://developers.google.com/protocol-buffers/). The value depends on the format.
)", 0) \
    DECLARE(String, format_schema_message_name, "", R"(
Define the name of the required message in the schema defined in `format_schema`.
To maintain compatibility with the legacy format_schema format (`file_name:message_name`):
- If `format_schema_message_name` is not specified, the message name is inferred from the `message_name` part of the legacy `format_schema` value.
- If `format_schema_message_name` is specified while using the legacy format, an error will be raised.
)", 0) \
    DECLARE(String, format_template_resultset, "", R"(
Path to file which contains format string for result set (for Template format)
)", 0) \
    DECLARE(String, format_template_row, "", R"(
Path to file which contains format string for rows (for Template format)
)", 0) \
    DECLARE(String, format_template_row_format, "", R"(
Format string for rows (for Template format)
)", 0) \
    DECLARE(String, format_template_resultset_format, "", R"(
Format string for result set (for Template format)
)", 0) \
    DECLARE(String, format_template_rows_between_delimiter, "\n", R"(
Delimiter between rows (for Template format)
)", 0) \
    \
    DECLARE(EscapingRule, format_custom_escaping_rule, "Escaped", R"(
Field escaping rule (for CustomSeparated format)
)", 0) \
    DECLARE(String, format_custom_field_delimiter, "\t", R"(
Delimiter between fields (for CustomSeparated format)
)", 0) \
    DECLARE(String, format_custom_row_before_delimiter, "", R"(
Delimiter before field of the first column (for CustomSeparated format)
)", 0) \
    DECLARE(String, format_custom_row_after_delimiter, "\n", R"(
Delimiter after field of the last column (for CustomSeparated format)
)", 0) \
    DECLARE(String, format_custom_row_between_delimiter, "", R"(
Delimiter between rows (for CustomSeparated format)
)", 0) \
    DECLARE(String, format_custom_result_before_delimiter, "", R"(
Prefix before result set (for CustomSeparated format)
)", 0) \
    DECLARE(String, format_custom_result_after_delimiter, "", R"(
Suffix after result set (for CustomSeparated format)
)", 0) \
    \
    DECLARE(String, format_regexp, "", R"(
Regular expression (for Regexp format)
)", 0) \
    DECLARE(EscapingRule, format_regexp_escaping_rule, "Raw", R"(
Field escaping rule (for Regexp format)
)", 0) \
    DECLARE(Bool, format_regexp_skip_unmatched, false, R"(
Skip lines unmatched by regular expression (for Regexp format)
)", 0) \
    DECLARE(Bool, output_format_write_statistics, true, R"(
Write statistics about read rows, bytes, time elapsed in suitable output formats.

Enabled by default
)", 0) \
    DECLARE(Bool, output_format_pretty_row_numbers, true, R"(
Add row numbers before each row for pretty output format
)", 0) \
    DECLARE(Bool, output_format_pretty_highlight_digit_groups, true, R"(
If enabled and if output is a terminal, highlight every digit corresponding to the number of thousands, millions, etc. with underline.
)", 0) \
    DECLARE(UInt64, output_format_pretty_single_large_number_tip_threshold, 1'000'000, R"(
Print a readable number tip on the right side of the table if the block consists of a single number which exceeds this value (except 0)
)", 0) \
    DECLARE(Bool, output_format_pretty_highlight_trailing_spaces, true, R"(
If enabled and if output is a terminal, highlight trailing spaces with a gray color and underline.
)", 0) \
    DECLARE(Bool, output_format_pretty_multiline_fields, true, R"(
If enabled, Pretty formats will render multi-line fields inside table cell, so the table's outline will be preserved.
If not, they will be rendered as is, potentially deforming the table (one upside of keeping it off is that copy-pasting multi-line values will be easier).
)", 0) \
    DECLARE(Bool, output_format_pretty_fallback_to_vertical, true, R"(
If enabled, and the table is wide but short, the Pretty format will output it as the Vertical format does.
See `output_format_pretty_fallback_to_vertical_max_rows_per_chunk` and `output_format_pretty_fallback_to_vertical_min_table_width` for detailed tuning of this behavior.
)", 0) \
    DECLARE(UInt64, output_format_pretty_fallback_to_vertical_max_rows_per_chunk, 10, R"(
The fallback to Vertical format (see `output_format_pretty_fallback_to_vertical`) will be activated only if the number of records in a chunk is not more than the specified value.
)", 0) \
    DECLARE(UInt64, output_format_pretty_fallback_to_vertical_min_table_width, 250, R"(
The fallback to Vertical format (see `output_format_pretty_fallback_to_vertical`) will be activated only if the sum of lengths of columns in a table is at least the specified value, or if at least one value contains a newline character.
)", 0) \
    DECLARE(UInt64, output_format_pretty_fallback_to_vertical_min_columns, 5, R"(
The fallback to Vertical format (see `output_format_pretty_fallback_to_vertical`) will be activated only if the number of columns is greater than the specified value.
)", 0) \
    DECLARE(Bool, insert_distributed_one_random_shard, false, R"(
Enables or disables random shard insertion into a [Distributed](/engines/table-engines/special/distributed) table when there is no distributed key.

By default, when inserting data into a `Distributed` table with more than one shard, the ClickHouse server will reject any insertion request if there is no distributed key. When `insert_distributed_one_random_shard = 1`, insertions are allowed and data is forwarded randomly among all shards.

Possible values:

- 0 — Insertion is rejected if there are multiple shards and no distributed key is given.
- 1 — Insertion is done randomly among all available shards when no distributed key is given.
)", 0) \
    \
    DECLARE(Bool, exact_rows_before_limit, false, R"(
When enabled, ClickHouse will provide exact value for rows_before_limit_at_least statistic, but with the cost that the data before limit will have to be read completely
)", 0) \
    DECLARE(Bool, rows_before_aggregation, false, R"(
When enabled, ClickHouse will provide exact value for rows_before_aggregation statistic, represents the number of rows read before aggregation
)", 0) \
    DECLARE(UInt64, cross_to_inner_join_rewrite, 1, R"(
Use inner join instead of comma/cross join if there are joining expressions in the WHERE section. Values: 0 - no rewrite, 1 - apply if possible for comma/cross, 2 - force rewrite all comma joins, cross - if possible
)", 0) \
    \
    DECLARE(Bool, output_format_arrow_low_cardinality_as_dictionary, false, R"(
Enable output LowCardinality type as Dictionary Arrow type
)", 0) \
    DECLARE(Bool, output_format_arrow_use_signed_indexes_for_dictionary, true, R"(
Use signed integers for dictionary indexes in Arrow format
)", 0) \
    DECLARE(Bool, output_format_arrow_use_64_bit_indexes_for_dictionary, false, R"(
Always use 64 bit integers for dictionary indexes in Arrow format
)", 0) \
    DECLARE(Bool, output_format_arrow_string_as_string, true, R"(
Use Arrow String type instead of Binary for String columns
)", 0) \
    DECLARE(Bool, output_format_arrow_fixed_string_as_fixed_byte_array, true, R"(
Use Arrow FIXED_SIZE_BINARY type instead of Binary for FixedString columns.
)", 0) \
    DECLARE(ArrowCompression, output_format_arrow_compression_method, "lz4_frame", R"(
Compression method for Arrow output format. Supported codecs: lz4_frame, zstd, none (uncompressed)
)", 0) \
    \
    DECLARE(Bool, output_format_orc_string_as_string, true, R"(
Use ORC String type instead of Binary for String columns
)", 0) \
    DECLARE(ORCCompression, output_format_orc_compression_method, "zstd", R"(
Compression method for ORC output format. Supported codecs: lz4, snappy, zlib, zstd, none (uncompressed)
)", 0) \
    DECLARE(UInt64, output_format_orc_row_index_stride, 10'000, R"(
Target row index stride in ORC output format
)", 0) \
    DECLARE(Double, output_format_orc_dictionary_key_size_threshold, 0.0, R"(
For a string column in ORC output format, if the number of distinct values is greater than this fraction of the total number of non-null rows, turn off dictionary encoding. Otherwise dictionary encoding is enabled
)", 0) \
    DECLARE(UInt64, output_format_orc_compression_block_size, 262144, R"(
The size of the compression block in bytes for ORC output format.
)", 0) \
    DECLARE(String, output_format_orc_writer_time_zone_name, "GMT", R"(
The time zone name for ORC writer, the default ORC writer's time zone is GMT.
)", 0) \
    \
    DECLARE(CapnProtoEnumComparingMode, format_capn_proto_enum_comparising_mode, FormatSettings::CapnProtoEnumComparingMode::BY_VALUES, R"(
How to map ClickHouse Enum and CapnProto Enum
)", 0) \
    \
    DECLARE(Bool, format_capn_proto_use_autogenerated_schema, true, R"(
Use autogenerated CapnProto schema when format_schema is not set
)", 0) \
    DECLARE(Bool, format_protobuf_use_autogenerated_schema, true, R"(
Use autogenerated Protobuf when format_schema is not set
)", 0) \
    DECLARE(String, output_format_schema, "", R"(
The path to the file where the automatically generated schema will be saved in [Cap'n Proto](/interfaces/formats/CapnProto) or [Protobuf](/interfaces/formats/Protobuf) formats.
)", 0) \
    \
    DECLARE(String, input_format_mysql_dump_table_name, "", R"(
Name of the table in MySQL dump from which to read data
)", 0) \
    DECLARE(Bool, input_format_mysql_dump_map_column_names, true, R"(
Match columns from table in MySQL dump and columns from ClickHouse table by names
)", 0) \
    \
    DECLARE(UInt64, output_format_sql_insert_max_batch_size, DEFAULT_BLOCK_SIZE, R"(
The maximum number  of rows in one INSERT statement.
)", 0) \
    DECLARE(String, output_format_sql_insert_table_name, "table", R"(
The name of table in the output INSERT query
)", 0) \
    DECLARE(Bool, output_format_sql_insert_include_column_names, true, R"(
Include column names in INSERT query
)", 0) \
    DECLARE(Bool, output_format_sql_insert_use_replace, false, R"(
Use REPLACE statement instead of INSERT
)", 0) \
    DECLARE(Bool, output_format_sql_insert_quote_names, true, R"(
Quote column names with '`' characters
)", 0) \
    \
    DECLARE(Bool, output_format_values_escape_quote_with_quote, false, R"(
If true escape ' with '', otherwise quoted with \\'
)", 0) \
    \
    DECLARE(Bool, output_format_bson_string_as_string, false, R"(
Use BSON String type instead of Binary for String columns.
)", 0) \
    DECLARE(Bool, input_format_bson_skip_fields_with_unsupported_types_in_schema_inference, false, R"(
Skip fields with unsupported types while schema inference for format BSON.
)", 0) \
    \
    DECLARE(Bool, format_display_secrets_in_show_and_select, false, R"(
Enables or disables showing secrets in `SHOW` and `SELECT` queries for tables, databases,
table functions, and dictionaries.

User wishing to see secrets must also have
[`display_secrets_in_show_and_select` server setting](../server-configuration-parameters/settings#display_secrets_in_show_and_select)
turned on and a
[`displaySecretsInShowAndSelect`](/sql-reference/statements/grant#displaysecretsinshowandselect) privilege.

Possible values:

-   0 — Disabled.
-   1 — Enabled.
)", IMPORTANT) \
    DECLARE(Bool, regexp_dict_allow_hyperscan, true, R"(
Allow regexp_tree dictionary using Hyperscan library.
)", 0) \
    DECLARE(Bool, regexp_dict_flag_case_insensitive, false, R"(
Use case-insensitive matching for a regexp_tree dictionary. Can be overridden in individual expressions with (?i) and (?-i).
)", 0) \
    DECLARE(Bool, regexp_dict_flag_dotall, false, R"(
Allow '.' to match newline characters for a regexp_tree dictionary.
)", 0) \
    \
    DECLARE(Bool, dictionary_use_async_executor, false, R"(
Execute a pipeline for reading dictionary source in several threads. It's supported only by dictionaries with local CLICKHOUSE source.
)", 0) \
    DECLARE(Bool, precise_float_parsing, false, R"(
Prefer more precise (but slower) float parsing algorithm
)", 0) \
    DECLARE(DateTimeOverflowBehavior, date_time_overflow_behavior, "ignore", R"(
Defines the behavior when [Date](../../sql-reference/data-types/date.md), [Date32](../../sql-reference/data-types/date32.md), [DateTime](../../sql-reference/data-types/datetime.md), [DateTime64](../../sql-reference/data-types/datetime64.md) or integers are converted into Date, Date32, DateTime or DateTime64 but the value cannot be represented in the result type.

Possible values:

- `ignore` — Silently ignore overflows. Result are undefined.
- `throw` — Throw an exception in case of overflow.
- `saturate` — Saturate the result. If the value is smaller than the smallest value that can be represented by the target type, the result is chosen as the smallest representable value. If the value is bigger than the largest value that can be represented by the target type, the result is chosen as the largest representable value.

Default value: `ignore`.
)", 0) \
    DECLARE(Bool, validate_experimental_and_suspicious_types_inside_nested_types, true, R"(
Validate usage of experimental and suspicious types inside nested types like Array/Map/Tuple
)", 0) \
    \
    DECLARE(IdentifierQuotingRule, show_create_query_identifier_quoting_rule, IdentifierQuotingRule::WhenNecessary, R"(
Set the quoting rule for identifiers in SHOW CREATE query
)", 0) \
    DECLARE(IdentifierQuotingStyle, show_create_query_identifier_quoting_style, IdentifierQuotingStyle::Backticks, R"(
Set the quoting style for identifiers in SHOW CREATE query
)", 0) \
    DECLARE(UInt64, input_format_max_block_size_bytes, 0, R"(
Limits the size of the blocks formed during data parsing in input formats in bytes. Used in row based input formats when block is formed on ClickHouse side.
0 means no limit in bytes.
)", 0) \
    DECLARE(Bool, input_format_parquet_allow_geoparquet_parser, true, R"(
Use geo column parser to convert Array(UInt8) into Point/Linestring/Polygon/MultiLineString/MultiPolygon types
)", 0) \
    DECLARE(Bool, output_format_parquet_geometadata, true, R"(
Allow to write information about geo columns in parquet metadata and encode columns in WKB format.
)", 0) \


// End of FORMAT_FACTORY_SETTINGS

#define OBSOLETE_FORMAT_SETTINGS(M, ALIAS) \
    /** Obsolete format settings that do nothing but left for compatibility reasons. Remove each one after half a year of obsolescence. */ \
    MAKE_OBSOLETE(M, Bool, input_format_arrow_import_nested, false) \
    MAKE_OBSOLETE(M, Bool, input_format_parquet_import_nested, false) \
    MAKE_OBSOLETE(M, Bool, input_format_orc_import_nested, false) \
    MAKE_OBSOLETE(M, Bool, output_format_enable_streaming, false) \

#endif // __CLION_IDE__

#define LIST_OF_ALL_FORMAT_SETTINGS(M, ALIAS) \
    FORMAT_FACTORY_SETTINGS(M, ALIAS) \
    OBSOLETE_FORMAT_SETTINGS(M, ALIAS)<|MERGE_RESOLUTION|>--- conflicted
+++ resolved
@@ -1119,17 +1119,13 @@
     DECLARE(Bool, output_format_parquet_datetime_as_uint32, false, R"(
 Write DateTime values as raw unix timestamp (read back as UInt32), instead of converting to milliseconds (read back as DateTime64(3)).
 )", 0) \
-<<<<<<< HEAD
+    DECLARE(Bool, output_format_parquet_date_as_uint16, false, R"(
+Write Date values as plain 16-bit numbers (read back as UInt16), instead of converting to a 32-bit parquet DATE type (read back as Date32).
+)", 0) \
     DECLARE(UInt64, output_format_parquet_max_dictionary_size, 1024 * 1024, R"(
 If dictionary size grows bigger than this many bytes, switch to encoding without dictionary. Set to 0 to disable dictionary encoding.
 )", 0) \
-    DECLARE(Bool, output_format_parquet_enum_as_byte_array, false, R"(
-=======
-    DECLARE(Bool, output_format_parquet_date_as_uint16, false, R"(
-Write Date values as plain 16-bit numbers (read back as UInt16), instead of converting to a 32-bit parquet DATE type (read back as Date32).
-)", 0) \
     DECLARE(Bool, output_format_parquet_enum_as_byte_array, true, R"(
->>>>>>> d5f38b09
 Write enum using parquet physical type: BYTE_ARRAY and logical type: ENUM
 )", 0) \
     DECLARE(String, output_format_avro_codec, "", R"(
