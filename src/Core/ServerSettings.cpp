--- conflicted
+++ resolved
@@ -1134,16 +1134,12 @@
     DECLARE(Bool, skip_binary_checksum_checks, false, R"(Skips ClickHouse binary checksum integrity checks)", 0) \
     DECLARE(Bool, abort_on_logical_error, false, R"(Crash the server on LOGICAL_ERROR exceptions. Only for experts.)", 0) \
     DECLARE(UInt64, jemalloc_flush_profile_interval_bytes, 0, R"(Flushing jemalloc profile will be done after global peak memory usage increased by jemalloc_flush_profile_interval_bytes)", 0) \
-<<<<<<< HEAD
-    DECLARE(Bool, jemalloc_flush_profile_on_memory_exceeded, 0, R"(Flushing jemalloc profile will be done on total memory exceeded errors)", 0)
-=======
     DECLARE(Bool, jemalloc_flush_profile_on_memory_exceeded, 0, R"(Flushing jemalloc profile will be done on total memory exceeded errors)", 0) \
     DECLARE(NonZeroUInt64, threadpool_local_fs_reader_pool_size, 100, R"(The number of threads in the thread pool for reading from local filesystem when `local_filesystem_read_method = 'pread_threadpool'`.)", 0) \
     DECLARE(UInt64, threadpool_local_fs_reader_queue_size, 1000000, R"(The maximum number of jobs that can be scheduled on the thread pool for reading from local filesystem.)", 0) \
     DECLARE(NonZeroUInt64, threadpool_remote_fs_reader_pool_size, 250, R"(Number of threads in the Thread pool used for reading from remote filesystem when `remote_filesystem_read_method = 'threadpool'`.)", 0) \
     DECLARE(UInt64, threadpool_remote_fs_reader_queue_size, 1000000, R"(The maximum number of jobs that can be scheduled on the thread pool for reading from remote filesystem.)", 0) \
 
->>>>>>> 8bfeac9d
 
 // clang-format on
 
