--- conflicted
+++ resolved
@@ -1035,13 +1035,8 @@
     <wait_dictionaries_load_at_startup>true</wait_dictionaries_load_at_startup>
     ```
     )", 0) \
-<<<<<<< HEAD
-    DECLARE(Bool, storage_shared_set_join_use_inner_uuid, false, "If enabled, an inner UUID is generated during the creation of SharedSet and SharedJoin. ClickHouse Cloud only", 0) \
-    DECLARE(UInt64, startup_mv_delay_ms, 0, R"(Debug parameter to simulate materizlied view creation delay)", 0) \
-=======
-    DECLARE(Bool, storage_shared_set_join_use_inner_uuid, true, "If enabled, an inner UUID is generated during the creation of SharedSet and SharedJoin. ClickHouse Cloud only", 0)
-
->>>>>>> bbbf612e
+    DECLARE(Bool, storage_shared_set_join_use_inner_uuid, true, "If enabled, an inner UUID is generated during the creation of SharedSet and SharedJoin. ClickHouse Cloud only", 0) \
+    DECLARE(UInt64, startup_mv_delay_ms, 0, R"(Debug parameter to simulate materizlied view creation delay)", 0)
 
 // clang-format on
 
