#include <Access/AccessControl.h>
#include <Core/BackgroundSchedulePool.h>
#include <Core/BaseSettings.h>
#include <Core/BaseSettingsFwdMacrosImpl.h>
#include <Core/ServerSettings.h>
#include <IO/MMappedFileCache.h>
#include <IO/UncompressedCache.h>
#include <Interpreters/Context.h>
#include <Interpreters/ProcessList.h>
#include <Storages/MarkCache.h>
#include <Storages/MergeTree/MergeTreeBackgroundExecutor.h>
#include <Storages/System/ServerSettingColumnsParams.h>
#include <Common/Config/ConfigReloader.h>
#include <Common/MemoryTracker.h>

#include <Poco/Util/AbstractConfiguration.h>


namespace CurrentMetrics
{
extern const Metric BackgroundSchedulePoolSize;
extern const Metric BackgroundBufferFlushSchedulePoolSize;
extern const Metric BackgroundDistributedSchedulePoolSize;
extern const Metric BackgroundMessageBrokerSchedulePoolSize;
}

namespace DB
{

// clang-format off

#define LIST_OF_SERVER_SETTINGS(DECLARE, ALIAS) \
    DECLARE(Bool, show_addresses_in_stack_traces, true, "If it is set true will show addresses in stack traces", 0) \
    DECLARE(Bool, shutdown_wait_unfinished_queries, false, "If set true ClickHouse will wait for running queries finish before shutdown.", 0) \
    DECLARE(UInt64, shutdown_wait_unfinished, 5, "Delay in seconds to wait for unfinished queries", 0) \
    DECLARE(UInt64, max_thread_pool_size, 10000, "The maximum number of threads that could be allocated from the OS and used for query execution and background operations.", 0) \
    DECLARE(UInt64, max_thread_pool_free_size, 1000, "The maximum number of threads that will always stay in a global thread pool once allocated and remain idle in case of insufficient number of tasks.", 0) \
    DECLARE(UInt64, thread_pool_queue_size, 10000, "The maximum number of tasks that will be placed in a queue and wait for execution.", 0) \
    DECLARE(UInt64, max_io_thread_pool_size, 100, "The maximum number of threads that would be used for IO operations", 0) \
    DECLARE(UInt64, max_io_thread_pool_free_size, 0, "Max free size for IO thread pool.", 0) \
    DECLARE(UInt64, io_thread_pool_queue_size, 10000, "Queue size for IO thread pool.", 0) \
    DECLARE(UInt64, max_active_parts_loading_thread_pool_size, 64, "The number of threads to load active set of data parts (Active ones) at startup.", 0) \
    DECLARE(UInt64, max_outdated_parts_loading_thread_pool_size, 32, "The number of threads to load inactive set of data parts (Outdated ones) at startup.", 0) \
    DECLARE(UInt64, max_unexpected_parts_loading_thread_pool_size, 8, "The number of threads to load inactive set of data parts (Unexpected ones) at startup.", 0) \
    DECLARE(UInt64, max_parts_cleaning_thread_pool_size, 128, "The number of threads for concurrent removal of inactive data parts.", 0) \
    DECLARE(UInt64, max_mutations_bandwidth_for_server, 0, "The maximum read speed of all mutations on server in bytes per second. Zero means unlimited.", 0) \
    DECLARE(UInt64, max_merges_bandwidth_for_server, 0, "The maximum read speed of all merges on server in bytes per second. Zero means unlimited.", 0) \
    DECLARE(UInt64, max_replicated_fetches_network_bandwidth_for_server, 0, "The maximum speed of data exchange over the network in bytes per second for replicated fetches. Zero means unlimited.", 0) \
    DECLARE(UInt64, max_replicated_sends_network_bandwidth_for_server, 0, "The maximum speed of data exchange over the network in bytes per second for replicated sends. Zero means unlimited.", 0) \
    DECLARE(UInt64, max_remote_read_network_bandwidth_for_server, 0, "The maximum speed of data exchange over the network in bytes per second for read. Zero means unlimited.", 0) \
    DECLARE(UInt64, max_remote_write_network_bandwidth_for_server, 0, "The maximum speed of data exchange over the network in bytes per second for write. Zero means unlimited.", 0) \
    DECLARE(UInt64, max_local_read_bandwidth_for_server, 0, "The maximum speed of local reads in bytes per second. Zero means unlimited.", 0) \
    DECLARE(UInt64, max_local_write_bandwidth_for_server, 0, "The maximum speed of local writes in bytes per second. Zero means unlimited.", 0) \
    DECLARE(UInt64, max_backups_io_thread_pool_size, 1000, "The maximum number of threads that would be used for IO operations for BACKUP queries", 0) \
    DECLARE(UInt64, max_backups_io_thread_pool_free_size, 0, "Max free size for backups IO thread pool.", 0) \
    DECLARE(UInt64, backups_io_thread_pool_queue_size, 0, "Queue size for backups IO thread pool.", 0) \
    DECLARE(UInt64, backup_threads, 16, "The maximum number of threads to execute BACKUP requests.", 0) \
    DECLARE(UInt64, max_backup_bandwidth_for_server, 0, "The maximum read speed in bytes per second for all backups on server. Zero means unlimited.", 0) \
    DECLARE(UInt64, restore_threads, 16, "The maximum number of threads to execute RESTORE requests.", 0) \
    DECLARE(Bool, shutdown_wait_backups_and_restores, true, "If set to true ClickHouse will wait for running backups and restores to finish before shutdown.", 0) \
    DECLARE(Double, cannot_allocate_thread_fault_injection_probability, 0, "For testing purposes.", 0) \
    DECLARE(Int32, max_connections, 1024, "Max server connections.", 0) \
    DECLARE(UInt32, asynchronous_metrics_update_period_s, 1, "Period in seconds for updating asynchronous metrics.", 0) \
    DECLARE(Bool, asynchronous_metrics_enable_heavy_metrics, false, "Enable the calculation of heavy asynchronous metrics.", 0) \
    DECLARE(UInt32, asynchronous_heavy_metrics_update_period_s, 120, "Period in seconds for updating heavy asynchronous metrics.", 0) \
    DECLARE(String, default_database, "default", "Default database name.", 0) \
    DECLARE(String, tmp_policy, "", "Policy for storage with temporary data.", 0) \
    DECLARE(UInt64, max_temporary_data_on_disk_size, 0, "The maximum amount of storage that could be used for external aggregation, joins or sorting.", 0) \
    DECLARE(String, temporary_data_in_cache, "", "Cache disk name for temporary data.", 0) \
    DECLARE(UInt64, aggregate_function_group_array_max_element_size, 0xFFFFFF, "Max array element size in bytes for groupArray function. This limit is checked at serialization and help to avoid large state size.", 0) \
    DECLARE(GroupArrayActionWhenLimitReached, aggregate_function_group_array_action_when_limit_is_reached, GroupArrayActionWhenLimitReached::THROW, "Action to execute when max array element size is exceeded in groupArray: `throw` exception, or `discard` extra values", 0) \
    DECLARE(UInt64, max_server_memory_usage, 0, "Maximum total memory usage of the server in bytes. Zero means unlimited.", 0) \
    DECLARE(Double, max_server_memory_usage_to_ram_ratio, 0.9, "Same as max_server_memory_usage but in to RAM ratio. Allows to lower max memory on low-memory systems.", 0) \
    DECLARE(UInt64, merges_mutations_memory_usage_soft_limit, 0, "Maximum total memory usage for merges and mutations in bytes. Zero means unlimited.", 0) \
    DECLARE(Double, merges_mutations_memory_usage_to_ram_ratio, 0.5, "Same as merges_mutations_memory_usage_soft_limit but in to RAM ratio. Allows to lower memory limit on low-memory systems.", 0) \
    DECLARE(Bool, allow_use_jemalloc_memory, true, "Allows to use jemalloc memory.", 0) \
    DECLARE(UInt64, cgroups_memory_usage_observer_wait_time, 15, "Polling interval in seconds to read the current memory usage from cgroups. Zero means disabled.", 0) \
    DECLARE(Double, cgroup_memory_watcher_hard_limit_ratio, 0.95, "Hard memory limit ratio for cgroup memory usage observer", 0) \
    DECLARE(Double, cgroup_memory_watcher_soft_limit_ratio, 0.9, "Soft memory limit ratio limit for cgroup memory usage observer", 0) \
    DECLARE(UInt64, async_insert_threads, 16, "Maximum number of threads to actually parse and insert data in background. Zero means asynchronous mode is disabled", 0) \
    DECLARE(Bool, async_insert_queue_flush_on_shutdown, true, "If true queue of asynchronous inserts is flushed on graceful shutdown", 0) \
    DECLARE(Bool, ignore_empty_sql_security_in_create_view_query, true, "If true, ClickHouse doesn't write defaults for empty SQL security statement in CREATE VIEW queries. This setting is only necessary for the migration period and will become obsolete in 24.4", 0)  \
    DECLARE(UInt64, max_build_vector_similarity_index_thread_pool_size, 16, "The maximum number of threads to use to build vector similarity indexes. 0 means all cores.", 0) \
    \
    /* Database Catalog */ \
    DECLARE(UInt64, database_atomic_delay_before_drop_table_sec, 8 * 60, "The delay during which a dropped table can be restored using the UNDROP statement. If DROP TABLE ran with a SYNC modifier, the setting is ignored.", 0) \
    DECLARE(UInt64, database_catalog_unused_dir_hide_timeout_sec, 60 * 60, "Parameter of a task that cleans up garbage from store/ directory. If some subdirectory is not used by clickhouse-server and this directory was not modified for last database_catalog_unused_dir_hide_timeout_sec seconds, the task will 'hide' this directory by removing all access rights. It also works for directories that clickhouse-server does not expect to see inside store/. Zero means 'immediately'.", 0) \
    DECLARE(UInt64, database_catalog_unused_dir_rm_timeout_sec, 30 * 24 * 60 * 60, "Parameter of a task that cleans up garbage from store/ directory. If some subdirectory is not used by clickhouse-server and it was previously 'hidden' (see database_catalog_unused_dir_hide_timeout_sec) and this directory was not modified for last database_catalog_unused_dir_rm_timeout_sec seconds, the task will remove this directory. It also works for directories that clickhouse-server does not expect to see inside store/. Zero means 'never'.", 0) \
    DECLARE(UInt64, database_catalog_unused_dir_cleanup_period_sec, 24 * 60 * 60, "Parameter of a task that cleans up garbage from store/ directory. Sets scheduling period of the task. Zero means 'never'.", 0) \
    DECLARE(UInt64, database_catalog_drop_error_cooldown_sec, 5, "In case if drop table failed, ClickHouse will wait for this timeout before retrying the operation.", 0) \
    DECLARE(UInt64, database_catalog_drop_table_concurrency, 16, "The size of the threadpool used for dropping tables.", 0) \
    \
    \
    DECLARE(UInt64, max_concurrent_queries, 0, "Maximum number of concurrently executed queries. Zero means unlimited.", 0) \
    DECLARE(UInt64, max_concurrent_insert_queries, 0, "Maximum number of concurrently INSERT queries. Zero means unlimited.", 0) \
    DECLARE(UInt64, max_concurrent_select_queries, 0, "Maximum number of concurrently SELECT queries. Zero means unlimited.", 0) \
    DECLARE(UInt64, max_waiting_queries, 0, "Maximum number of concurrently waiting queries blocked due to `async_load_databases`. Note that waiting queries are not considered by `max_concurrent_*queries*` limits. Zero means unlimited.", 0) \
    \
    DECLARE(Double, cache_size_to_ram_max_ratio, 0.5, "Set cache size to RAM max ratio. Allows to lower cache size on low-memory systems.", 0) \
    DECLARE(String, uncompressed_cache_policy, DEFAULT_UNCOMPRESSED_CACHE_POLICY, "Uncompressed cache policy name.", 0) \
    DECLARE(UInt64, uncompressed_cache_size, DEFAULT_UNCOMPRESSED_CACHE_MAX_SIZE, "Size of cache for uncompressed blocks. Zero means disabled.", 0) \
    DECLARE(Double, uncompressed_cache_size_ratio, DEFAULT_UNCOMPRESSED_CACHE_SIZE_RATIO, "The size of the protected queue in the uncompressed cache relative to the cache's total size.", 0) \
    DECLARE(String, mark_cache_policy, DEFAULT_MARK_CACHE_POLICY, "Mark cache policy name.", 0) \
    DECLARE(UInt64, mark_cache_size, DEFAULT_MARK_CACHE_MAX_SIZE, "Size of cache for marks (index of MergeTree family of tables).", 0) \
    DECLARE(Double, mark_cache_size_ratio, DEFAULT_MARK_CACHE_SIZE_RATIO, "The size of the protected queue in the mark cache relative to the cache's total size.", 0) \
    DECLARE(Double, mark_cache_prewarm_ratio, 0.95, "The ratio of total size of mark cache to fill during prewarm.", 0) \
    DECLARE(String, primary_index_cache_policy, DEFAULT_PRIMARY_INDEX_CACHE_POLICY, "Primary index cache policy name.", 0) \
    DECLARE(UInt64, primary_index_cache_size, DEFAULT_PRIMARY_INDEX_CACHE_MAX_SIZE, "Size of cache for primary index (index of MergeTree family of tables).", 0) \
    DECLARE(Double, primary_index_cache_size_ratio, DEFAULT_PRIMARY_INDEX_CACHE_SIZE_RATIO, "The size of the protected queue in the primary index cache relative to the cache's total size.", 0) \
    DECLARE(Double, primary_index_cache_prewarm_ratio, 0.95, "The ratio of total size of mark cache to fill during prewarm.", 0) \
    DECLARE(String, index_uncompressed_cache_policy, DEFAULT_INDEX_UNCOMPRESSED_CACHE_POLICY, "Secondary index uncompressed cache policy name.", 0) \
    DECLARE(UInt64, index_uncompressed_cache_size, DEFAULT_INDEX_UNCOMPRESSED_CACHE_MAX_SIZE, "Size of cache for uncompressed blocks of secondary indices. Zero means disabled.", 0) \
    DECLARE(Double, index_uncompressed_cache_size_ratio, DEFAULT_INDEX_UNCOMPRESSED_CACHE_SIZE_RATIO, "The size of the protected queue in the secondary index uncompressed cache relative to the cache's total size.", 0) \
    DECLARE(String, index_mark_cache_policy, DEFAULT_INDEX_MARK_CACHE_POLICY, "Secondary index mark cache policy name.", 0) \
    DECLARE(UInt64, index_mark_cache_size, DEFAULT_INDEX_MARK_CACHE_MAX_SIZE, "Size of cache for secondary index marks. Zero means disabled.", 0) \
    DECLARE(Double, index_mark_cache_size_ratio, DEFAULT_INDEX_MARK_CACHE_SIZE_RATIO, "The size of the protected queue in the secondary index mark cache relative to the cache's total size.", 0) \
    DECLARE(UInt64, page_cache_chunk_size, 2 << 20, "Bytes per chunk in userspace page cache. Rounded up to a multiple of page size (typically 4 KiB) or huge page size (typically 2 MiB, only if page_cache_use_thp is enabled).", 0) \
    DECLARE(UInt64, page_cache_mmap_size, 1 << 30, "Bytes per memory mapping in userspace page cache. Not important.", 0) \
    DECLARE(UInt64, page_cache_size, 0, "Amount of virtual memory to map for userspace page cache. If page_cache_use_madv_free is enabled, it's recommended to set this higher than the machine's RAM size. Use 0 to disable userspace page cache.", 0) \
    DECLARE(Bool, page_cache_use_madv_free, DBMS_DEFAULT_PAGE_CACHE_USE_MADV_FREE, "If true, the userspace page cache will allow the OS to automatically reclaim memory from the cache on memory pressure (using MADV_FREE).", 0) \
    DECLARE(Bool, page_cache_use_transparent_huge_pages, true, "Userspace will attempt to use transparent huge pages on Linux. This is best-effort.", 0) \
    DECLARE(UInt64, mmap_cache_size, DEFAULT_MMAP_CACHE_MAX_SIZE, "A cache for mmapped files.", 0) \
    DECLARE(UInt64, compiled_expression_cache_size, DEFAULT_COMPILED_EXPRESSION_CACHE_MAX_SIZE, "Byte size of compiled expressions cache.", 0) \
    DECLARE(UInt64, compiled_expression_cache_elements_size, DEFAULT_COMPILED_EXPRESSION_CACHE_MAX_ENTRIES, "Maximum entries in compiled expressions cache.", 0) \
    \
    DECLARE(Bool,   disable_internal_dns_cache, false, "Disable internal DNS caching at all.", 0) \
    DECLARE(UInt64, dns_cache_max_entries, 10000, "Internal DNS cache max entries.", 0) \
    DECLARE(Int32,  dns_cache_update_period, 15, "Internal DNS cache update period in seconds.", 0) \
    DECLARE(UInt32, dns_max_consecutive_failures, 10, "Max DNS resolve failures of a hostname before dropping the hostname from ClickHouse DNS cache.", 0) \
    DECLARE(Bool, dns_allow_resolve_names_to_ipv4, true, "Allows resolve names to ipv4 addresses.", 0) \
    DECLARE(Bool, dns_allow_resolve_names_to_ipv6, true, "Allows resolve names to ipv6 addresses.", 0) \
    \
    DECLARE(UInt64, max_table_size_to_drop, 50000000000lu, "If size of a table is greater than this value (in bytes) than table could not be dropped with any DROP query.", 0) \
    DECLARE(UInt64, max_partition_size_to_drop, 50000000000lu, "Same as max_table_size_to_drop, but for the partitions.", 0) \
    DECLARE(UInt64, max_table_num_to_warn, 5000lu, "If the number of tables is greater than this value, the server will create a warning that will displayed to user.", 0) \
    DECLARE(UInt64, max_view_num_to_warn, 10000lu, "If the number of views is greater than this value, the server will create a warning that will displayed to user.", 0) \
    DECLARE(UInt64, max_dictionary_num_to_warn, 1000lu, "If the number of dictionaries is greater than this value, the server will create a warning that will displayed to user.", 0) \
    DECLARE(UInt64, max_database_num_to_warn, 1000lu, "If the number of databases is greater than this value, the server will create a warning that will displayed to user.", 0) \
    DECLARE(UInt64, max_part_num_to_warn, 100000lu, "If the number of parts is greater than this value, the server will create a warning that will displayed to user.", 0) \
    DECLARE(UInt64, max_table_num_to_throw, 0lu, "If number of tables is greater than this value, server will throw an exception. 0 means no limitation. View, remote tables, dictionary, system tables are not counted. Only count table in Atomic/Ordinary/Replicated/Lazy database engine.", 0) \
    DECLARE(UInt64, max_replicated_table_num_to_throw, 0lu, "If number of replicated tables is greater than this value, server will throw an exception. 0 means no limitation. Only count table in Atomic/Ordinary/Replicated/Lazy database engine.", 0) \
    DECLARE(UInt64, max_dictionary_num_to_throw, 0lu, "If number of dictionaries is greater than this value, server will throw an exception. 0 means no limitation. Only count table in Atomic/Ordinary/Replicated/Lazy database engine.", 0) \
    DECLARE(UInt64, max_view_num_to_throw, 0lu, "If number of views is greater than this value, server will throw an exception. 0 means no limitation. Only count table in Atomic/Ordinary/Replicated/Lazy database engine.", 0) \
    DECLARE(UInt64, max_database_num_to_throw, 0lu, "If number of databases is greater than this value, server will throw an exception. 0 means no limitation.", 0) \
    DECLARE(UInt64, max_authentication_methods_per_user, 100, "The maximum number of authentication methods a user can be created with or altered. Changing this setting does not affect existing users. Zero means unlimited", 0) \
    DECLARE(UInt64, concurrent_threads_soft_limit_num, 0, "Sets how many concurrent thread can be allocated before applying CPU pressure. Zero means unlimited.", 0) \
    DECLARE(UInt64, concurrent_threads_soft_limit_ratio_to_cores, 0, "Same as concurrent_threads_soft_limit_num, but with ratio to cores.", 0) \
    \
    DECLARE(UInt64, background_pool_size, 16, "The maximum number of threads what will be used for merging or mutating data parts for *MergeTree-engine tables in a background.", 0) \
    DECLARE(Float, background_merges_mutations_concurrency_ratio, 2, "The number of part mutation tasks that can be executed concurrently by each thread in background pool.", 0) \
    DECLARE(String, background_merges_mutations_scheduling_policy, "round_robin", "The policy on how to perform a scheduling for background merges and mutations. Possible values are: `round_robin` and `shortest_task_first`. ", 0) \
    DECLARE(UInt64, background_move_pool_size, 8, "The maximum number of threads that will be used for moving data parts to another disk or volume for *MergeTree-engine tables in a background.", 0) \
    DECLARE(UInt64, background_fetches_pool_size, 16, "The maximum number of threads that will be used for fetching data parts from another replica for *MergeTree-engine tables in a background.", 0) \
    DECLARE(UInt64, background_common_pool_size, 8, "The maximum number of threads that will be used for performing a variety of operations (mostly garbage collection) for *MergeTree-engine tables in a background.", 0) \
    DECLARE(UInt64, background_buffer_flush_schedule_pool_size, 16, "The maximum number of threads that will be used for performing flush operations for Buffer-engine tables in a background.", 0) \
    DECLARE(UInt64, background_schedule_pool_size, 512, "The maximum number of threads that will be used for constantly executing some lightweight periodic operations.", 0) \
    DECLARE(UInt64, background_message_broker_schedule_pool_size, 16, "The maximum number of threads that will be used for executing background operations for message streaming.", 0) \
    DECLARE(UInt64, background_distributed_schedule_pool_size, 16, "The maximum number of threads that will be used for executing distributed sends.", 0) \
    DECLARE(UInt64, tables_loader_foreground_pool_size, 0, "The maximum number of threads that will be used for foreground (that is being waited for by a query) loading of tables. Also used for synchronous loading of tables before the server start. Zero means use all CPUs.", 0) \
    DECLARE(UInt64, tables_loader_background_pool_size, 0, "The maximum number of threads that will be used for background async loading of tables. Zero means use all CPUs.", 0) \
    DECLARE(Bool, async_load_databases, false, "Enable asynchronous loading of databases and tables to speedup server startup. Queries to not yet loaded entity will be blocked until load is finished.", 0) \
    DECLARE(Bool, async_load_system_database, false, "Enable asynchronous loading of system tables that are not required on server startup. Queries to not yet loaded tables will be blocked until load is finished.", 0) \
    DECLARE(Bool, display_secrets_in_show_and_select, false, "Allow showing secrets in SHOW and SELECT queries via a format setting and a grant", 0) \
    DECLARE(Seconds, keep_alive_timeout, DEFAULT_HTTP_KEEP_ALIVE_TIMEOUT, "The number of seconds that ClickHouse waits for incoming requests before closing the connection.", 0) \
    DECLARE(UInt64, max_keep_alive_requests, 10000, "The maximum number of requests handled via a single http keepalive connection before the server closes this connection.", 0) \
    DECLARE(Seconds, replicated_fetches_http_connection_timeout, 0, "HTTP connection timeout for part fetch requests. Inherited from default profile `http_connection_timeout` if not set explicitly.", 0) \
    DECLARE(Seconds, replicated_fetches_http_send_timeout, 0, "HTTP send timeout for part fetch requests. Inherited from default profile `http_send_timeout` if not set explicitly.", 0) \
    DECLARE(Seconds, replicated_fetches_http_receive_timeout, 0, "HTTP receive timeout for fetch part requests. Inherited from default profile `http_receive_timeout` if not set explicitly.", 0) \
    DECLARE(UInt64, total_memory_profiler_step, 0, "Whenever server memory usage becomes larger than every next step in number of bytes the memory profiler will collect the allocating stack trace. Zero means disabled memory profiler. Values lower than a few megabytes will slow down server.", 0) \
    DECLARE(Double, total_memory_tracker_sample_probability, 0, "Collect random allocations and deallocations and write them into system.trace_log with 'MemorySample' trace_type. The probability is for every alloc/free regardless to the size of the allocation (can be changed with `memory_profiler_sample_min_allocation_size` and `memory_profiler_sample_max_allocation_size`). Note that sampling happens only when the amount of untracked memory exceeds 'max_untracked_memory'. You may want to set 'max_untracked_memory' to 0 for extra fine grained sampling.", 0) \
    DECLARE(UInt64, total_memory_profiler_sample_min_allocation_size, 0, "Collect random allocations of size greater or equal than specified value with probability equal to `total_memory_profiler_sample_probability`. 0 means disabled. You may want to set 'max_untracked_memory' to 0 to make this threshold to work as expected.", 0) \
    DECLARE(UInt64, total_memory_profiler_sample_max_allocation_size, 0, "Collect random allocations of size less or equal than specified value with probability equal to `total_memory_profiler_sample_probability`. 0 means disabled. You may want to set 'max_untracked_memory' to 0 to make this threshold to work as expected.", 0) \
    DECLARE(Bool, validate_tcp_client_information, false, "Validate client_information in the query packet over the native TCP protocol.", 0) \
    DECLARE(Bool, storage_metadata_write_full_object_key, false, "Write disk metadata files with VERSION_FULL_OBJECT_KEY format", 0) \
    DECLARE(UInt64, max_materialized_views_count_for_table, 0, "A limit on the number of materialized views attached to a table.", 0) \
    DECLARE(UInt32, max_database_replicated_create_table_thread_pool_size, 1, "The number of threads to create tables during replica recovery in DatabaseReplicated. Zero means number of threads equal number of cores.", 0) \
    DECLARE(Bool, database_replicated_allow_detach_permanently, true, "Allow detaching tables permanently in Replicated databases", 0) \
    DECLARE(Bool, format_alter_operations_with_parentheses, false, "If enabled, each operation in alter queries will be surrounded with parentheses in formatted queries to make them less ambiguous.", 0) \
    DECLARE(String, default_replica_path, "/clickhouse/tables/{uuid}/{shard}", "The path to the table in ZooKeeper", 0) \
    DECLARE(String, default_replica_name, "{replica}", "The replica name in ZooKeeper", 0) \
    DECLARE(UInt64, disk_connections_soft_limit, 5000, "Connections above this limit have significantly shorter time to live. The limit applies to the disks connections.", 0) \
    DECLARE(UInt64, disk_connections_warn_limit, 10000, "Warning massages are written to the logs if number of in-use connections are higher than this limit. The limit applies to the disks connections.", 0) \
    DECLARE(UInt64, disk_connections_store_limit, 30000, "Connections above this limit reset after use. Set to 0 to turn connection cache off. The limit applies to the disks connections.", 0) \
    DECLARE(UInt64, storage_connections_soft_limit, 100, "Connections above this limit have significantly shorter time to live. The limit applies to the storages connections.", 0) \
    DECLARE(UInt64, storage_connections_warn_limit, 1000, "Warning massages are written to the logs if number of in-use connections are higher than this limit. The limit applies to the storages connections.", 0) \
    DECLARE(UInt64, storage_connections_store_limit, 5000, "Connections above this limit reset after use. Set to 0 to turn connection cache off. The limit applies to the storages connections.", 0) \
    DECLARE(UInt64, http_connections_soft_limit, 100, "Connections above this limit have significantly shorter time to live. The limit applies to the http connections which do not belong to any disk or storage.", 0) \
    DECLARE(UInt64, http_connections_warn_limit, 1000, "Warning massages are written to the logs if number of in-use connections are higher than this limit. The limit applies to the http connections which do not belong to any disk or storage.", 0) \
    DECLARE(UInt64, http_connections_store_limit, 5000, "Connections above this limit reset after use. Set to 0 to turn connection cache off. The limit applies to the http connections which do not belong to any disk or storage.", 0) \
    DECLARE(UInt64, global_profiler_real_time_period_ns, 0, "Period for real clock timer of global profiler (in nanoseconds). Set 0 value to turn off the real clock global profiler. Recommended value is at least 10000000 (100 times a second) for single queries or 1000000000 (once a second) for cluster-wide profiling.", 0) \
    DECLARE(UInt64, global_profiler_cpu_time_period_ns, 0, "Period for CPU clock timer of global profiler (in nanoseconds). Set 0 value to turn off the CPU clock global profiler. Recommended value is at least 10000000 (100 times a second) for single queries or 1000000000 (once a second) for cluster-wide profiling.", 0) \
    DECLARE(Bool, enable_azure_sdk_logging, false, "Enables logging from Azure sdk", 0) \
    DECLARE(UInt64, max_entries_for_hash_table_stats, 10'000, "How many entries hash table statistics collected during aggregation is allowed to have", 0) \
    DECLARE(String, merge_workload, "default", "Name of workload to be used to access resources for all merges (may be overridden by a merge tree setting)", 0) \
    DECLARE(String, mutation_workload, "default", "Name of workload to be used to access resources for all mutations (may be overridden by a merge tree setting)", 0) \
    DECLARE(Bool, prepare_system_log_tables_on_startup, false, "If true, ClickHouse creates all configured `system.*_log` tables before the startup. It can be helpful if some startup scripts depend on these tables.", 0) \
    DECLARE(UInt64, config_reload_interval_ms, 2000, "How often clickhouse will reload config and check for new changes", 0) \
    DECLARE(UInt64, memory_worker_period_ms, 0, "Tick period of background memory worker which corrects memory tracker memory usages and cleans up unused pages during higher memory usage. If set to 0, default value will be used depending on the memory usage source", 0) \
    DECLARE(Bool, disable_insertion_and_mutation, false, "Disable all insert/alter/delete queries. This setting will be enabled if someone needs read-only nodes to prevent insertion and mutation affect reading performance.", 0) \
    DECLARE(UInt64, parts_kill_delay_period, 30, "Period to completely remove parts for SharedMergeTree. Only available in ClickHouse Cloud", 0) \
    DECLARE(UInt64, parts_kill_delay_period_random_add, 10, "Add uniformly distributed value from 0 to x seconds to kill_delay_period to avoid thundering herd effect and subsequent DoS of ZooKeeper in case of very large number of tables. Only available in ClickHouse Cloud", 0) \
    DECLARE(UInt64, parts_killer_pool_size, 128, "Threads for cleanup of shared merge tree outdated threads. Only available in ClickHouse Cloud", 0) \
    DECLARE(UInt64, keeper_multiread_batch_size, 10'000, "Maximum size of batch for MultiRead request to [Zoo]Keeper that support batching. If set to 0, batching is disabled. Available only in ClickHouse Cloud.", 0) \
<<<<<<< HEAD
    DECLARE(Bool, use_legacy_mongodb_integration, true, "Use the legacy MongoDB integration implementation. Note: it's highly recommended to set this option to false, since legacy implementation will be removed in the future. Please submit any issues you encounter with the new implementation.", 0) \
    DECLARE(Bool, send_settings_to_client, true, "Send user settings from server configuration to clients (in the server Hello message).", 0) \
=======
    DECLARE(Bool, use_legacy_mongodb_integration, true, "Obsolete, has no effect", 0) \
>>>>>>> 617af1d3
    \
    DECLARE(UInt64, prefetch_threadpool_pool_size, 100, "Size of background pool for prefetches for remote object storages", 0) \
    DECLARE(UInt64, prefetch_threadpool_queue_size, 1000000, "Number of tasks which is possible to push into prefetches pool", 0) \
    DECLARE(UInt64, load_marks_threadpool_pool_size, 50, "Size of background pool for marks loading", 0) \
    DECLARE(UInt64, load_marks_threadpool_queue_size, 1000000, "Number of tasks which is possible to push into prefetches pool", 0) \
    DECLARE(UInt64, threadpool_writer_pool_size, 100, "Size of background pool for write requests to object storages", 0) \
    DECLARE(UInt64, threadpool_writer_queue_size, 1000000, "Number of tasks which is possible to push into background pool for write requests to object storages", 0) \
    DECLARE(UInt32, allow_feature_tier, 0, "0 - All feature tiers allowed (experimental, beta, production). 1 - Only beta and production feature tiers allowed. 2 - Only production feature tier allowed", 0) \


// clang-format on

/// If you add a setting which can be updated at runtime, please update 'changeable_settings' map in dumpToSystemServerSettingsColumns below

DECLARE_SETTINGS_TRAITS(ServerSettingsTraits, LIST_OF_SERVER_SETTINGS)
IMPLEMENT_SETTINGS_TRAITS(ServerSettingsTraits, LIST_OF_SERVER_SETTINGS)

struct ServerSettingsImpl : public BaseSettings<ServerSettingsTraits>
{
    void loadSettingsFromConfig(const Poco::Util::AbstractConfiguration & config);
};

void ServerSettingsImpl::loadSettingsFromConfig(const Poco::Util::AbstractConfiguration & config)
{
    // settings which can be loaded from the the default profile, see also MAKE_DEPRECATED_BY_SERVER_CONFIG in src/Core/Settings.h
    std::unordered_set<std::string> settings_from_profile_allowlist = {
        "background_pool_size",
        "background_merges_mutations_concurrency_ratio",
        "background_merges_mutations_scheduling_policy",
        "background_move_pool_size",
        "background_fetches_pool_size",
        "background_common_pool_size",
        "background_buffer_flush_schedule_pool_size",
        "background_schedule_pool_size",
        "background_message_broker_schedule_pool_size",
        "background_distributed_schedule_pool_size",

        "max_remote_read_network_bandwidth_for_server",
        "max_remote_write_network_bandwidth_for_server",
    };

    for (const auto & setting : all())
    {
        const auto & name = setting.getName();
        if (config.has(name))
            set(name, config.getString(name));
        else if (settings_from_profile_allowlist.contains(name) && config.has("profiles.default." + name))
            set(name, config.getString("profiles.default." + name));
    }
}


#define INITIALIZE_SETTING_EXTERN(TYPE, NAME, DEFAULT, DESCRIPTION, FLAGS) ServerSettings##TYPE NAME = &ServerSettingsImpl ::NAME;

namespace ServerSetting
{
LIST_OF_SERVER_SETTINGS(INITIALIZE_SETTING_EXTERN, SKIP_ALIAS)
}

#undef INITIALIZE_SETTING_EXTERN

ServerSettings::ServerSettings() : impl(std::make_unique<ServerSettingsImpl>())
{
}

ServerSettings::ServerSettings(const ServerSettings & settings) : impl(std::make_unique<ServerSettingsImpl>(*settings.impl))
{
}

ServerSettings::~ServerSettings() = default;

SERVER_SETTINGS_SUPPORTED_TYPES(ServerSettings, IMPLEMENT_SETTING_SUBSCRIPT_OPERATOR)

void ServerSettings::set(std::string_view name, const Field & value)
{
    impl->set(name, value);
}

void ServerSettings::loadSettingsFromConfig(const Poco::Util::AbstractConfiguration & config)
{
    impl->loadSettingsFromConfig(config);
}


void ServerSettings::dumpToSystemServerSettingsColumns(ServerSettingColumnsParams & params) const
{
    MutableColumns & res_columns = params.res_columns;
    ContextPtr context = params.context;

    /// When the server configuration file is periodically re-loaded from disk, the server components (e.g. memory tracking) are updated
    /// with new the setting values but the settings themselves are not stored between re-loads. As a result, if one wants to know the
    /// current setting values, one needs to ask the components directly.
    std::unordered_map<String, std::pair<String, ChangeableWithoutRestart>> changeable_settings
        = {
            {"max_server_memory_usage", {std::to_string(total_memory_tracker.getHardLimit()), ChangeableWithoutRestart::Yes}},

            {"max_table_size_to_drop", {std::to_string(context->getMaxTableSizeToDrop()), ChangeableWithoutRestart::Yes}},
            {"max_partition_size_to_drop", {std::to_string(context->getMaxPartitionSizeToDrop()), ChangeableWithoutRestart::Yes}},

            {"max_concurrent_queries", {std::to_string(context->getProcessList().getMaxSize()), ChangeableWithoutRestart::Yes}},
            {"max_concurrent_insert_queries",
            {std::to_string(context->getProcessList().getMaxInsertQueriesAmount()), ChangeableWithoutRestart::Yes}},
            {"max_concurrent_select_queries",
            {std::to_string(context->getProcessList().getMaxSelectQueriesAmount()), ChangeableWithoutRestart::Yes}},
            {"max_waiting_queries", {std::to_string(context->getProcessList().getMaxWaitingQueriesAmount()), ChangeableWithoutRestart::Yes}},

            {"background_buffer_flush_schedule_pool_size",
                {std::to_string(CurrentMetrics::get(CurrentMetrics::BackgroundBufferFlushSchedulePoolSize)), ChangeableWithoutRestart::IncreaseOnly}},
            {"background_schedule_pool_size",
                {std::to_string(CurrentMetrics::get(CurrentMetrics::BackgroundSchedulePoolSize)), ChangeableWithoutRestart::IncreaseOnly}},
            {"background_message_broker_schedule_pool_size",
                {std::to_string(CurrentMetrics::get(CurrentMetrics::BackgroundMessageBrokerSchedulePoolSize)), ChangeableWithoutRestart::IncreaseOnly}},
            {"background_distributed_schedule_pool_size",
                {std::to_string(CurrentMetrics::get(CurrentMetrics::BackgroundDistributedSchedulePoolSize)), ChangeableWithoutRestart::IncreaseOnly}},

            {"mark_cache_size", {std::to_string(context->getMarkCache()->maxSizeInBytes()), ChangeableWithoutRestart::Yes}},
            {"uncompressed_cache_size", {std::to_string(context->getUncompressedCache()->maxSizeInBytes()), ChangeableWithoutRestart::Yes}},
            {"index_mark_cache_size", {std::to_string(context->getIndexMarkCache()->maxSizeInBytes()), ChangeableWithoutRestart::Yes}},
            {"index_uncompressed_cache_size",
                {std::to_string(context->getIndexUncompressedCache()->maxSizeInBytes()), ChangeableWithoutRestart::Yes}},
            {"mmap_cache_size", {std::to_string(context->getMMappedFileCache()->maxSizeInBytes()), ChangeableWithoutRestart::Yes}},

            {"merge_workload", {context->getMergeWorkload(), ChangeableWithoutRestart::Yes}},
            {"mutation_workload", {context->getMutationWorkload(), ChangeableWithoutRestart::Yes}},
            {"config_reload_interval_ms", {std::to_string(context->getConfigReloaderInterval()), ChangeableWithoutRestart::Yes}},

            {"allow_feature_tier",
                {std::to_string(context->getAccessControl().getAllowTierSettings()), ChangeableWithoutRestart::Yes}},
    };

    if (context->areBackgroundExecutorsInitialized())
    {
        changeable_settings.insert(
            {"background_pool_size",
             {std::to_string(context->getMergeMutateExecutor()->getMaxThreads()), ChangeableWithoutRestart::IncreaseOnly}});
        changeable_settings.insert(
            {"background_move_pool_size",
             {std::to_string(context->getMovesExecutor()->getMaxThreads()), ChangeableWithoutRestart::IncreaseOnly}});
        changeable_settings.insert(
            {"background_fetches_pool_size",
             {std::to_string(context->getFetchesExecutor()->getMaxThreads()), ChangeableWithoutRestart::IncreaseOnly}});
        changeable_settings.insert(
            {"background_common_pool_size",
             {std::to_string(context->getCommonExecutor()->getMaxThreads()), ChangeableWithoutRestart::IncreaseOnly}});
    }

    for (const auto & setting : impl->all())
    {
        const auto & setting_name = setting.getName();

        const auto & changeable_settings_it = changeable_settings.find(setting_name);
        const bool is_changeable = (changeable_settings_it != changeable_settings.end());

        res_columns[0]->insert(setting_name);
        res_columns[1]->insert(is_changeable ? changeable_settings_it->second.first : setting.getValueString());
        res_columns[2]->insert(setting.getDefaultValueString());
        res_columns[3]->insert(setting.isValueChanged());
        res_columns[4]->insert(setting.getDescription());
        res_columns[5]->insert(setting.getTypeName());
        res_columns[6]->insert(is_changeable ? changeable_settings_it->second.second : ChangeableWithoutRestart::No);
        res_columns[7]->insert(setting.getTier() == SettingsTierType::OBSOLETE);
    }
}
}<|MERGE_RESOLUTION|>--- conflicted
+++ resolved
@@ -201,12 +201,8 @@
     DECLARE(UInt64, parts_kill_delay_period_random_add, 10, "Add uniformly distributed value from 0 to x seconds to kill_delay_period to avoid thundering herd effect and subsequent DoS of ZooKeeper in case of very large number of tables. Only available in ClickHouse Cloud", 0) \
     DECLARE(UInt64, parts_killer_pool_size, 128, "Threads for cleanup of shared merge tree outdated threads. Only available in ClickHouse Cloud", 0) \
     DECLARE(UInt64, keeper_multiread_batch_size, 10'000, "Maximum size of batch for MultiRead request to [Zoo]Keeper that support batching. If set to 0, batching is disabled. Available only in ClickHouse Cloud.", 0) \
-<<<<<<< HEAD
-    DECLARE(Bool, use_legacy_mongodb_integration, true, "Use the legacy MongoDB integration implementation. Note: it's highly recommended to set this option to false, since legacy implementation will be removed in the future. Please submit any issues you encounter with the new implementation.", 0) \
+    DECLARE(Bool, use_legacy_mongodb_integration, true, "Obsolete, has no effect", 0) \
     DECLARE(Bool, send_settings_to_client, true, "Send user settings from server configuration to clients (in the server Hello message).", 0) \
-=======
-    DECLARE(Bool, use_legacy_mongodb_integration, true, "Obsolete, has no effect", 0) \
->>>>>>> 617af1d3
     \
     DECLARE(UInt64, prefetch_threadpool_pool_size, 100, "Size of background pool for prefetches for remote object storages", 0) \
     DECLARE(UInt64, prefetch_threadpool_queue_size, 1000000, "Number of tasks which is possible to push into prefetches pool", 0) \
