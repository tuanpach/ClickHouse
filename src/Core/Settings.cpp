#include <Columns/ColumnArray.h>
#include <Columns/ColumnMap.h>
#include <Columns/ColumnTuple.h>
#include <Core/BaseSettings.h>
#include <Core/BaseSettingsFwdMacrosImpl.h>
#include <Core/BaseSettingsProgramOptions.h>
#include <Core/DistributedCacheDefines.h>
#include <Core/FormatFactorySettings.h>
#include <Core/Settings.h>
#include <Core/SettingsChangesHistory.h>
#include <Core/SettingsEnums.h>
#include <Core/SettingsFields.h>
#include <IO/ReadBufferFromString.h>
#include <IO/S3Defines.h>
#include <Storages/System/MutableColumnsAndConstraints.h>
#include <base/types.h>
#include <Common/NamePrompter.h>
#include <Common/typeid_cast.h>

#include <boost/program_options.hpp>
#include <Poco/Util/AbstractConfiguration.h>
#include <Poco/Util/Application.h>

#include <cstring>

#if !CLICKHOUSE_CLOUD
constexpr UInt64 default_max_size_to_drop = 50000000000lu;
constexpr UInt64 default_distributed_cache_connect_max_tries = 5lu;
constexpr UInt64 default_distributed_cache_read_request_max_tries = 10lu;
constexpr UInt64 default_distributed_cache_credentials_refresh_period_seconds = 5;
constexpr UInt64 default_distributed_cache_connect_backoff_min_ms = 0;
constexpr UInt64 default_distributed_cache_connect_backoff_max_ms = 50;
#else
constexpr UInt64 default_max_size_to_drop = 0lu;
constexpr UInt64 default_distributed_cache_connect_max_tries = DistributedCache::DEFAULT_CONNECT_MAX_TRIES;
constexpr UInt64 default_distributed_cache_read_request_max_tries = DistributedCache::DEFAULT_READ_REQUEST_MAX_TRIES;
constexpr UInt64 default_distributed_cache_credentials_refresh_period_seconds = DistributedCache::DEFAULT_CREDENTIALS_REFRESH_PERIOD_SECONDS;
constexpr UInt64 default_distributed_cache_connect_backoff_min_ms = DistributedCache::DEFAULT_CONNECT_BACKOFF_MIN_MS;
constexpr UInt64 default_distributed_cache_connect_backoff_max_ms = DistributedCache::DEFAULT_CONNECT_BACKOFF_MAX_MS;
#endif

namespace DB
{

namespace ErrorCodes
{
    extern const int THERE_IS_NO_PROFILE;
    extern const int NO_ELEMENTS_IN_CONFIG;
    extern const int UNKNOWN_ELEMENT_IN_CONFIG;
    extern const int BAD_ARGUMENTS;
}

/** List of settings: type, name, default value, description, flags
  *
  * This looks rather inconvenient. It is done that way to avoid repeating settings in different places.
  * Note: as an alternative, we could implement settings to be completely dynamic in the form of the map: String -> Field,
  *  but we are not going to do it, because settings are used everywhere as static struct fields.
  *
  * `flags` can include a Tier (BETA | EXPERIMENTAL) and an optional bitwise AND with IMPORTANT.
  * The default (0) means a PRODUCTION ready setting
  *
  * A setting is "IMPORTANT" if it affects the results of queries and can't be ignored by older versions.
  * Tiers:
  * EXPERIMENTAL: The feature is in active development stage. Mostly for developers or for ClickHouse enthusiasts.
  * BETA: There are no known bugs problems in the functionality, but the outcome of using it together with other
  * features/components is unknown and correctness is not guaranteed.
  * PRODUCTION (Default): The feature is safe to use along with other features from the PRODUCTION tier.
  *
  * When adding new or changing existing settings add them to the settings changes history in SettingsChangesHistory.cpp
  * for tracking settings changes in different versions and for special `compatibility` settings to work correctly.
  *
  * The settings in this list are used to autogenerate the markdown documentation. You can find the script which
  * generates the markdown from source here: https://github.com/ClickHouse/clickhouse-docs/blob/main/scripts/settings/autogenerate-settings.sh
  *
  * If a setting has an effect only in ClickHouse Cloud, then please include in the description: "Only has an effect in ClickHouse Cloud."
  */

// clang-format off
#if defined(__CLION_IDE__)
/// CLion freezes for a minute every time it processes this
#define COMMON_SETTINGS(DECLARE, DECLARE_WITH_ALIAS)
#define OBSOLETE_SETTINGS(DECLARE, DECLARE_WITH_ALIAS)
#else
#define COMMON_SETTINGS(DECLARE, DECLARE_WITH_ALIAS) \
    DECLARE(Dialect, dialect, Dialect::clickhouse, R"(
Which dialect will be used to parse query
)", 0)\
    DECLARE(UInt64, min_compress_block_size, 65536, R"(
For [MergeTree](../../engines/table-engines/mergetree-family/mergetree.md) tables. In order to reduce latency when processing queries, a block is compressed when writing the next mark if its size is at least `min_compress_block_size`. By default, 65,536.

The actual size of the block, if the uncompressed data is less than `max_compress_block_size`, is no less than this value and no less than the volume of data for one mark.

Let's look at an example. Assume that `index_granularity` was set to 8192 during table creation.

We are writing a UInt32-type column (4 bytes per value). When writing 8192 rows, the total will be 32 KB of data. Since min_compress_block_size = 65,536, a compressed block will be formed for every two marks.

We are writing a URL column with the String type (average size of 60 bytes per value). When writing 8192 rows, the average will be slightly less than 500 KB of data. Since this is more than 65,536, a compressed block will be formed for each mark. In this case, when reading data from the disk in the range of a single mark, extra data won't be decompressed.

:::note
This is an expert-level setting, and you shouldn't change it if you're just getting started with ClickHouse.
:::
)", 0) \
    DECLARE(UInt64, max_compress_block_size, 1048576, R"(
The maximum size of blocks of uncompressed data before compressing for writing to a table. By default, 1,048,576 (1 MiB). Specifying a smaller block size generally leads to slightly reduced compression ratio, the compression and decompression speed increases slightly due to cache locality, and memory consumption is reduced.

:::note
This is an expert-level setting, and you shouldn't change it if you're just getting started with ClickHouse.
:::

Don't confuse blocks for compression (a chunk of memory consisting of bytes) with blocks for query processing (a set of rows from a table).
)", 0) \
    DECLARE(NonZeroUInt64, max_block_size, DEFAULT_BLOCK_SIZE, R"(
In ClickHouse, data is processed by blocks, which are sets of column parts. The internal processing cycles for a single block are efficient but there are noticeable costs when processing each block.

The `max_block_size` setting indicates the recommended maximum number of rows to include in a single block when loading data from tables. Blocks the size of `max_block_size` are not always loaded from the table: if ClickHouse determines that less data needs to be retrieved, a smaller block is processed.

The block size should not be too small to avoid noticeable costs when processing each block. It should also not be too large to ensure that queries with a LIMIT clause execute quickly after processing the first block. When setting `max_block_size`, the goal should be to avoid consuming too much memory when extracting a large number of columns in multiple threads and to preserve at least some cache locality.
)", 0) \
    DECLARE(NonZeroUInt64, max_insert_block_size, DEFAULT_INSERT_BLOCK_SIZE, R"(
The size of blocks (in a count of rows) to form for insertion into a table.
This setting only applies in cases when the server forms the blocks.
For example, for an INSERT via the HTTP interface, the server parses the data format and forms blocks of the specified size.
But when using clickhouse-client, the client parses the data itself, and the 'max_insert_block_size' setting on the server does not affect the size of the inserted blocks.
The setting also does not have a purpose when using INSERT SELECT, since data is inserted using the same blocks that are formed after SELECT.

The default is slightly more than `max_block_size`. The reason for this is that certain table engines (`*MergeTree`) form a data part on the disk for each inserted block, which is a fairly large entity. Similarly, `*MergeTree` tables sort data during insertion, and a large enough block size allow sorting more data in RAM.
)", 0) \
    DECLARE(UInt64, min_insert_block_size_rows, DEFAULT_INSERT_BLOCK_SIZE, R"(
Sets the minimum number of rows in the block that can be inserted into a table by an `INSERT` query. Smaller-sized blocks are squashed into bigger ones.

Possible values:

- Positive integer.
- 0 — Squashing disabled.
)", 0) \
    DECLARE(UInt64, min_insert_block_size_bytes, (DEFAULT_INSERT_BLOCK_SIZE * 256), R"(
Sets the minimum number of bytes in the block which can be inserted into a table by an `INSERT` query. Smaller-sized blocks are squashed into bigger ones.

Possible values:

- Positive integer.
- 0 — Squashing disabled.
)", 0) \
    DECLARE(UInt64, min_insert_block_size_rows_for_materialized_views, 0, R"(
Sets the minimum number of rows in the block which can be inserted into a table by an `INSERT` query. Smaller-sized blocks are squashed into bigger ones. This setting is applied only for blocks inserted into [materialized view](../../sql-reference/statements/create/view.md). By adjusting this setting, you control blocks squashing while pushing to materialized view and avoid excessive memory usage.

Possible values:

- Any positive integer.
- 0 — Squashing disabled.

**See Also**

- [min_insert_block_size_rows](#min_insert_block_size_rows)
)", 0) \
    DECLARE(UInt64, min_insert_block_size_bytes_for_materialized_views, 0, R"(
Sets the minimum number of bytes in the block which can be inserted into a table by an `INSERT` query. Smaller-sized blocks are squashed into bigger ones. This setting is applied only for blocks inserted into [materialized view](../../sql-reference/statements/create/view.md). By adjusting this setting, you control blocks squashing while pushing to materialized view and avoid excessive memory usage.

Possible values:

- Any positive integer.
- 0 — Squashing disabled.

**See also**

- [min_insert_block_size_bytes](#min_insert_block_size_bytes)
)", 0) \
    DECLARE(UInt64, min_external_table_block_size_rows, DEFAULT_INSERT_BLOCK_SIZE, R"(
Squash blocks passed to external table to specified size in rows, if blocks are not big enough.
)", 0) \
    DECLARE(UInt64, min_external_table_block_size_bytes, (DEFAULT_INSERT_BLOCK_SIZE * 256), R"(
Squash blocks passed to the external table to a specified size in bytes, if blocks are not big enough.
)", 0) \
    DECLARE(UInt64, max_joined_block_size_rows, DEFAULT_BLOCK_SIZE, R"(
Maximum block size for JOIN result (if join algorithm supports it). 0 means unlimited.
)", 0) \
    DECLARE(UInt64, max_joined_block_size_bytes, 4 * 1024 * 1024, R"(
Maximum block size in bytes for JOIN result (if join algorithm supports it). 0 means unlimited.
)", 0) \
    DECLARE(UInt64, min_joined_block_size_rows, DEFAULT_BLOCK_SIZE, R"(
Minimum block size in rows for JOIN input and output blocks (if join algorithm supports it). Small blocks will be squashed. 0 means unlimited.
)", 0) \
    DECLARE(UInt64, min_joined_block_size_bytes, 512 * 1024, R"(
Minimum block size in bytes for JOIN input and output blocks (if join algorithm supports it). Small blocks will be squashed. 0 means unlimited.
)", 0) \
    DECLARE(UInt64, max_insert_threads, 0, R"(
The maximum number of threads to execute the `INSERT SELECT` query.

Possible values:

- 0 (or 1) — `INSERT SELECT` no parallel execution.
- Positive integer. Bigger than 1.

Cloud default value: from `2` to `4`, depending on the service size.

Parallel `INSERT SELECT` has effect only if the `SELECT` part is executed in parallel, see [max_threads](#max_threads) setting.
Higher values will lead to higher memory usage.
)", 0) \
    DECLARE(UInt64, max_insert_delayed_streams_for_parallel_write, 0, R"(
The maximum number of streams (columns) to delay final part flush. Default - auto (100 in case of underlying storage supports parallel write, for example S3 and disabled otherwise)
)", 0) \
    DECLARE(MaxThreads, max_final_threads, 0, R"(
Sets the maximum number of parallel threads for the `SELECT` query data read phase with the [FINAL](/sql-reference/statements/select/from#final-modifier) modifier.

Possible values:

- Positive integer.
- 0 or 1 — Disabled. `SELECT` queries are executed in a single thread.
)", 0) \
    DECLARE(UInt64, max_threads_for_indexes, 0, R"(
The maximum number of threads process indices.
)", 0) \
    DECLARE(MaxThreads, max_threads, 0, R"(
The maximum number of query processing threads, excluding threads for retrieving data from remote servers (see the 'max_distributed_connections' parameter).

This parameter applies to threads that perform the same stages of the query processing pipeline in parallel.
For example, when reading from a table, if it is possible to evaluate expressions with functions, filter with WHERE and pre-aggregate for GROUP BY in parallel using at least 'max_threads' number of threads, then 'max_threads' are used.

For queries that are completed quickly because of a LIMIT, you can set a lower 'max_threads'. For example, if the necessary number of entries are located in every block and max_threads = 8, then 8 blocks are retrieved, although it would have been enough to read just one.

The smaller the `max_threads` value, the less memory is consumed.
)", 0) \
    DECLARE(Bool, use_concurrency_control, true, R"(
Respect the server's concurrency control (see the `concurrent_threads_soft_limit_num` and `concurrent_threads_soft_limit_ratio_to_cores` global server settings). If disabled, it allows using a larger number of threads even if the server is overloaded (not recommended for normal usage, and needed mostly for tests).
)", 0) \
    DECLARE(MaxThreads, max_download_threads, 4, R"(
The maximum number of threads to download data (e.g. for URL engine).
)", 0) \
    DECLARE(MaxThreads, max_parsing_threads, 0, R"(
The maximum number of threads to parse data in input formats that support parallel parsing. By default, it is determined automatically.
)", 0) \
    DECLARE(UInt64, max_download_buffer_size, 10*1024*1024, R"(
The maximal size of buffer for parallel downloading (e.g. for URL engine) per each thread.
)", 0) \
    DECLARE(NonZeroUInt64, max_read_buffer_size, DBMS_DEFAULT_BUFFER_SIZE, R"(
The maximum size of the buffer to read from the filesystem.
)", 0) \
    DECLARE(UInt64, max_read_buffer_size_local_fs, 128*1024, R"(
The maximum size of the buffer to read from local filesystem. If set to 0 then max_read_buffer_size will be used.
)", 0) \
    DECLARE(UInt64, max_read_buffer_size_remote_fs, 0, R"(
The maximum size of the buffer to read from remote filesystem. If set to 0 then max_read_buffer_size will be used.
)", 0) \
    DECLARE(UInt64, max_distributed_connections, 1024, R"(
The maximum number of simultaneous connections with remote servers for distributed processing of a single query to a single Distributed table. We recommend setting a value no less than the number of servers in the cluster.

The following parameters are only used when creating Distributed tables (and when launching a server), so there is no reason to change them at runtime.
)", 0) \
    DECLARE(UInt64, max_query_size, DBMS_DEFAULT_MAX_QUERY_SIZE, R"(
The maximum number of bytes of a query string parsed by the SQL parser.
Data in the VALUES clause of INSERT queries is processed by a separate stream parser (that consumes O(1) RAM) and not affected by this restriction.

:::note
`max_query_size` cannot be set within an SQL query (e.g., `SELECT now() SETTINGS max_query_size=10000`) because ClickHouse needs to allocate a buffer to parse the query, and this buffer size is determined by the `max_query_size` setting, which must be configured before the query is executed.
:::
)", 0) \
    DECLARE(UInt64, interactive_delay, 100000, R"(
The interval in microseconds for checking whether request execution has been canceled and sending the progress.
)", 0) \
    DECLARE(Seconds, connect_timeout, DBMS_DEFAULT_CONNECT_TIMEOUT_SEC, R"(
Connection timeout if there are no replicas.
)", 0) \
    DECLARE(Milliseconds, handshake_timeout_ms, 10000, R"(
Timeout in milliseconds for receiving Hello packet from replicas during handshake.
)", 0) \
    DECLARE(Milliseconds, connect_timeout_with_failover_ms, 1000, R"(
The timeout in milliseconds for connecting to a remote server for a Distributed table engine, if the 'shard' and 'replica' sections are used in the cluster definition.
If unsuccessful, several attempts are made to connect to various replicas.
)", 0) \
    DECLARE(Milliseconds, connect_timeout_with_failover_secure_ms, 1000, R"(
Connection timeout for selecting first healthy replica (for secure connections).
)", 0) \
    DECLARE(Seconds, receive_timeout, DBMS_DEFAULT_RECEIVE_TIMEOUT_SEC, R"(
Timeout for receiving data from the network, in seconds. If no bytes were received in this interval, the exception is thrown. If you set this setting on the client, the 'send_timeout' for the socket will also be set on the corresponding connection end on the server.
)", 0) \
    DECLARE(Seconds, send_timeout, DBMS_DEFAULT_SEND_TIMEOUT_SEC, R"(
Timeout for sending data to the network, in seconds. If a client needs to send some data but is not able to send any bytes in this interval, the exception is thrown. If you set this setting on the client, the 'receive_timeout' for the socket will also be set on the corresponding connection end on the server.
)", 0) \
    DECLARE(Seconds, tcp_keep_alive_timeout, DEFAULT_TCP_KEEP_ALIVE_TIMEOUT /* less than DBMS_DEFAULT_RECEIVE_TIMEOUT_SEC */, R"(
The time in seconds the connection needs to remain idle before TCP starts sending keepalive probes
)", 0) \
    DECLARE(Milliseconds, hedged_connection_timeout_ms, 50, R"(
Connection timeout for establishing connection with replica for Hedged requests
)", 0) \
    DECLARE(Milliseconds, receive_data_timeout_ms, 2000, R"(
Connection timeout for receiving first packet of data or packet with positive progress from replica
)", 0) \
    DECLARE(Bool, use_hedged_requests, true, R"(
Enables hedged requests logic for remote queries. It allows to establish many connections with different replicas for query.
New connection is enabled in case existent connection(s) with replica(s) were not established within `hedged_connection_timeout`
or no data was received within `receive_data_timeout`. Query uses the first connection which send non empty progress packet (or data packet, if `allow_changing_replica_until_first_data_packet`);
other connections are cancelled. Queries with `max_parallel_replicas > 1` are supported.

Enabled by default.

Disabled by default on Cloud.
)", 0) \
    DECLARE(Bool, allow_changing_replica_until_first_data_packet, false, R"(
If it's enabled, in hedged requests we can start new connection until receiving first data packet even if we have already made some progress
(but progress haven't updated for `receive_data_timeout` timeout), otherwise we disable changing replica after the first time we made progress.
)", 0) \
    DECLARE(Milliseconds, queue_max_wait_ms, 0, R"(
The wait time in the request queue, if the number of concurrent requests exceeds the maximum.
)", 0) \
    DECLARE(Milliseconds, connection_pool_max_wait_ms, 0, R"(
The wait time in milliseconds for a connection when the connection pool is full.

Possible values:

- Positive integer.
- 0 — Infinite timeout.
)", 0) \
    DECLARE(Milliseconds, replace_running_query_max_wait_ms, 5000, R"(
The wait time for running the query with the same `query_id` to finish, when the [replace_running_query](#replace_running_query) setting is active.

Possible values:

- Positive integer.
- 0 — Throwing an exception that does not allow to run a new query if the server already executes a query with the same `query_id`.
)", 0) \
    DECLARE(Milliseconds, kafka_max_wait_ms, 5000, R"(
The wait time in milliseconds for reading messages from [Kafka](/engines/table-engines/integrations/kafka) before retry.

Possible values:

- Positive integer.
- 0 — Infinite timeout.

See also:

- [Apache Kafka](https://kafka.apache.org/)
)", 0) \
    DECLARE(Milliseconds, rabbitmq_max_wait_ms, 5000, R"(
The wait time for reading from RabbitMQ before retry.
)", 0) \
    DECLARE(UInt64, poll_interval, DBMS_DEFAULT_POLL_INTERVAL, R"(
Block at the query wait loop on the server for the specified number of seconds.
)", 0) \
    DECLARE(UInt64, idle_connection_timeout, 3600, R"(
Timeout to close idle TCP connections after specified number of seconds.

Possible values:

- Positive integer (0 - close immediately, after 0 seconds).
)", 0) \
    DECLARE(UInt64, distributed_connections_pool_size, 1024, R"(
The maximum number of simultaneous connections with remote servers for distributed processing of all queries to a single Distributed table. We recommend setting a value no less than the number of servers in the cluster.
)", 0) \
    DECLARE(UInt64, connections_with_failover_max_tries, 3, R"(
The maximum number of connection attempts with each replica for the Distributed table engine.
)", 0) \
    DECLARE(UInt64, s3_strict_upload_part_size, S3::DEFAULT_STRICT_UPLOAD_PART_SIZE, R"(
The exact size of part to upload during multipart upload to S3 (some implementations does not supports variable size parts).
)", 0) \
    DECLARE(UInt64, azure_strict_upload_part_size, 0, R"(
The exact size of part to upload during multipart upload to Azure blob storage.
)", 0) \
    DECLARE(UInt64, azure_max_blocks_in_multipart_upload, 50000, R"(
Maximum number of blocks in multipart upload for Azure.
)", 0) \
    DECLARE(UInt64, s3_min_upload_part_size, S3::DEFAULT_MIN_UPLOAD_PART_SIZE, R"(
The minimum size of part to upload during multipart upload to S3.
)", 0) \
    DECLARE(UInt64, s3_max_upload_part_size, S3::DEFAULT_MAX_UPLOAD_PART_SIZE, R"(
The maximum size of part to upload during multipart upload to S3.
)", 0) \
    DECLARE(UInt64, azure_min_upload_part_size, 16*1024*1024, R"(
The minimum size of part to upload during multipart upload to Azure blob storage.
)", 0) \
    DECLARE(UInt64, azure_max_upload_part_size, 5ull*1024*1024*1024, R"(
The maximum size of part to upload during multipart upload to Azure blob storage.
)", 0) \
    DECLARE(UInt64, s3_upload_part_size_multiply_factor, S3::DEFAULT_UPLOAD_PART_SIZE_MULTIPLY_FACTOR, R"(
Multiply s3_min_upload_part_size by this factor each time s3_multiply_parts_count_threshold parts were uploaded from a single write to S3.
)", 0) \
    DECLARE(UInt64, s3_upload_part_size_multiply_parts_count_threshold, S3::DEFAULT_UPLOAD_PART_SIZE_MULTIPLY_PARTS_COUNT_THRESHOLD, R"(
Each time this number of parts was uploaded to S3, s3_min_upload_part_size is multiplied by s3_upload_part_size_multiply_factor.
)", 0) \
    DECLARE(UInt64, s3_max_part_number, S3::DEFAULT_MAX_PART_NUMBER, R"(
Maximum part number number for s3 upload part.
)", 0) \
    DECLARE(Bool, s3_allow_multipart_copy, true, R"(
Allow multipart copy in S3.
)", 0) \
    DECLARE(UInt64, s3_max_single_operation_copy_size, S3::DEFAULT_MAX_SINGLE_OPERATION_COPY_SIZE, R"(
Maximum size for single-operation copy in s3. This setting is used only if s3_allow_multipart_copy is true.
)", 0) \
    DECLARE(UInt64, azure_upload_part_size_multiply_factor, 2, R"(
Multiply azure_min_upload_part_size by this factor each time azure_multiply_parts_count_threshold parts were uploaded from a single write to Azure blob storage.
)", 0) \
    DECLARE(UInt64, azure_upload_part_size_multiply_parts_count_threshold, 500, R"(
Each time this number of parts was uploaded to Azure blob storage, azure_min_upload_part_size is multiplied by azure_upload_part_size_multiply_factor.
)", 0) \
    DECLARE(UInt64, s3_max_inflight_parts_for_one_file, S3::DEFAULT_MAX_INFLIGHT_PARTS_FOR_ONE_FILE, R"(
The maximum number of a concurrent loaded parts in multipart upload request. 0 means unlimited.
)", 0) \
    DECLARE(UInt64, azure_max_inflight_parts_for_one_file, 20, R"(
The maximum number of a concurrent loaded parts in multipart upload request. 0 means unlimited.
)", 0) \
    DECLARE(UInt64, s3_max_single_part_upload_size, S3::DEFAULT_MAX_SINGLE_PART_UPLOAD_SIZE, R"(
The maximum size of object to upload using singlepart upload to S3.
)", 0) \
    DECLARE(UInt64, azure_max_single_part_upload_size, S3::DEFAULT_MAX_SINGLE_PART_UPLOAD_SIZE, R"(
The maximum size of object to upload using singlepart upload to Azure blob storage.
)", 0)                                                                             \
    DECLARE(UInt64, azure_max_single_part_copy_size, 256*1024*1024, R"(
The maximum size of object to copy using single part copy to Azure blob storage.
)", 0) \
    DECLARE(UInt64, s3_max_single_read_retries, S3::DEFAULT_MAX_SINGLE_READ_TRIES, R"(
The maximum number of retries during single S3 read.
)", 0) \
    DECLARE(UInt64, azure_max_single_read_retries, 4, R"(
The maximum number of retries during single Azure blob storage read.
)", 0) \
    DECLARE(UInt64, azure_max_unexpected_write_error_retries, 4, R"(
The maximum number of retries in case of unexpected errors during Azure blob storage write
)", 0) \
    DECLARE(UInt64, s3_max_unexpected_write_error_retries, S3::DEFAULT_MAX_UNEXPECTED_WRITE_ERROR_RETRIES, R"(
The maximum number of retries in case of unexpected errors during S3 write.
)", 0) \
    DECLARE(UInt64, s3_max_redirects, S3::DEFAULT_MAX_REDIRECTS, R"(
Max number of S3 redirects hops allowed.
)", 0) \
    DECLARE(UInt64, azure_max_redirects, S3::DEFAULT_MAX_REDIRECTS, R"(
Max number of azure redirects hops allowed.
)", 0) \
    DECLARE(UInt64, azure_max_get_rps, 0, R"(
Limit on Azure GET request per second rate before throttling. Zero means unlimited.
)", 0) \
    DECLARE(UInt64, azure_max_get_burst, 0, R"(
Max number of requests that can be issued simultaneously before hitting request per second limit. By default (0) equals to `azure_max_get_rps`
)", 0) \
    DECLARE(UInt64, azure_max_put_rps, 0, R"(
Limit on Azure PUT request per second rate before throttling. Zero means unlimited.
)", 0) \
    DECLARE(UInt64, azure_max_put_burst, 0, R"(
Max number of requests that can be issued simultaneously before hitting request per second limit. By default (0) equals to `azure_max_put_rps`
)", 0) \
    DECLARE(UInt64, s3_max_connections, S3::DEFAULT_MAX_CONNECTIONS, R"(
The maximum number of connections per server.
)", 0) \
    DECLARE(UInt64, s3_max_get_rps, 0, R"(
Limit on S3 GET request per second rate before throttling. Zero means unlimited.
)", 0) \
    DECLARE(UInt64, s3_max_get_burst, 0, R"(
Max number of requests that can be issued simultaneously before hitting request per second limit. By default (0) equals to `s3_max_get_rps`
)", 0) \
    DECLARE(UInt64, s3_max_put_rps, 0, R"(
Limit on S3 PUT request per second rate before throttling. Zero means unlimited.
)", 0) \
    DECLARE(UInt64, s3_max_put_burst, 0, R"(
Max number of requests that can be issued simultaneously before hitting request per second limit. By default (0) equals to `s3_max_put_rps`
)", 0) \
    DECLARE(UInt64, s3_list_object_keys_size, S3::DEFAULT_LIST_OBJECT_KEYS_SIZE, R"(
Maximum number of files that could be returned in batch by ListObject request
)", 0) \
    DECLARE(Bool, s3_use_adaptive_timeouts, S3::DEFAULT_USE_ADAPTIVE_TIMEOUTS, R"(
When set to `true` than for all s3 requests first two attempts are made with low send and receive timeouts.
When set to `false` than all attempts are made with identical timeouts.
)", 0) \
    DECLARE(Bool, azure_use_adaptive_timeouts, S3::DEFAULT_USE_ADAPTIVE_TIMEOUTS, R"(
When set to `true` than for all azure requests first two attempts are made with low send and receive timeouts.
When set to `false` than all attempts are made with identical timeouts.
)", 0) \
    DECLARE(Bool, s3_slow_all_threads_after_network_error, true, R"(
When set to `true`, all threads executing S3 requests to the same backup endpoint are slowed down
after any single s3 request encounters a retryable network error, such as socket timeout.
When set to `false`, each thread handles S3 request backoff independently of the others.
)", 0) \
    DECLARE(UInt64, azure_list_object_keys_size, 1000, R"(
Maximum number of files that could be returned in batch by ListObject request
)", 0) \
    DECLARE(Bool, s3_truncate_on_insert, false, R"(
Enables or disables truncate before inserts in s3 engine tables. If disabled, an exception will be thrown on insert attempts if an S3 object already exists.

Possible values:
- 0 — `INSERT` query creates a new file or fail if file exists and s3_create_new_file_on_insert is not set.
- 1 — `INSERT` query replaces existing content of the file with the new data.

See more details [here](/integrations/s3#inserting-data).
)", 0) \
    DECLARE(Bool, azure_truncate_on_insert, false, R"(
Enables or disables truncate before insert in azure engine tables.
)", 0) \
    DECLARE(Bool, s3_create_new_file_on_insert, false, R"(
Enables or disables creating a new file on each insert in s3 engine tables. If enabled, on each insert a new S3 object will be created with the key, similar to this pattern:

initial: `data.Parquet.gz` -> `data.1.Parquet.gz` -> `data.2.Parquet.gz`, etc.

Possible values:
- 0 — `INSERT` query creates a new file or fail if file exists and s3_truncate_on_insert is not set.
- 1 — `INSERT` query creates a new file on each insert using suffix (from the second one) if s3_truncate_on_insert is not set.

See more details [here](/integrations/s3#inserting-data).
)", 0) \
    DECLARE(Bool, s3_skip_empty_files, true, R"(
Enables or disables skipping empty files in [S3](../../engines/table-engines/integrations/s3.md) engine tables.

Possible values:
- 0 — `SELECT` throws an exception if empty file is not compatible with requested format.
- 1 — `SELECT` returns empty result for empty file.
)", 0) \
    DECLARE(Bool, azure_create_new_file_on_insert, false, R"(
Enables or disables creating a new file on each insert in azure engine tables
)", 0) \
    DECLARE(Bool, s3_check_objects_after_upload, false, R"(
Check each uploaded object to s3 with head request to be sure that upload was successful
)", 0) \
    DECLARE(Bool, azure_check_objects_after_upload, false, R"(
Check each uploaded object in azure blob storage to be sure that upload was successful
)", 0) \
    DECLARE(Bool, s3_allow_parallel_part_upload, true, R"(
Use multiple threads for s3 multipart upload. It may lead to slightly higher memory usage
)", 0) \
    DECLARE(Bool, azure_allow_parallel_part_upload, true, R"(
Use multiple threads for azure multipart upload.
)", 0) \
    DECLARE(Bool, s3_throw_on_zero_files_match, false, R"(
Throw an error, when ListObjects request cannot match any files
)", 0) \
    DECLARE(Bool, hdfs_throw_on_zero_files_match, false, R"(
Throw an error if matched zero files according to glob expansion rules.

Possible values:
- 1 — `SELECT` throws an exception.
- 0 — `SELECT` returns empty result.
)", 0) \
    DECLARE(Bool, azure_throw_on_zero_files_match, false, R"(
Throw an error if matched zero files according to glob expansion rules.

Possible values:
- 1 — `SELECT` throws an exception.
- 0 — `SELECT` returns empty result.
)", 0) \
    DECLARE(Bool, s3_ignore_file_doesnt_exist, false, R"(
Ignore absence of file if it does not exist when reading certain keys.

Possible values:
- 1 — `SELECT` returns empty result.
- 0 — `SELECT` throws an exception.
)", 0) \
    DECLARE(Bool, hdfs_ignore_file_doesnt_exist, false, R"(
Ignore absence of file if it does not exist when reading certain keys.

Possible values:
- 1 — `SELECT` returns empty result.
- 0 — `SELECT` throws an exception.
)", 0) \
    DECLARE(Bool, azure_ignore_file_doesnt_exist, false, R"(
Ignore absence of file if it does not exist when reading certain keys.

Possible values:
- 1 — `SELECT` returns empty result.
- 0 — `SELECT` throws an exception.
)", 0) \
    DECLARE(UInt64, azure_sdk_max_retries, 10, R"(
Maximum number of retries in azure sdk
)", 0) \
    DECLARE(UInt64, azure_sdk_retry_initial_backoff_ms, 10, R"(
Minimal backoff between retries in azure sdk
)", 0) \
    DECLARE(UInt64, azure_sdk_retry_max_backoff_ms, 1000, R"(
Maximal backoff between retries in azure sdk
)", 0) \
    DECLARE(UInt64, azure_request_timeout_ms, S3::DEFAULT_REQUEST_TIMEOUT_MS, R"(
Idleness timeout for sending and receiving data to/from azure. Fail if a single TCP read or write call blocks for this long.
)", 0) \
    DECLARE(UInt64, azure_connect_timeout_ms, S3::DEFAULT_CONNECT_TIMEOUT_MS, R"(
Connection timeout for host from azure disks.
)", 0) \
    DECLARE(Bool, azure_sdk_use_native_client, true, R"(
Use clickhouse native HTTP client for Azure SDK.
)", 0) \
    DECLARE(Bool, s3_validate_request_settings, true, R"(
Enables s3 request settings validation.
Possible values:
- 1 — validate settings.
- 0 — do not validate settings.
)", 0) \
    DECLARE(Bool, s3_disable_checksum, S3::DEFAULT_DISABLE_CHECKSUM, R"(
Do not calculate a checksum when sending a file to S3. This speeds up writes by avoiding excessive processing passes on a file. It is mostly safe as the data of MergeTree tables is checksummed by ClickHouse anyway, and when S3 is accessed with HTTPS, the TLS layer already provides integrity while transferring through the network. While additional checksums on S3 give defense in depth.
)", 0) \
    DECLARE(UInt64, s3_retry_attempts, S3::DEFAULT_RETRY_ATTEMPTS, R"(
Setting for Aws::Client::RetryStrategy, Aws::Client does retries itself, 0 means no retries
)", 0) \
    DECLARE(UInt64, s3_request_timeout_ms, S3::DEFAULT_REQUEST_TIMEOUT_MS, R"(
Idleness timeout for sending and receiving data to/from S3. Fail if a single TCP read or write call blocks for this long.
)", 0) \
    DECLARE(UInt64, s3_connect_timeout_ms, S3::DEFAULT_CONNECT_TIMEOUT_MS, R"(
Connection timeout for host from s3 disks.
)", 0) \
    DECLARE(Bool, enable_s3_requests_logging, false, R"(
Enable very explicit logging of S3 requests. Makes sense for debug only.
)", 0) \
    DECLARE(String, s3queue_default_zookeeper_path, "/clickhouse/s3queue/", R"(
Default zookeeper path prefix for S3Queue engine
)", 0) \
    DECLARE(Bool, s3queue_migrate_old_metadata_to_buckets, false, R"(
Migrate old metadata structure of S3Queue table to a new one
)", 0) \
    DECLARE(Bool, s3queue_enable_logging_to_s3queue_log, false, R"(
Enable writing to system.s3queue_log. The value can be overwritten per table with table settings
)", 0) \
    DECLARE(UInt64, hdfs_replication, 0, R"(
The actual number of replications can be specified when the hdfs file is created.
)", 0) \
    DECLARE(Bool, hdfs_truncate_on_insert, false, R"(
Enables or disables truncation before an insert in hdfs engine tables. If disabled, an exception will be thrown on an attempt to insert if a file in HDFS already exists.

Possible values:
- 0 — `INSERT` query appends new data to the end of the file.
- 1 — `INSERT` query replaces existing content of the file with the new data.
)", 0) \
    DECLARE(Bool, hdfs_create_new_file_on_insert, false, R"(
Enables or disables creating a new file on each insert in HDFS engine tables. If enabled, on each insert a new HDFS file will be created with the name, similar to this pattern:

initial: `data.Parquet.gz` -> `data.1.Parquet.gz` -> `data.2.Parquet.gz`, etc.

Possible values:
- 0 — `INSERT` query appends new data to the end of the file.
- 1 — `INSERT` query creates a new file.
)", 0) \
    DECLARE(Bool, hdfs_skip_empty_files, false, R"(
Enables or disables skipping empty files in [HDFS](../../engines/table-engines/integrations/hdfs.md) engine tables.

Possible values:
- 0 — `SELECT` throws an exception if empty file is not compatible with requested format.
- 1 — `SELECT` returns empty result for empty file.
)", 0) \
    DECLARE(Bool, enable_hdfs_pread, true, R"(
Enable or disables pread for HDFS files. By default, `hdfsPread` is used. If disabled, `hdfsRead` and `hdfsSeek` will be used to read hdfs files.)", 0) \
    DECLARE(Bool, azure_skip_empty_files, false, R"(
Enables or disables skipping empty files in S3 engine.

Possible values:
- 0 — `SELECT` throws an exception if empty file is not compatible with requested format.
- 1 — `SELECT` returns empty result for empty file.
)", 0) \
    DECLARE(UInt64, hsts_max_age, 0, R"(
Expired time for HSTS. 0 means disable HSTS.
)", 0) \
    DECLARE(Bool, extremes, false, R"(
Whether to count extreme values (the minimums and maximums in columns of a query result). Accepts 0 or 1. By default, 0 (disabled).
For more information, see the section "Extreme values".
)", IMPORTANT) \
    DECLARE(Bool, use_uncompressed_cache, false, R"(
Whether to use a cache of uncompressed blocks. Accepts 0 or 1. By default, 0 (disabled).
Using the uncompressed cache (only for tables in the MergeTree family) can significantly reduce latency and increase throughput when working with a large number of short queries. Enable this setting for users who send frequent short requests. Also pay attention to the [uncompressed_cache_size](/operations/server-configuration-parameters/settings#uncompressed_cache_size) configuration parameter (only set in the config file) – the size of uncompressed cache blocks. By default, it is 8 GiB. The uncompressed cache is filled in as needed and the least-used data is automatically deleted.

For queries that read at least a somewhat large volume of data (one million rows or more), the uncompressed cache is disabled automatically to save space for truly small queries. This means that you can keep the 'use_uncompressed_cache' setting always set to 1.
)", 0) \
    DECLARE(Bool, replace_running_query, false, R"(
When using the HTTP interface, the 'query_id' parameter can be passed. This is any string that serves as the query identifier.
If a query from the same user with the same 'query_id' already exists at this time, the behaviour depends on the 'replace_running_query' parameter.

`0` (default) – Throw an exception (do not allow the query to run if a query with the same 'query_id' is already running).

`1` – Cancel the old query and start running the new one.

Set this parameter to 1 for implementing suggestions for segmentation conditions. After entering the next character, if the old query hasn't finished yet, it should be cancelled.
)", 0) \
    DECLARE(UInt64, max_remote_read_network_bandwidth, 0, R"(
The maximum speed of data exchange over the network in bytes per second for read.
)", 0) \
    DECLARE(UInt64, max_remote_write_network_bandwidth, 0, R"(
The maximum speed of data exchange over the network in bytes per second for write.
)", 0) \
    DECLARE(UInt64, max_local_read_bandwidth, 0, R"(
The maximum speed of local reads in bytes per second.
)", 0) \
    DECLARE(UInt64, max_local_write_bandwidth, 0, R"(
The maximum speed of local writes in bytes per second.
)", 0) \
    DECLARE(Bool, stream_like_engine_allow_direct_select, false, R"(
Allow direct SELECT query for Kafka, RabbitMQ, FileLog, Redis Streams, and NATS engines. In case there are attached materialized views, SELECT query is not allowed even if this setting is enabled.
)", 0) \
    DECLARE(String, stream_like_engine_insert_queue, "", R"(
When stream-like engine reads from multiple queues, the user will need to select one queue to insert into when writing. Used by Redis Streams and NATS.
)", 0) \
    DECLARE(Bool, dictionary_validate_primary_key_type, false, R"(
Validate primary key type for dictionaries. By default id type for simple layouts will be implicitly converted to UInt64.
)", 0) \
    DECLARE(Bool, distributed_insert_skip_read_only_replicas, false, R"(
Enables skipping read-only replicas for INSERT queries into Distributed.

Possible values:

- 0 — INSERT was as usual, if it will go to read-only replica it will fail
- 1 — Initiator will skip read-only replicas before sending data to shards.
)", 0) \
    DECLARE_WITH_ALIAS(Bool, distributed_foreground_insert, false, R"(
Enables or disables synchronous data insertion into a [Distributed](/engines/table-engines/special/distributed) table.

By default, when inserting data into a `Distributed` table, the ClickHouse server sends data to cluster nodes in background mode. When `distributed_foreground_insert=1`, the data is processed synchronously, and the `INSERT` operation succeeds only after all the data is saved on all shards (at least one replica for each shard if `internal_replication` is true).

Possible values:

- 0 — Data is inserted in background mode.
- 1 — Data is inserted in synchronous mode.

Cloud default value: `1`.

**See Also**

- [Distributed Table Engine](/engines/table-engines/special/distributed)
- [Managing Distributed Tables](/sql-reference/statements/system#managing-distributed-tables)
)", 0, insert_distributed_sync) \
    DECLARE_WITH_ALIAS(UInt64, distributed_background_insert_timeout, 0, R"(
Timeout for insert query into distributed. Setting is used only with insert_distributed_sync enabled. Zero value means no timeout.
)", 0, insert_distributed_timeout) \
    DECLARE_WITH_ALIAS(Milliseconds, distributed_background_insert_sleep_time_ms, 100, R"(
Base interval for the [Distributed](../../engines/table-engines/special/distributed.md) table engine to send data. The actual interval grows exponentially in the event of errors.

Possible values:

- A positive integer number of milliseconds.
)", 0, distributed_directory_monitor_sleep_time_ms) \
    DECLARE_WITH_ALIAS(Milliseconds, distributed_background_insert_max_sleep_time_ms, 30000, R"(
Maximum interval for the [Distributed](../../engines/table-engines/special/distributed.md) table engine to send data. Limits exponential growth of the interval set in the [distributed_background_insert_sleep_time_ms](#distributed_background_insert_sleep_time_ms) setting.

Possible values:

- A positive integer number of milliseconds.
)", 0, distributed_directory_monitor_max_sleep_time_ms) \
    DECLARE_WITH_ALIAS(Bool, distributed_background_insert_batch, false, R"(
Enables/disables inserted data sending in batches.

When batch sending is enabled, the [Distributed](../../engines/table-engines/special/distributed.md) table engine tries to send multiple files of inserted data in one operation instead of sending them separately. Batch sending improves cluster performance by better-utilizing server and network resources.

Possible values:

- 1 — Enabled.
- 0 — Disabled.
)", 0, distributed_directory_monitor_batch_inserts) \
    DECLARE_WITH_ALIAS(Bool, distributed_background_insert_split_batch_on_failure, false, R"(
Enables/disables splitting batches on failures.

Sometimes sending particular batch to the remote shard may fail, because of some complex pipeline after (i.e. `MATERIALIZED VIEW` with `GROUP BY`) due to `Memory limit exceeded` or similar errors. In this case, retrying will not help (and this will stuck distributed sends for the table) but sending files from that batch one by one may succeed INSERT.

So installing this setting to `1` will disable batching for such batches (i.e. temporary disables `distributed_background_insert_batch` for failed batches).

Possible values:

- 1 — Enabled.
- 0 — Disabled.

:::note
This setting also affects broken batches (that may appears because of abnormal server (machine) termination and no `fsync_after_insert`/`fsync_directories` for [Distributed](../../engines/table-engines/special/distributed.md) table engine).
:::

:::note
You should not rely on automatic batch splitting, since this may hurt performance.
:::
)", 0, distributed_directory_monitor_split_batch_on_failure) \
    \
    DECLARE(Bool, optimize_move_to_prewhere, true, R"(
Enables or disables automatic [PREWHERE](../../sql-reference/statements/select/prewhere.md) optimization in [SELECT](../../sql-reference/statements/select/index.md) queries.

Works only for [*MergeTree](../../engines/table-engines/mergetree-family/index.md) tables.

Possible values:

- 0 — Automatic `PREWHERE` optimization is disabled.
- 1 — Automatic `PREWHERE` optimization is enabled.
)", 0) \
    DECLARE(Bool, optimize_move_to_prewhere_if_final, false, R"(
Enables or disables automatic [PREWHERE](../../sql-reference/statements/select/prewhere.md) optimization in [SELECT](../../sql-reference/statements/select/index.md) queries with [FINAL](/sql-reference/statements/select/from#final-modifier) modifier.

Works only for [*MergeTree](../../engines/table-engines/mergetree-family/index.md) tables.

Possible values:

- 0 — Automatic `PREWHERE` optimization in `SELECT` queries with `FINAL` modifier is disabled.
- 1 — Automatic `PREWHERE` optimization in `SELECT` queries with `FINAL` modifier is enabled.

**See Also**

- [optimize_move_to_prewhere](#optimize_move_to_prewhere) setting
)", 0) \
    DECLARE(Bool, move_all_conditions_to_prewhere, true, R"(
Move all viable conditions from WHERE to PREWHERE
)", 0) \
    DECLARE(Bool, enable_multiple_prewhere_read_steps, true, R"(
Move more conditions from WHERE to PREWHERE and do reads from disk and filtering in multiple steps if there are multiple conditions combined with AND
)", 0) \
    DECLARE(Bool, move_primary_key_columns_to_end_of_prewhere, true, R"(
Move PREWHERE conditions containing primary key columns to the end of AND chain. It is likely that these conditions are taken into account during primary key analysis and thus will not contribute a lot to PREWHERE filtering.
)", 0) \
    DECLARE(Bool, allow_reorder_prewhere_conditions, true, R"(
When moving conditions from WHERE to PREWHERE, allow reordering them to optimize filtering
)", 0) \
    \
    DECLARE_WITH_ALIAS(UInt64, alter_sync, 1, R"(
Allows to set up waiting for actions to be executed on replicas by [ALTER](../../sql-reference/statements/alter/index.md), [OPTIMIZE](../../sql-reference/statements/optimize.md) or [TRUNCATE](../../sql-reference/statements/truncate.md) queries.

Possible values:

- 0 — Do not wait.
- 1 — Wait for own execution.
- 2 — Wait for everyone.

Cloud default value: `0`.

:::note
`alter_sync` is applicable to `Replicated` tables only, it does nothing to alters of not `Replicated` tables.
:::
)", 0, replication_alter_partitions_sync) \
    DECLARE(Int64, replication_wait_for_inactive_replica_timeout, 120, R"(
Specifies how long (in seconds) to wait for inactive replicas to execute [ALTER](../../sql-reference/statements/alter/index.md), [OPTIMIZE](../../sql-reference/statements/optimize.md) or [TRUNCATE](../../sql-reference/statements/truncate.md) queries.

Possible values:

- 0 — Do not wait.
- Negative integer — Wait for unlimited time.
- Positive integer — The number of seconds to wait.
)", 0) \
    DECLARE(Bool, alter_move_to_space_execute_async, false, R"(
Execute ALTER TABLE MOVE ... TO [DISK|VOLUME] asynchronously
)", 0) \
    \
    DECLARE(LoadBalancing, load_balancing, LoadBalancing::RANDOM, R"(
Specifies the algorithm of replicas selection that is used for distributed query processing.

ClickHouse supports the following algorithms of choosing replicas:

- [Random](#load_balancing-random) (by default)
- [Nearest hostname](#load_balancing-nearest_hostname)
- [Hostname levenshtein distance](#load_balancing-hostname_levenshtein_distance)
- [In order](#load_balancing-in_order)
- [First or random](#load_balancing-first_or_random)
- [Round robin](#load_balancing-round_robin)

See also:

- [distributed_replica_max_ignored_errors](#distributed_replica_max_ignored_errors)

### Random (by Default) {#load_balancing-random}

```sql
load_balancing = random
```

The number of errors is counted for each replica. The query is sent to the replica with the fewest errors, and if there are several of these, to anyone of them.
Disadvantages: Server proximity is not accounted for; if the replicas have different data, you will also get different data.

### Nearest Hostname {#load_balancing-nearest_hostname}

```sql
load_balancing = nearest_hostname
```

The number of errors is counted for each replica. Every 5 minutes, the number of errors is integrally divided by 2. Thus, the number of errors is calculated for a recent time with exponential smoothing. If there is one replica with a minimal number of errors (i.e. errors occurred recently on the other replicas), the query is sent to it. If there are multiple replicas with the same minimal number of errors, the query is sent to the replica with a hostname that is most similar to the server's hostname in the config file (for the number of different characters in identical positions, up to the minimum length of both hostnames).

For instance, example01-01-1 and example01-01-2 are different in one position, while example01-01-1 and example01-02-2 differ in two places.
This method might seem primitive, but it does not require external data about network topology, and it does not compare IP addresses, which would be complicated for our IPv6 addresses.

Thus, if there are equivalent replicas, the closest one by name is preferred.
We can also assume that when sending a query to the same server, in the absence of failures, a distributed query will also go to the same servers. So even if different data is placed on the replicas, the query will return mostly the same results.

### Hostname levenshtein distance {#load_balancing-hostname_levenshtein_distance}

```sql
load_balancing = hostname_levenshtein_distance
```

Just like `nearest_hostname`, but it compares hostname in a [levenshtein distance](https://en.wikipedia.org/wiki/Levenshtein_distance) manner. For example:

```text
example-clickhouse-0-0 ample-clickhouse-0-0
1

example-clickhouse-0-0 example-clickhouse-1-10
2

example-clickhouse-0-0 example-clickhouse-12-0
3
```

### In Order {#load_balancing-in_order}

```sql
load_balancing = in_order
```

Replicas with the same number of errors are accessed in the same order as they are specified in the configuration.
This method is appropriate when you know exactly which replica is preferable.

### First or Random {#load_balancing-first_or_random}

```sql
load_balancing = first_or_random
```

This algorithm chooses the first replica in the set or a random replica if the first is unavailable. It's effective in cross-replication topology setups, but useless in other configurations.

The `first_or_random` algorithm solves the problem of the `in_order` algorithm. With `in_order`, if one replica goes down, the next one gets a double load while the remaining replicas handle the usual amount of traffic. When using the `first_or_random` algorithm, the load is evenly distributed among replicas that are still available.

It's possible to explicitly define what the first replica is by using the setting `load_balancing_first_offset`. This gives more control to rebalance query workloads among replicas.

### Round Robin {#load_balancing-round_robin}

```sql
load_balancing = round_robin
```

This algorithm uses a round-robin policy across replicas with the same number of errors (only the queries with `round_robin` policy is accounted).
)", 0) \
    DECLARE(UInt64, load_balancing_first_offset, 0, R"(
Which replica to preferably send a query when FIRST_OR_RANDOM load balancing strategy is used.
)", 0) \
    \
    DECLARE(TotalsMode, totals_mode, TotalsMode::AFTER_HAVING_EXCLUSIVE, R"(
How to calculate TOTALS when HAVING is present, as well as when max_rows_to_group_by and group_by_overflow_mode = 'any' are present.
See the section "WITH TOTALS modifier".
)", IMPORTANT) \
    DECLARE(Float, totals_auto_threshold, 0.5, R"(
The threshold for `totals_mode = 'auto'`.
See the section "WITH TOTALS modifier".
)", 0) \
    \
    DECLARE(Bool, allow_suspicious_low_cardinality_types, false, R"(
Allows or restricts using [LowCardinality](../../sql-reference/data-types/lowcardinality.md) with data types with fixed size of 8 bytes or less: numeric data types and `FixedString(8_bytes_or_less)`.

For small fixed values using of `LowCardinality` is usually inefficient, because ClickHouse stores a numeric index for each row. As a result:

- Disk space usage can rise.
- RAM consumption can be higher, depending on a dictionary size.
- Some functions can work slower due to extra coding/encoding operations.

Merge times in [MergeTree](../../engines/table-engines/mergetree-family/mergetree.md)-engine tables can grow due to all the reasons described above.

Possible values:

- 1 — Usage of `LowCardinality` is not restricted.
- 0 — Usage of `LowCardinality` is restricted.
)", 0) \
    DECLARE(Bool, allow_suspicious_fixed_string_types, false, R"(
In CREATE TABLE statement allows creating columns of type FixedString(n) with n > 256. FixedString with length >= 256 is suspicious and most likely indicates a misuse
)", 0) \
    DECLARE(Bool, allow_suspicious_indices, false, R"(
Reject primary/secondary indexes and sorting keys with identical expressions
)", 0) \
    DECLARE(Bool, allow_suspicious_ttl_expressions, false, R"(
Reject TTL expressions that don't depend on any of table's columns. It indicates a user error most of the time.
)", 0) \
    DECLARE(Bool, allow_suspicious_variant_types, false, R"(
In CREATE TABLE statement allows specifying Variant type with similar variant types (for example, with different numeric or date types). Enabling this setting may introduce some ambiguity when working with values with similar types.
)", 0) \
    DECLARE(Bool, allow_suspicious_primary_key, false, R"(
Allow suspicious `PRIMARY KEY`/`ORDER BY` for MergeTree (i.e. SimpleAggregateFunction).
)", 0) \
    DECLARE(Bool, allow_suspicious_types_in_group_by, false, R"(
Allows or restricts using [Variant](../../sql-reference/data-types/variant.md) and [Dynamic](../../sql-reference/data-types/dynamic.md) types in GROUP BY keys.
)", 0) \
    DECLARE(Bool, allow_suspicious_types_in_order_by, false, R"(
Allows or restricts using [Variant](../../sql-reference/data-types/variant.md) and [Dynamic](../../sql-reference/data-types/dynamic.md) types in ORDER BY keys.
)", 0) \
    DECLARE(Bool, allow_not_comparable_types_in_order_by, false, R"(
Allows or restricts using not comparable types (like JSON/Object/AggregateFunction) in ORDER BY keys.
)", 0) \
    DECLARE(Bool, allow_not_comparable_types_in_comparison_functions, false, R"(
Allows or restricts using not comparable types (like JSON/Object/AggregateFunction) in comparison functions `equal/less/greater/etc`.
)", 0) \
    DECLARE(Bool, compile_expressions, true, R"(
Compile some scalar functions and operators to native code.
)", 0) \
    DECLARE(UInt64, min_count_to_compile_expression, 3, R"(
Minimum count of executing same expression before it is get compiled.
)", 0) \
    DECLARE(Bool, compile_aggregate_expressions, true, R"(
Enables or disables JIT-compilation of aggregate functions to native code. Enabling this setting can improve the performance.

Possible values:

- 0 — Aggregation is done without JIT compilation.
- 1 — Aggregation is done using JIT compilation.

**See Also**

- [min_count_to_compile_aggregate_expression](#min_count_to_compile_aggregate_expression)
)", 0) \
    DECLARE(UInt64, min_count_to_compile_aggregate_expression, 3, R"(
The minimum number of identical aggregate expressions to start JIT-compilation. Works only if the [compile_aggregate_expressions](#compile_aggregate_expressions) setting is enabled.

Possible values:

- Positive integer.
- 0 — Identical aggregate expressions are always JIT-compiled.
)", 0) \
    DECLARE(Bool, compile_sort_description, true, R"(
Compile sort description to native code.
)", 0) \
    DECLARE(UInt64, min_count_to_compile_sort_description, 3, R"(
The number of identical sort descriptions before they are JIT-compiled
)", 0) \
    DECLARE(UInt64, group_by_two_level_threshold, 100000, R"(
From what number of keys, a two-level aggregation starts. 0 - the threshold is not set.
)", 0) \
    DECLARE(UInt64, group_by_two_level_threshold_bytes, 50000000, R"(
From what size of the aggregation state in bytes, a two-level aggregation begins to be used. 0 - the threshold is not set. Two-level aggregation is used when at least one of the thresholds is triggered.
)", 0) \
    DECLARE(Bool, distributed_aggregation_memory_efficient, true, R"(
Is the memory-saving mode of distributed aggregation enabled.
)", 0) \
    DECLARE(UInt64, aggregation_memory_efficient_merge_threads, 0, R"(
Number of threads to use for merge intermediate aggregation results in memory efficient mode. When bigger, then more memory is consumed. 0 means - same as 'max_threads'.
)", 0) \
    DECLARE(Bool, enable_memory_bound_merging_of_aggregation_results, true, R"(
Enable memory bound merging strategy for aggregation.
)", 0) \
    DECLARE(Bool, enable_positional_arguments, true, R"(
Enables or disables supporting positional arguments for [GROUP BY](/sql-reference/statements/select/group-by), [LIMIT BY](../../sql-reference/statements/select/limit-by.md), [ORDER BY](../../sql-reference/statements/select/order-by.md) statements.

Possible values:

- 0 — Positional arguments aren't supported.
- 1 — Positional arguments are supported: column numbers can use instead of column names.

**Example**

Query:

```sql
CREATE TABLE positional_arguments(one Int, two Int, three Int) ENGINE=Memory();

INSERT INTO positional_arguments VALUES (10, 20, 30), (20, 20, 10), (30, 10, 20);

SELECT * FROM positional_arguments ORDER BY 2,3;
```

Result:

```text
┌─one─┬─two─┬─three─┐
│  30 │  10 │   20  │
│  20 │  20 │   10  │
│  10 │  20 │   30  │
└─────┴─────┴───────┘
```
)", 0) \
    DECLARE(Bool, enable_extended_results_for_datetime_functions, false, R"(
Enables or disables returning results of type `Date32` with extended range (compared to type `Date`)
or `DateTime64` with extended range (compared to type `DateTime`).

Possible values:

- `0` — Functions return `Date` or `DateTime` for all types of arguments.
- `1` — Functions return `Date32` or `DateTime64` for `Date32` or `DateTime64` arguments and `Date` or `DateTime` otherwise.

The table below shows the behavior of this setting for various date-time functions.

| Function | `enable_extended_results_for_datetime_functions = 0` | `enable_extended_results_for_datetime_functions = 1` |
|----------|---------------------------------------------------|---------------------------------------------------|
| `toStartOfYear` | Returns `Date` or `DateTime` | Returns `Date`/`DateTime` for `Date`/`DateTime` input<br/>Returns `Date32`/`DateTime64` for `Date32`/`DateTime64` input |
| `toStartOfISOYear` | Returns `Date` or `DateTime` | Returns `Date`/`DateTime` for `Date`/`DateTime` input<br/>Returns `Date32`/`DateTime64` for `Date32`/`DateTime64` input |
| `toStartOfQuarter` | Returns `Date` or `DateTime` | Returns `Date`/`DateTime` for `Date`/`DateTime` input<br/>Returns `Date32`/`DateTime64` for `Date32`/`DateTime64` input |
| `toStartOfMonth` | Returns `Date` or `DateTime` | Returns `Date`/`DateTime` for `Date`/`DateTime` input<br/>Returns `Date32`/`DateTime64` for `Date32`/`DateTime64` input |
| `toStartOfWeek` | Returns `Date` or `DateTime` | Returns `Date`/`DateTime` for `Date`/`DateTime` input<br/>Returns `Date32`/`DateTime64` for `Date32`/`DateTime64` input |
| `toLastDayOfWeek` | Returns `Date` or `DateTime` | Returns `Date`/`DateTime` for `Date`/`DateTime` input<br/>Returns `Date32`/`DateTime64` for `Date32`/`DateTime64` input |
| `toLastDayOfMonth` | Returns `Date` or `DateTime` | Returns `Date`/`DateTime` for `Date`/`DateTime` input<br/>Returns `Date32`/`DateTime64` for `Date32`/`DateTime64` input |
| `toMonday` | Returns `Date` or `DateTime` | Returns `Date`/`DateTime` for `Date`/`DateTime` input<br/>Returns `Date32`/`DateTime64` for `Date32`/`DateTime64` input |
| `toStartOfDay` | Returns `DateTime`<br/>*Note: Wrong results for values outside 1970-2149 range* | Returns `DateTime` for `Date`/`DateTime` input<br/>Returns `DateTime64` for `Date32`/`DateTime64` input |
| `toStartOfHour` | Returns `DateTime`<br/>*Note: Wrong results for values outside 1970-2149 range* | Returns `DateTime` for `Date`/`DateTime` input<br/>Returns `DateTime64` for `Date32`/`DateTime64` input |
| `toStartOfFifteenMinutes` | Returns `DateTime`<br/>*Note: Wrong results for values outside 1970-2149 range* | Returns `DateTime` for `Date`/`DateTime` input<br/>Returns `DateTime64` for `Date32`/`DateTime64` input |
| `toStartOfTenMinutes` | Returns `DateTime`<br/>*Note: Wrong results for values outside 1970-2149 range* | Returns `DateTime` for `Date`/`DateTime` input<br/>Returns `DateTime64` for `Date32`/`DateTime64` input |
| `toStartOfFiveMinutes` | Returns `DateTime`<br/>*Note: Wrong results for values outside 1970-2149 range* | Returns `DateTime` for `Date`/`DateTime` input<br/>Returns `DateTime64` for `Date32`/`DateTime64` input |
| `toStartOfMinute` | Returns `DateTime`<br/>*Note: Wrong results for values outside 1970-2149 range* | Returns `DateTime` for `Date`/`DateTime` input<br/>Returns `DateTime64` for `Date32`/`DateTime64` input |
| `timeSlot` | Returns `DateTime`<br/>*Note: Wrong results for values outside 1970-2149 range* | Returns `DateTime` for `Date`/`DateTime` input<br/>Returns `DateTime64` for `Date32`/`DateTime64` input |
)", 0) \
    DECLARE(Bool, allow_nonconst_timezone_arguments, false, R"(
Allow non-const timezone arguments in certain time-related functions like toTimeZone(), fromUnixTimestamp*(), snowflakeToDateTime*()
)", 0) \
    DECLARE(Bool, use_legacy_to_time, true, R"(
When enabled, allows to use legacy toTime function, which converts a date with time to a certain fixed date, while preserving the time.
Otherwise, uses a new toTime function, that converts different type of data into the Time type.
The old legacy function is also unconditionally accessible as toTimeWithFixedDate.
)", 0) \
    DECLARE_WITH_ALIAS(Bool, allow_experimental_time_time64_type, false, R"(
Allows creation of [Time](../../sql-reference/data-types/time.md) and [Time64](../../sql-reference/data-types/time64.md) data types.
)", EXPERIMENTAL, enable_time_time64_type) \
    DECLARE(Bool, function_locate_has_mysql_compatible_argument_order, true, R"(
Controls the order of arguments in function [locate](../../sql-reference/functions/string-search-functions.md/#locate).

Possible values:

- 0 — Function `locate` accepts arguments `(haystack, needle[, start_pos])`.
- 1 — Function `locate` accepts arguments `(needle, haystack, [, start_pos])` (MySQL-compatible behavior)
)", 0) \
    \
    DECLARE(Bool, group_by_use_nulls, false, R"(
Changes the way the [GROUP BY clause](/sql-reference/statements/select/group-by) treats the types of aggregation keys.
When the `ROLLUP`, `CUBE`, or `GROUPING SETS` specifiers are used, some aggregation keys may not be used to produce some result rows.
Columns for these keys are filled with either default value or `NULL` in corresponding rows depending on this setting.

Possible values:

- 0 — The default value for the aggregation key type is used to produce missing values.
- 1 — ClickHouse executes `GROUP BY` the same way as the SQL standard says. The types of aggregation keys are converted to [Nullable](/sql-reference/data-types/nullable). Columns for corresponding aggregation keys are filled with [NULL](/sql-reference/syntax#null) for rows that didn't use it.

See also:

- [GROUP BY clause](/sql-reference/statements/select/group-by)
)", 0) \
    \
    DECLARE(Bool, skip_unavailable_shards, false, R"(
Enables or disables silently skipping of unavailable shards.

Shard is considered unavailable if all its replicas are unavailable. A replica is unavailable in the following cases:

- ClickHouse can't connect to replica for any reason.

    When connecting to a replica, ClickHouse performs several attempts. If all these attempts fail, the replica is considered unavailable.

- Replica can't be resolved through DNS.

    If replica's hostname can't be resolved through DNS, it can indicate the following situations:

    - Replica's host has no DNS record. It can occur in systems with dynamic DNS, for example, [Kubernetes](https://kubernetes.io), where nodes can be unresolvable during downtime, and this is not an error.

    - Configuration error. ClickHouse configuration file contains a wrong hostname.

Possible values:

- 1 — skipping enabled.

    If a shard is unavailable, ClickHouse returns a result based on partial data and does not report node availability issues.

- 0 — skipping disabled.

    If a shard is unavailable, ClickHouse throws an exception.
)", 0) \
    \
    DECLARE(UInt64, parallel_distributed_insert_select, 2, R"(
Enables parallel distributed `INSERT ... SELECT` query.

If we execute `INSERT INTO distributed_table_a SELECT ... FROM distributed_table_b` queries and both tables use the same cluster, and both tables are either [replicated](../../engines/table-engines/mergetree-family/replication.md) or non-replicated, then this query is processed locally on every shard.

Possible values:

- `0` — Disabled.
- `1` — `SELECT` will be executed on each shard from the underlying table of the distributed engine.
- `2` — `SELECT` and `INSERT` will be executed on each shard from/to the underlying table of the distributed engine.

Setting `enable_parallel_replicas = 1` is needed when using this setting.
)", 0) \
    DECLARE(UInt64, distributed_group_by_no_merge, 0, R"(
Do not merge aggregation states from different servers for distributed query processing, you can use this in case it is for certain that there are different keys on different shards

Possible values:

- `0` — Disabled (final query processing is done on the initiator node).
- `1` - Do not merge aggregation states from different servers for distributed query processing (query completely processed on the shard, initiator only proxy the data), can be used in case it is for certain that there are different keys on different shards.
- `2` - Same as `1` but applies `ORDER BY` and `LIMIT` (it is not possible when the query processed completely on the remote node, like for `distributed_group_by_no_merge=1`) on the initiator (can be used for queries with `ORDER BY` and/or `LIMIT`).

**Example**

```sql
SELECT *
FROM remote('127.0.0.{2,3}', system.one)
GROUP BY dummy
LIMIT 1
SETTINGS distributed_group_by_no_merge = 1
FORMAT PrettyCompactMonoBlock

┌─dummy─┐
│     0 │
│     0 │
└───────┘
```

```sql
SELECT *
FROM remote('127.0.0.{2,3}', system.one)
GROUP BY dummy
LIMIT 1
SETTINGS distributed_group_by_no_merge = 2
FORMAT PrettyCompactMonoBlock

┌─dummy─┐
│     0 │
└───────┘
```
)", 0) \
    DECLARE(UInt64, distributed_push_down_limit, 1, R"(
Enables or disables [LIMIT](#limit) applying on each shard separately.

This will allow to avoid:
- Sending extra rows over network;
- Processing rows behind the limit on the initiator.

Starting from 21.9 version you cannot get inaccurate results anymore, since `distributed_push_down_limit` changes query execution only if at least one of the conditions met:
- [distributed_group_by_no_merge](#distributed_group_by_no_merge) > 0.
- Query **does not have** `GROUP BY`/`DISTINCT`/`LIMIT BY`, but it has `ORDER BY`/`LIMIT`.
- Query **has** `GROUP BY`/`DISTINCT`/`LIMIT BY` with `ORDER BY`/`LIMIT` and:
    - [optimize_skip_unused_shards](#optimize_skip_unused_shards) is enabled.
    - [optimize_distributed_group_by_sharding_key](#optimize_distributed_group_by_sharding_key) is enabled.

Possible values:

- 0 — Disabled.
- 1 — Enabled.

See also:

- [distributed_group_by_no_merge](#distributed_group_by_no_merge)
- [optimize_skip_unused_shards](#optimize_skip_unused_shards)
- [optimize_distributed_group_by_sharding_key](#optimize_distributed_group_by_sharding_key)
)", 0) \
    DECLARE(Bool, optimize_distributed_group_by_sharding_key, true, R"(
Optimize `GROUP BY sharding_key` queries, by avoiding costly aggregation on the initiator server (which will reduce memory usage for the query on the initiator server).

The following types of queries are supported (and all combinations of them):

- `SELECT DISTINCT [..., ]sharding_key[, ...] FROM dist`
- `SELECT ... FROM dist GROUP BY sharding_key[, ...]`
- `SELECT ... FROM dist GROUP BY sharding_key[, ...] ORDER BY x`
- `SELECT ... FROM dist GROUP BY sharding_key[, ...] LIMIT 1`
- `SELECT ... FROM dist GROUP BY sharding_key[, ...] LIMIT 1 BY x`

The following types of queries are not supported (support for some of them may be added later):

- `SELECT ... GROUP BY sharding_key[, ...] WITH TOTALS`
- `SELECT ... GROUP BY sharding_key[, ...] WITH ROLLUP`
- `SELECT ... GROUP BY sharding_key[, ...] WITH CUBE`
- `SELECT ... GROUP BY sharding_key[, ...] SETTINGS extremes=1`

Possible values:

- 0 — Disabled.
- 1 — Enabled.

See also:

- [distributed_group_by_no_merge](#distributed_group_by_no_merge)
- [distributed_push_down_limit](#distributed_push_down_limit)
- [optimize_skip_unused_shards](#optimize_skip_unused_shards)

:::note
Right now it requires `optimize_skip_unused_shards` (the reason behind this is that one day it may be enabled by default, and it will work correctly only if data was inserted via Distributed table, i.e. data is distributed according to sharding_key).
:::
)", 0) \
    DECLARE(UInt64, optimize_skip_unused_shards_limit, 1000, R"(
Limit for number of sharding key values, turns off `optimize_skip_unused_shards` if the limit is reached.

Too many values may require significant amount for processing, while the benefit is doubtful, since if you have huge number of values in `IN (...)`, then most likely the query will be sent to all shards anyway.
)", 0) \
    DECLARE(Bool, optimize_skip_unused_shards, false, R"(
Enables or disables skipping of unused shards for [SELECT](../../sql-reference/statements/select/index.md) queries that have sharding key condition in `WHERE/PREWHERE` (assuming that the data is distributed by sharding key, otherwise a query yields incorrect result).

Possible values:

- 0 — Disabled.
- 1 — Enabled.
)", 0) \
    DECLARE(Bool, optimize_skip_unused_shards_rewrite_in, true, R"(
Rewrite IN in query for remote shards to exclude values that does not belong to the shard (requires optimize_skip_unused_shards).

Possible values:

- 0 — Disabled.
- 1 — Enabled.
)", 0) \
    DECLARE(Bool, allow_nondeterministic_optimize_skip_unused_shards, false, R"(
Allow nondeterministic (like `rand` or `dictGet`, since later has some caveats with updates) functions in sharding key.

Possible values:

- 0 — Disallowed.
- 1 — Allowed.
)", 0) \
    DECLARE(UInt64, force_optimize_skip_unused_shards, 0, R"(
Enables or disables query execution if [optimize_skip_unused_shards](#optimize_skip_unused_shards) is enabled and skipping of unused shards is not possible. If the skipping is not possible and the setting is enabled, an exception will be thrown.

Possible values:

- 0 — Disabled. ClickHouse does not throw an exception.
- 1 — Enabled. Query execution is disabled only if the table has a sharding key.
- 2 — Enabled. Query execution is disabled regardless of whether a sharding key is defined for the table.
)", 0) \
    DECLARE(UInt64, optimize_skip_unused_shards_nesting, 0, R"(
Controls [`optimize_skip_unused_shards`](#optimize_skip_unused_shards) (hence still requires [`optimize_skip_unused_shards`](#optimize_skip_unused_shards)) depends on the nesting level of the distributed query (case when you have `Distributed` table that look into another `Distributed` table).

Possible values:

- 0 — Disabled, `optimize_skip_unused_shards` works always.
- 1 — Enables `optimize_skip_unused_shards` only for the first level.
- 2 — Enables `optimize_skip_unused_shards` up to the second level.
)", 0) \
    DECLARE(UInt64, force_optimize_skip_unused_shards_nesting, 0, R"(
Controls [`force_optimize_skip_unused_shards`](#force_optimize_skip_unused_shards) (hence still requires [`force_optimize_skip_unused_shards`](#force_optimize_skip_unused_shards)) depends on the nesting level of the distributed query (case when you have `Distributed` table that look into another `Distributed` table).

Possible values:

- 0 - Disabled, `force_optimize_skip_unused_shards` works always.
- 1 — Enables `force_optimize_skip_unused_shards` only for the first level.
- 2 — Enables `force_optimize_skip_unused_shards` up to the second level.
)", 0) \
    \
    DECLARE(Bool, input_format_parallel_parsing, true, R"(
Enables or disables order-preserving parallel parsing of data formats. Supported only for [TSV](../../interfaces/formats.md/#tabseparated), [TSKV](../../interfaces/formats.md/#tskv), [CSV](../../interfaces/formats.md/#csv) and [JSONEachRow](../../interfaces/formats.md/#jsoneachrow) formats.

Possible values:

- 1 — Enabled.
- 0 — Disabled.
)", 0) \
    DECLARE(NonZeroUInt64, min_chunk_bytes_for_parallel_parsing, (10 * 1024 * 1024), R"(
- Type: unsigned int
- Default value: 1 MiB

The minimum chunk size in bytes, which each thread will parse in parallel.
)", 0) \
    DECLARE(Bool, output_format_parallel_formatting, true, R"(
Enables or disables parallel formatting of data formats. Supported only for [TSV](../../interfaces/formats.md/#tabseparated), [TSKV](../../interfaces/formats.md/#tskv), [CSV](../../interfaces/formats.md/#csv) and [JSONEachRow](../../interfaces/formats.md/#jsoneachrow) formats.

Possible values:

- 1 — Enabled.
- 0 — Disabled.
)", 0) \
    DECLARE(UInt64, output_format_compression_level, 3, R"(
Default compression level if query output is compressed. The setting is applied when `SELECT` query has `INTO OUTFILE` or when writing to table functions `file`, `url`, `hdfs`, `s3`, or `azureBlobStorage`.

Possible values: from `1` to `22`
)", 0) \
    DECLARE(UInt64, output_format_compression_zstd_window_log, 0, R"(
Can be used when the output compression method is `zstd`. If greater than `0`, this setting explicitly sets compression window size (power of `2`) and enables a long-range mode for zstd compression. This can help to achieve a better compression ratio.

Possible values: non-negative numbers. Note that if the value is too small or too big, `zstdlib` will throw an exception. Typical values are from `20` (window size = `1MB`) to `30` (window size = `1GB`).
)", 0) \
    DECLARE(Bool, enable_parsing_to_custom_serialization, true, R"(
If true then data can be parsed directly to columns with custom serialization (e.g. Sparse) according to hints for serialization got from the table.
)", 0) \
    \
    DECLARE(Bool, merge_tree_use_v1_object_and_dynamic_serialization, false, R"(
When enabled, V1 serialization version of JSON and Dynamic types will be used in MergeTree instead of V2. Changing this setting takes affect only after server restart.
)", 0) \
    DECLARE(UInt64, merge_tree_min_rows_for_concurrent_read, (20 * 8192), R"(
If the number of rows to be read from a file of a [MergeTree](../../engines/table-engines/mergetree-family/mergetree.md) table exceeds `merge_tree_min_rows_for_concurrent_read` then ClickHouse tries to perform a concurrent reading from this file on several threads.

Possible values:

- Positive integer.
)", 0) \
    DECLARE(UInt64, merge_tree_min_bytes_for_concurrent_read, (24 * 10 * 1024 * 1024), R"(
If the number of bytes to read from one file of a [MergeTree](../../engines/table-engines/mergetree-family/mergetree.md)-engine table exceeds `merge_tree_min_bytes_for_concurrent_read`, then ClickHouse tries to concurrently read from this file in several threads.

Possible value:

- Positive integer.
)", 0) \
    DECLARE(UInt64, merge_tree_min_rows_for_seek, 0, R"(
If the distance between two data blocks to be read in one file is less than `merge_tree_min_rows_for_seek` rows, then ClickHouse does not seek through the file but reads the data sequentially.

Possible values:

- Any positive integer.
)", 0) \
    DECLARE(UInt64, merge_tree_min_bytes_for_seek, 0, R"(
If the distance between two data blocks to be read in one file is less than `merge_tree_min_bytes_for_seek` bytes, then ClickHouse sequentially reads a range of file that contains both blocks, thus avoiding extra seek.

Possible values:

- Any positive integer.
)", 0) \
    DECLARE(UInt64, merge_tree_coarse_index_granularity, 8, R"(
When searching for data, ClickHouse checks the data marks in the index file. If ClickHouse finds that required keys are in some range, it divides this range into `merge_tree_coarse_index_granularity` subranges and searches the required keys there recursively.

Possible values:

- Any positive even integer.
)", 0) \
    DECLARE(UInt64, merge_tree_max_rows_to_use_cache, (128 * 8192), R"(
If ClickHouse should read more than `merge_tree_max_rows_to_use_cache` rows in one query, it does not use the cache of uncompressed blocks.

The cache of uncompressed blocks stores data extracted for queries. ClickHouse uses this cache to speed up responses to repeated small queries. This setting protects the cache from trashing by queries that read a large amount of data. The [uncompressed_cache_size](/operations/server-configuration-parameters/settings#uncompressed_cache_size) server setting defines the size of the cache of uncompressed blocks.

Possible values:

- Any positive integer.
)", 0) \
    DECLARE(UInt64, merge_tree_max_bytes_to_use_cache, (192 * 10 * 1024 * 1024), R"(
If ClickHouse should read more than `merge_tree_max_bytes_to_use_cache` bytes in one query, it does not use the cache of uncompressed blocks.

The cache of uncompressed blocks stores data extracted for queries. ClickHouse uses this cache to speed up responses to repeated small queries. This setting protects the cache from trashing by queries that read a large amount of data. The [uncompressed_cache_size](/operations/server-configuration-parameters/settings#uncompressed_cache_size) server setting defines the size of the cache of uncompressed blocks.

Possible values:

- Any positive integer.
)", 0) \
DECLARE(Bool, merge_tree_use_deserialization_prefixes_cache, true, R"(
Enables caching of columns metadata from the file prefixes during reading from remote disks in MergeTree.
)", 0) \
DECLARE(Bool, merge_tree_use_prefixes_deserialization_thread_pool, true, R"(
Enables usage of the thread pool for parallel prefixes reading in Wide parts in MergeTree. Size of that thread pool is controlled by server setting `max_prefixes_deserialization_thread_pool_size`.
)", 0) \
    DECLARE(Bool, do_not_merge_across_partitions_select_final, false, R"(
Merge parts only in one partition in select final
)", 0) \
    DECLARE(Bool, split_parts_ranges_into_intersecting_and_non_intersecting_final, true, R"(
Split parts ranges into intersecting and non intersecting during FINAL optimization
)", 0) \
    DECLARE(Bool, split_intersecting_parts_ranges_into_layers_final, true, R"(
Split intersecting parts ranges into layers during FINAL optimization
)", 0) \
    \
    DECLARE(UInt64, mysql_max_rows_to_insert, 65536, R"(
The maximum number of rows in MySQL batch insertion of the MySQL storage engine
)", 0) \
    DECLARE(Bool, mysql_map_string_to_text_in_show_columns, true, R"(
When enabled, [String](../../sql-reference/data-types/string.md) ClickHouse data type will be displayed as `TEXT` in [SHOW COLUMNS](../../sql-reference/statements/show.md/#show_columns).

Has an effect only when the connection is made through the MySQL wire protocol.

- 0 - Use `BLOB`.
- 1 - Use `TEXT`.
)", 0) \
    DECLARE(Bool, mysql_map_fixed_string_to_text_in_show_columns, true, R"(
When enabled, [FixedString](../../sql-reference/data-types/fixedstring.md) ClickHouse data type will be displayed as `TEXT` in [SHOW COLUMNS](../../sql-reference/statements/show.md/#show_columns).

Has an effect only when the connection is made through the MySQL wire protocol.

- 0 - Use `BLOB`.
- 1 - Use `TEXT`.
)", 0) \
    \
    DECLARE(UInt64, optimize_min_equality_disjunction_chain_length, 3, R"(
The minimum length of the expression `expr = x1 OR ... expr = xN` for optimization
)", 0) \
    DECLARE(UInt64, optimize_min_inequality_conjunction_chain_length, 3, R"(
The minimum length of the expression `expr <> x1 AND ... expr <> xN` for optimization
)", 0) \
    \
    DECLARE(UInt64, min_bytes_to_use_direct_io, 0, R"(
The minimum data volume required for using direct I/O access to the storage disk.

ClickHouse uses this setting when reading data from tables. If the total storage volume of all the data to be read exceeds `min_bytes_to_use_direct_io` bytes, then ClickHouse reads the data from the storage disk with the `O_DIRECT` option.

Possible values:

- 0 — Direct I/O is disabled.
- Positive integer.
)", 0) \
    DECLARE(UInt64, min_bytes_to_use_mmap_io, 0, R"(
This is an experimental setting. Sets the minimum amount of memory for reading large files without copying data from the kernel to userspace. Recommended threshold is about 64 MB, because [mmap/munmap](https://en.wikipedia.org/wiki/Mmap) is slow. It makes sense only for large files and helps only if data reside in the page cache.

Possible values:

- Positive integer.
- 0 — Big files read with only copying data from kernel to userspace.
)", 0) \
    DECLARE(Bool, checksum_on_read, true, R"(
Validate checksums on reading. It is enabled by default and should be always enabled in production. Please do not expect any benefits in disabling this setting. It may only be used for experiments and benchmarks. The setting is only applicable for tables of MergeTree family. Checksums are always validated for other table engines and when receiving data over the network.
)", 0) \
    \
    DECLARE(Bool, force_index_by_date, false, R"(
Disables query execution if the index can't be used by date.

Works with tables in the MergeTree family.

If `force_index_by_date=1`, ClickHouse checks whether the query has a date key condition that can be used for restricting data ranges. If there is no suitable condition, it throws an exception. However, it does not check whether the condition reduces the amount of data to read. For example, the condition `Date != ' 2000-01-01 '` is acceptable even when it matches all the data in the table (i.e., running the query requires a full scan). For more information about ranges of data in MergeTree tables, see [MergeTree](../../engines/table-engines/mergetree-family/mergetree.md).
)", 0) \
    DECLARE(Bool, force_primary_key, false, R"(
Disables query execution if indexing by the primary key is not possible.

Works with tables in the MergeTree family.

If `force_primary_key=1`, ClickHouse checks to see if the query has a primary key condition that can be used for restricting data ranges. If there is no suitable condition, it throws an exception. However, it does not check whether the condition reduces the amount of data to read. For more information about data ranges in MergeTree tables, see [MergeTree](../../engines/table-engines/mergetree-family/mergetree.md).
)", 0) \
    DECLARE(Bool, use_skip_indexes, true, R"(
Use data skipping indexes during query execution.

Possible values:

- 0 — Disabled.
- 1 — Enabled.
)", 0) \
    DECLARE(Bool, use_skip_indexes_if_final, true, R"(
Controls whether skipping indexes are used when executing a query with the FINAL modifier.

Skip indexes may exclude rows (granules) containing the latest data, which could lead to incorrect results from a query with the FINAL modifier. When this setting is enabled, skipping indexes are applied even with the FINAL modifier, potentially improving performance but with the risk of missing recent updates. This setting should be enabled in sync with the setting use_skip_indexes_if_final_exact_mode (default is enabled).

Possible values:

- 0 — Disabled.
- 1 — Enabled.
)", 0) \
    DECLARE(Bool, use_skip_indexes_if_final_exact_mode, true, R"(
Controls whether granules returned by a skipping index are expanded in newer parts to return correct results when executing a query with the FINAL modifier.

Using skip indexes may exclude rows (granules) containing the latest data which could lead to incorrect results. This setting can ensure that correct results are returned by scanning newer parts that have overlap with the ranges returned by the skip index. This setting should be disabled only if approximate results based on looking up the skip index are okay for an application.

Possible values:

- 0 — Disabled.
- 1 — Enabled.
)", 0) \
    DECLARE(Bool, materialize_skip_indexes_on_insert, true, R"(
If INSERTs build and store skip indexes. If disabled, skip indexes will be build and stored during merges or by explicit MATERIALIZE INDEX
)", 0) \
    DECLARE(Bool, per_part_index_stats, false, R"(
        Logs index statistics per part
)", 0) \
    DECLARE(Bool, materialize_statistics_on_insert, true, R"(
If INSERTs build and insert statistics. If disabled, statistics will be build and stored during merges or by explicit MATERIALIZE STATISTICS
)", 0) \
    DECLARE(String, ignore_data_skipping_indices, "", R"(
Ignores the skipping indexes specified if used by the query.

Consider the following example:

```sql
CREATE TABLE data
(
    key Int,
    x Int,
    y Int,
    INDEX x_idx x TYPE minmax GRANULARITY 1,
    INDEX y_idx y TYPE minmax GRANULARITY 1,
    INDEX xy_idx (x,y) TYPE minmax GRANULARITY 1
)
Engine=MergeTree()
ORDER BY key;

INSERT INTO data VALUES (1, 2, 3);

SELECT * FROM data;
SELECT * FROM data SETTINGS ignore_data_skipping_indices=''; -- query will produce CANNOT_PARSE_TEXT error.
SELECT * FROM data SETTINGS ignore_data_skipping_indices='x_idx'; -- Ok.
SELECT * FROM data SETTINGS ignore_data_skipping_indices='na_idx'; -- Ok.

SELECT * FROM data WHERE x = 1 AND y = 1 SETTINGS ignore_data_skipping_indices='xy_idx',force_data_skipping_indices='xy_idx' ; -- query will produce INDEX_NOT_USED error, since xy_idx is explicitly ignored.
SELECT * FROM data WHERE x = 1 AND y = 2 SETTINGS ignore_data_skipping_indices='xy_idx';
```

The query without ignoring any indexes:
```sql
EXPLAIN indexes = 1 SELECT * FROM data WHERE x = 1 AND y = 2;

Expression ((Projection + Before ORDER BY))
  Filter (WHERE)
    ReadFromMergeTree (default.data)
    Indexes:
      PrimaryKey
        Condition: true
        Parts: 1/1
        Granules: 1/1
      Skip
        Name: x_idx
        Description: minmax GRANULARITY 1
        Parts: 0/1
        Granules: 0/1
      Skip
        Name: y_idx
        Description: minmax GRANULARITY 1
        Parts: 0/0
        Granules: 0/0
      Skip
        Name: xy_idx
        Description: minmax GRANULARITY 1
        Parts: 0/0
        Granules: 0/0
```

Ignoring the `xy_idx` index:
```sql
EXPLAIN indexes = 1 SELECT * FROM data WHERE x = 1 AND y = 2 SETTINGS ignore_data_skipping_indices='xy_idx';

Expression ((Projection + Before ORDER BY))
  Filter (WHERE)
    ReadFromMergeTree (default.data)
    Indexes:
      PrimaryKey
        Condition: true
        Parts: 1/1
        Granules: 1/1
      Skip
        Name: x_idx
        Description: minmax GRANULARITY 1
        Parts: 0/1
        Granules: 0/1
      Skip
        Name: y_idx
        Description: minmax GRANULARITY 1
        Parts: 0/0
        Granules: 0/0
```

Works with tables in the MergeTree family.
)", 0) \
    \
    DECLARE(String, force_data_skipping_indices, "", R"(
Disables query execution if passed data skipping indices wasn't used.

Consider the following example:

```sql
CREATE TABLE data
(
    key Int,
    d1 Int,
    d1_null Nullable(Int),
    INDEX d1_idx d1 TYPE minmax GRANULARITY 1,
    INDEX d1_null_idx assumeNotNull(d1_null) TYPE minmax GRANULARITY 1
)
Engine=MergeTree()
ORDER BY key;

SELECT * FROM data_01515;
SELECT * FROM data_01515 SETTINGS force_data_skipping_indices=''; -- query will produce CANNOT_PARSE_TEXT error.
SELECT * FROM data_01515 SETTINGS force_data_skipping_indices='d1_idx'; -- query will produce INDEX_NOT_USED error.
SELECT * FROM data_01515 WHERE d1 = 0 SETTINGS force_data_skipping_indices='d1_idx'; -- Ok.
SELECT * FROM data_01515 WHERE d1 = 0 SETTINGS force_data_skipping_indices='`d1_idx`'; -- Ok (example of full featured parser).
SELECT * FROM data_01515 WHERE d1 = 0 SETTINGS force_data_skipping_indices='`d1_idx`, d1_null_idx'; -- query will produce INDEX_NOT_USED error, since d1_null_idx is not used.
SELECT * FROM data_01515 WHERE d1 = 0 AND assumeNotNull(d1_null) = 0 SETTINGS force_data_skipping_indices='`d1_idx`, d1_null_idx'; -- Ok.
```
)", 0) \
    DECLARE(Bool, secondary_indices_enable_bulk_filtering, true, R"(
Enable the bulk filtering algorithm for indices. It is expected to be always better, but we have this setting for compatibility and control.
)", 0) \
    DECLARE(Float, max_streams_to_max_threads_ratio, 1, R"(
Allows you to use more sources than the number of threads - to more evenly distribute work across threads. It is assumed that this is a temporary solution since it will be possible in the future to make the number of sources equal to the number of threads, but for each source to dynamically select available work for itself.
)", 0) \
    DECLARE(Float, max_streams_multiplier_for_merge_tables, 5, R"(
Ask more streams when reading from Merge table. Streams will be spread across tables that Merge table will use. This allows more even distribution of work across threads and is especially helpful when merged tables differ in size.
)", 0) \
    \
    DECLARE(String, network_compression_method, "LZ4", R"(
Sets the method of data compression that is used for communication between servers and between server and [clickhouse-client](../../interfaces/cli.md).

Possible values:

- `LZ4` — sets LZ4 compression method.
- `ZSTD` — sets ZSTD compression method.

**See Also**

- [network_zstd_compression_level](#network_zstd_compression_level)
)", 0) \
    \
    DECLARE(Int64, network_zstd_compression_level, 1, R"(
Adjusts the level of ZSTD compression. Used only when [network_compression_method](#network_compression_method) is set to `ZSTD`.

Possible values:

- Positive integer from 1 to 15.
)", 0) \
    \
    DECLARE(Int64, zstd_window_log_max, 0, R"(
Allows you to select the max window log of ZSTD (it will not be used for MergeTree family)
)", 0) \
    \
    DECLARE(UInt64, priority, 0, R"(
Priority of the query. 1 - the highest, higher value - lower priority; 0 - do not use priorities.
)", 0) \
    DECLARE(Int64, os_thread_priority, 0, R"(
Sets the priority ([nice](https://en.wikipedia.org/wiki/Nice_(Unix))) for threads that execute queries. The OS scheduler considers this priority when choosing the next thread to run on each available CPU core.

:::note
To use this setting, you need to set the `CAP_SYS_NICE` capability. The `clickhouse-server` package sets it up during installation. Some virtual environments do not allow you to set the `CAP_SYS_NICE` capability. In this case, `clickhouse-server` shows a message about it at the start.
:::

Possible values:

- You can set values in the range `[-20, 19]`.

Lower values mean higher priority. Threads with low `nice` priority values are executed more frequently than threads with high values. High values are preferable for long-running non-interactive queries because it allows them to quickly give up resources in favour of short interactive queries when they arrive.
)", 0) \
    \
    DECLARE(Bool, log_queries, true, R"(
Setting up query logging.

Queries sent to ClickHouse with this setup are logged according to the rules in the [query_log](../../operations/server-configuration-parameters/settings.md/#query_log) server configuration parameter.

Example:

```text
log_queries=1
```
)", 0) \
    DECLARE(Bool, log_formatted_queries, false, R"(
Allows to log formatted queries to the [system.query_log](../../operations/system-tables/query_log.md) system table (populates `formatted_query` column in the [system.query_log](../../operations/system-tables/query_log.md)).

Possible values:

- 0 — Formatted queries are not logged in the system table.
- 1 — Formatted queries are logged in the system table.
)", 0) \
    DECLARE(LogQueriesType, log_queries_min_type, QueryLogElementType::QUERY_START, R"(
`query_log` minimal type to log.

Possible values:
- `QUERY_START` (`=1`)
- `QUERY_FINISH` (`=2`)
- `EXCEPTION_BEFORE_START` (`=3`)
- `EXCEPTION_WHILE_PROCESSING` (`=4`)

Can be used to limit which entities will go to `query_log`, say you are interested only in errors, then you can use `EXCEPTION_WHILE_PROCESSING`:

```text
log_queries_min_type='EXCEPTION_WHILE_PROCESSING'
```
)", 0) \
    DECLARE(Milliseconds, log_queries_min_query_duration_ms, 0, R"(
If enabled (non-zero), queries faster than the value of this setting will not be logged (you can think about this as a `long_query_time` for [MySQL Slow Query Log](https://dev.mysql.com/doc/refman/5.7/slow-query-log.html)), and this basically means that you will not find them in the following tables:

- `system.query_log`
- `system.query_thread_log`

Only the queries with the following type will get to the log:

- `QUERY_FINISH`
- `EXCEPTION_WHILE_PROCESSING`

- Type: milliseconds
- Default value: 0 (any query)
)", 0) \
    DECLARE(UInt64, log_queries_cut_to_length, 100000, R"(
If query length is greater than a specified threshold (in bytes), then cut query when writing to query log. Also limit the length of printed query in ordinary text log.
)", 0) \
    DECLARE(Float, log_queries_probability, 1., R"(
Allows a user to write to [query_log](../../operations/system-tables/query_log.md), [query_thread_log](../../operations/system-tables/query_thread_log.md), and [query_views_log](../../operations/system-tables/query_views_log.md) system tables only a sample of queries selected randomly with the specified probability. It helps to reduce the load with a large volume of queries in a second.

Possible values:

- 0 — Queries are not logged in the system tables.
- Positive floating-point number in the range [0..1]. For example, if the setting value is `0.5`, about half of the queries are logged in the system tables.
- 1 — All queries are logged in the system tables.
)", 0) \
    \
    DECLARE(Bool, log_processors_profiles, true, R"(
Write time that processor spent during execution/waiting for data to `system.processors_profile_log` table.

See also:

- [`system.processors_profile_log`](../../operations/system-tables/processors_profile_log.md)
- [`EXPLAIN PIPELINE`](../../sql-reference/statements/explain.md/#explain-pipeline)
)", 0) \
    DECLARE(DistributedProductMode, distributed_product_mode, DistributedProductMode::DENY, R"(
Changes the behaviour of [distributed subqueries](../../sql-reference/operators/in.md).

ClickHouse applies this setting when the query contains the product of distributed tables, i.e. when the query for a distributed table contains a non-GLOBAL subquery for the distributed table.

Restrictions:

- Only applied for IN and JOIN subqueries.
- Only if the FROM section uses a distributed table containing more than one shard.
- If the subquery concerns a distributed table containing more than one shard.
- Not used for a table-valued [remote](../../sql-reference/table-functions/remote.md) function.

Possible values:

- `deny` — Default value. Prohibits using these types of subqueries (returns the "Double-distributed in/JOIN subqueries is denied" exception).
- `local` — Replaces the database and table in the subquery with local ones for the destination server (shard), leaving the normal `IN`/`JOIN.`
- `global` — Replaces the `IN`/`JOIN` query with `GLOBAL IN`/`GLOBAL JOIN.`
- `allow` — Allows the use of these types of subqueries.
)", IMPORTANT) \
    \
    DECLARE(UInt64, max_concurrent_queries_for_all_users, 0, R"(
Throw exception if the value of this setting is less or equal than the current number of simultaneously processed queries.

Example: `max_concurrent_queries_for_all_users` can be set to 99 for all users and database administrator can set it to 100 for itself to run queries for investigation even when the server is overloaded.

Modifying the setting for one query or user does not affect other queries.

Possible values:

- Positive integer.
- 0 — No limit.

**Example**

```xml
<max_concurrent_queries_for_all_users>99</max_concurrent_queries_for_all_users>
```

**See Also**

- [max_concurrent_queries](/operations/server-configuration-parameters/settings#max_concurrent_queries)
)", 0) \
    DECLARE(UInt64, max_concurrent_queries_for_user, 0, R"(
The maximum number of simultaneously processed queries per user.

Possible values:

- Positive integer.
- 0 — No limit.

**Example**

```xml
<max_concurrent_queries_for_user>5</max_concurrent_queries_for_user>
```
)", 0) \
    \
    DECLARE(Bool, insert_deduplicate, true, R"(
Enables or disables block deduplication of `INSERT` (for Replicated\* tables).

Possible values:

- 0 — Disabled.
- 1 — Enabled.

By default, blocks inserted into replicated tables by the `INSERT` statement are deduplicated (see [Data Replication](../../engines/table-engines/mergetree-family/replication.md)).
For the replicated tables by default the only 100 of the most recent blocks for each partition are deduplicated (see [replicated_deduplication_window](merge-tree-settings.md/#replicated_deduplication_window), [replicated_deduplication_window_seconds](merge-tree-settings.md/#replicated_deduplication_window_seconds)).
For not replicated tables see [non_replicated_deduplication_window](merge-tree-settings.md/#non_replicated_deduplication_window).
)", 0) \
    DECLARE(Bool, async_insert_deduplicate, false, R"(
For async INSERT queries in the replicated table, specifies that deduplication of inserting blocks should be performed
)", 0) \
    \
    DECLARE(UInt64Auto, insert_quorum, 0, R"(
:::note
This setting is not applicable to SharedMergeTree, see [SharedMergeTree consistency](/cloud/reference/shared-merge-tree#consistency) for more information.
:::

Enables the quorum writes.

- If `insert_quorum < 2`, the quorum writes are disabled.
- If `insert_quorum >= 2`, the quorum writes are enabled.
- If `insert_quorum = 'auto'`, use majority number (`number_of_replicas / 2 + 1`) as quorum number.

Quorum writes

`INSERT` succeeds only when ClickHouse manages to correctly write data to the `insert_quorum` of replicas during the `insert_quorum_timeout`. If for any reason the number of replicas with successful writes does not reach the `insert_quorum`, the write is considered failed and ClickHouse will delete the inserted block from all the replicas where data has already been written.

When `insert_quorum_parallel` is disabled, all replicas in the quorum are consistent, i.e. they contain data from all previous `INSERT` queries (the `INSERT` sequence is linearized). When reading data written using `insert_quorum` and `insert_quorum_parallel` is disabled, you can turn on sequential consistency for `SELECT` queries using [select_sequential_consistency](#select_sequential_consistency).

ClickHouse generates an exception:

- If the number of available replicas at the time of the query is less than the `insert_quorum`.
- When `insert_quorum_parallel` is disabled and an attempt to write data is made when the previous block has not yet been inserted in `insert_quorum` of replicas. This situation may occur if the user tries to perform another `INSERT` query to the same table before the previous one with `insert_quorum` is completed.

See also:

- [insert_quorum_timeout](#insert_quorum_timeout)
- [insert_quorum_parallel](#insert_quorum_parallel)
- [select_sequential_consistency](#select_sequential_consistency)
)", 0) \
    DECLARE(Milliseconds, insert_quorum_timeout, 600000, R"(
Write to a quorum timeout in milliseconds. If the timeout has passed and no write has taken place yet, ClickHouse will generate an exception and the client must repeat the query to write the same block to the same or any other replica.

See also:

- [insert_quorum](#insert_quorum)
- [insert_quorum_parallel](#insert_quorum_parallel)
- [select_sequential_consistency](#select_sequential_consistency)
)", 0) \
    DECLARE(Bool, insert_quorum_parallel, true, R"(
:::note
This setting is not applicable to SharedMergeTree, see [SharedMergeTree consistency](/cloud/reference/shared-merge-tree#consistency) for more information.
:::

Enables or disables parallelism for quorum `INSERT` queries. If enabled, additional `INSERT` queries can be sent while previous queries have not yet finished. If disabled, additional writes to the same table will be rejected.

Possible values:

- 0 — Disabled.
- 1 — Enabled.

See also:

- [insert_quorum](#insert_quorum)
- [insert_quorum_timeout](#insert_quorum_timeout)
- [select_sequential_consistency](#select_sequential_consistency)
)", 0) \
    DECLARE(UInt64, select_sequential_consistency, 0, R"(
:::note
This setting differ in behavior between SharedMergeTree and ReplicatedMergeTree, see [SharedMergeTree consistency](/cloud/reference/shared-merge-tree#consistency) for more information about the behavior of `select_sequential_consistency` in SharedMergeTree.
:::

Enables or disables sequential consistency for `SELECT` queries. Requires `insert_quorum_parallel` to be disabled (enabled by default).

Possible values:

- 0 — Disabled.
- 1 — Enabled.

Usage

When sequential consistency is enabled, ClickHouse allows the client to execute the `SELECT` query only for those replicas that contain data from all previous `INSERT` queries executed with `insert_quorum`. If the client refers to a partial replica, ClickHouse will generate an exception. The SELECT query will not include data that has not yet been written to the quorum of replicas.

When `insert_quorum_parallel` is enabled (the default), then `select_sequential_consistency` does not work. This is because parallel `INSERT` queries can be written to different sets of quorum replicas so there is no guarantee a single replica will have received all writes.

See also:

- [insert_quorum](#insert_quorum)
- [insert_quorum_timeout](#insert_quorum_timeout)
- [insert_quorum_parallel](#insert_quorum_parallel)
)", 0) \
    DECLARE(Bool, update_sequential_consistency, true, R"(
If true set of parts is updated to the latest version before execution of update.
)", 0) \
    DECLARE(UpdateParallelMode, update_parallel_mode, UpdateParallelMode::AUTO, R"(
Determines the behavior of concurrent update queries.

Possible values:
- `sync` - run sequentially all `UPDATE` queries.
- `auto` - run sequentially only `UPDATE` queries with dependencies between columns updated in one query and columns used in expressions of another query.
- `async` - do not synchronize update queries.
)", 0) \
    DECLARE(UInt64, table_function_remote_max_addresses, 1000, R"(
Sets the maximum number of addresses generated from patterns for the [remote](../../sql-reference/table-functions/remote.md) function.

Possible values:

- Positive integer.
)", 0) \
    DECLARE(Milliseconds, read_backoff_min_latency_ms, 1000, R"(
Setting to reduce the number of threads in case of slow reads. Pay attention only to reads that took at least that much time.
)", 0) \
    DECLARE(UInt64, read_backoff_max_throughput, 1048576, R"(
Settings to reduce the number of threads in case of slow reads. Count events when the read bandwidth is less than that many bytes per second.
)", 0) \
    DECLARE(Milliseconds, read_backoff_min_interval_between_events_ms, 1000, R"(
Settings to reduce the number of threads in case of slow reads. Do not pay attention to the event, if the previous one has passed less than a certain amount of time.
)", 0) \
    DECLARE(UInt64, read_backoff_min_events, 2, R"(
Settings to reduce the number of threads in case of slow reads. The number of events after which the number of threads will be reduced.
)", 0) \
    \
    DECLARE(UInt64, read_backoff_min_concurrency, 1, R"(
Settings to try keeping the minimal number of threads in case of slow reads.
)", 0) \
    \
    DECLARE(Float, memory_tracker_fault_probability, 0., R"(
For testing of `exception safety` - throw an exception every time you allocate memory with the specified probability.
)", 0) \
    DECLARE(Float, merge_tree_read_split_ranges_into_intersecting_and_non_intersecting_injection_probability, 0.0, R"(
For testing of `PartsSplitter` - split read ranges into intersecting and non intersecting every time you read from MergeTree with the specified probability.
)", 0) \
    \
    DECLARE(Bool, enable_http_compression, false, R"(
Enables or disables data compression in the response to an HTTP request.

For more information, read the [HTTP interface description](../../interfaces/http.md).

Possible values:

- 0 — Disabled.
- 1 — Enabled.
)", 0) \
    DECLARE(Int64, http_zlib_compression_level, 3, R"(
Sets the level of data compression in the response to an HTTP request if [enable_http_compression = 1](#enable_http_compression).

Possible values: Numbers from 1 to 9.
)", 0) \
    \
    DECLARE(Bool, http_native_compression_disable_checksumming_on_decompress, false, R"(
Enables or disables checksum verification when decompressing the HTTP POST data from the client. Used only for ClickHouse native compression format (not used with `gzip` or `deflate`).

For more information, read the [HTTP interface description](../../interfaces/http.md).

Possible values:

- 0 — Disabled.
- 1 — Enabled.
)", 0) \
    DECLARE(Map, http_response_headers, "", R"(
Allows to add or override HTTP headers which the server will return in the response with a successful query result.
This only affects the HTTP interface.

If the header is already set by default, the provided value will override it.
If the header was not set by default, it will be added to the list of headers.
Headers that are set by the server by default and not overridden by this setting, will remain.

The setting allows you to set a header to a constant value. Currently there is no way to set a header to a dynamically calculated value.

Neither names or values can contain ASCII control characters.

If you implement a UI application which allows users to modify settings but at the same time makes decisions based on the returned headers, it is recommended to restrict this setting to readonly.

Example: `SET http_response_headers = '{"Content-Type": "image/png"}'`
)", 0) \
    \
    DECLARE(String, count_distinct_implementation, "uniqExact", R"(
Specifies which of the `uniq*` functions should be used to perform the [COUNT(DISTINCT ...)](/sql-reference/aggregate-functions/reference/count) construction.

Possible values:

- [uniq](/sql-reference/aggregate-functions/reference/uniq)
- [uniqCombined](/sql-reference/aggregate-functions/reference/uniqcombined)
- [uniqCombined64](/sql-reference/aggregate-functions/reference/uniqcombined64)
- [uniqHLL12](/sql-reference/aggregate-functions/reference/uniqhll12)
- [uniqExact](/sql-reference/aggregate-functions/reference/uniqexact)
)", 0) \
    \
    DECLARE(Bool, add_http_cors_header, false, R"(
Write add http CORS header.
)", 0) \
    \
    DECLARE(UInt64, max_http_get_redirects, 0, R"(
Max number of HTTP GET redirects hops allowed. Ensures additional security measures are in place to prevent a malicious server from redirecting your requests to unexpected services.\n\nIt is the case when an external server redirects to another address, but that address appears to be internal to the company's infrastructure, and by sending an HTTP request to an internal server, you could request an internal API from the internal network, bypassing the auth, or even query other services, such as Redis or Memcached. When you don't have an internal infrastructure (including something running on your localhost), or you trust the server, it is safe to allow redirects. Although keep in mind, that if the URL uses HTTP instead of HTTPS, and you will have to trust not only the remote server but also your ISP and every network in the middle.
)", 0) \
    \
    DECLARE(Bool, use_client_time_zone, false, R"(
Use client timezone for interpreting DateTime string values, instead of adopting server timezone.
)", 0) \
    \
    DECLARE(Bool, send_progress_in_http_headers, false, R"(
Enables or disables `X-ClickHouse-Progress` HTTP response headers in `clickhouse-server` responses.

For more information, read the [HTTP interface description](../../interfaces/http.md).

Possible values:

- 0 — Disabled.
- 1 — Enabled.
)", 0) \
    \
    DECLARE(UInt64, http_headers_progress_interval_ms, 100, R"(
Do not send HTTP headers X-ClickHouse-Progress more frequently than at each specified interval.
)", 0) \
    DECLARE(Bool, http_wait_end_of_query, false, R"(
Enable HTTP response buffering on the server-side.
)", 0) \
    DECLARE(Bool, http_write_exception_in_output_format, true, R"(
Write exception in output format to produce valid output. Works with JSON and XML formats.
)", 0) \
    DECLARE(UInt64, http_response_buffer_size, 0, R"(
The number of bytes to buffer in the server memory before sending a HTTP response to the client or flushing to disk (when http_wait_end_of_query is enabled).
)", 0) \
    \
    DECLARE(Bool, fsync_metadata, true, R"(
Enables or disables [fsync](http://pubs.opengroup.org/onlinepubs/9699919799/functions/fsync.html) when writing `.sql` files. Enabled by default.

It makes sense to disable it if the server has millions of tiny tables that are constantly being created and destroyed.
)", 0)    \
    \
    DECLARE(Bool, join_use_nulls, false, R"(
Sets the type of [JOIN](../../sql-reference/statements/select/join.md) behaviour. When merging tables, empty cells may appear. ClickHouse fills them differently based on this setting.

Possible values:

- 0 — The empty cells are filled with the default value of the corresponding field type.
- 1 — `JOIN` behaves the same way as in standard SQL. The type of the corresponding field is converted to [Nullable](/sql-reference/data-types/nullable), and empty cells are filled with [NULL](/sql-reference/syntax).
)", IMPORTANT) \
    \
    DECLARE(UInt64, join_output_by_rowlist_perkey_rows_threshold, 5, R"(
The lower limit of per-key average rows in the right table to determine whether to output by row list in hash join.
)", 0) \
    DECLARE(JoinStrictness, join_default_strictness, JoinStrictness::All, R"(
Sets default strictness for [JOIN clauses](/sql-reference/statements/select/join).

Possible values:

- `ALL` — If the right table has several matching rows, ClickHouse creates a [Cartesian product](https://en.wikipedia.org/wiki/Cartesian_product) from matching rows. This is the normal `JOIN` behaviour from standard SQL.
- `ANY` — If the right table has several matching rows, only the first one found is joined. If the right table has only one matching row, the results of `ANY` and `ALL` are the same.
- `ASOF` — For joining sequences with an uncertain match.
- `Empty string` — If `ALL` or `ANY` is not specified in the query, ClickHouse throws an exception.
)", 0) \
    DECLARE(Bool, any_join_distinct_right_table_keys, false, R"(
Enables legacy ClickHouse server behaviour in `ANY INNER|LEFT JOIN` operations.

:::note
Use this setting only for backward compatibility if your use cases depend on legacy `JOIN` behaviour.
:::

When the legacy behaviour is enabled:

- Results of `t1 ANY LEFT JOIN t2` and `t2 ANY RIGHT JOIN t1` operations are not equal because ClickHouse uses the logic with many-to-one left-to-right table keys mapping.
- Results of `ANY INNER JOIN` operations contain all rows from the left table like the `SEMI LEFT JOIN` operations do.

When the legacy behaviour is disabled:

- Results of `t1 ANY LEFT JOIN t2` and `t2 ANY RIGHT JOIN t1` operations are equal because ClickHouse uses the logic which provides one-to-many keys mapping in `ANY RIGHT JOIN` operations.
- Results of `ANY INNER JOIN` operations contain one row per key from both the left and right tables.

Possible values:

- 0 — Legacy behaviour is disabled.
- 1 — Legacy behaviour is enabled.

See also:

- [JOIN strictness](/sql-reference/statements/select/join#settings)
)", IMPORTANT) \
    DECLARE(Bool, single_join_prefer_left_table, true, R"(
For single JOIN in case of identifier ambiguity prefer left table
)", IMPORTANT) \
    \
DECLARE(BoolAuto, query_plan_join_swap_table, Field("auto"), R"(
    Determine which side of the join should be the build table (also called inner, the one inserted into the hash table for a hash join) in the query plan. This setting is supported only for `ALL` join strictness with the `JOIN ON` clause. Possible values are:
    - 'auto': Let the planner decide which table to use as the build table.
    - 'false': Never swap tables (the right table is the build table).
    - 'true': Always swap tables (the left table is the build table).
)", 0) \
    \
    DECLARE(Bool, query_plan_join_shard_by_pk_ranges, false, R"(
Apply sharding for JOIN if join keys contain a prefix of PRIMARY KEY for both tables. Supported for hash, parallel_hash and full_sorting_merge algorithms. Usually does not speed up queries but may lower memory consumption.
 )", 0) \
    \
    DECLARE(UInt64, preferred_block_size_bytes, 1000000, R"(
This setting adjusts the data block size for query processing and represents additional fine-tuning to the more rough 'max_block_size' setting. If the columns are large and with 'max_block_size' rows the block size is likely to be larger than the specified amount of bytes, its size will be lowered for better CPU cache locality.
)", 0) \
    \
    DECLARE(UInt64, max_replica_delay_for_distributed_queries, 300, R"(
Disables lagging replicas for distributed queries. See [Replication](../../engines/table-engines/mergetree-family/replication.md).

Sets the time in seconds. If a replica's lag is greater than or equal to the set value, this replica is not used.

Possible values:

- Positive integer.
- 0 — Replica lags are not checked.

To prevent the use of any replica with a non-zero lag, set this parameter to 1.

Used when performing `SELECT` from a distributed table that points to replicated tables.
)", 0) \
    DECLARE(Bool, fallback_to_stale_replicas_for_distributed_queries, true, R"(
Forces a query to an out-of-date replica if updated data is not available. See [Replication](../../engines/table-engines/mergetree-family/replication.md).

ClickHouse selects the most relevant from the outdated replicas of the table.

Used when performing `SELECT` from a distributed table that points to replicated tables.

By default, 1 (enabled).
)", 0) \
    DECLARE(UInt64, preferred_max_column_in_block_size_bytes, 0, R"(
Limit on max column size in block while reading. Helps to decrease cache misses count. Should be close to L2 cache size.
)", 0) \
    \
    DECLARE(UInt64, parts_to_delay_insert, 0, R"(
If the destination table contains at least that many active parts in a single partition, artificially slow down insert into table.
)", 0) \
    DECLARE(UInt64, parts_to_throw_insert, 0, R"(
If more than this number active parts in a single partition of the destination table, throw 'Too many parts ...' exception.
)", 0) \
    DECLARE(UInt64, number_of_mutations_to_delay, 0, R"(
If the mutated table contains at least that many unfinished mutations, artificially slow down mutations of table. 0 - disabled
)", 0) \
    DECLARE(UInt64, number_of_mutations_to_throw, 0, R"(
If the mutated table contains at least that many unfinished mutations, throw 'Too many mutations ...' exception. 0 - disabled
)", 0) \
    DECLARE(Int64, distributed_ddl_task_timeout, 180, R"(
Sets timeout for DDL query responses from all hosts in cluster. If a DDL request has not been performed on all hosts, a response will contain a timeout error and a request will be executed in an async mode. Negative value means infinite.

Possible values:

- Positive integer.
- 0 — Async mode.
- Negative integer — infinite timeout.
)", 0) \
    DECLARE(Milliseconds, stream_flush_interval_ms, 7500, R"(
Works for tables with streaming in the case of a timeout, or when a thread generates [max_insert_block_size](#max_insert_block_size) rows.

The default value is 7500.

The smaller the value, the more often data is flushed into the table. Setting the value too low leads to poor performance.
)", 0) \
    DECLARE(Milliseconds, stream_poll_timeout_ms, 500, R"(
Timeout for polling data from/to streaming storages.
)", 0) \
    DECLARE(UInt64, min_free_disk_bytes_to_perform_insert, 0, R"(
Minimum free disk space bytes to perform an insert.
)", 0) \
    DECLARE(Float, min_free_disk_ratio_to_perform_insert, 0.0, R"(
Minimum free disk space ratio to perform an insert.
)", 0) \
    \
    DECLARE(Bool, final, false, R"(
Automatically applies [FINAL](../../sql-reference/statements/select/from.md/#final-modifier) modifier to all tables in a query, to tables where [FINAL](../../sql-reference/statements/select/from.md/#final-modifier) is applicable, including joined tables and tables in sub-queries, and
distributed tables.

Possible values:

- 0 - disabled
- 1 - enabled

Example:

```sql
CREATE TABLE test
(
    key Int64,
    some String
)
ENGINE = ReplacingMergeTree
ORDER BY key;

INSERT INTO test FORMAT Values (1, 'first');
INSERT INTO test FORMAT Values (1, 'second');

SELECT * FROM test;
┌─key─┬─some───┐
│   1 │ second │
└─────┴────────┘
┌─key─┬─some──┐
│   1 │ first │
└─────┴───────┘

SELECT * FROM test SETTINGS final = 1;
┌─key─┬─some───┐
│   1 │ second │
└─────┴────────┘

SET final = 1;
SELECT * FROM test;
┌─key─┬─some───┐
│   1 │ second │
└─────┴────────┘
```
)", 0) \
    \
    DECLARE(Bool, partial_result_on_first_cancel, false, R"(
Allows query to return a partial result after cancel.
)", 0) \
    \
    DECLARE(Bool, ignore_on_cluster_for_replicated_udf_queries, false, R"(
Ignore ON CLUSTER clause for replicated UDF management queries.
)", 0) \
    DECLARE(Bool, ignore_on_cluster_for_replicated_access_entities_queries, false, R"(
Ignore ON CLUSTER clause for replicated access entities management queries.
)", 0) \
    DECLARE(Bool, ignore_on_cluster_for_replicated_named_collections_queries, false, R"(
Ignore ON CLUSTER clause for replicated named collections management queries.
)", 0) \
    /** Settings for testing hedged requests */ \
    DECLARE(Milliseconds, sleep_in_send_tables_status_ms, 0, R"(
Time to sleep in sending tables status response in TCPHandler
)", 0) \
    DECLARE(Milliseconds, sleep_in_send_data_ms, 0, R"(
Time to sleep in sending data in TCPHandler
)", 0) \
    DECLARE(Milliseconds, sleep_after_receiving_query_ms, 0, R"(
Time to sleep after receiving query in TCPHandler
)", 0) \
    DECLARE(UInt64, unknown_packet_in_send_data, 0, R"(
Send unknown packet instead of data Nth data packet
)", 0) \
    \
    DECLARE(Bool, insert_allow_materialized_columns, false, R"(
If setting is enabled, Allow materialized columns in INSERT.
)", 0) \
    DECLARE(Seconds, http_connection_timeout, DEFAULT_HTTP_READ_BUFFER_CONNECTION_TIMEOUT, R"(
HTTP connection timeout (in seconds).

Possible values:

- Any positive integer.
- 0 - Disabled (infinite timeout).
)", 0) \
    DECLARE(Seconds, http_send_timeout, DEFAULT_HTTP_READ_BUFFER_TIMEOUT, R"(
HTTP send timeout (in seconds).

Possible values:

- Any positive integer.
- 0 - Disabled (infinite timeout).

:::note
It's applicable only to the default profile. A server reboot is required for the changes to take effect.
:::
)", 0) \
    DECLARE(Seconds, http_receive_timeout, DEFAULT_HTTP_READ_BUFFER_TIMEOUT, R"(
HTTP receive timeout (in seconds).

Possible values:

- Any positive integer.
- 0 - Disabled (infinite timeout).
)", 0) \
    DECLARE(UInt64, http_max_uri_size, 1048576, R"(
Sets the maximum URI length of an HTTP request.

Possible values:

- Positive integer.
)", 0) \
    DECLARE(UInt64, http_max_fields, 1000000, R"(
Maximum number of fields in HTTP header
)", 0) \
    DECLARE(UInt64, http_max_field_name_size, 128 * 1024, R"(
Maximum length of field name in HTTP header
)", 0) \
    DECLARE(UInt64, http_max_field_value_size, 128 * 1024, R"(
Maximum length of field value in HTTP header
)", 0) \
    DECLARE(Bool, http_skip_not_found_url_for_globs, true, R"(
Skip URLs for globs with HTTP_NOT_FOUND error
)", 0) \
    DECLARE(Bool, http_make_head_request, true, R"(
The `http_make_head_request` setting allows the execution of a `HEAD` request while reading data from HTTP to retrieve information about the file to be read, such as its size. Since it's enabled by default, it may be desirable to disable this setting in cases where the server does not support `HEAD` requests.
)", 0) \
    DECLARE(Bool, optimize_throw_if_noop, false, R"(
Enables or disables throwing an exception if an [OPTIMIZE](../../sql-reference/statements/optimize.md) query didn't perform a merge.

By default, `OPTIMIZE` returns successfully even if it didn't do anything. This setting lets you differentiate these situations and get the reason in an exception message.

Possible values:

- 1 — Throwing an exception is enabled.
- 0 — Throwing an exception is disabled.
)", 0) \
    DECLARE(Bool, use_index_for_in_with_subqueries, true, R"(
Try using an index if there is a subquery or a table expression on the right side of the IN operator.
)", 0) \
    DECLARE(UInt64, use_index_for_in_with_subqueries_max_values, 0, R"(
The maximum size of the set in the right-hand side of the IN operator to use table index for filtering. It allows to avoid performance degradation and higher memory usage due to the preparation of additional data structures for large queries. Zero means no limit.
)", 0) \
    DECLARE(Bool, analyze_index_with_space_filling_curves, true, R"(
If a table has a space-filling curve in its index, e.g. `ORDER BY mortonEncode(x, y)` or `ORDER BY hilbertEncode(x, y)`, and the query has conditions on its arguments, e.g. `x >= 10 AND x <= 20 AND y >= 20 AND y <= 30`, use the space-filling curve for index analysis.
)", 0) \
    DECLARE(Bool, joined_subquery_requires_alias, true, R"(
Force joined subqueries and table functions to have aliases for correct name qualification.
)", 0) \
    DECLARE(Bool, empty_result_for_aggregation_by_empty_set, false, R"(
Return empty result when aggregating without keys on empty set.
)", 0) \
    DECLARE(Bool, empty_result_for_aggregation_by_constant_keys_on_empty_set, true, R"(
Return empty result when aggregating by constant keys on empty set.
)", 0) \
    DECLARE(Bool, allow_distributed_ddl, true, R"(
If it is set to true, then a user is allowed to executed distributed DDL queries.
)", 0) \
    DECLARE(Bool, allow_suspicious_codecs, false, R"(
If it is set to true, allow to specify meaningless compression codecs.
)", 0) \
    DECLARE(Bool, enable_zstd_qat_codec, false, R"(
If turned on, the ZSTD_QAT codec may be used to compress columns.
)", 0) \
    DECLARE(Bool, enable_deflate_qpl_codec, false, R"(
If turned on, the DEFLATE_QPL codec may be used to compress columns.
)", 0) \
    DECLARE(UInt64, query_profiler_real_time_period_ns, QUERY_PROFILER_DEFAULT_SAMPLE_RATE_NS, R"(
Sets the period for a real clock timer of the [query profiler](../../operations/optimizing-performance/sampling-query-profiler.md). Real clock timer counts wall-clock time.

Possible values:

- Positive integer number, in nanoseconds.

    Recommended values:

            - 10000000 (100 times a second) nanoseconds and less for single queries.
            - 1000000000 (once a second) for cluster-wide profiling.

- 0 for turning off the timer.

**Temporarily disabled in ClickHouse Cloud.**

See also:

- System table [trace_log](/operations/system-tables/trace_log)
)", 0) \
    DECLARE(UInt64, query_profiler_cpu_time_period_ns, QUERY_PROFILER_DEFAULT_SAMPLE_RATE_NS, R"(
Sets the period for a CPU clock timer of the [query profiler](../../operations/optimizing-performance/sampling-query-profiler.md). This timer counts only CPU time.

Possible values:

- A positive integer number of nanoseconds.

    Recommended values:

            - 10000000 (100 times a second) nanoseconds and more for single queries.
            - 1000000000 (once a second) for cluster-wide profiling.

- 0 for turning off the timer.

**Temporarily disabled in ClickHouse Cloud.**

See also:

- System table [trace_log](/operations/system-tables/trace_log)
)", 0) \
    DECLARE(Bool, metrics_perf_events_enabled, false, R"(
If enabled, some of the perf events will be measured throughout queries' execution.
)", 0) \
    DECLARE(String, metrics_perf_events_list, "", R"(
Comma separated list of perf metrics that will be measured throughout queries' execution. Empty means all events. See PerfEventInfo in sources for the available events.
)", 0) \
    DECLARE(Float, opentelemetry_start_trace_probability, 0., R"(
Sets the probability that the ClickHouse can start a trace for executed queries (if no parent [trace context](https://www.w3.org/TR/trace-context/) is supplied).

Possible values:

- 0 — The trace for all executed queries is disabled (if no parent trace context is supplied).
- Positive floating-point number in the range [0..1]. For example, if the setting value is `0,5`, ClickHouse can start a trace on average for half of the queries.
- 1 — The trace for all executed queries is enabled.
)", 0) \
    DECLARE(Bool, opentelemetry_trace_processors, false, R"(
Collect OpenTelemetry spans for processors.
)", 0) \
    DECLARE(Bool, opentelemetry_trace_cpu_scheduling, false, R"(
Collect OpenTelemetry spans for workload preemptive CPU scheduling.
)", 0) \
    DECLARE(Bool, prefer_column_name_to_alias, false, R"(
Enables or disables using the original column names instead of aliases in query expressions and clauses. It especially matters when alias is the same as the column name, see [Expression Aliases](/sql-reference/syntax#notes-on-usage). Enable this setting to make aliases syntax rules in ClickHouse more compatible with most other database engines.

Possible values:

- 0 — The column name is substituted with the alias.
- 1 — The column name is not substituted with the alias.

**Example**

The difference between enabled and disabled:

Query:

```sql
SET prefer_column_name_to_alias = 0;
SELECT avg(number) AS number, max(number) FROM numbers(10);
```

Result:

```text
Received exception from server (version 21.5.1):
Code: 184. DB::Exception: Received from localhost:9000. DB::Exception: Aggregate function avg(number) is found inside another aggregate function in query: While processing avg(number) AS number.
```

Query:

```sql
SET prefer_column_name_to_alias = 1;
SELECT avg(number) AS number, max(number) FROM numbers(10);
```

Result:

```text
┌─number─┬─max(number)─┐
│    4.5 │           9 │
└────────┴─────────────┘
```
)", 0) \
    \
    DECLARE(Bool, skip_redundant_aliases_in_udf, false, R"(
Redundant aliases are not used (substituted) in user-defined functions in order to simplify it's usage.

Possible values:

- 1 — The aliases are skipped (substituted) in UDFs.
- 0 — The aliases are not skipped (substituted) in UDFs.

**Example**

The difference between enabled and disabled:

Query:

```sql
SET skip_redundant_aliases_in_udf = 0;
CREATE FUNCTION IF NOT EXISTS test_03274 AS ( x ) -> ((x + 1 as y, y + 2));

EXPLAIN SYNTAX SELECT test_03274(4 + 2);
```

Result:

```text
SELECT ((4 + 2) + 1 AS y, y + 2)
```

Query:

```sql
SET skip_redundant_aliases_in_udf = 1;
CREATE FUNCTION IF NOT EXISTS test_03274 AS ( x ) -> ((x + 1 as y, y + 2));

EXPLAIN SYNTAX SELECT test_03274(4 + 2);
```

Result:

```text
SELECT ((4 + 2) + 1, ((4 + 2) + 1) + 2)
```
)", 0) \
    DECLARE(Bool, prefer_global_in_and_join, false, R"(
Enables the replacement of `IN`/`JOIN` operators with `GLOBAL IN`/`GLOBAL JOIN`.

Possible values:

- 0 — Disabled. `IN`/`JOIN` operators are not replaced with `GLOBAL IN`/`GLOBAL JOIN`.
- 1 — Enabled. `IN`/`JOIN` operators are replaced with `GLOBAL IN`/`GLOBAL JOIN`.

**Usage**

Although `SET distributed_product_mode=global` can change the queries behavior for the distributed tables, it's not suitable for local tables or tables from external resources. Here is when the `prefer_global_in_and_join` setting comes into play.

For example, we have query serving nodes that contain local tables, which are not suitable for distribution. We need to scatter their data on the fly during distributed processing with the `GLOBAL` keyword — `GLOBAL IN`/`GLOBAL JOIN`.

Another use case of `prefer_global_in_and_join` is accessing tables created by external engines. This setting helps to reduce the number of calls to external sources while joining such tables: only one call per query.

**See also:**

- [Distributed subqueries](/sql-reference/operators/in#distributed-subqueries) for more information on how to use `GLOBAL IN`/`GLOBAL JOIN`
)", 0) \
    DECLARE(Bool, enable_vertical_final, true, R"(
If enable, remove duplicated rows during FINAL by marking rows as deleted and filtering them later instead of merging rows
)", 0) \
    \
    \
    /** Limits during query execution are part of the settings. \
      * Used to provide a more safe execution of queries from the user interface. \
      * Basically, limits are checked for each block (not every row). That is, the limits can be slightly violated. \
      * Almost all limits apply only to SELECTs. \
      * Almost all limits apply to each stream individually. \
      */ \
    \
    DECLARE(UInt64, max_rows_to_read, 0, R"(
The maximum number of rows that can be read from a table when running a query.
The restriction is checked for each processed chunk of data, applied only to the
deepest table expression and when reading from a remote server, checked only on
the remote server.
)", 0) \
    DECLARE(UInt64, max_bytes_to_read, 0, R"(
The maximum number of bytes (of uncompressed data) that can be read from a table when running a query.
The restriction is checked for each processed chunk of data, applied only to the
deepest table expression and when reading from a remote server, checked only on
the remote server.
)", 0) \
    DECLARE(OverflowMode, read_overflow_mode, OverflowMode::THROW, R"(
What to do when the limit is exceeded.
)", 0) \
    \
    DECLARE(UInt64, max_rows_to_read_leaf, 0, R"(
The maximum number of rows that can be read from a local table on a leaf node when
running a distributed query. While distributed queries can issue multiple sub-queries
to each shard (leaf) - this limit will be checked only on the read stage on the
leaf nodes and ignored on the merging of results stage on the root node.

For example, a cluster consists of 2 shards and each shard contains a table with
100 rows. The distributed query which is supposed to read all the data from both
tables with setting `max_rows_to_read=150` will fail, as in total there will be
200 rows. A query with `max_rows_to_read_leaf=150` will succeed, since leaf nodes
will read at max 100 rows.

The restriction is checked for each processed chunk of data.

:::note
This setting is unstable with `prefer_localhost_replica=1`.
:::
)", 0) \
    DECLARE(UInt64, max_bytes_to_read_leaf, 0, R"(
The maximum number of bytes (of uncompressed data) that can be read from a local
table on a leaf node when running a distributed query. While distributed queries
can issue a multiple sub-queries to each shard (leaf) - this limit will
be checked only on the read stage on the leaf nodes and will be ignored on the
merging of results stage on the root node.

For example, a cluster consists of 2 shards and each shard contains a table with
100 bytes of data. A distributed query which is supposed to read all the data
from both tables with setting `max_bytes_to_read=150` will fail as in total it
will be 200 bytes. A query with `max_bytes_to_read_leaf=150` will succeed since
leaf nodes will read 100 bytes at max.

The restriction is checked for each processed chunk of data.

:::note
This setting is unstable with `prefer_localhost_replica=1`.
:::
)", 0) \
    DECLARE(OverflowMode, read_overflow_mode_leaf, OverflowMode::THROW, R"(
Sets what happens when the volume of data read exceeds one of the leaf limits.

Possible options:
- `throw`: throw an exception (default).
- `break`: stop executing the query and return the partial result.
)", 0) \
    \
    DECLARE(UInt64, max_rows_to_group_by, 0, R"(
The maximum number of unique keys received from aggregation. This setting lets
you limit memory consumption when aggregating.

If aggregation during GROUP BY is generating more than the specified number of
rows (unique GROUP BY keys), the behavior will be determined by the
'group_by_overflow_mode' which by default is `throw`, but can be also switched
to an approximate GROUP BY mode.
)", 0) \
    DECLARE(OverflowModeGroupBy, group_by_overflow_mode, OverflowMode::THROW, R"(
Sets what happens when the number of unique keys for aggregation exceeds the limit:
- `throw`: throw an exception
- `break`: stop executing the query and return the partial result
- `any`: continue aggregation for the keys that got into the set, but do not add new keys to the set.

Using the 'any' value lets you run an approximation of GROUP BY. The quality of
this approximation depends on the statistical nature of the data.
)", 0) \
    DECLARE(UInt64, max_bytes_before_external_group_by, 0, R"(
Cloud default value: half the memory amount per replica.

Enables or disables execution of `GROUP BY` clauses in external memory.
(See [GROUP BY in external memory](/sql-reference/statements/select/group-by#group-by-in-external-memory))

Possible values:

- Maximum volume of RAM (in bytes) that can be used by the single [GROUP BY](/sql-reference/statements/select/group-by) operation.
- `0` — `GROUP BY` in external memory disabled.

:::note
If memory usage during GROUP BY operations is exceeding this threshold in bytes,
activate the 'external aggregation' mode (spill data to disk).

The recommended value is half of the available system memory.
:::
)", 0) \
    DECLARE(Double, max_bytes_ratio_before_external_group_by, 0.5, R"(
The ratio of available memory that is allowed for `GROUP BY`. Once reached,
external memory is used for aggregation.

For example, if set to `0.6`, `GROUP BY` will allow using 60% of the available memory
(to server/user/merges) at the beginning of the execution, after that, it will
start using external aggregation.
)", 0) \
    \
    DECLARE(UInt64, max_rows_to_sort, 0, R"(
The maximum number of rows before sorting. This allows you to limit memory consumption when sorting.
If more than the specified amount of records have to be processed for the ORDER BY operation,
the behavior will be determined by the `sort_overflow_mode` which by default is set to `throw`.
)", 0) \
    DECLARE(UInt64, max_bytes_to_sort, 0, R"(
The maximum number of bytes before sorting. If more than the specified amount of
uncompressed bytes have to be processed for ORDER BY operation, the behavior will
be determined by the `sort_overflow_mode` which by default is set to `throw`.
)", 0) \
    DECLARE(OverflowMode, sort_overflow_mode, OverflowMode::THROW, R"(
Sets what happens if the number of rows received before sorting exceeds one of the limits.

Possible values:
- `throw`: throw an exception.
- `break`: stop executing the query and return the partial result.
)", 0) \
    DECLARE(UInt64, prefer_external_sort_block_bytes, DEFAULT_BLOCK_SIZE * 256, R"(
Prefer maximum block bytes for external sort, reduce the memory usage during merging.
)", 0) \
    DECLARE(UInt64, max_bytes_before_external_sort, 0, R"(
Cloud default value: half the memory amount per replica.

Enables or disables execution of `ORDER BY` clauses in external memory. See [ORDER BY Implementation Details](../../sql-reference/statements/select/order-by.md#implementation-details)
If memory usage during ORDER BY operation exceeds this threshold in bytes, the 'external sorting' mode (spill data to disk) is activated.

Possible values:

- Maximum volume of RAM (in bytes) that can be used by the single [ORDER BY](../../sql-reference/statements/select/order-by.md) operation.
  The recommended value is half of available system memory
- `0` — `ORDER BY` in external memory disabled.
)", 0) \
    DECLARE(Double, max_bytes_ratio_before_external_sort, 0.5, R"(
The ratio of available memory that is allowed for `ORDER BY`. Once reached, external sort is used.

For example, if set to `0.6`, `ORDER BY` will allow using `60%` of available memory (to server/user/merges) at the beginning of the execution, after that, it will start using external sort.

Note, that `max_bytes_before_external_sort` is still respected, spilling to disk will be done only if the sorting block is bigger then `max_bytes_before_external_sort`.
)", 0) \
    DECLARE(UInt64, max_bytes_before_remerge_sort, 1000000000, R"(
In case of ORDER BY with LIMIT, when memory usage is higher than specified threshold, perform additional steps of merging blocks before final merge to keep just top LIMIT rows.
)", 0) \
    DECLARE(Float, remerge_sort_lowered_memory_bytes_ratio, 2., R"(
If memory usage after remerge does not reduced by this ratio, remerge will be disabled.
)", 0) \
    \
    DECLARE(UInt64, max_result_rows, 0, R"(
Cloud default value: `0`.

Limits the number of rows in the result. Also checked for subqueries, and on remote servers when running parts of a distributed query.
No limit is applied when the value is `0`.

The query will stop after processing a block of data if the threshold is met, but
it will not cut the last block of the result, therefore the result size can be
larger than the threshold.
)", 0) \
    DECLARE(UInt64, max_result_bytes, 0, R"(
Limits the result size in bytes (uncompressed). The query will stop after processing a block of data if the threshold is met,
but it will not cut the last block of the result, therefore the result size can be larger than the threshold.

**Caveats**

The result size in memory is taken into account for this threshold.
Even if the result size is small, it can reference larger data structures in memory,
representing dictionaries of LowCardinality columns, and Arenas of AggregateFunction columns,
so the threshold can be exceeded despite the small result size.

:::warning
The setting is fairly low level and should be used with caution
:::
)", 0) \
    DECLARE(OverflowMode, result_overflow_mode, OverflowMode::THROW, R"(
Cloud default value: `throw`

Sets what to do if the volume of the result exceeds one of the limits.

Possible values:
- `throw`: throw an exception (default).
- `break`: stop executing the query and return the partial result, as if the
           source data ran out.

Using 'break' is similar to using LIMIT. `Break` interrupts execution only at the
block level. This means that amount of returned rows is greater than
[`max_result_rows`](/operations/settings/settings#max_result_rows), multiple of [`max_block_size`](/operations/settings/settings#max_block_size)
and depends on [`max_threads`](/operations/settings/settings#max_threads).

**Example**

```sql title="Query"
SET max_threads = 3, max_block_size = 3333;
SET max_result_rows = 3334, result_overflow_mode = 'break';

SELECT *
FROM numbers_mt(100000)
FORMAT Null;
```

```text title="Result"
6666 rows in set. ...
```
)", 0) \
    \
    /* TODO: Check also when merging and finalizing aggregate functions. */ \
    DECLARE(Seconds, max_execution_time, 0, R"(
The maximum query execution time in seconds.

The `max_execution_time` parameter can be a bit tricky to understand.
It operates based on interpolation relative to the current query execution speed
(this behaviour is controlled by [`timeout_before_checking_execution_speed`](/operations/settings/settings#timeout_before_checking_execution_speed)).

ClickHouse will interrupt a query if the projected execution time exceeds the
specified `max_execution_time`. By default, the `timeout_before_checking_execution_speed`
is set to 10 seconds. This means that after 10 seconds of query execution, ClickHouse
will begin estimating the total execution time. If, for example, `max_execution_time`
is set to 3600 seconds (1 hour), ClickHouse will terminate the query if the estimated
time exceeds this 3600-second limit. If you set `timeout_before_checking_execution_speed`
to 0, ClickHouse will use the clock time as the basis for `max_execution_time`.

If query runtime exceeds the specified number of seconds, the behavior will be
determined by the 'timeout_overflow_mode', which by default is set to `throw`.

:::note
The timeout is checked and the query can stop only in designated places during data processing.
It currently cannot stop during merging of aggregation states or during query analysis,
and the actual run time will be higher than the value of this setting.
:::
)", 0) \
    DECLARE(OverflowMode, timeout_overflow_mode, OverflowMode::THROW, R"(
Sets what to do if the query is run longer than the `max_execution_time` or the
estimated running time is longer than `max_estimated_execution_time`.

Possible values:
- `throw`: throw an exception (default).
- `break`: stop executing the query and return the partial result, as if the
source data ran out.
)", 0) \
    DECLARE(Seconds, max_execution_time_leaf, 0, R"(
Similar semantically to [`max_execution_time`](#max_execution_time) but only
applied on leaf nodes for distributed or remote queries.

For example, if we want to limit the execution time on a leaf node to `10s` but
have no limit on the initial node, instead of having `max_execution_time` in the
nested subquery settings:

```sql
SELECT count()
FROM cluster(cluster, view(SELECT * FROM t SETTINGS max_execution_time = 10));
```

We can use `max_execution_time_leaf` as the query settings:

```sql
SELECT count()
FROM cluster(cluster, view(SELECT * FROM t)) SETTINGS max_execution_time_leaf = 10;
```
)", 0) \
    DECLARE(OverflowMode, timeout_overflow_mode_leaf, OverflowMode::THROW, R"(
Sets what happens when the query in leaf node run longer than `max_execution_time_leaf`.

Possible values:
- `throw`: throw an exception (default).
- `break`: stop executing the query and return the partial result, as if the
source data ran out.
)", 0) \
    \
    DECLARE(UInt64, min_execution_speed, 0, R"(
Minimal execution speed in rows per second. Checked on every data block when
[`timeout_before_checking_execution_speed`](/operations/settings/settings#timeout_before_checking_execution_speed)
expires. If the execution speed is lower, an exception is thrown.
)", 0) \
    DECLARE(UInt64, max_execution_speed, 0, R"(
The maximum number of execution rows per second. Checked on every data block when
[`timeout_before_checking_execution_speed`](/operations/settings/settings#timeout_before_checking_execution_speed)
expires. If the execution speed is high, the execution speed will be reduced.
)", 0) \
    DECLARE(UInt64, min_execution_speed_bytes, 0, R"(
The minimum number of execution bytes per second. Checked on every data block when
[`timeout_before_checking_execution_speed`](/operations/settings/settings#timeout_before_checking_execution_speed)
expires. If the execution speed is lower, an exception is thrown.
)", 0) \
    DECLARE(UInt64, max_execution_speed_bytes, 0, R"(
The maximum number of execution bytes per second. Checked on every data block when
[`timeout_before_checking_execution_speed`](/operations/settings/settings#timeout_before_checking_execution_speed)
expires. If the execution speed is high, the execution speed will be reduced.
)", 0) \
    DECLARE(Seconds, timeout_before_checking_execution_speed, 10, R"(
Checks that execution speed is not too slow (no less than `min_execution_speed`),
after the specified time in seconds has expired.
)", 0) \
    DECLARE(Seconds, max_estimated_execution_time, 0, R"(
Maximum query estimate execution time in seconds. Checked on every data block
when [`timeout_before_checking_execution_speed`](/operations/settings/settings#timeout_before_checking_execution_speed)
expires.
)", 0) \
    \
    DECLARE(UInt64, max_columns_to_read, 0, R"(
The maximum number of columns that can be read from a table in a single query.
If a query requires reading more than the specified number of columns, an exception
is thrown.

:::tip
This setting is useful for preventing overly complex queries.
:::

`0` value means unlimited.
)", 0) \
    DECLARE(UInt64, max_temporary_columns, 0, R"(
The maximum number of temporary columns that must be kept in RAM simultaneously
when running a query, including constant columns. If a query generates more than
the specified number of temporary columns in memory as a result of intermediate
calculation, then an exception is thrown.

:::tip
This setting is useful for preventing overly complex queries.
:::

`0` value means unlimited.
)", 0) \
    DECLARE(UInt64, max_temporary_non_const_columns, 0, R"(
Like `max_temporary_columns`, the maximum number of temporary columns that must
be kept in RAM simultaneously when running a query, but without counting constant
columns.

:::note
Constant columns are formed fairly often when running a query, but they require
approximately zero computing resources.
:::
)", 0) \
    \
    DECLARE(UInt64, max_sessions_for_user, 0, R"(
Maximum number of simultaneous sessions per authenticated user to the ClickHouse server.

Example:

```xml
<profiles>
    <single_session_profile>
        <max_sessions_for_user>1</max_sessions_for_user>
    </single_session_profile>
    <two_sessions_profile>
        <max_sessions_for_user>2</max_sessions_for_user>
    </two_sessions_profile>
    <unlimited_sessions_profile>
        <max_sessions_for_user>0</max_sessions_for_user>
    </unlimited_sessions_profile>
</profiles>
<users>
    <!-- User Alice can connect to a ClickHouse server no more than once at a time. -->
    <Alice>
        <profile>single_session_user</profile>
    </Alice>
    <!-- User Bob can use 2 simultaneous sessions. -->
    <Bob>
        <profile>two_sessions_profile</profile>
    </Bob>
    <!-- User Charles can use arbitrarily many of simultaneous sessions. -->
    <Charles>
        <profile>unlimited_sessions_profile</profile>
    </Charles>
</users>
```

Possible values:
- Positive integer
- `0` - infinite count of simultaneous sessions (default)
)", 0) \
    \
    DECLARE(UInt64, max_subquery_depth, 100, R"(
If a query has more than the specified number of nested subqueries, throws an
exception.

:::tip
This allows you to have a sanity check to protect against the users of your
cluster from writing overly complex queries.
:::
)", 0) \
    DECLARE(UInt64, max_analyze_depth, 5000, R"(
Maximum number of analyses performed by interpreter.
)", 0) \
    DECLARE(UInt64, max_ast_depth, 1000, R"(
The maximum nesting depth of a query syntactic tree. If exceeded, an exception is thrown.

:::note
At this time, it isn't checked during parsing, but only after parsing the query.
This means that a syntactic tree that is too deep can be created during parsing,
but the query will fail.
:::
)", 0) \
    DECLARE(UInt64, max_ast_elements, 50000, R"(
The maximum number of elements in a query syntactic tree. If exceeded, an exception is thrown.

:::note
At this time, it isn't checked during parsing, but only after parsing the query.
This means that a syntactic tree that is too deep can be created during parsing,
but the query will fail.
:::
)", 0) \
    DECLARE(UInt64, max_expanded_ast_elements, 500000, R"(
Maximum size of query syntax tree in number of nodes after expansion of aliases and the asterisk.
)", 0) \
    \
    DECLARE(UInt64, readonly, 0, R"(
0 - no read-only restrictions. 1 - only read requests, as well as changing explicitly allowed settings. 2 - only read requests, as well as changing settings, except for the 'readonly' setting.
)", 0) \
    \
    DECLARE(UInt64, max_rows_in_set, 0, R"(
The maximum number of rows for a data set in the IN clause created from a subquery.
)", 0) \
    DECLARE(UInt64, max_bytes_in_set, 0, R"(
The maximum number of bytes (of uncompressed data) used by a set in the IN clause
created from a subquery.
)", 0) \
    DECLARE(OverflowMode, set_overflow_mode, OverflowMode::THROW, R"(
Sets what happens when the amount of data exceeds one of the limits.

Possible values:
- `throw`: throw an exception (default).
- `break`: stop executing the query and return the partial result, as if the
source data ran out.
)", 0) \
    \
    DECLARE(UInt64, max_rows_in_join, 0, R"(
Limits the number of rows in the hash table that is used when joining tables.

This settings applies to [SELECT ... JOIN](/sql-reference/statements/select/join)
operations and the [Join](/engines/table-engines/special/join) table engine.

If a query contains multiple joins, ClickHouse checks this setting for every intermediate result.

ClickHouse can proceed with different actions when the limit is reached. Use the
[`join_overflow_mode`](/operations/settings/settings#join_overflow_mode) setting to choose the action.

Possible values:

- Positive integer.
- `0` — Unlimited number of rows.
)", 0) \
    DECLARE(UInt64, max_bytes_in_join, 0, R"(
The maximum size in number of bytes of the hash table used when joining tables.

This setting applies to [SELECT ... JOIN](/sql-reference/statements/select/join)
operations and the [Join table engine](/engines/table-engines/special/join).

If the query contains joins, ClickHouse checks this setting for every intermediate result.

ClickHouse can proceed with different actions when the limit is reached. Use
the [join_overflow_mode](/operations/settings/settings#join_overflow_mode) settings to choose the action.

Possible values:

- Positive integer.
- 0 — Memory control is disabled.
)", 0) \
    DECLARE(OverflowMode, join_overflow_mode, OverflowMode::THROW, R"(
Defines what action ClickHouse performs when any of the following join limits is reached:

- [max_bytes_in_join](/operations/settings/settings#max_bytes_in_join)
- [max_rows_in_join](/operations/settings/settings#max_rows_in_join)

Possible values:

- `THROW` — ClickHouse throws an exception and breaks operation.
- `BREAK` — ClickHouse breaks operation and does not throw an exception.

Default value: `THROW`.

**See Also**

- [JOIN clause](/sql-reference/statements/select/join)
- [Join table engine](/engines/table-engines/special/join)
)", 0) \
    DECLARE(Bool, join_any_take_last_row, false, R"(
Changes the behaviour of join operations with `ANY` strictness.

:::note
This setting applies only for `JOIN` operations with [Join](../../engines/table-engines/special/join.md) engine tables.
:::

Possible values:

- 0 — If the right table has more than one matching row, only the first one found is joined.
- 1 — If the right table has more than one matching row, only the last one found is joined.

See also:

- [JOIN clause](/sql-reference/statements/select/join)
- [Join table engine](../../engines/table-engines/special/join.md)
- [join_default_strictness](#join_default_strictness)
)", IMPORTANT) \
    DECLARE(JoinAlgorithm, join_algorithm, "direct,parallel_hash,hash", R"(
Specifies which [JOIN](../../sql-reference/statements/select/join.md) algorithm is used.

Several algorithms can be specified, and an available one would be chosen for a particular query based on kind/strictness and table engine.

Possible values:

- grace_hash

 [Grace hash join](https://en.wikipedia.org/wiki/Hash_join#Grace_hash_join) is used.  Grace hash provides an algorithm option that provides performant complex joins while limiting memory use.

 The first phase of a grace join reads the right table and splits it into N buckets depending on the hash value of key columns (initially, N is `grace_hash_join_initial_buckets`). This is done in a way to ensure that each bucket can be processed independently. Rows from the first bucket are added to an in-memory hash table while the others are saved to disk. If the hash table grows beyond the memory limit (e.g., as set by [`max_bytes_in_join`](/operations/settings/settings#max_bytes_in_join), the number of buckets is increased and the assigned bucket for each row. Any rows which don't belong to the current bucket are flushed and reassigned.

 Supports `INNER/LEFT/RIGHT/FULL ALL/ANY JOIN`.

- hash

 [Hash join algorithm](https://en.wikipedia.org/wiki/Hash_join) is used. The most generic implementation that supports all combinations of kind and strictness and multiple join keys that are combined with `OR` in the `JOIN ON` section.

 When using the `hash` algorithm, the right part of `JOIN` is uploaded into RAM.

- parallel_hash

 A variation of `hash` join that splits the data into buckets and builds several hashtables instead of one concurrently to speed up this process.

 When using the `parallel_hash` algorithm, the right part of `JOIN` is uploaded into RAM.

- partial_merge

 A variation of the [sort-merge algorithm](https://en.wikipedia.org/wiki/Sort-merge_join), where only the right table is fully sorted.

 The `RIGHT JOIN` and `FULL JOIN` are supported only with `ALL` strictness (`SEMI`, `ANTI`, `ANY`, and `ASOF` are not supported).

 When using the `partial_merge` algorithm, ClickHouse sorts the data and dumps it to the disk. The `partial_merge` algorithm in ClickHouse differs slightly from the classic realization. First, ClickHouse sorts the right table by joining keys in blocks and creates a min-max index for sorted blocks. Then it sorts parts of the left table by the `join key` and joins them over the right table. The min-max index is also used to skip unneeded right table blocks.

- direct

 This algorithm can be applied when the storage for the right table supports key-value requests.

 The `direct` algorithm performs a lookup in the right table using rows from the left table as keys. It's supported only by special storage such as [Dictionary](/engines/table-engines/special/dictionary) or [EmbeddedRocksDB](../../engines/table-engines/integrations/embedded-rocksdb.md) and only the `LEFT` and `INNER` JOINs.

- auto

 When set to `auto`, `hash` join is tried first, and the algorithm is switched on the fly to another algorithm if the memory limit is violated.

- full_sorting_merge

 [Sort-merge algorithm](https://en.wikipedia.org/wiki/Sort-merge_join) with full sorting joined tables before joining.

- prefer_partial_merge

 ClickHouse always tries to use `partial_merge` join if possible, otherwise, it uses `hash`. *Deprecated*, same as `partial_merge,hash`.

- default (deprecated)

 Legacy value, please don't use anymore.
 Same as `direct,hash`, i.e. try to use direct join and hash join join (in this order).

)", 0) \
    DECLARE(UInt64, cross_join_min_rows_to_compress, 10000000, R"(
Minimal count of rows to compress block in CROSS JOIN. Zero value means - disable this threshold. This block is compressed when any of the two thresholds (by rows or by bytes) are reached.
)", 0) \
    DECLARE(UInt64, cross_join_min_bytes_to_compress, 1_GiB, R"(
Minimal size of block to compress in CROSS JOIN. Zero value means - disable this threshold. This block is compressed when any of the two thresholds (by rows or by bytes) are reached.
)", 0) \
    DECLARE(UInt64, default_max_bytes_in_join, 1000000000, R"(
Maximum size of right-side table if limit is required but `max_bytes_in_join` is not set.
)", 0) \
    DECLARE(UInt64, partial_merge_join_left_table_buffer_bytes, 0, R"(
If not 0 group left table blocks in bigger ones for left-side table in partial merge join. It uses up to 2x of specified memory per joining thread.
)", 0) \
    DECLARE(UInt64, partial_merge_join_rows_in_right_blocks, 65536, R"(
Limits sizes of right-hand join data blocks in partial merge join algorithm for [JOIN](../../sql-reference/statements/select/join.md) queries.

ClickHouse server:

1.  Splits right-hand join data into blocks with up to the specified number of rows.
2.  Indexes each block with its minimum and maximum values.
3.  Unloads prepared blocks to disk if it is possible.

Possible values:

- Any positive integer. Recommended range of values: \[1000, 100000\].
)", 0) \
    DECLARE(UInt64, join_on_disk_max_files_to_merge, 64, R"(
Limits the number of files allowed for parallel sorting in MergeJoin operations when they are executed on disk.

The bigger the value of the setting, the more RAM is used and the less disk I/O is needed.

Possible values:

- Any positive integer, starting from 2.
)", 0) \
    DECLARE(UInt64, max_rows_in_set_to_optimize_join, 0, R"(
Maximal size of the set to filter joined tables by each other's row sets before joining.

Possible values:

- 0 — Disable.
- Any positive integer.
)", 0) \
    \
    DECLARE(Bool, compatibility_ignore_collation_in_create_table, true, R"(
Compatibility ignore collation in create table
)", 0) \
    \
    DECLARE(String, temporary_files_codec, "LZ4", R"(
Sets compression codec for temporary files used in sorting and joining operations on disk.

Possible values:

- LZ4 — [LZ4](https://en.wikipedia.org/wiki/LZ4_(compression_algorithm)) compression is applied.
- NONE — No compression is applied.
)", 0) \
    \
    DECLARE(UInt64, max_rows_to_transfer, 0, R"(
Maximum size (in rows) that can be passed to a remote server or saved in a
temporary table when the GLOBAL IN/JOIN section is executed.
)", 0) \
    DECLARE(UInt64, max_bytes_to_transfer, 0, R"(
The maximum number of bytes (uncompressed data) that can be passed to a remote
server or saved in a temporary table when the GLOBAL IN/JOIN section is executed.
)", 0) \
    DECLARE(OverflowMode, transfer_overflow_mode, OverflowMode::THROW, R"(
Sets what happens when the amount of data exceeds one of the limits.

Possible values:
- `throw`: throw an exception (default).
- `break`: stop executing the query and return the partial result, as if the
source data ran out.
)", 0) \
    \
    DECLARE(UInt64, max_rows_in_distinct, 0, R"(
The maximum number of different rows when using DISTINCT.
)", 0) \
    DECLARE(UInt64, max_bytes_in_distinct, 0, R"(
The maximum number of bytes of the state (in uncompressed bytes) in memory, which
is used by a hash table when using DISTINCT.
)", 0) \
    DECLARE(OverflowMode, distinct_overflow_mode, OverflowMode::THROW, R"(
Sets what happens when the amount of data exceeds one of the limits.

Possible values:
- `throw`: throw an exception (default).
- `break`: stop executing the query and return the partial result, as if the
source data ran out.
)", 0) \
    \
    DECLARE(UInt64, max_memory_usage, 0, R"(
Cloud default value: depends on the amount of RAM on the replica.

The maximum amount of RAM to use for running a query on a single server.
A value of `0` means unlimited.

This setting does not consider the volume of available memory or the total volume
of memory on the machine. The restriction applies to a single query within a
single server.

You can use `SHOW PROCESSLIST` to see the current memory consumption for each query.
Peak memory consumption is tracked for each query and written to the log.

Memory usage is not fully tracked for states of the following aggregate functions
from `String` and `Array` arguments:
- `min`
- `max`
- `any`
- `anyLast`
- `argMin`
- `argMax`

Memory consumption is also restricted by the parameters [`max_memory_usage_for_user`](/operations/settings/settings#max_memory_usage_for_user)
and [`max_server_memory_usage`](/operations/server-configuration-parameters/settings#max_server_memory_usage).
)", 0) \
    DECLARE(UInt64, memory_overcommit_ratio_denominator, 1_GiB, R"(
It represents the soft memory limit when the hard limit is reached on the global level.
This value is used to compute the overcommit ratio for the query.
Zero means skip the query.
Read more about [memory overcommit](memory-overcommit.md).
)", 0) \
    DECLARE(UInt64, max_memory_usage_for_user, 0, R"(
The maximum amount of RAM to use for running a user's queries on a single server. Zero means unlimited.

By default, the amount is not restricted (`max_memory_usage_for_user = 0`).

Also see the description of [`max_memory_usage`](/operations/settings/settings#max_memory_usage).

For example if you want to set `max_memory_usage_for_user` to 1000 bytes for a user named `clickhouse_read`, you can use the statement

```sql
ALTER USER clickhouse_read SETTINGS max_memory_usage_for_user = 1000;
```

You can verify it worked by logging out of your client, logging back in, then use the `getSetting` function:

```sql
SELECT getSetting('max_memory_usage_for_user');
```
)", 0) \
    DECLARE(UInt64, memory_overcommit_ratio_denominator_for_user, 1_GiB, R"(
It represents the soft memory limit when the hard limit is reached on the user level.
This value is used to compute the overcommit ratio for the query.
Zero means skip the query.
Read more about [memory overcommit](memory-overcommit.md).
)", 0) \
    DECLARE(UInt64, max_untracked_memory, (4 * 1024 * 1024), R"(
Small allocations and deallocations are grouped in thread local variable and tracked or profiled only when an amount (in absolute value) becomes larger than the specified value. If the value is higher than 'memory_profiler_step' it will be effectively lowered to 'memory_profiler_step'.
)", 0) \
    DECLARE(UInt64, memory_profiler_step, (4 * 1024 * 1024), R"(
Sets the step of memory profiler. Whenever query memory usage becomes larger than every next step in number of bytes the memory profiler will collect the allocating stacktrace and will write it into [trace_log](/operations/system-tables/trace_log).

Possible values:

- A positive integer number of bytes.

- 0 for turning off the memory profiler.
)", 0) \
    DECLARE(Float, memory_profiler_sample_probability, 0., R"(
Collect random allocations and deallocations and write them into system.trace_log with 'MemorySample' trace_type. The probability is for every alloc/free regardless of the size of the allocation (can be changed with `memory_profiler_sample_min_allocation_size` and `memory_profiler_sample_max_allocation_size`). Note that sampling happens only when the amount of untracked memory exceeds 'max_untracked_memory'. You may want to set 'max_untracked_memory' to 0 for extra fine-grained sampling.
)", 0) \
    DECLARE(UInt64, memory_profiler_sample_min_allocation_size, 0, R"(
Collect random allocations of size greater or equal than the specified value with probability equal to `memory_profiler_sample_probability`. 0 means disabled. You may want to set 'max_untracked_memory' to 0 to make this threshold work as expected.
)", 0) \
    DECLARE(UInt64, memory_profiler_sample_max_allocation_size, 0, R"(
Collect random allocations of size less or equal than the specified value with probability equal to `memory_profiler_sample_probability`. 0 means disabled. You may want to set 'max_untracked_memory' to 0 to make this threshold work as expected.
)", 0) \
    DECLARE(Bool, trace_profile_events, false, R"(
Enables or disables collecting stacktraces on each update of profile events along with the name of profile event and the value of increment and sending them into [trace_log](/operations/system-tables/trace_log).

Possible values:

- 1 — Tracing of profile events enabled.
- 0 — Tracing of profile events disabled.
)", 0) \
    \
    DECLARE(UInt64, memory_usage_overcommit_max_wait_microseconds, 5'000'000, R"(
Maximum time thread will wait for memory to be freed in the case of memory overcommit on a user level.
If the timeout is reached and memory is not freed, an exception is thrown.
Read more about [memory overcommit](memory-overcommit.md).
)", 0) \
    \
    DECLARE(UInt64, max_network_bandwidth, 0, R"(
Limits the speed of the data exchange over the network in bytes per second. This setting applies to every query.

Possible values:

- Positive integer.
- 0 — Bandwidth control is disabled.
)", 0) \
    DECLARE(UInt64, max_network_bytes, 0, R"(
Limits the data volume (in bytes) that is received or transmitted over the network when executing a query. This setting applies to every individual query.

Possible values:

- Positive integer.
- 0 — Data volume control is disabled.
)", 0) \
    DECLARE(UInt64, max_network_bandwidth_for_user, 0, R"(
Limits the speed of the data exchange over the network in bytes per second. This setting applies to all concurrently running queries performed by a single user.

Possible values:

- Positive integer.
- 0 — Control of the data speed is disabled.
)", 0)\
    DECLARE(UInt64, max_network_bandwidth_for_all_users, 0, R"(
Limits the speed that data is exchanged at over the network in bytes per second. This setting applies to all concurrently running queries on the server.

Possible values:

- Positive integer.
- 0 — Control of the data speed is disabled.
)", 0) \
    \
    DECLARE(UInt64, max_temporary_data_on_disk_size_for_user, 0, R"(
The maximum amount of data consumed by temporary files on disk in bytes for all
concurrently running user queries.

Possible values:

- Positive integer.
- `0` — unlimited (default)
)", 0)\
    DECLARE(UInt64, max_temporary_data_on_disk_size_for_query, 0, R"(
The maximum amount of data consumed by temporary files on disk in bytes for all
concurrently running queries.

Possible values:

- Positive integer.
- `0` — unlimited (default)
)", 0)\
    \
    DECLARE(UInt64, backup_restore_keeper_max_retries, 1000, R"(
Max retries for [Zoo]Keeper operations in the middle of a BACKUP or RESTORE operation.
Should be big enough so the whole operation won't fail because of a temporary [Zoo]Keeper failure.
)", 0) \
    DECLARE(UInt64, backup_restore_keeper_retry_initial_backoff_ms, 100, R"(
Initial backoff timeout for [Zoo]Keeper operations during backup or restore
)", 0) \
    DECLARE(UInt64, backup_restore_keeper_retry_max_backoff_ms, 5000, R"(
Max backoff timeout for [Zoo]Keeper operations during backup or restore
)", 0) \
    DECLARE(UInt64, backup_restore_failure_after_host_disconnected_for_seconds, 3600, R"(
If a host during a BACKUP ON CLUSTER or RESTORE ON CLUSTER operation doesn't recreate its ephemeral 'alive' node in ZooKeeper for this amount of time then the whole backup or restore is considered as failed.
This value should be bigger than any reasonable time for a host to reconnect to ZooKeeper after a failure.
Zero means unlimited.
)", 0) \
    DECLARE(UInt64, backup_restore_keeper_max_retries_while_initializing, 20, R"(
Max retries for [Zoo]Keeper operations during the initialization of a BACKUP ON CLUSTER or RESTORE ON CLUSTER operation.
)", 0) \
    DECLARE(UInt64, backup_restore_keeper_max_retries_while_handling_error, 20, R"(
Max retries for [Zoo]Keeper operations while handling an error of a BACKUP ON CLUSTER or RESTORE ON CLUSTER operation.
)", 0) \
    DECLARE(UInt64, backup_restore_finish_timeout_after_error_sec, 180, R"(
How long the initiator should wait for other host to react to the 'error' node and stop their work on the current BACKUP ON CLUSTER or RESTORE ON CLUSTER operation.
)", 0) \
    DECLARE(UInt64, backup_restore_keeper_value_max_size, 1048576, R"(
Maximum size of data of a [Zoo]Keeper's node during backup
)", 0) \
    DECLARE(UInt64, backup_restore_batch_size_for_keeper_multi, 1000, R"(
Maximum size of batch for multi request to [Zoo]Keeper during backup or restore
)", 0) \
    DECLARE(UInt64, backup_restore_batch_size_for_keeper_multiread, 10000, R"(
Maximum size of batch for multiread request to [Zoo]Keeper during backup or restore
)", 0) \
    DECLARE(Float, backup_restore_keeper_fault_injection_probability, 0.0f, R"(
Approximate probability of failure for a keeper request during backup or restore. Valid value is in interval [0.0f, 1.0f]
)", 0) \
    DECLARE(UInt64, backup_restore_keeper_fault_injection_seed, 0, R"(
0 - random seed, otherwise the setting value
)", 0) \
    DECLARE(UInt64, backup_restore_s3_retry_attempts, 1000, R"(
Setting for Aws::Client::RetryStrategy, Aws::Client does retries itself, 0 means no retries. It takes place only for backup/restore.
)", 0) \
    DECLARE(UInt64, backup_restore_s3_retry_initial_backoff_ms, 25, R"(
    Initial backoff delay in milliseconds before the first retry attempt during backup and restore. Each subsequent retry increases the delay exponentially, up to the maximum specified by `backup_restore_s3_retry_max_backoff_ms`
)", 0) \
    DECLARE(UInt64, backup_restore_s3_retry_max_backoff_ms, 5000, R"(
    Maximum delay in milliseconds between retries during backup and restore operations.
)", 0) \
    DECLARE(Float, backup_restore_s3_retry_jitter_factor, .1f, R"(
    Jitter factor applied to the retry backoff delay in Aws::Client::RetryStrategy during backup and restore operations. The computed backoff delay is multiplied by a random factor in the range [1.0, 1.0 + jitter], up to the maximum `backup_restore_s3_retry_max_backoff_ms`. Must be in [0.0, 1.0] interval
)", 0) \
    DECLARE(Bool, backup_slow_all_threads_after_retryable_s3_error, true, R"(
When set to `true`, all threads executing S3 requests to the same backup endpoint are slowed down
after any single S3 request encounters a retryable S3 error, such as 'Slow Down'.
When set to `false`, each thread handles s3 request backoff independently of the others.
)", 0) \
    DECLARE(UInt64, max_backup_bandwidth, 0, R"(
The maximum read speed in bytes per second for particular backup on server. Zero means unlimited.
)", 0) \
    DECLARE(Bool, restore_replicated_merge_tree_to_shared_merge_tree, false, R"(
Replace table engine from Replicated*MergeTree -> Shared*MergeTree during RESTORE.
)", 0) \
    \
    DECLARE(Bool, log_profile_events, true, R"(
Log query performance statistics into the query_log, query_thread_log and query_views_log.
)", 0) \
    DECLARE(Bool, log_query_settings, true, R"(
Log query settings into the query_log and OpenTelemetry span log.
)", 0) \
    DECLARE(Bool, log_query_threads, false, R"(
Setting up query threads logging.

Query threads log into the [system.query_thread_log](../../operations/system-tables/query_thread_log.md) table. This setting has effect only when [log_queries](#log_queries) is true. Queries' threads run by ClickHouse with this setup are logged according to the rules in the [query_thread_log](/operations/server-configuration-parameters/settings#query_thread_log) server configuration parameter.

Possible values:

- 0 — Disabled.
- 1 — Enabled.

**Example**

```text
log_query_threads=1
```
)", 0) \
    DECLARE(Bool, log_query_views, true, R"(
Setting up query views logging.

When a query run by ClickHouse with this setting enabled has associated views (materialized or live views), they are logged in the [query_views_log](/operations/server-configuration-parameters/settings#query_views_log) server configuration parameter.

Example:

```text
log_query_views=1
```
)", 0) \
    DECLARE(String, log_comment, "", R"(
Specifies the value for the `log_comment` field of the [system.query_log](../system-tables/query_log.md) table and comment text for the server log.

It can be used to improve the readability of server logs. Additionally, it helps to select queries related to the test from the `system.query_log` after running [clickhouse-test](../../development/tests.md).

Possible values:

- Any string no longer than [max_query_size](#max_query_size). If the max_query_size is exceeded, the server throws an exception.

**Example**

Query:

```sql
SET log_comment = 'log_comment test', log_queries = 1;
SELECT 1;
SYSTEM FLUSH LOGS;
SELECT type, query FROM system.query_log WHERE log_comment = 'log_comment test' AND event_date >= yesterday() ORDER BY event_time DESC LIMIT 2;
```

Result:

```text
┌─type────────┬─query─────┐
│ QueryStart  │ SELECT 1; │
│ QueryFinish │ SELECT 1; │
└─────────────┴───────────┘
```
)", 0) \
    DECLARE(Int64, query_metric_log_interval, -1, R"(
The interval in milliseconds at which the [query_metric_log](../../operations/system-tables/query_metric_log.md) for individual queries is collected.

If set to any negative value, it will take the value `collect_interval_milliseconds` from the [query_metric_log setting](/operations/server-configuration-parameters/settings#query_metric_log) or default to 1000 if not present.

To disable the collection of a single query, set `query_metric_log_interval` to 0.

Default value: -1
    )", 0) \
    DECLARE(LogsLevel, send_logs_level, LogsLevel::fatal, R"(
Send server text logs with specified minimum level to client. Valid values: 'trace', 'debug', 'information', 'warning', 'error', 'fatal', 'none'
)", 0) \
    DECLARE(String, send_logs_source_regexp, "", R"(
Send server text logs with specified regexp to match log source name. Empty means all sources.
)", 0) \
    DECLARE(Bool, enable_optimize_predicate_expression, true, R"(
Turns on predicate pushdown in `SELECT` queries.

Predicate pushdown may significantly reduce network traffic for distributed queries.

Possible values:

- 0 — Disabled.
- 1 — Enabled.

Usage

Consider the following queries:

1.  `SELECT count() FROM test_table WHERE date = '2018-10-10'`
2.  `SELECT count() FROM (SELECT * FROM test_table) WHERE date = '2018-10-10'`

If `enable_optimize_predicate_expression = 1`, then the execution time of these queries is equal because ClickHouse applies `WHERE` to the subquery when processing it.

If `enable_optimize_predicate_expression = 0`, then the execution time of the second query is much longer because the `WHERE` clause applies to all the data after the subquery finishes.
)", 0) \
    DECLARE(Bool, enable_optimize_predicate_expression_to_final_subquery, true, R"(
Allow push predicate to final subquery.
)", 0) \
    DECLARE(Bool, allow_push_predicate_when_subquery_contains_with, true, R"(
Allows push predicate when subquery contains WITH clause
)", 0) \
    DECLARE(Bool, allow_push_predicate_ast_for_distributed_subqueries, true, R"(
Allows push predicate on AST level for distributed subqueries with enabled anlyzer
)", 0) \
    \
    DECLARE(UInt64, low_cardinality_max_dictionary_size, 8192, R"(
Sets a maximum size in rows of a shared global dictionary for the [LowCardinality](../../sql-reference/data-types/lowcardinality.md) data type that can be written to a storage file system. This setting prevents issues with RAM in case of unlimited dictionary growth. All the data that can't be encoded due to maximum dictionary size limitation ClickHouse writes in an ordinary method.

Possible values:

- Any positive integer.
)", 0) \
    DECLARE(Bool, low_cardinality_use_single_dictionary_for_part, false, R"(
Turns on or turns off using of single dictionary for the data part.

By default, the ClickHouse server monitors the size of dictionaries and if a dictionary overflows then the server starts to write the next one. To prohibit creating several dictionaries set `low_cardinality_use_single_dictionary_for_part = 1`.

Possible values:

- 1 — Creating several dictionaries for the data part is prohibited.
- 0 — Creating several dictionaries for the data part is not prohibited.
)", 0) \
    DECLARE(Bool, decimal_check_overflow, true, R"(
Check overflow of decimal arithmetic/comparison operations
)", 0) \
    DECLARE(Bool, allow_custom_error_code_in_throwif, false, R"(
Enable custom error code in function throwIf(). If true, thrown exceptions may have unexpected error codes.
)", 0) \
    \
    DECLARE(Bool, prefer_localhost_replica, true, R"(
Enables/disables preferable using the localhost replica when processing distributed queries.

Possible values:

- 1 — ClickHouse always sends a query to the localhost replica if it exists.
- 0 — ClickHouse uses the balancing strategy specified by the [load_balancing](#load_balancing) setting.

:::note
Disable this setting if you use [max_parallel_replicas](#max_parallel_replicas) without [parallel_replicas_custom_key](#parallel_replicas_custom_key).
If [parallel_replicas_custom_key](#parallel_replicas_custom_key) is set, disable this setting only if it's used on a cluster with multiple shards containing multiple replicas.
If it's used on a cluster with a single shard and multiple replicas, disabling this setting will have negative effects.
:::
)", 0) \
    DECLARE(UInt64, max_fetch_partition_retries_count, 5, R"(
Amount of retries while fetching partition from another host.
)", 0) \
    DECLARE(UInt64, http_max_multipart_form_data_size, 1024 * 1024 * 1024, R"(
Limit on size of multipart/form-data content. This setting cannot be parsed from URL parameters and should be set in a user profile. Note that content is parsed and external tables are created in memory before the start of query execution. And this is the only limit that has an effect on that stage (limits on max memory usage and max execution time have no effect while reading HTTP form data).
)", 0) \
    DECLARE(Bool, calculate_text_stack_trace, true, R"(
Calculate text stack trace in case of exceptions during query execution. This is the default. It requires symbol lookups that may slow down fuzzing tests when a huge amount of wrong queries are executed. In normal cases, you should not disable this option.
)", 0) \
    DECLARE(Bool, enable_job_stack_trace, false, R"(
Output stack trace of a job creator when job results in exception. Disabled by default to avoid performance overhead.
)", 0) \
    DECLARE(Bool, allow_ddl, true, R"(
If it is set to true, then a user is allowed to executed DDL queries.
)", 0) \
    DECLARE(Bool, parallel_view_processing, false, R"(
Enables pushing to attached views concurrently instead of sequentially.
)", 0) \
    DECLARE(Bool, enable_unaligned_array_join, false, R"(
Allow ARRAY JOIN with multiple arrays that have different sizes. When this settings is enabled, arrays will be resized to the longest one.
)", 0) \
    DECLARE(Bool, optimize_read_in_order, true, R"(
Enables [ORDER BY](/sql-reference/statements/select/order-by#optimization-of-data-reading) optimization in [SELECT](../../sql-reference/statements/select/index.md) queries for reading data from [MergeTree](../../engines/table-engines/mergetree-family/mergetree.md) tables.

Possible values:

- 0 — `ORDER BY` optimization is disabled.
- 1 — `ORDER BY` optimization is enabled.

**See Also**

- [ORDER BY Clause](/sql-reference/statements/select/order-by#optimization-of-data-reading)
)", 0) \
    DECLARE(Bool, read_in_order_use_virtual_row, false, R"(
Use virtual row while reading in order of primary key or its monotonic function fashion. It is useful when searching over multiple parts as only relevant ones are touched.
)", 0) \
    DECLARE(Bool, optimize_read_in_window_order, true, R"(
Enable ORDER BY optimization in window clause for reading data in corresponding order in MergeTree tables.
)", 0) \
    DECLARE(Bool, optimize_aggregation_in_order, false, R"(
Enables [GROUP BY](/sql-reference/statements/select/group-by) optimization in [SELECT](../../sql-reference/statements/select/index.md) queries for aggregating data in corresponding order in [MergeTree](../../engines/table-engines/mergetree-family/mergetree.md) tables.

Possible values:

- 0 — `GROUP BY` optimization is disabled.
- 1 — `GROUP BY` optimization is enabled.

**See Also**

- [GROUP BY optimization](/sql-reference/statements/select/group-by#group-by-optimization-depending-on-table-sorting-key)
)", 0) \
    DECLARE(Bool, read_in_order_use_buffering, true, R"(
Use buffering before merging while reading in order of primary key. It increases the parallelism of query execution
)", 0) \
    DECLARE(UInt64, aggregation_in_order_max_block_bytes, 50000000, R"(
Maximal size of block in bytes accumulated during aggregation in order of primary key. Lower block size allows to parallelize more final merge stage of aggregation.
)", 0) \
    DECLARE(UInt64, read_in_order_two_level_merge_threshold, 100, R"(
Minimal number of parts to read to run preliminary merge step during multithread reading in order of primary key.
)", 0) \
    DECLARE(Bool, low_cardinality_allow_in_native_format, true, R"(
Allows or restricts using the [LowCardinality](../../sql-reference/data-types/lowcardinality.md) data type with the [Native](../../interfaces/formats.md/#native) format.

If usage of `LowCardinality` is restricted, ClickHouse server converts `LowCardinality`-columns to ordinary ones for `SELECT` queries, and convert ordinary columns to `LowCardinality`-columns for `INSERT` queries.

This setting is required mainly for third-party clients which do not support `LowCardinality` data type.

Possible values:

- 1 — Usage of `LowCardinality` is not restricted.
- 0 — Usage of `LowCardinality` is restricted.
)", 0) \
    DECLARE(Bool, cancel_http_readonly_queries_on_client_close, false, R"(
Cancels HTTP read-only queries (e.g. SELECT) when a client closes the connection without waiting for the response.

Cloud default value: `1`.
)", 0) \
    DECLARE(Bool, external_table_functions_use_nulls, true, R"(
Defines how [mysql](../../sql-reference/table-functions/mysql.md), [postgresql](../../sql-reference/table-functions/postgresql.md) and [odbc](../../sql-reference/table-functions/odbc.md) table functions use Nullable columns.

Possible values:

- 0 — The table function explicitly uses Nullable columns.
- 1 — The table function implicitly uses Nullable columns.

**Usage**

If the setting is set to `0`, the table function does not make Nullable columns and inserts default values instead of NULL. This is also applicable for NULL values inside arrays.
)", 0) \
    DECLARE(Bool, external_table_strict_query, false, R"(
If it is set to true, transforming expression to local filter is forbidden for queries to external tables.
)", 0) \
    \
    DECLARE(Bool, allow_hyperscan, true, R"(
Allow functions that use Hyperscan library. Disable to avoid potentially long compilation times and excessive resource usage.
)", 0) \
    DECLARE(UInt64, max_hyperscan_regexp_length, 0, R"(
Defines the maximum length for each regular expression in the [hyperscan multi-match functions](/sql-reference/functions/string-search-functions#multimatchany).

Possible values:

- Positive integer.
- 0 - The length is not limited.

**Example**

Query:

```sql
SELECT multiMatchAny('abcd', ['ab','bcd','c','d']) SETTINGS max_hyperscan_regexp_length = 3;
```

Result:

```text
┌─multiMatchAny('abcd', ['ab', 'bcd', 'c', 'd'])─┐
│                                              1 │
└────────────────────────────────────────────────┘
```

Query:

```sql
SELECT multiMatchAny('abcd', ['ab','bcd','c','d']) SETTINGS max_hyperscan_regexp_length = 2;
```

Result:

```text
Exception: Regexp length too large.
```

**See Also**

- [max_hyperscan_regexp_total_length](#max_hyperscan_regexp_total_length)
)", 0) \
    DECLARE(UInt64, max_hyperscan_regexp_total_length, 0, R"(
Sets the maximum length total of all regular expressions in each [hyperscan multi-match function](/sql-reference/functions/string-search-functions#multimatchany).

Possible values:

- Positive integer.
- 0 - The length is not limited.

**Example**

Query:

```sql
SELECT multiMatchAny('abcd', ['a','b','c','d']) SETTINGS max_hyperscan_regexp_total_length = 5;
```

Result:

```text
┌─multiMatchAny('abcd', ['a', 'b', 'c', 'd'])─┐
│                                           1 │
└─────────────────────────────────────────────┘
```

Query:

```sql
SELECT multiMatchAny('abcd', ['ab','bc','c','d']) SETTINGS max_hyperscan_regexp_total_length = 5;
```

Result:

```text
Exception: Total regexp lengths too large.
```

**See Also**

- [max_hyperscan_regexp_length](#max_hyperscan_regexp_length)
)", 0) \
    DECLARE(Bool, reject_expensive_hyperscan_regexps, true, R"(
Reject patterns which will likely be expensive to evaluate with hyperscan (due to NFA state explosion)
)", 0) \
    DECLARE(Bool, allow_simdjson, true, R"(
Allow using simdjson library in 'JSON*' functions if AVX2 instructions are available. If disabled rapidjson will be used.
)", 0) \
    DECLARE(Bool, allow_introspection_functions, false, R"(
Enables or disables [introspection functions](../../sql-reference/functions/introspection.md) for query profiling.

Possible values:

- 1 — Introspection functions enabled.
- 0 — Introspection functions disabled.

**See Also**

- [Sampling Query Profiler](../../operations/optimizing-performance/sampling-query-profiler.md)
- System table [trace_log](/operations/system-tables/trace_log)
)", 0) \
    DECLARE(Bool, splitby_max_substrings_includes_remaining_string, false, R"(
Controls whether function [splitBy*()](../../sql-reference/functions/splitting-merging-functions.md) with argument `max_substrings` > 0 will include the remaining string in the last element of the result array.

Possible values:

- `0` - The remaining string will not be included in the last element of the result array.
- `1` - The remaining string will be included in the last element of the result array. This is the behavior of Spark's [`split()`](https://spark.apache.org/docs/3.1.2/api/python/reference/api/pyspark.sql.functions.split.html) function and Python's ['string.split()'](https://docs.python.org/3/library/stdtypes.html#str.split) method.
)", 0) \
    \
    DECLARE(Bool, allow_execute_multiif_columnar, true, R"(
Allow execute multiIf function columnar
)", 0) \
    DECLARE(Bool, formatdatetime_f_prints_single_zero, false, R"(
Formatter '%f' in function 'formatDateTime' prints a single zero instead of six zeros if the formatted value has no fractional seconds.
)", 0) \
    DECLARE(Bool, formatdatetime_f_prints_scale_number_of_digits, false, R"(
Formatter '%f' in function 'formatDateTime' prints only the scale amount of digits for a DateTime64 instead of fixed 6 digits.
)", 0) \
    DECLARE(Bool, formatdatetime_parsedatetime_m_is_month_name, true, R"(
Formatter '%M' in functions 'formatDateTime' and 'parseDateTime' print/parse the month name instead of minutes.
)", 0) \
    DECLARE(Bool, parsedatetime_parse_without_leading_zeros, true, R"(
Formatters '%c', '%l' and '%k' in function 'parseDateTime' parse months and hours without leading zeros.
)", 0) \
    DECLARE(Bool, parsedatetime_e_requires_space_padding, false, R"(
Formatter '%e' in function 'parseDateTime' expects that single-digit days are space-padded, e.g., ' 2' is accepted but '2' raises an error.
    )", 0) \
    DECLARE(Bool, formatdatetime_format_without_leading_zeros, false, R"(
Formatters '%c', '%l' and '%k' in function 'formatDateTime' print months and hours without leading zeros.
)", 0) \
    DECLARE(Bool, formatdatetime_e_with_space_padding, false, R"(
Formatter '%e' in function 'formatDateTime' prints single-digit days with a leading space, e.g. ' 2' instead of '2'.
    )", 0) \
    DECLARE(Bool, least_greatest_legacy_null_behavior, false, R"(
If enabled, functions 'least' and 'greatest' return NULL if one of their arguments is NULL.
)", 0) \
    DECLARE(Bool, h3togeo_lon_lat_result_order, false, R"(
Function 'h3ToGeo' returns (lon, lat) if true, otherwise (lat, lon).
)", 0) \
    DECLARE(GeoToH3ArgumentOrder, geotoh3_argument_order, GeoToH3ArgumentOrder::LAT_LON, R"(
Function 'geoToH3' accepts (lon, lat) if set to 'lon_lat' and (lat, lon) if set to 'lat_lon'.
)", BETA) \
    DECLARE(UInt64, max_partitions_per_insert_block, 100, R"(
Limits the maximum number of partitions in a single inserted block
and an exception is thrown if the block contains too many partitions.

- Positive integer.
- `0` — Unlimited number of partitions.

**Details**

When inserting data, ClickHouse calculates the number of partitions in the
inserted block. If the number of partitions is more than
`max_partitions_per_insert_block`, ClickHouse either logs a warning or throws an
exception based on `throw_on_max_partitions_per_insert_block`. Exceptions have
the following text:

> "Too many partitions for a single INSERT block (`partitions_count` partitions, limit is " + toString(max_partitions) + ").
  The limit is controlled by the 'max_partitions_per_insert_block' setting.
  A large number of partitions is a common misconception. It will lead to severe
  negative performance impact, including slow server startup, slow INSERT queries
  and slow SELECT queries. Recommended total number of partitions for a table is
  under 1000..10000. Please note, that partitioning is not intended to speed up
  SELECT queries (ORDER BY key is sufficient to make range queries fast).
  Partitions are intended for data manipulation (DROP PARTITION, etc)."

:::note
This setting is a safety threshold because using a large number of partitions is a common misconception.
:::
)", 0) \
    DECLARE(Bool, throw_on_max_partitions_per_insert_block, true, R"(
Allows you to control the behaviour when `max_partitions_per_insert_block` is reached.

Possible values:
- `true`  - When an insert block reaches `max_partitions_per_insert_block`, an exception is raised.
- `false` - Logs a warning when `max_partitions_per_insert_block` is reached.

:::tip
This can be useful if you're trying to understand the impact on users when changing [`max_partitions_per_insert_block`](/operations/settings/settings#max_partitions_per_insert_block).
:::
)", 0) \
    DECLARE(Int64, max_partitions_to_read, -1, R"(
Limits the maximum number of partitions that can be accessed in a single query.

The setting value specified when the table is created can be overridden via query-level setting.

Possible values:

- Positive integer
- `-1` - unlimited (default)

:::note
You can also specify the MergeTree setting [`max_partitions_to_read`](/operations/settings/settings#max_partitions_to_read) in tables' setting.
:::
)", 0) \
    DECLARE(Bool, check_query_single_value_result, true, R"(
Defines the level of detail for the [CHECK TABLE](/sql-reference/statements/check-table) query result for `MergeTree` family engines .

Possible values:

- 0 — the query shows a check status for every individual data part of a table.
- 1 — the query shows the general table check status.
)", 0) \
    DECLARE(Bool, allow_drop_detached, false, R"(
Allow ALTER TABLE ... DROP DETACHED PART[ITION] ... queries
)", 0) \
    DECLARE(UInt64, max_parts_to_move, 1000, "Limit the number of parts that can be moved in one query. Zero means unlimited.", 0) \
    \
    DECLARE(UInt64, max_table_size_to_drop, default_max_size_to_drop, R"(
Restriction on deleting tables in query time. The value 0 means that you can delete all tables without any restrictions.

Cloud default value: 1 TB.

:::note
This query setting overwrites its server setting equivalent, see [max_table_size_to_drop](/operations/server-configuration-parameters/settings#max_table_size_to_drop)
:::
)", 0) \
    DECLARE(UInt64, max_partition_size_to_drop, default_max_size_to_drop, R"(
Restriction on dropping partitions in query time. The value 0 means that you can drop partitions without any restrictions.

Cloud default value: 1 TB.

:::note
This query setting overwrites its server setting equivalent, see [max_partition_size_to_drop](/operations/server-configuration-parameters/settings#max_partition_size_to_drop)
:::
)", 0) \
    \
    DECLARE(UInt64, postgresql_connection_pool_size, 16, R"(
Connection pool size for PostgreSQL table engine and database engine.
)", 0) \
    DECLARE(UInt64, postgresql_connection_attempt_timeout, 2, R"(
Connection timeout in seconds of a single attempt to connect PostgreSQL end-point.
The value is passed as a `connect_timeout` parameter of the connection URL.
)", 0) \
    DECLARE(UInt64, postgresql_connection_pool_wait_timeout, 5000, R"(
Connection pool push/pop timeout on empty pool for PostgreSQL table engine and database engine. By default it will block on empty pool.
)", 0) \
    DECLARE(UInt64, postgresql_connection_pool_retries, 2, R"(
Connection pool push/pop retries number for PostgreSQL table engine and database engine.
)", 0) \
    DECLARE(Bool, postgresql_connection_pool_auto_close_connection, false, R"(
Close connection before returning connection to the pool.
)", 0) \
    DECLARE(Float, postgresql_fault_injection_probability, 0.0f, R"(
Approximate probability of failing internal (for replication) PostgreSQL queries. Valid value is in interval [0.0f, 1.0f]
)", 0) \
    DECLARE(UInt64, glob_expansion_max_elements, 1000, R"(
Maximum number of allowed addresses (For external storages, table functions, etc).
)", 0) \
    DECLARE(UInt64, odbc_bridge_connection_pool_size, 16, R"(
Connection pool size for each connection settings string in ODBC bridge.
)", 0) \
    DECLARE(Bool, odbc_bridge_use_connection_pooling, true, R"(
Use connection pooling in ODBC bridge. If set to false, a new connection is created every time.
)", 0) \
    \
    DECLARE(Seconds, distributed_replica_error_half_life, DBMS_CONNECTION_POOL_WITH_FAILOVER_DEFAULT_DECREASE_ERROR_PERIOD, R"(
- Type: seconds
- Default value: 60 seconds

Controls how fast errors in distributed tables are zeroed. If a replica is unavailable for some time, accumulates 5 errors, and distributed_replica_error_half_life is set to 1 second, then the replica is considered normal 3 seconds after the last error.

See also:

- [load_balancing](#load_balancing-round_robin)
- [Table engine Distributed](../../engines/table-engines/special/distributed.md)
- [distributed_replica_error_cap](#distributed_replica_error_cap)
- [distributed_replica_max_ignored_errors](#distributed_replica_max_ignored_errors)
)", 0) \
    DECLARE(UInt64, distributed_replica_error_cap, DBMS_CONNECTION_POOL_WITH_FAILOVER_MAX_ERROR_COUNT, R"(
- Type: unsigned int
- Default value: 1000

The error count of each replica is capped at this value, preventing a single replica from accumulating too many errors.

See also:

- [load_balancing](#load_balancing-round_robin)
- [Table engine Distributed](../../engines/table-engines/special/distributed.md)
- [distributed_replica_error_half_life](#distributed_replica_error_half_life)
- [distributed_replica_max_ignored_errors](#distributed_replica_max_ignored_errors)
)", 0) \
    DECLARE(UInt64, distributed_replica_max_ignored_errors, 0, R"(
- Type: unsigned int
- Default value: 0

The number of errors that will be ignored while choosing replicas (according to `load_balancing` algorithm).

See also:

- [load_balancing](#load_balancing-round_robin)
- [Table engine Distributed](../../engines/table-engines/special/distributed.md)
- [distributed_replica_error_cap](#distributed_replica_error_cap)
- [distributed_replica_error_half_life](#distributed_replica_error_half_life)
)", 0) \
    \
    DECLARE(UInt64, min_free_disk_space_for_temporary_data, 0, R"(
The minimum disk space to keep while writing temporary data used in external sorting and aggregation.
)", 0) \
    \
    DECLARE(DefaultTableEngine, default_temporary_table_engine, DefaultTableEngine::Memory, R"(
Same as [default_table_engine](#default_table_engine) but for temporary tables.

In this example, any new temporary table that does not specify an `Engine` will use the `Log` table engine:

Query:

```sql
SET default_temporary_table_engine = 'Log';

CREATE TEMPORARY TABLE my_table (
    x UInt32,
    y UInt32
);

SHOW CREATE TEMPORARY TABLE my_table;
```

Result:

```response
┌─statement────────────────────────────────────────────────────────────────┐
│ CREATE TEMPORARY TABLE default.my_table
(
    `x` UInt32,
    `y` UInt32
)
ENGINE = Log
└──────────────────────────────────────────────────────────────────────────┘
```
)", 0) \
    DECLARE(DefaultTableEngine, default_table_engine, DefaultTableEngine::MergeTree, R"(
Default table engine to use when `ENGINE` is not set in a `CREATE` statement.

Possible values:

- a string representing any valid table engine name

Cloud default value: `SharedMergeTree`.

**Example**

Query:

```sql
SET default_table_engine = 'Log';

SELECT name, value, changed FROM system.settings WHERE name = 'default_table_engine';
```

Result:

```response
┌─name─────────────────┬─value─┬─changed─┐
│ default_table_engine │ Log   │       1 │
└──────────────────────┴───────┴─────────┘
```

In this example, any new table that does not specify an `Engine` will use the `Log` table engine:

Query:

```sql
CREATE TABLE my_table (
    x UInt32,
    y UInt32
);

SHOW CREATE TABLE my_table;
```

Result:

```response
┌─statement────────────────────────────────────────────────────────────────┐
│ CREATE TABLE default.my_table
(
    `x` UInt32,
    `y` UInt32
)
ENGINE = Log
└──────────────────────────────────────────────────────────────────────────┘
```
)", 0) \
    DECLARE(Bool, show_table_uuid_in_table_create_query_if_not_nil, false, R"(
Sets the `SHOW TABLE` query display.

Possible values:

- 0 — The query will be displayed without table UUID.
- 1 — The query will be displayed with table UUID.
)", 0) \
    DECLARE(Bool, database_atomic_wait_for_drop_and_detach_synchronously, false, R"(
Adds a modifier `SYNC` to all `DROP` and `DETACH` queries.

Possible values:

- 0 — Queries will be executed with delay.
- 1 — Queries will be executed without delay.
)", 0) \
    DECLARE(Bool, enable_scalar_subquery_optimization, true, R"(
If it is set to true, prevent scalar subqueries from (de)serializing large scalar values and possibly avoid running the same subquery more than once.
)", 0) \
    DECLARE(Bool, optimize_trivial_count_query, true, R"(
Enables or disables the optimization to trivial query `SELECT count() FROM table` using metadata from MergeTree. If you need to use row-level security, disable this setting.

Possible values:

   - 0 — Optimization disabled.
   - 1 — Optimization enabled.

See also:

- [optimize_functions_to_subcolumns](#optimize_functions_to_subcolumns)
)", 0) \
    DECLARE(Bool, optimize_trivial_approximate_count_query, false, R"(
Use an approximate value for trivial count optimization of storages that support such estimation, for example, EmbeddedRocksDB.

Possible values:

   - 0 — Optimization disabled.
   - 1 — Optimization enabled.
)", 0) \
    DECLARE(Bool, optimize_count_from_files, true, R"(
Enables or disables the optimization of counting number of rows from files in different input formats. It applies to table functions/engines `file`/`s3`/`url`/`hdfs`/`azureBlobStorage`.

Possible values:

- 0 — Optimization disabled.
- 1 — Optimization enabled.
)", 0) \
    DECLARE(Bool, use_cache_for_count_from_files, true, R"(
Enables caching of rows number during count from files in table functions `file`/`s3`/`url`/`hdfs`/`azureBlobStorage`.

Enabled by default.
)", 0) \
    DECLARE(Bool, optimize_respect_aliases, true, R"(
If it is set to true, it will respect aliases in WHERE/GROUP BY/ORDER BY, that will help with partition pruning/secondary indexes/optimize_aggregation_in_order/optimize_read_in_order/optimize_trivial_count
)", 0) \
    DECLARE(UInt64, mutations_sync, 0, R"(
Allows to execute `ALTER TABLE ... UPDATE|DELETE|MATERIALIZE INDEX|MATERIALIZE PROJECTION|MATERIALIZE COLUMN|MATERIALIZE STATISTICS` queries ([mutations](../../sql-reference/statements/alter/index.md/#mutations)) synchronously.

Possible values:

| Value | Description                                                                                                                                           |
|-------|-------------------------------------------------------------------------------------------------------------------------------------------------------|
| `0`   | Mutations execute asynchronously.                                                                                                                     |
| `1`   | The query waits for all mutations to complete on the current server.                                                                                  |
| `2`   | The query waits for all mutations to complete on all replicas (if they exist).                                                                        |
| `3`   | The query waits only for active replicas. Supported only for `SharedMergeTree`. For `ReplicatedMergeTree` it behaves the same as `mutations_sync = 2`.|
)", 0) \
    DECLARE_WITH_ALIAS(Bool, enable_lightweight_delete, true, R"(
Enable lightweight DELETE mutations for mergetree tables.
)", 0, allow_experimental_lightweight_delete) \
    DECLARE(LightweightDeleteMode, lightweight_delete_mode, LightweightDeleteMode::ALTER_UPDATE, R"(
A mode of internal update query that is executed as a part of lightweight delete.

Possible values:
- `alter_update` - run `ALTER UPDATE` query that creates a heavyweight mutation.
- `lightweight_update` - run lightweight update if possible, run `ALTER UPDATE` otherwise.
- `lightweight_update_force` - run lightweight update if possible, throw otherwise.
)", 0) \
    DECLARE(UInt64, lightweight_deletes_sync, 2, R"(
The same as [`mutations_sync`](#mutations_sync), but controls only execution of lightweight deletes.

Possible values:

| Value | Description                                                                                                                                           |
|-------|-------------------------------------------------------------------------------------------------------------------------------------------------------|
| `0`   | Mutations execute asynchronously.                                                                                                                     |
| `1`   | The query waits for the lightweight deletes to complete on the current server.                                                                        |
| `2`   | The query waits for the lightweight deletes to complete on all replicas (if they exist).                                                              |
| `3`   | The query waits only for active replicas. Supported only for `SharedMergeTree`. For `ReplicatedMergeTree` it behaves the same as `mutations_sync = 2`.|

**See Also**

- [Synchronicity of ALTER Queries](../../sql-reference/statements/alter/index.md/#synchronicity-of-alter-queries)
- [Mutations](../../sql-reference/statements/alter/index.md/#mutations)
)", 0) \
    DECLARE(Bool, apply_deleted_mask, true, R"(
Enables filtering out rows deleted with lightweight DELETE. If disabled, a query will be able to read those rows. This is useful for debugging and \"undelete\" scenarios
)", 0) \
    DECLARE(Bool, optimize_normalize_count_variants, true, R"(
Rewrite aggregate functions that semantically equals to count() as count().
)", 0) \
    DECLARE(Bool, optimize_injective_functions_inside_uniq, true, R"(
Delete injective functions of one argument inside uniq*() functions.
)", 0) \
    DECLARE(Bool, count_matches_stop_at_empty_match, false, R"(
Stop counting once a pattern matches zero-length in the `countMatches` function.
)", 0) \
    DECLARE(Bool, rewrite_count_distinct_if_with_count_distinct_implementation, false, R"(
Allows you to rewrite `countDistcintIf` with [count_distinct_implementation](#count_distinct_implementation) setting.

Possible values:

- true — Allow.
- false — Disallow.
)", 0) \
    DECLARE(Bool, convert_query_to_cnf, false, R"(
When set to `true`, a `SELECT` query will be converted to conjuctive normal form (CNF). There are scenarios where rewriting a query in CNF may execute faster (view this [Github issue](https://github.com/ClickHouse/ClickHouse/issues/11749) for an explanation).

For example, notice how the following `SELECT` query is not modified (the default behavior):

```sql
EXPLAIN SYNTAX
SELECT *
FROM
(
    SELECT number AS x
    FROM numbers(20)
) AS a
WHERE ((x >= 1) AND (x <= 5)) OR ((x >= 10) AND (x <= 15))
SETTINGS convert_query_to_cnf = false;
```

The result is:

```response
┌─explain────────────────────────────────────────────────────────┐
│ SELECT x                                                       │
│ FROM                                                           │
│ (                                                              │
│     SELECT number AS x                                         │
│     FROM numbers(20)                                           │
│     WHERE ((x >= 1) AND (x <= 5)) OR ((x >= 10) AND (x <= 15)) │
│ ) AS a                                                         │
│ WHERE ((x >= 1) AND (x <= 5)) OR ((x >= 10) AND (x <= 15))     │
│ SETTINGS convert_query_to_cnf = 0                              │
└────────────────────────────────────────────────────────────────┘
```

Let's set `convert_query_to_cnf` to `true` and see what changes:

```sql
EXPLAIN SYNTAX
SELECT *
FROM
(
    SELECT number AS x
    FROM numbers(20)
) AS a
WHERE ((x >= 1) AND (x <= 5)) OR ((x >= 10) AND (x <= 15))
SETTINGS convert_query_to_cnf = true;
```

Notice the `WHERE` clause is rewritten in CNF, but the result set is the identical - the Boolean logic is unchanged:

```response
┌─explain───────────────────────────────────────────────────────────────────────────────────────────────────────────────┐
│ SELECT x                                                                                                              │
│ FROM                                                                                                                  │
│ (                                                                                                                     │
│     SELECT number AS x                                                                                                │
│     FROM numbers(20)                                                                                                  │
│     WHERE ((x <= 15) OR (x <= 5)) AND ((x <= 15) OR (x >= 1)) AND ((x >= 10) OR (x <= 5)) AND ((x >= 10) OR (x >= 1)) │
│ ) AS a                                                                                                                │
│ WHERE ((x >= 10) OR (x >= 1)) AND ((x >= 10) OR (x <= 5)) AND ((x <= 15) OR (x >= 1)) AND ((x <= 15) OR (x <= 5))     │
│ SETTINGS convert_query_to_cnf = 1                                                                                     │
└───────────────────────────────────────────────────────────────────────────────────────────────────────────────────────┘
```

Possible values: true, false
)", 0) \
    DECLARE(Bool, optimize_or_like_chain, false, R"(
Optimize multiple OR LIKE into multiMatchAny. This optimization should not be enabled by default, because it defies index analysis in some cases.
)", 0) \
    DECLARE(Bool, optimize_arithmetic_operations_in_aggregate_functions, true, R"(
Move arithmetic operations out of aggregation functions
)", 0) \
    DECLARE(Bool, optimize_redundant_functions_in_order_by, true, R"(
Remove functions from ORDER BY if its argument is also in ORDER BY
)", 0) \
    DECLARE(Bool, optimize_if_chain_to_multiif, false, R"(
Replace if(cond1, then1, if(cond2, ...)) chains to multiIf. Currently it's not beneficial for numeric types.
)", 0) \
    DECLARE(Bool, optimize_multiif_to_if, true, R"(
Replace 'multiIf' with only one condition to 'if'.
)", 0) \
    DECLARE(Bool, optimize_if_transform_strings_to_enum, false, R"(
Replaces string-type arguments in If and Transform to enum. Disabled by default cause it could make inconsistent change in distributed query that would lead to its fail.
)", 0) \
    DECLARE(Bool, optimize_functions_to_subcolumns, true, R"(
Enables or disables optimization by transforming some functions to reading subcolumns. This reduces the amount of data to read.

These functions can be transformed:

- [length](/sql-reference/functions/array-functions#length) to read the [size0](../../sql-reference/data-types/array.md/#array-size) subcolumn.
- [empty](/sql-reference/functions/array-functions#empty) to read the [size0](../../sql-reference/data-types/array.md/#array-size) subcolumn.
- [notEmpty](/sql-reference/functions/array-functions#notEmpty) to read the [size0](../../sql-reference/data-types/array.md/#array-size) subcolumn.
- [isNull](/sql-reference/functions/functions-for-nulls#isNull) to read the [null](../../sql-reference/data-types/nullable.md/#finding-null) subcolumn.
- [isNotNull](/sql-reference/functions/functions-for-nulls#isNotNull) to read the [null](../../sql-reference/data-types/nullable.md/#finding-null) subcolumn.
- [count](/sql-reference/aggregate-functions/reference/count) to read the [null](../../sql-reference/data-types/nullable.md/#finding-null) subcolumn.
- [mapKeys](/sql-reference/functions/tuple-map-functions#mapkeys) to read the [keys](/sql-reference/data-types/map#reading-subcolumns-of-map) subcolumn.
- [mapValues](/sql-reference/functions/tuple-map-functions#mapvalues) to read the [values](/sql-reference/data-types/map#reading-subcolumns-of-map) subcolumn.

Possible values:

- 0 — Optimization disabled.
- 1 — Optimization enabled.
)", 0) \
    DECLARE(Bool, optimize_using_constraints, false, R"(
Use [constraints](../../sql-reference/statements/create/table.md/#constraints) for query optimization. The default is `false`.

Possible values:

- true, false
)", 0)                                                                                                                                           \
    DECLARE(Bool, optimize_substitute_columns, false, R"(
Use [constraints](../../sql-reference/statements/create/table.md/#constraints) for column substitution. The default is `false`.

Possible values:

- true, false
)", 0)                                                                                                                                         \
    DECLARE(Bool, optimize_append_index, false, R"(
Use [constraints](../../sql-reference/statements/create/table.md/#constraints) in order to append index condition. The default is `false`.

Possible values:

- true, false
)", 0) \
    DECLARE(Bool, optimize_time_filter_with_preimage, true, R"(
Optimize Date and DateTime predicates by converting functions into equivalent comparisons without conversions (e.g. `toYear(col) = 2023 -> col >= '2023-01-01' AND col <= '2023-12-31'`)
)", 0) \
    DECLARE(Bool, normalize_function_names, true, R"(
Normalize function names to their canonical names
)", 0) \
    DECLARE(Bool, enable_early_constant_folding, true, R"(
Enable query optimization where we analyze function and subqueries results and rewrite query if there are constants there
)", 0) \
    DECLARE(Bool, deduplicate_blocks_in_dependent_materialized_views, false, R"(
Enables or disables the deduplication check for materialized views that receive data from Replicated\* tables.

Possible values:

      0 — Disabled.
      1 — Enabled.

When enabled, ClickHouse performs deduplication of blocks in materialized views that depend on Replicated\* tables.
This setting is useful for ensuring that materialized views do not contain duplicate data when the insertion operation is being retried due to a failure.

**See Also**

- [NULL Processing in IN Operators](/guides/developer/deduplicating-inserts-on-retries#insert-deduplication-with-materialized-views)
)", 0) \
    DECLARE(Bool, throw_if_deduplication_in_dependent_materialized_views_enabled_with_async_insert, true, R"(
Throw exception on INSERT query when the setting `deduplicate_blocks_in_dependent_materialized_views` is enabled along with `async_insert`. It guarantees correctness, because these features can't work together.
)", 0) \
    DECLARE(Bool, materialized_views_ignore_errors, false, R"(
Allows to ignore errors for MATERIALIZED VIEW, and deliver original block to the table regardless of MVs
)", 0) \
    DECLARE(Bool, ignore_materialized_views_with_dropped_target_table, false, R"(
Ignore MVs with dropped target table during pushing to views
)", 0) \
    DECLARE(Bool, allow_materialized_view_with_bad_select, false, R"(
Allow CREATE MATERIALIZED VIEW with SELECT query that references nonexistent tables or columns. It must still be syntactically valid. Doesn't apply to refreshable MVs. Doesn't apply if the MV schema needs to be inferred from the SELECT query (i.e. if the CREATE has no column list and no TO table). Can be used for creating MV before its source table.
)", 0) \
    DECLARE(Bool, use_compact_format_in_distributed_parts_names, true, R"(
Uses compact format for storing blocks for background (`distributed_foreground_insert`) INSERT into tables with `Distributed` engine.

Possible values:

- 0 — Uses `user[:password]@host:port#default_database` directory format.
- 1 — Uses `[shard{shard_index}[_replica{replica_index}]]` directory format.

:::note
- with `use_compact_format_in_distributed_parts_names=0` changes from cluster definition will not be applied for background INSERT.
- with `use_compact_format_in_distributed_parts_names=1` changing the order of the nodes in the cluster definition, will change the `shard_index`/`replica_index` so be aware.
:::
)", 0) \
    DECLARE(Bool, validate_polygons, true, R"(
Enables or disables throwing an exception in the [pointInPolygon](/sql-reference/functions/geo/coordinates#pointinpolygon) function, if the polygon is self-intersecting or self-tangent.

Possible values:

- 0 — Throwing an exception is disabled. `pointInPolygon` accepts invalid polygons and returns possibly incorrect results for them.
- 1 — Throwing an exception is enabled.
)", 0) \
    DECLARE(UInt64, max_parser_depth, DBMS_DEFAULT_MAX_PARSER_DEPTH, R"(
Limits maximum recursion depth in the recursive descent parser. Allows controlling the stack size.

Possible values:

- Positive integer.
- 0 — Recursion depth is unlimited.
)", 0) \
    DECLARE(UInt64, max_parser_backtracks, DBMS_DEFAULT_MAX_PARSER_BACKTRACKS, R"(
Maximum parser backtracking (how many times it tries different alternatives in the recursive descend parsing process).
)", 0) \
    DECLARE(UInt64, max_recursive_cte_evaluation_depth, DBMS_RECURSIVE_CTE_MAX_EVALUATION_DEPTH, R"(
Maximum limit on recursive CTE evaluation depth
)", 0) \
    DECLARE(Bool, allow_settings_after_format_in_insert, false, R"(
Control whether `SETTINGS` after `FORMAT` in `INSERT` queries is allowed or not. It is not recommended to use this, since this may interpret part of `SETTINGS` as values.

Example:

```sql
INSERT INTO FUNCTION null('foo String') SETTINGS max_threads=1 VALUES ('bar');
```

But the following query will work only with `allow_settings_after_format_in_insert`:

```sql
SET allow_settings_after_format_in_insert=1;
INSERT INTO FUNCTION null('foo String') VALUES ('bar') SETTINGS max_threads=1;
```

Possible values:

- 0 — Disallow.
- 1 — Allow.

:::note
Use this setting only for backward compatibility if your use cases depend on old syntax.
:::
)", 0) \
    DECLARE(Seconds, periodic_live_view_refresh, 60, R"(
Interval after which periodically refreshed live view is forced to refresh.
)", 0) \
    DECLARE(Bool, transform_null_in, false, R"(
Enables equality of [NULL](/sql-reference/syntax#null) values for [IN](../../sql-reference/operators/in.md) operator.

By default, `NULL` values can't be compared because `NULL` means undefined value. Thus, comparison `expr = NULL` must always return `false`. With this setting `NULL = NULL` returns `true` for `IN` operator.

Possible values:

- 0 — Comparison of `NULL` values in `IN` operator returns `false`.
- 1 — Comparison of `NULL` values in `IN` operator returns `true`.

**Example**

Consider the `null_in` table:

```text
┌──idx─┬─────i─┐
│    1 │     1 │
│    2 │  NULL │
│    3 │     3 │
└──────┴───────┘
```

Query:

```sql
SELECT idx, i FROM null_in WHERE i IN (1, NULL) SETTINGS transform_null_in = 0;
```

Result:

```text
┌──idx─┬────i─┐
│    1 │    1 │
└──────┴──────┘
```

Query:

```sql
SELECT idx, i FROM null_in WHERE i IN (1, NULL) SETTINGS transform_null_in = 1;
```

Result:

```text
┌──idx─┬─────i─┐
│    1 │     1 │
│    2 │  NULL │
└──────┴───────┘
```

**See Also**

- [NULL Processing in IN Operators](/sql-reference/operators/in#null-processing)
)", 0) \
    DECLARE(Bool, allow_nondeterministic_mutations, false, R"(
User-level setting that allows mutations on replicated tables to make use of non-deterministic functions such as `dictGet`.

Given that, for example, dictionaries, can be out of sync across nodes, mutations that pull values from them are disallowed on replicated tables by default. Enabling this setting allows this behavior, making it the user's responsibility to ensure that the data used is in sync across all nodes.

**Example**

```xml
<profiles>
    <default>
        <allow_nondeterministic_mutations>1</allow_nondeterministic_mutations>

        <!-- ... -->
    </default>

    <!-- ... -->

</profiles>
```
)", 0) \
 DECLARE(Bool, validate_mutation_query, true, R"(
Validate mutation queries before accepting them. Mutations are executed in the background, and running an invalid query will cause mutations to get stuck, requiring manual intervention.

Only change this setting if you encounter a backward-incompatible bug.
)", 0) \
    DECLARE(Seconds, lock_acquire_timeout, DBMS_DEFAULT_LOCK_ACQUIRE_TIMEOUT_SEC, R"(
Defines how many seconds a locking request waits before failing.

Locking timeout is used to protect from deadlocks while executing read/write operations with tables. When the timeout expires and the locking request fails, the ClickHouse server throws an exception "Locking attempt timed out! Possible deadlock avoided. Client should retry." with error code `DEADLOCK_AVOIDED`.

Possible values:

- Positive integer (in seconds).
- 0 — No locking timeout.
)", 0) \
    DECLARE(Bool, materialize_ttl_after_modify, true, R"(
Apply TTL for old data, after ALTER MODIFY TTL query
)", 0) \
    DECLARE(String, function_implementation, "", R"(
Choose function implementation for specific target or variant (experimental). If empty enable all of them.
)", 0) \
    DECLARE(Bool, data_type_default_nullable, false, R"(
Allows data types without explicit modifiers [NULL or NOT NULL](/sql-reference/statements/create/table#null-or-not-null-modifiers) in column definition will be [Nullable](/sql-reference/data-types/nullable).

Possible values:

- 1 — The data types in column definitions are set to `Nullable` by default.
- 0 — The data types in column definitions are set to not `Nullable` by default.
)", 0) \
    DECLARE(Bool, cast_keep_nullable, false, R"(
Enables or disables keeping of the `Nullable` data type in [CAST](/sql-reference/functions/type-conversion-functions#cast) operations.

When the setting is enabled and the argument of `CAST` function is `Nullable`, the result is also transformed to `Nullable` type. When the setting is disabled, the result always has the destination type exactly.

Possible values:

- 0 — The `CAST` result has exactly the destination type specified.
- 1 — If the argument type is `Nullable`, the `CAST` result is transformed to `Nullable(DestinationDataType)`.

**Examples**

The following query results in the destination data type exactly:

```sql
SET cast_keep_nullable = 0;
SELECT CAST(toNullable(toInt32(0)) AS Int32) as x, toTypeName(x);
```

Result:

```text
┌─x─┬─toTypeName(CAST(toNullable(toInt32(0)), 'Int32'))─┐
│ 0 │ Int32                                             │
└───┴───────────────────────────────────────────────────┘
```

The following query results in the `Nullable` modification on the destination data type:

```sql
SET cast_keep_nullable = 1;
SELECT CAST(toNullable(toInt32(0)) AS Int32) as x, toTypeName(x);
```

Result:

```text
┌─x─┬─toTypeName(CAST(toNullable(toInt32(0)), 'Int32'))─┐
│ 0 │ Nullable(Int32)                                   │
└───┴───────────────────────────────────────────────────┘
```

**See Also**

- [CAST](/sql-reference/functions/type-conversion-functions#cast) function
)", 0) \
    DECLARE(Bool, cast_ipv4_ipv6_default_on_conversion_error, false, R"(
CAST operator into IPv4, CAST operator into IPV6 type, toIPv4, toIPv6 functions will return default value instead of throwing exception on conversion error.
)", 0) \
    DECLARE(Bool, alter_partition_verbose_result, false, R"(
Enables or disables the display of information about the parts to which the manipulation operations with partitions and parts have been successfully applied.
Applicable to [ATTACH PARTITION|PART](/sql-reference/statements/alter/partition#attach-partitionpart) and to [FREEZE PARTITION](/sql-reference/statements/alter/partition#freeze-partition).

Possible values:

- 0 — disable verbosity.
- 1 — enable verbosity.

**Example**

```sql
CREATE TABLE test(a Int64, d Date, s String) ENGINE = MergeTree PARTITION BY toYYYYMDECLARE(d) ORDER BY a;
INSERT INTO test VALUES(1, '2021-01-01', '');
INSERT INTO test VALUES(1, '2021-01-01', '');
ALTER TABLE test DETACH PARTITION ID '202101';

ALTER TABLE test ATTACH PARTITION ID '202101' SETTINGS alter_partition_verbose_result = 1;

┌─command_type─────┬─partition_id─┬─part_name────┬─old_part_name─┐
│ ATTACH PARTITION │ 202101       │ 202101_7_7_0 │ 202101_5_5_0  │
│ ATTACH PARTITION │ 202101       │ 202101_8_8_0 │ 202101_6_6_0  │
└──────────────────┴──────────────┴──────────────┴───────────────┘

ALTER TABLE test FREEZE SETTINGS alter_partition_verbose_result = 1;

┌─command_type─┬─partition_id─┬─part_name────┬─backup_name─┬─backup_path───────────────────┬─part_backup_path────────────────────────────────────────────┐
│ FREEZE ALL   │ 202101       │ 202101_7_7_0 │ 8           │ /var/lib/clickhouse/shadow/8/ │ /var/lib/clickhouse/shadow/8/data/default/test/202101_7_7_0 │
│ FREEZE ALL   │ 202101       │ 202101_8_8_0 │ 8           │ /var/lib/clickhouse/shadow/8/ │ /var/lib/clickhouse/shadow/8/data/default/test/202101_8_8_0 │
└──────────────┴──────────────┴──────────────┴─────────────┴───────────────────────────────┴─────────────────────────────────────────────────────────────┘
```
)", 0) \
    DECLARE(Bool, system_events_show_zero_values, false, R"(
Allows to select zero-valued events from [`system.events`](../../operations/system-tables/events.md).

Some monitoring systems require passing all the metrics values to them for each checkpoint, even if the metric value is zero.

Possible values:

- 0 — Disabled.
- 1 — Enabled.

**Examples**

Query

```sql
SELECT * FROM system.events WHERE event='QueryMemoryLimitExceeded';
```

Result

```text
Ok.
```

Query
```sql
SET system_events_show_zero_values = 1;
SELECT * FROM system.events WHERE event='QueryMemoryLimitExceeded';
```

Result

```text
┌─event────────────────────┬─value─┬─description───────────────────────────────────────────┐
│ QueryMemoryLimitExceeded │     0 │ Number of times when memory limit exceeded for query. │
└──────────────────────────┴───────┴───────────────────────────────────────────────────────┘
```
)", 0) \
    DECLARE(MySQLDataTypesSupport, mysql_datatypes_support_level, MySQLDataTypesSupportList{}, R"(
Defines how MySQL types are converted to corresponding ClickHouse types. A comma separated list in any combination of `decimal`, `datetime64`, `date2Date32` or `date2String`.
- `decimal`: convert `NUMERIC` and `DECIMAL` types to `Decimal` when precision allows it.
- `datetime64`: convert `DATETIME` and `TIMESTAMP` types to `DateTime64` instead of `DateTime` when precision is not `0`.
- `date2Date32`: convert `DATE` to `Date32` instead of `Date`. Takes precedence over `date2String`.
- `date2String`: convert `DATE` to `String` instead of `Date`. Overridden by `datetime64`.
)", 0) \
    DECLARE(Bool, optimize_trivial_insert_select, false, R"(
Optimize trivial 'INSERT INTO table SELECT ... FROM TABLES' query
)", 0) \
    DECLARE(Bool, allow_non_metadata_alters, true, R"(
Allow to execute alters which affects not only tables metadata, but also data on disk
)", 0) \
    DECLARE(Bool, enable_global_with_statement, true, R"(
Propagate WITH statements to UNION queries and all subqueries
)", 0) \
    DECLARE(Bool, enable_scopes_for_with_statement, true, R"(
If disabled, declarations in parent WITH cluases will behave the same scope as they declared in the current scope.

Note that this is a compatibility setting for new analyzer to allow running some invalid queries that old analyzer could execute.
)", 0) \
    DECLARE(Bool, aggregate_functions_null_for_empty, false, R"(
Enables or disables rewriting all aggregate functions in a query, adding [-OrNull](/sql-reference/aggregate-functions/combinators#-ornull) suffix to them. Enable it for SQL standard compatibility.
It is implemented via query rewrite (similar to [count_distinct_implementation](#count_distinct_implementation) setting) to get consistent results for distributed queries.

Possible values:

- 0 — Disabled.
- 1 — Enabled.

**Example**

Consider the following query with aggregate functions:
```sql
SELECT SUM(-1), MAX(0) FROM system.one WHERE 0;
```

With `aggregate_functions_null_for_empty = 0` it would produce:
```text
┌─SUM(-1)─┬─MAX(0)─┐
│       0 │      0 │
└─────────┴────────┘
```

With `aggregate_functions_null_for_empty = 1` the result would be:
```text
┌─SUMOrNull(-1)─┬─MAXOrNull(0)─┐
│          NULL │         NULL │
└───────────────┴──────────────┘
```
)", 0) \
    DECLARE(Bool, optimize_syntax_fuse_functions, false, R"(
Enables to fuse aggregate functions with identical argument. It rewrites query contains at least two aggregate functions from [sum](/sql-reference/aggregate-functions/reference/sum), [count](/sql-reference/aggregate-functions/reference/count) or [avg](/sql-reference/aggregate-functions/reference/avg) with identical argument to [sumCount](/sql-reference/aggregate-functions/reference/sumcount).

Possible values:

- 0 — Functions with identical argument are not fused.
- 1 — Functions with identical argument are fused.

**Example**

Query:

```sql
CREATE TABLE fuse_tbl(a Int8, b Int8) Engine = Log;
SET optimize_syntax_fuse_functions = 1;
EXPLAIN SYNTAX SELECT sum(a), sum(b), count(b), avg(b) from fuse_tbl FORMAT TSV;
```

Result:

```text
SELECT
    sum(a),
    sumCount(b).1,
    sumCount(b).2,
    (sumCount(b).1) / (sumCount(b).2)
FROM fuse_tbl
```
)", 0) \
    DECLARE(Bool, flatten_nested, true, R"(
Sets the data format of a [nested](../../sql-reference/data-types/nested-data-structures/index.md) columns.

Possible values:

- 1 — Nested column is flattened to separate arrays.
- 0 — Nested column stays a single array of tuples.

**Usage**

If the setting is set to `0`, it is possible to use an arbitrary level of nesting.

**Examples**

Query:

```sql
SET flatten_nested = 1;
CREATE TABLE t_nest (`n` Nested(a UInt32, b UInt32)) ENGINE = MergeTree ORDER BY tuple();

SHOW CREATE TABLE t_nest;
```

Result:

```text
┌─statement───────────────────────────────────────────────────────────────────────────────────────────────────────────────────────────────────────┐
│ CREATE TABLE default.t_nest
(
    `n.a` Array(UInt32),
    `n.b` Array(UInt32)
)
ENGINE = MergeTree
ORDER BY tuple()
SETTINGS index_granularity = 8192 │
└─────────────────────────────────────────────────────────────────────────────────────────────────────────────────────────────────────────────────┘
```

Query:

```sql
SET flatten_nested = 0;

CREATE TABLE t_nest (`n` Nested(a UInt32, b UInt32)) ENGINE = MergeTree ORDER BY tuple();

SHOW CREATE TABLE t_nest;
```

Result:

```text
┌─statement──────────────────────────────────────────────────────────────────────────────────────────────────────────────────────────┐
│ CREATE TABLE default.t_nest
(
    `n` Nested(a UInt32, b UInt32)
)
ENGINE = MergeTree
ORDER BY tuple()
SETTINGS index_granularity = 8192 │
└────────────────────────────────────────────────────────────────────────────────────────────────────────────────────────────────────┘
```
)", 0) \
    DECLARE(Bool, asterisk_include_materialized_columns, false, R"(
Include [MATERIALIZED](/sql-reference/statements/create/view#materialized-view) columns for wildcard query (`SELECT *`).

Possible values:

- 0 - disabled
- 1 - enabled
)", 0) \
    DECLARE(Bool, asterisk_include_alias_columns, false, R"(
Include [ALIAS](../../sql-reference/statements/create/table.md/#alias) columns for wildcard query (`SELECT *`).

Possible values:

- 0 - disabled
- 1 - enabled
)", 0) \
    DECLARE(Bool, optimize_skip_merged_partitions, false, R"(
Enables or disables optimization for [OPTIMIZE TABLE ... FINAL](../../sql-reference/statements/optimize.md) query if there is only one part with level > 0 and it doesn't have expired TTL.

- `OPTIMIZE TABLE ... FINAL SETTINGS optimize_skip_merged_partitions=1`

By default, `OPTIMIZE TABLE ... FINAL` query rewrites the one part even if there is only a single part.

Possible values:

- 1 - Enable optimization.
- 0 - Disable optimization.
)", 0) \
    DECLARE(Bool, optimize_on_insert, true, R"(
Enables or disables data transformation before the insertion, as if merge was done on this block (according to table engine).

Possible values:

- 0 — Disabled.
- 1 — Enabled.

**Example**

The difference between enabled and disabled:

Query:

```sql
SET optimize_on_insert = 1;

CREATE TABLE test1 (`FirstTable` UInt32) ENGINE = ReplacingMergeTree ORDER BY FirstTable;

INSERT INTO test1 SELECT number % 2 FROM numbers(5);

SELECT * FROM test1;

SET optimize_on_insert = 0;

CREATE TABLE test2 (`SecondTable` UInt32) ENGINE = ReplacingMergeTree ORDER BY SecondTable;

INSERT INTO test2 SELECT number % 2 FROM numbers(5);

SELECT * FROM test2;
```

Result:

```text
┌─FirstTable─┐
│          0 │
│          1 │
└────────────┘

┌─SecondTable─┐
│           0 │
│           0 │
│           0 │
│           1 │
│           1 │
└─────────────┘
```

Note that this setting influences [Materialized view](/sql-reference/statements/create/view#materialized-view) behaviour.
)", 0) \
    DECLARE_WITH_ALIAS(Bool, optimize_use_projections, true, R"(
Enables or disables [projection](../../engines/table-engines/mergetree-family/mergetree.md/#projections) optimization when processing `SELECT` queries.

Possible values:

- 0 — Projection optimization disabled.
- 1 — Projection optimization enabled.
)", 0, allow_experimental_projection_optimization) \
    DECLARE(Bool, optimize_use_implicit_projections, true, R"(
Automatically choose implicit projections to perform SELECT query
)", 0) \
    DECLARE(Bool, optimize_use_projection_filtering, true, R"(
Enables using projections to filter part ranges even when projections are not selected to perform SELECT query.
)", 0) \
    DECLARE(Bool, force_optimize_projection, false, R"(
Enables or disables the obligatory use of [projections](../../engines/table-engines/mergetree-family/mergetree.md/#projections) in `SELECT` queries, when projection optimization is enabled (see [optimize_use_projections](#optimize_use_projections) setting).

Possible values:

- 0 — Projection optimization is not obligatory.
- 1 — Projection optimization is obligatory.
)", 0) \
    DECLARE(String, force_optimize_projection_name, "", R"(
If it is set to a non-empty string, check that this projection is used in the query at least once.

Possible values:

- string: name of projection that used in a query
)", 0) \
    DECLARE(String, preferred_optimize_projection_name, "", R"(
If it is set to a non-empty string, ClickHouse will try to apply specified projection in query.


Possible values:

- string: name of preferred projection
)", 0) \
    DECLARE(Bool, async_socket_for_remote, true, R"(
Enables asynchronous read from socket while executing remote query.

Enabled by default.
)", 0) \
    DECLARE(Bool, async_query_sending_for_remote, true, R"(
Enables asynchronous connection creation and query sending while executing remote query.

Enabled by default.
)", 0) \
    DECLARE(Bool, insert_null_as_default, true, R"(
Enables or disables the insertion of [default values](/sql-reference/statements/create/table#default_values) instead of [NULL](/sql-reference/syntax#null) into columns with not [nullable](/sql-reference/data-types/nullable) data type.
If column type is not nullable and this setting is disabled, then inserting `NULL` causes an exception. If column type is nullable, then `NULL` values are inserted as is, regardless of this setting.

This setting is applicable to [INSERT ... SELECT](../../sql-reference/statements/insert-into.md/#inserting-the-results-of-select) queries. Note that `SELECT` subqueries may be concatenated with `UNION ALL` clause.

Possible values:

- 0 — Inserting `NULL` into a not nullable column causes an exception.
- 1 — Default column value is inserted instead of `NULL`.
)", 0) \
    DECLARE(Bool, describe_extend_object_types, false, R"(
Deduce concrete type of columns of type Object in DESCRIBE query
)", 0) \
    DECLARE(Bool, describe_include_subcolumns, false, R"(
Enables describing subcolumns for a [DESCRIBE](../../sql-reference/statements/describe-table.md) query. For example, members of a [Tuple](../../sql-reference/data-types/tuple.md) or subcolumns of a [Map](/sql-reference/data-types/map#reading-subcolumns-of-map), [Nullable](../../sql-reference/data-types/nullable.md/#finding-null) or an [Array](../../sql-reference/data-types/array.md/#array-size) data type.

Possible values:

- 0 — Subcolumns are not included in `DESCRIBE` queries.
- 1 — Subcolumns are included in `DESCRIBE` queries.

**Example**

See an example for the [DESCRIBE](../../sql-reference/statements/describe-table.md) statement.
)", 0) \
    DECLARE(Bool, describe_include_virtual_columns, false, R"(
If true, virtual columns of table will be included into result of DESCRIBE query
)", 0) \
    DECLARE(Bool, describe_compact_output, false, R"(
If true, include only column names and types into result of DESCRIBE query
)", 0) \
    DECLARE(Bool, apply_mutations_on_fly, false, R"(
If true, mutations (UPDATEs and DELETEs) which are not materialized in data part will be applied on SELECTs.
)", 0) \
    DECLARE_WITH_ALIAS(Bool, enable_lightweight_update, true, R"(
    Allow to use lightweight updates.
)", BETA, allow_experimental_lightweight_update) \
    DECLARE(Bool, apply_patch_parts, true, R"(
If true, patch parts (that represent lightweight updates) are applied on SELECTs.
)", 0) \
    DECLARE(NonZeroUInt64, apply_patch_parts_join_cache_buckets, 8, R"(
The number of buckets in the temporary cache for applying patch parts in Join mode.
)", 0) \
    DECLARE(AlterUpdateMode, alter_update_mode, AlterUpdateMode::HEAVY, R"(
A mode for `ALTER` queries that have the `UPDATE` commands.

Possible values:
- `heavy` - run regular mutation.
- `lightweight` - run lightweight update if possible, run regular mutation otherwise.
- `lightweight_force` - run lightweight update if possible, throw otherwise.
)", 0) \
    DECLARE(Bool, mutations_execute_nondeterministic_on_initiator, false, R"(
If true constant nondeterministic functions (e.g. function `now()`) are executed on initiator and replaced to literals in `UPDATE` and `DELETE` queries. It helps to keep data in sync on replicas while executing mutations with constant nondeterministic functions. Default value: `false`.
)", 0) \
    DECLARE(Bool, mutations_execute_subqueries_on_initiator, false, R"(
If true scalar subqueries are executed on initiator and replaced to literals in `UPDATE` and `DELETE` queries. Default value: `false`.
)", 0) \
    DECLARE(UInt64, mutations_max_literal_size_to_replace, 16384, R"(
The maximum size of serialized literal in bytes to replace in `UPDATE` and `DELETE` queries. Takes effect only if at least one the two settings above is enabled. Default value: 16384 (16 KiB).
)", 0) \
    \
    DECLARE(Float, create_replicated_merge_tree_fault_injection_probability, 0.0f, R"(
The probability of a fault injection during table creation after creating metadata in ZooKeeper
)", 0) \
    \
    DECLARE(Bool, use_iceberg_metadata_files_cache, true, R"(
If turned on, iceberg table function and iceberg storage may utilize the iceberg metadata files cache.

Possible values:

- 0 - Disabled
- 1 - Enabled
)", 0) \
    \
    DECLARE(Bool, use_query_cache, false, R"(
If turned on, `SELECT` queries may utilize the [query cache](../query-cache.md). Parameters [enable_reads_from_query_cache](#enable_reads_from_query_cache)
and [enable_writes_to_query_cache](#enable_writes_to_query_cache) control in more detail how the cache is used.

Possible values:

- 0 - Disabled
- 1 - Enabled
)", 0) \
    DECLARE(Bool, enable_writes_to_query_cache, true, R"(
If turned on, results of `SELECT` queries are stored in the [query cache](../query-cache.md).

Possible values:

- 0 - Disabled
- 1 - Enabled
)", 0) \
    DECLARE(Bool, enable_reads_from_query_cache, true, R"(
If turned on, results of `SELECT` queries are retrieved from the [query cache](../query-cache.md).

Possible values:

- 0 - Disabled
- 1 - Enabled
)", 0) \
    DECLARE(QueryResultCacheNondeterministicFunctionHandling, query_cache_nondeterministic_function_handling, QueryResultCacheNondeterministicFunctionHandling::Throw, R"(
Controls how the [query cache](../query-cache.md) handles `SELECT` queries with non-deterministic functions like `rand()` or `now()`.

Possible values:

- `'throw'` - Throw an exception and don't cache the query result.
- `'save'` - Cache the query result.
- `'ignore'` - Don't cache the query result and don't throw an exception.
)", 0) \
    DECLARE(QueryResultCacheSystemTableHandling, query_cache_system_table_handling, QueryResultCacheSystemTableHandling::Throw, R"(
Controls how the [query cache](../query-cache.md) handles `SELECT` queries against system tables, i.e. tables in databases `system.*` and `information_schema.*`.

Possible values:

- `'throw'` - Throw an exception and don't cache the query result.
- `'save'` - Cache the query result.
- `'ignore'` - Don't cache the query result and don't throw an exception.
)", 0) \
    DECLARE(UInt64, query_cache_max_size_in_bytes, 0, R"(
The maximum amount of memory (in bytes) the current user may allocate in the [query cache](../query-cache.md). 0 means unlimited.

Possible values:

- Positive integer >= 0.
)", 0) \
    DECLARE(UInt64, query_cache_max_entries, 0, R"(
The maximum number of query results the current user may store in the [query cache](../query-cache.md). 0 means unlimited.

Possible values:

- Positive integer >= 0.
)", 0) \
    DECLARE(UInt64, query_cache_min_query_runs, 0, R"(
Minimum number of times a `SELECT` query must run before its result is stored in the [query cache](../query-cache.md).

Possible values:

- Positive integer >= 0.
)", 0) \
    DECLARE(Milliseconds, query_cache_min_query_duration, 0, R"(
Minimum duration in milliseconds a query needs to run for its result to be stored in the [query cache](../query-cache.md).

Possible values:

- Positive integer >= 0.
)", 0) \
    DECLARE(Bool, query_cache_compress_entries, true, R"(
Compress entries in the [query cache](../query-cache.md). Lessens the memory consumption of the query cache at the cost of slower inserts into / reads from it.

Possible values:

- 0 - Disabled
- 1 - Enabled
)", 0) \
    DECLARE(Bool, query_cache_squash_partial_results, true, R"(
Squash partial result blocks to blocks of size [max_block_size](#max_block_size). Reduces performance of inserts into the [query cache](../query-cache.md) but improves the compressability of cache entries (see [query_cache_compress-entries](#query_cache_compress_entries)).

Possible values:

- 0 - Disabled
- 1 - Enabled
)", 0) \
    DECLARE(Seconds, query_cache_ttl, 60, R"(
After this time in seconds entries in the [query cache](../query-cache.md) become stale.

Possible values:

- Positive integer >= 0.
)", 0) \
    DECLARE(Bool, query_cache_share_between_users, false, R"(
If turned on, the result of `SELECT` queries cached in the [query cache](../query-cache.md) can be read by other users.
It is not recommended to enable this setting due to security reasons.

Possible values:

- 0 - Disabled
- 1 - Enabled
)", 0) \
    DECLARE(String, query_cache_tag, "", R"(
A string which acts as a label for [query cache](../query-cache.md) entries.
The same queries with different tags are considered different by the query cache.

Possible values:

- Any string
)", 0) \
    DECLARE(Bool, enable_sharing_sets_for_mutations, true, R"(
Allow sharing set objects build for IN subqueries between different tasks of the same mutation. This reduces memory usage and CPU consumption
)", 0) \
    DECLARE(Bool, use_query_condition_cache, true, R"(
Enable the [query condition cache](/operations/query-condition-cache). The cache stores ranges of granules in data parts which do not satisfy the condition in the `WHERE` clause,
and reuse this information as an ephemeral index for subsequent queries.

Possible values:

- 0 - Disabled
- 1 - Enabled
)", 0) \
    DECLARE(Bool, query_condition_cache_store_conditions_as_plaintext, false, R"(
Stores the filter condition for the [query condition cache](/operations/query-condition-cache) in plaintext.
If enabled, system.query_condition_cache shows the verbatim filter condition which makes it easier to debug issues with the cache.
Disabled by default because plaintext filter conditions may expose sensitive information.

Possible values:

- 0 - Disabled
- 1 - Enabled
)", 0) \
    DECLARE(Bool, enable_shared_storage_snapshot_in_query, false, R"(
If enabled, all subqueries within a single query will share the same StorageSnapshot for each table.
This ensures a consistent view of the data across the entire query, even if the same table is accessed multiple times.

This is required for queries where internal consistency of data parts is important. Example:

```sql
SELECT
    count()
FROM events
WHERE (_part, _part_offset) IN (
    SELECT _part, _part_offset
    FROM events
    WHERE user_id = 42
)
```

Without this setting, the outer and inner queries may operate on different data snapshots, leading to incorrect results.

:::note
Enabling this setting disables the optimization which removes unnecessary data parts from snapshots once the planning stage is complete.
As a result, long-running queries may hold onto obsolete parts for their entire duration, delaying part cleanup and increasing storage pressure.

This setting currently applies only to tables from the MergeTree family.
:::

Possible values:

- 0 - Disabled
- 1 - Enabled
)", 0) \
    DECLARE(UInt64, merge_tree_storage_snapshot_sleep_ms, 0, R"(
Inject artificial delay (in milliseconds) when creating a storage snapshot for MergeTree tables.
Used for testing and debugging purposes only.

Possible values:
- 0 - No delay (default)
- N - Delay in milliseconds
)", 0) \
    DECLARE(Bool, optimize_rewrite_sum_if_to_count_if, true, R"(
Rewrite sumIf() and sum(if()) function countIf() function when logically equivalent
)", 0) \
    DECLARE(Bool, optimize_rewrite_aggregate_function_with_if, true, R"(
Rewrite aggregate functions with if expression as argument when logically equivalent.
For example, `avg(if(cond, col, null))` can be rewritten to `avgOrNullIf(cond, col)`. It may improve performance.

:::note
Supported only with the analyzer (`enable_analyzer = 1`).
:::
)", 0) \
    DECLARE(Bool, optimize_rewrite_array_exists_to_has, false, R"(
Rewrite arrayExists() functions to has() when logically equivalent. For example, arrayExists(x -> x = 1, arr) can be rewritten to has(arr, 1)
)", 0) \
DECLARE(Bool, execute_exists_as_scalar_subquery, true, R"(
Execute non-correlated EXISTS subqueries as scalar subqueries. As for scalar subqueries, the cache is used, and the constant folding applies to the result.
    )", 0) \
    DECLARE(Bool, optimize_rewrite_regexp_functions, true, R"(
Rewrite regular expression related functions into simpler and more efficient forms
)", 0) \
    DECLARE(UInt64, insert_shard_id, 0, R"(
If not `0`, specifies the shard of [Distributed](/engines/table-engines/special/distributed) table into which the data will be inserted synchronously.

If `insert_shard_id` value is incorrect, the server will throw an exception.

To get the number of shards on `requested_cluster`, you can check server config or use this query:

```sql
SELECT uniq(shard_num) FROM system.clusters WHERE cluster = 'requested_cluster';
```

Possible values:

- 0 — Disabled.
- Any number from `1` to `shards_num` of corresponding [Distributed](/engines/table-engines/special/distributed) table.

**Example**

Query:

```sql
CREATE TABLE x AS system.numbers ENGINE = MergeTree ORDER BY number;
CREATE TABLE x_dist AS x ENGINE = Distributed('test_cluster_two_shards_localhost', currentDatabase(), x);
INSERT INTO x_dist SELECT * FROM numbers(5) SETTINGS insert_shard_id = 1;
SELECT * FROM x_dist ORDER BY number ASC;
```

Result:

```text
┌─number─┐
│      0 │
│      0 │
│      1 │
│      1 │
│      2 │
│      2 │
│      3 │
│      3 │
│      4 │
│      4 │
└────────┘
```
)", 0) \
    \
    DECLARE(Bool, collect_hash_table_stats_during_aggregation, true, R"(
Enable collecting hash table statistics to optimize memory allocation
)", 0) \
    DECLARE(UInt64, max_size_to_preallocate_for_aggregation, 1'000'000'000'000, R"(
For how many elements it is allowed to preallocate space in all hash tables in total before aggregation
)", 0) \
    \
    DECLARE(Bool, collect_hash_table_stats_during_joins, true, R"(
Enable collecting hash table statistics to optimize memory allocation
)", 0) \
    DECLARE(UInt64, max_size_to_preallocate_for_joins, 1'000'000'000'000, R"(
For how many elements it is allowed to preallocate space in all hash tables in total before join
)", 0) \
    \
    DECLARE(Bool, kafka_disable_num_consumers_limit, false, R"(
Disable limit on kafka_num_consumers that depends on the number of available CPU cores.
)", 0) \
    DECLARE(Bool, allow_experimental_kafka_offsets_storage_in_keeper, false, R"(
Allow experimental feature to store Kafka related offsets in ClickHouse Keeper. When enabled a ClickHouse Keeper path and replica name can be specified to the Kafka table engine. As a result instead of the regular Kafka engine, a new type of storage engine will be used that stores the committed offsets primarily in ClickHouse Keeper
)", EXPERIMENTAL) \
    DECLARE(Bool, enable_software_prefetch_in_aggregation, true, R"(
Enable use of software prefetch in aggregation
)", 0) \
    DECLARE(Bool, allow_aggregate_partitions_independently, false, R"(
Enable independent aggregation of partitions on separate threads when partition key suits group by key. Beneficial when number of partitions close to number of cores and partitions have roughly the same size
)", 0) \
    DECLARE(Bool, force_aggregate_partitions_independently, false, R"(
Force the use of optimization when it is applicable, but heuristics decided not to use it
)", 0) \
    DECLARE(UInt64, max_number_of_partitions_for_independent_aggregation, 128, R"(
Maximal number of partitions in table to apply optimization
)", 0) \
    DECLARE(Float, min_hit_rate_to_use_consecutive_keys_optimization, 0.5, R"(
Minimal hit rate of a cache which is used for consecutive keys optimization in aggregation to keep it enabled
)", 0) \
    \
    DECLARE(Bool, engine_file_empty_if_not_exists, false, R"(
Allows to select data from a file engine table without file.

Possible values:
- 0 — `SELECT` throws exception.
- 1 — `SELECT` returns empty result.
)", 0) \
    DECLARE(Bool, engine_file_truncate_on_insert, false, R"(
Enables or disables truncate before insert in [File](../../engines/table-engines/special/file.md) engine tables.

Possible values:
- 0 — `INSERT` query appends new data to the end of the file.
- 1 — `INSERT` query replaces existing content of the file with the new data.
)", 0) \
    DECLARE(Bool, engine_file_allow_create_multiple_files, false, R"(
Enables or disables creating a new file on each insert in file engine tables if the format has the suffix (`JSON`, `ORC`, `Parquet`, etc.). If enabled, on each insert a new file will be created with a name following this pattern:

`data.Parquet` -> `data.1.Parquet` -> `data.2.Parquet`, etc.

Possible values:
- 0 — `INSERT` query appends new data to the end of the file.
- 1 — `INSERT` query creates a new file.
)", 0) \
    DECLARE(Bool, engine_file_skip_empty_files, false, R"(
Enables or disables skipping empty files in [File](../../engines/table-engines/special/file.md) engine tables.

Possible values:
- 0 — `SELECT` throws an exception if empty file is not compatible with requested format.
- 1 — `SELECT` returns empty result for empty file.
)", 0) \
    DECLARE(Bool, engine_url_skip_empty_files, false, R"(
Enables or disables skipping empty files in [URL](../../engines/table-engines/special/url.md) engine tables.

Possible values:
- 0 — `SELECT` throws an exception if empty file is not compatible with requested format.
- 1 — `SELECT` returns empty result for empty file.
)", 0) \
    DECLARE(Bool, enable_url_encoding, false, R"(
Allows to enable/disable decoding/encoding path in uri in [URL](../../engines/table-engines/special/url.md) engine tables.

Disabled by default.
)", 0) \
    DECLARE(UInt64, database_replicated_initial_query_timeout_sec, 300, R"(
Sets how long initial DDL query should wait for Replicated database to process previous DDL queue entries in seconds.

Possible values:

- Positive integer.
- 0 — Unlimited.
)", 0) \
    DECLARE(Bool, database_replicated_enforce_synchronous_settings, false, R"(
Enforces synchronous waiting for some queries (see also database_atomic_wait_for_drop_and_detach_synchronously, mutations_sync, alter_sync). Not recommended to enable these settings.
)", 0) \
    DECLARE(UInt64, max_distributed_depth, 5, R"(
Limits the maximum depth of recursive queries for [Distributed](../../engines/table-engines/special/distributed.md) tables.

If the value is exceeded, the server throws an exception.

Possible values:

- Positive integer.
- 0 — Unlimited depth.
)", 0) \
    DECLARE(Bool, database_replicated_always_detach_permanently, false, R"(
Execute DETACH TABLE as DETACH TABLE PERMANENTLY if database engine is Replicated
)", 0) \
    DECLARE(Bool, database_replicated_allow_only_replicated_engine, false, R"(
Allow to create only Replicated tables in database with engine Replicated
)", 0) \
    DECLARE(UInt64, database_replicated_allow_replicated_engine_arguments, 0, R"(
0 - Don't allow to explicitly specify ZooKeeper path and replica name for *MergeTree tables in Replicated databases. 1 - Allow. 2 - Allow, but ignore the specified path and use default one instead. 3 - Allow and don't log a warning.
)", 0) \
    DECLARE(UInt64, database_replicated_allow_explicit_uuid, 0, R"(
0 - Don't allow to explicitly specify UUIDs for tables in Replicated databases. 1 - Allow. 2 - Allow, but ignore the specified UUID and generate a random one instead.
)", 0) \
    DECLARE(Bool, database_replicated_allow_heavy_create, false, R"(
Allow long-running DDL queries (CREATE AS SELECT and POPULATE) in Replicated database engine. Note that it can block DDL queue for a long time.
)", 0) \
    DECLARE(Bool, cloud_mode, false, R"(
Cloud mode
)", 0) \
    DECLARE(UInt64, cloud_mode_engine, 1, R"(
The engine family allowed in Cloud.

- 0 - allow everything
- 1 - rewrite DDLs to use *ReplicatedMergeTree
- 2 - rewrite DDLs to use SharedMergeTree
- 3 - rewrite DDLs to use SharedMergeTree except when explicitly passed remote disk is specified

UInt64 to minimize public part
)", 0) \
    DECLARE(UInt64, cloud_mode_database_engine, 1, R"(
The database engine allowed in Cloud. 1 - rewrite DDLs to use Replicated database, 2 - rewrite DDLs to use Shared database
)", 0) \
    DECLARE(DistributedDDLOutputMode, distributed_ddl_output_mode, DistributedDDLOutputMode::THROW, R"(
Sets format of distributed DDL query result.

Possible values:

- `throw` — Returns result set with query execution status for all hosts where query is finished. If query has failed on some hosts, then it will rethrow the first exception. If query is not finished yet on some hosts and [distributed_ddl_task_timeout](#distributed_ddl_task_timeout) exceeded, then it throws `TIMEOUT_EXCEEDED` exception.
- `none` — Is similar to throw, but distributed DDL query returns no result set.
- `null_status_on_timeout` — Returns `NULL` as execution status in some rows of result set instead of throwing `TIMEOUT_EXCEEDED` if query is not finished on the corresponding hosts.
- `never_throw` — Do not throw `TIMEOUT_EXCEEDED` and do not rethrow exceptions if query has failed on some hosts.
- `none_only_active` - similar to `none`, but doesn't wait for inactive replicas of the `Replicated` database. Note: with this mode it's impossible to figure out that the query was not executed on some replica and will be executed in background.
- `null_status_on_timeout_only_active` — similar to `null_status_on_timeout`, but doesn't wait for inactive replicas of the `Replicated` database
- `throw_only_active` — similar to `throw`, but doesn't wait for inactive replicas of the `Replicated` database

Cloud default value: `none`.
)", 0) \
    DECLARE(UInt64, distributed_ddl_entry_format_version, 5, R"(
Compatibility version of distributed DDL (ON CLUSTER) queries
)", 0) \
    \
    DECLARE(UInt64, external_storage_max_read_rows, 0, R"(
Limit maximum number of rows when table with external engine should flush history data. Now supported only for MySQL table engine, database engine, and dictionary. If equal to 0, this setting is disabled
)", 0) \
    DECLARE(UInt64, external_storage_max_read_bytes, 0, R"(
Limit maximum number of bytes when table with external engine should flush history data. Now supported only for MySQL table engine, database engine, and dictionary. If equal to 0, this setting is disabled
)", 0)  \
    DECLARE(UInt64, external_storage_connect_timeout_sec, DBMS_DEFAULT_CONNECT_TIMEOUT_SEC, R"(
Connect timeout in seconds. Now supported only for MySQL
)", 0)  \
    DECLARE(UInt64, external_storage_rw_timeout_sec, DBMS_DEFAULT_RECEIVE_TIMEOUT_SEC, R"(
Read/write timeout in seconds. Now supported only for MySQL
)", 0)  \
    \
    DECLARE(Bool, allow_experimental_correlated_subqueries, true, R"(
Allow to execute correlated subqueries.
)", BETA) \
    \
    DECLARE(SetOperationMode, union_default_mode, SetOperationMode::Unspecified, R"(
Sets a mode for combining `SELECT` query results. The setting is only used when shared with [UNION](../../sql-reference/statements/select/union.md) without explicitly specifying the `UNION ALL` or `UNION DISTINCT`.

Possible values:

- `'DISTINCT'` — ClickHouse outputs rows as a result of combining queries removing duplicate rows.
- `'ALL'` — ClickHouse outputs all rows as a result of combining queries including duplicate rows.
- `''` — ClickHouse generates an exception when used with `UNION`.

See examples in [UNION](../../sql-reference/statements/select/union.md).
)", 0) \
    DECLARE(SetOperationMode, intersect_default_mode, SetOperationMode::ALL, R"(
Set default mode in INTERSECT query. Possible values: empty string, 'ALL', 'DISTINCT'. If empty, query without mode will throw exception.
)", 0) \
    DECLARE(SetOperationMode, except_default_mode, SetOperationMode::ALL, R"(
Set default mode in EXCEPT query. Possible values: empty string, 'ALL', 'DISTINCT'. If empty, query without mode will throw exception.
)", 0) \
    DECLARE(Bool, optimize_aggregators_of_group_by_keys, true, R"(
Eliminates min/max/any/anyLast aggregators of GROUP BY keys in SELECT section
)", 0) \
    DECLARE(Bool, optimize_injective_functions_in_group_by, true, R"(
Replaces injective functions by it's arguments in GROUP BY section
)", 0) \
    DECLARE(Bool, optimize_group_by_function_keys, true, R"(
Eliminates functions of other keys in GROUP BY section
)", 0) \
    DECLARE(Bool, optimize_group_by_constant_keys, true, R"(
Optimize GROUP BY when all keys in block are constant
)", 0) \
    DECLARE(Bool, legacy_column_name_of_tuple_literal, false, R"(
List all names of element of large tuple literals in their column names instead of hash. This settings exists only for compatibility reasons. It makes sense to set to 'true', while doing rolling update of cluster from version lower than 21.7 to higher.
)", 0) \
    DECLARE(Bool, enable_named_columns_in_function_tuple, false, R"(
Generate named tuples in function tuple() when all names are unique and can be treated as unquoted identifiers.
)", 0) \
    \
    DECLARE(Bool, query_plan_enable_optimizations, true, R"(
Toggles query optimization at the query plan level.

:::note
This is an expert-level setting which should only be used for debugging by developers. The setting may change in future in backward-incompatible ways or be removed.
:::

Possible values:

- 0 - Disable all optimizations at the query plan level
- 1 - Enable optimizations at the query plan level (but individual optimizations may still be disabled via their individual settings)
)", 0) \
    DECLARE(UInt64, query_plan_max_optimizations_to_apply, 10'000, R"(
Limits the total number of optimizations applied to query plan, see setting [query_plan_enable_optimizations](#query_plan_enable_optimizations).
Useful to avoid long optimization times for complex queries.
In the EXPLAIN PLAN query, stop applying optimizations after this limit is reached and return the plan as is.
For regular query execution if the actual number of optimizations exceeds this setting, an exception is thrown.

:::note
This is an expert-level setting which should only be used for debugging by developers. The setting may change in future in backward-incompatible ways or be removed.
:::
)", 0) \
    DECLARE(Bool, query_plan_lift_up_array_join, true, R"(
Toggles a query-plan-level optimization which moves ARRAY JOINs up in the execution plan.
Only takes effect if setting [query_plan_enable_optimizations](#query_plan_enable_optimizations) is 1.

:::note
This is an expert-level setting which should only be used for debugging by developers. The setting may change in future in backward-incompatible ways or be removed.
:::

Possible values:

- 0 - Disable
- 1 - Enable
)", 0) \
    DECLARE(Bool, query_plan_push_down_limit, true, R"(
Toggles a query-plan-level optimization which moves LIMITs down in the execution plan.
Only takes effect if setting [query_plan_enable_optimizations](#query_plan_enable_optimizations) is 1.

:::note
This is an expert-level setting which should only be used for debugging by developers. The setting may change in future in backward-incompatible ways or be removed.
:::

Possible values:

- 0 - Disable
- 1 - Enable
)", 0) \
    DECLARE(Bool, query_plan_split_filter, true, R"(
:::note
This is an expert-level setting which should only be used for debugging by developers. The setting may change in future in backward-incompatible ways or be removed.
:::

Toggles a query-plan-level optimization which splits filters into expressions.
Only takes effect if setting [query_plan_enable_optimizations](#query_plan_enable_optimizations) is 1.

Possible values:

- 0 - Disable
- 1 - Enable
)", 0) \
    DECLARE(Bool, query_plan_merge_expressions, true, R"(
Toggles a query-plan-level optimization which merges consecutive filters.
Only takes effect if setting [query_plan_enable_optimizations](#query_plan_enable_optimizations) is 1.

:::note
This is an expert-level setting which should only be used for debugging by developers. The setting may change in future in backward-incompatible ways or be removed.
:::

Possible values:

- 0 - Disable
- 1 - Enable
)", 0) \
    DECLARE(Bool, query_plan_merge_filters, true, R"(
Allow to merge filters in the query plan.
)", 0) \
    DECLARE(Bool, query_plan_filter_push_down, true, R"(
Toggles a query-plan-level optimization which moves filters down in the execution plan.
Only takes effect if setting [query_plan_enable_optimizations](#query_plan_enable_optimizations) is 1.

:::note
This is an expert-level setting which should only be used for debugging by developers. The setting may change in future in backward-incompatible ways or be removed.
:::

Possible values:

- 0 - Disable
- 1 - Enable
)", 0) \
    DECLARE(Bool, query_plan_convert_outer_join_to_inner_join, true, R"(
Allow to convert `OUTER JOIN` to `INNER JOIN` if filter after `JOIN` always filters default values
)", 0) \
    DECLARE(Bool, query_plan_merge_filter_into_join_condition, true, R"(
Allow to merge filter into `JOIN` condition and convert `CROSS JOIN` to `INNER`.
)", 0) \
    DECLARE(Bool, query_plan_convert_join_to_in, false, R"(
Allow to convert `JOIN` to subquery with `IN` if output columns tied to only left table. May cause wrong results with non-ANY JOINs (e.g. ALL JOINs which is the default).
)", 0) \
    DECLARE(Bool, query_plan_optimize_prewhere, true, R"(
Allow to push down filter to PREWHERE expression for supported storages
)", 0) \
    DECLARE(Bool, query_plan_execute_functions_after_sorting, true, R"(
Toggles a query-plan-level optimization which moves expressions after sorting steps.
Only takes effect if setting [`query_plan_enable_optimizations`](#query_plan_enable_optimizations) is 1.

:::note
This is an expert-level setting which should only be used for debugging by developers. The setting may change in future in backward-incompatible ways or be removed.
:::

Possible values:

- 0 - Disable
- 1 - Enable
)", 0) \
    DECLARE(Bool, query_plan_reuse_storage_ordering_for_window_functions, true, R"(
Toggles a query-plan-level optimization which uses storage sorting when sorting for window functions.
Only takes effect if setting [`query_plan_enable_optimizations`](#query_plan_enable_optimizations) is 1.

:::note
This is an expert-level setting which should only be used for debugging by developers. The setting may change in future in backward-incompatible ways or be removed.
:::

Possible values:

- 0 - Disable
- 1 - Enable
)", 0) \
    DECLARE(Bool, query_plan_lift_up_union, true, R"(
Toggles a query-plan-level optimization which moves larger subtrees of the query plan into union to enable further optimizations.
Only takes effect if setting [`query_plan_enable_optimizations`](#query_plan_enable_optimizations) is 1.

:::note
This is an expert-level setting which should only be used for debugging by developers. The setting may change in future in backward-incompatible ways or be removed.
:::

Possible values:

- 0 - Disable
- 1 - Enable
)", 0) \
    DECLARE(Bool, query_plan_read_in_order, true, R"(
Toggles the read in-order optimization query-plan-level optimization.
Only takes effect if setting [`query_plan_enable_optimizations`](#query_plan_enable_optimizations) is 1.

:::note
This is an expert-level setting which should only be used for debugging by developers. The setting may change in future in backward-incompatible ways or be removed.
:::

Possible values:

- 0 - Disable
- 1 - Enable
)", 0) \
    DECLARE(Bool, query_plan_aggregation_in_order, true, R"(
Toggles the aggregation in-order query-plan-level optimization.
Only takes effect if setting [`query_plan_enable_optimizations`](#query_plan_enable_optimizations) is 1.

:::note
This is an expert-level setting which should only be used for debugging by developers. The setting may change in future in backward-incompatible ways or be removed.
:::

Possible values:

- 0 - Disable
- 1 - Enable
)", 0) \
    DECLARE(Bool, query_plan_remove_redundant_sorting, true, R"(
Toggles a query-plan-level optimization which removes redundant sorting steps, e.g. in subqueries.
Only takes effect if setting [`query_plan_enable_optimizations`](#query_plan_enable_optimizations) is 1.

:::note
This is an expert-level setting which should only be used for debugging by developers. The setting may change in future in backward-incompatible ways or be removed.
:::

Possible values:

- 0 - Disable
- 1 - Enable
)", 0) \
    DECLARE(Bool, query_plan_remove_redundant_distinct, true, R"(
Toggles a query-plan-level optimization which removes redundant DISTINCT steps.
Only takes effect if setting [`query_plan_enable_optimizations`](#query_plan_enable_optimizations) is 1.

:::note
This is an expert-level setting which should only be used for debugging by developers. The setting may change in future in backward-incompatible ways or be removed.
:::

Possible values:

- 0 - Disable
- 1 - Enable
)", 0) \
    DECLARE(Bool, query_plan_try_use_vector_search, true, R"(
Toggles a query-plan-level optimization which tries to use the vector similarity index.
Only takes effect if setting [`query_plan_enable_optimizations`](#query_plan_enable_optimizations) is 1.

:::note
This is an expert-level setting which should only be used for debugging by developers. The setting may change in future in backward-incompatible ways or be removed.
:::

Possible values:

- 0 - Disable
- 1 - Enable
)", 0) \
    DECLARE(Bool, query_plan_enable_multithreading_after_window_functions, true, R"(
Enable multithreading after evaluating window functions to allow parallel stream processing
)", 0) \
    DECLARE(Bool, query_plan_optimize_lazy_materialization, true, R"(
Use query plan for lazy materialization optimization.
)", 0) \
    DECLARE(UInt64, query_plan_max_limit_for_lazy_materialization, 10, R"(Control maximum limit value that allows to use query plan for lazy materialization optimization. If zero, there is no limit.
)", 0) \
    DECLARE(Bool, query_plan_use_new_logical_join_step, true, "Use new logical join step in query plan.", 0) \
    DECLARE(Bool, serialize_query_plan, false, R"(
Serialize query plan for distributed processing
)", 0) \
    DECLARE(Bool, correlated_subqueries_substitute_equivalent_expressions, true, R"(
Use filter expressions to inference equivalent expressions and substitute them instead of creating a CROSS JOIN.
)", 0) \
    \
    DECLARE(UInt64, regexp_max_matches_per_row, 1000, R"(
Sets the maximum number of matches for a single regular expression per row. Use it to protect against memory overload when using greedy regular expression in the [extractAllGroupsHorizontal](/sql-reference/functions/string-search-functions#extractallgroupshorizontal) function.

Possible values:

- Positive integer.
)", 0) \
    \
    DECLARE(UInt64, limit, 0, R"(
Sets the maximum number of rows to get from the query result. It adjusts the value set by the [LIMIT](/sql-reference/statements/select/limit) clause, so that the limit, specified in the query, cannot exceed the limit, set by this setting.

Possible values:

- 0 — The number of rows is not limited.
- Positive integer.
)", 0) \
    DECLARE(UInt64, offset, 0, R"(
Sets the number of rows to skip before starting to return rows from the query. It adjusts the offset set by the [OFFSET](/sql-reference/statements/select/offset) clause, so that these two values are summarized.

Possible values:

- 0 — No rows are skipped .
- Positive integer.

**Example**

Input table:

```sql
CREATE TABLE test (i UInt64) ENGINE = MergeTree() ORDER BY i;
INSERT INTO test SELECT number FROM numbers(500);
```

Query:

```sql
SET limit = 5;
SET offset = 7;
SELECT * FROM test LIMIT 10 OFFSET 100;
```
Result:

```text
┌───i─┐
│ 107 │
│ 108 │
│ 109 │
└─────┘
```
)", 0) \
    \
    DECLARE(UInt64, function_range_max_elements_in_block, 500000000, R"(
Sets the safety threshold for data volume generated by function [range](/sql-reference/functions/array-functions#range). Defines the maximum number of values generated by function per block of data (sum of array sizes for every row in a block).

Possible values:

- Positive integer.

**See Also**

- [`max_block_size`](#max_block_size)
- [`min_insert_block_size_rows`](#min_insert_block_size_rows)
)", 0) \
    DECLARE(UInt64, function_sleep_max_microseconds_per_block, 3000000, R"(
Maximum number of microseconds the function `sleep` is allowed to sleep for each block. If a user called it with a larger value, it throws an exception. It is a safety threshold.
)", 0) \
    DECLARE(UInt64, function_visible_width_behavior, 1, R"(
The version of `visibleWidth` behavior. 0 - only count the number of code points; 1 - correctly count zero-width and combining characters, count full-width characters as two, estimate the tab width, count delete characters.
)", 0) \
    DECLARE(ShortCircuitFunctionEvaluation, short_circuit_function_evaluation, ShortCircuitFunctionEvaluation::ENABLE, R"(
Allows calculating the [if](../../sql-reference/functions/conditional-functions.md/#if), [multiIf](../../sql-reference/functions/conditional-functions.md/#multiIf), [and](/sql-reference/functions/logical-functions#and), and [or](/sql-reference/functions/logical-functions#or) functions according to a [short scheme](https://en.wikipedia.org/wiki/Short-circuit_evaluation). This helps optimize the execution of complex expressions in these functions and prevent possible exceptions (such as division by zero when it is not expected).

Possible values:

- `enable` — Enables short-circuit function evaluation for functions that are suitable for it (can throw an exception or computationally heavy).
- `force_enable` — Enables short-circuit function evaluation for all functions.
- `disable` — Disables short-circuit function evaluation.
)", 0) \
    \
    DECLARE(LocalFSReadMethod, storage_file_read_method, LocalFSReadMethod::pread, R"(
Method of reading data from storage file, one of: `read`, `pread`, `mmap`. The mmap method does not apply to clickhouse-server (it's intended for clickhouse-local).
)", 0) \
    DECLARE(String, local_filesystem_read_method, "pread_threadpool", R"(
Method of reading data from local filesystem, one of: read, pread, mmap, io_uring, pread_threadpool.

The 'io_uring' method is experimental and does not work for Log, TinyLog, StripeLog, File, Set and Join, and other tables with append-able files in presence of concurrent reads and writes.
If you read various articles about 'io_uring' on the Internet, don't be blinded by them. It is not a better method of reading files, unless the case of a large amount of small IO requests, which is not the case in ClickHouse. There are no reasons to enable 'io_uring'.
)", 0) \
    DECLARE(String, remote_filesystem_read_method, "threadpool", R"(
Method of reading data from remote filesystem, one of: read, threadpool.
)", 0) \
    DECLARE(Bool, local_filesystem_read_prefetch, false, R"(
Should use prefetching when reading data from local filesystem.
)", 0) \
    DECLARE(Bool, remote_filesystem_read_prefetch, true, R"(
Should use prefetching when reading data from remote filesystem.
)", 0) \
    DECLARE(Int64, read_priority, 0, R"(
Priority to read data from local filesystem or remote filesystem. Only supported for 'pread_threadpool' method for local filesystem and for `threadpool` method for remote filesystem.
)", 0) \
    DECLARE(UInt64, merge_tree_min_rows_for_concurrent_read_for_remote_filesystem, 0, R"(
The minimum number of lines to read from one file before the [MergeTree](../../engines/table-engines/mergetree-family/mergetree.md) engine can parallelize reading, when reading from remote filesystem. We do not recommend using this setting.

Possible values:

- Positive integer.
)", 0) \
    DECLARE(UInt64, merge_tree_min_bytes_for_concurrent_read_for_remote_filesystem, 0, R"(
The minimum number of bytes to read from one file before [MergeTree](../../engines/table-engines/mergetree-family/mergetree.md) engine can parallelize reading, when reading from remote filesystem. We do not recommend using this setting.

Possible values:

- Positive integer.
)", 0) \
    DECLARE(UInt64, remote_read_min_bytes_for_seek, 4 * DBMS_DEFAULT_BUFFER_SIZE, R"(
Min bytes required for remote read (url, s3) to do seek, instead of read with ignore.
)", 0) \
    DECLARE_WITH_ALIAS(UInt64, merge_tree_min_bytes_per_task_for_remote_reading, 2 * DBMS_DEFAULT_BUFFER_SIZE, R"(
Min bytes to read per task.
)", 0, filesystem_prefetch_min_bytes_for_single_read_task) \
    DECLARE(Bool, merge_tree_use_const_size_tasks_for_remote_reading, true, R"(
Whether to use constant size tasks for reading from a remote table.
)", 0) \
    DECLARE(Bool, merge_tree_determine_task_size_by_prewhere_columns, true, R"(
Whether to use only prewhere columns size to determine reading task size.
)", 0) \
    DECLARE(UInt64, merge_tree_min_read_task_size, 8, R"(
Hard lower limit on the task size (even when the number of granules is low and the number of available threads is high we won't allocate smaller tasks
)", 0) \
    DECLARE(UInt64, merge_tree_compact_parts_min_granules_to_multibuffer_read, 16, R"(
Only has an effect in ClickHouse Cloud. Number of granules in stripe of compact part of MergeTree tables to use multibuffer reader, which supports parallel reading and prefetch. In case of reading from remote fs using of multibuffer reader increases number of read request.
)", 0) \
    \
    DECLARE(Bool, async_insert, false, R"(
If true, data from INSERT query is stored in queue and later flushed to table in background. If wait_for_async_insert is false, INSERT query is processed almost instantly, otherwise client will wait until data will be flushed to table
)", 0) \
    DECLARE(Bool, wait_for_async_insert, true, R"(
If true wait for processing of asynchronous insertion
)", 0) \
    DECLARE(Seconds, wait_for_async_insert_timeout, DBMS_DEFAULT_LOCK_ACQUIRE_TIMEOUT_SEC, R"(
Timeout for waiting for processing asynchronous insertion
)", 0) \
    DECLARE(UInt64, async_insert_max_data_size, 10485760, R"(
Maximum size in bytes of unparsed data collected per query before being inserted
)", 0) \
    DECLARE(UInt64, async_insert_max_query_number, 450, R"(
Maximum number of insert queries before being inserted
)", 0) \
    DECLARE(Milliseconds, async_insert_poll_timeout_ms, 10, R"(
Timeout for polling data from asynchronous insert queue
)", 0) \
    DECLARE(Bool, async_insert_use_adaptive_busy_timeout, true, R"(
If it is set to true, use adaptive busy timeout for asynchronous inserts
)", 0) \
    DECLARE(Milliseconds, async_insert_busy_timeout_min_ms, 50, R"(
If auto-adjusting is enabled through async_insert_use_adaptive_busy_timeout, minimum time to wait before dumping collected data per query since the first data appeared. It also serves as the initial value for the adaptive algorithm
)", 0) \
    DECLARE_WITH_ALIAS(Milliseconds, async_insert_busy_timeout_max_ms, 200, R"(
Maximum time to wait before dumping collected data per query since the first data appeared.
)", 0, async_insert_busy_timeout_ms) \
    DECLARE(Double, async_insert_busy_timeout_increase_rate, 0.2, R"(
The exponential growth rate at which the adaptive asynchronous insert timeout increases
)", 0) \
    DECLARE(Double, async_insert_busy_timeout_decrease_rate, 0.2, R"(
The exponential growth rate at which the adaptive asynchronous insert timeout decreases
)", 0) \
    \
    DECLARE(UInt64, remote_fs_read_max_backoff_ms, 10000, R"(
Max wait time when trying to read data for remote disk
)", 0) \
    DECLARE(UInt64, remote_fs_read_backoff_max_tries, 5, R"(
Max attempts to read with backoff
)", 0) \
    DECLARE(Bool, cluster_function_process_archive_on_multiple_nodes, true, R"(
If set to `true`, increases performance of processing archives in cluster functions. Should be set to `false` for compatibility and to avoid errors during upgrade to 25.7+ if using cluster functions with archives on earlier versions.
)", 0) \
    DECLARE(Bool, enable_filesystem_cache, true, R"(
Use cache for remote filesystem. This setting does not turn on/off cache for disks (must be done via disk config), but allows to bypass cache for some queries if intended
)", 0) \
    DECLARE(String, filesystem_cache_name, "", R"(
Filesystem cache name to use for stateless table engines or data lakes
)", 0) \
    DECLARE(Bool, enable_filesystem_cache_on_write_operations, false, R"(
Enables or disables `write-through` cache. If set to `false`, the `write-through` cache is disabled for write operations. If set to `true`, `write-through` cache is enabled as long as `cache_on_write_operations` is turned on in the server config's cache disk configuration section.
See ["Using local cache"](/operations/storing-data#using-local-cache) for more details.
)", 0) \
    DECLARE(Bool, enable_filesystem_cache_log, false, R"(
Allows to record the filesystem caching log for each query
)", 0) \
    DECLARE(Bool, read_from_filesystem_cache_if_exists_otherwise_bypass_cache, false, R"(
Allow to use the filesystem cache in passive mode - benefit from the existing cache entries, but don't put more entries into the cache. If you set this setting for heavy ad-hoc queries and leave it disabled for short real-time queries, this will allows to avoid cache threshing by too heavy queries and to improve the overall system efficiency.
)", 0) \
    DECLARE_WITH_ALIAS(Bool, filesystem_cache_skip_download_if_exceeds_per_query_cache_write_limit, true, R"(
Skip download from remote filesystem if exceeds query cache size
)", 0, skip_download_if_exceeds_query_cache) \
    DECLARE(UInt64, filesystem_cache_max_download_size, (128UL * 1024 * 1024 * 1024), R"(
Max remote filesystem cache size that can be downloaded by a single query
)", 0) \
    DECLARE(Bool, throw_on_error_from_cache_on_write_operations, false, R"(
Ignore error from cache when caching on write operations (INSERT, merges)
)", 0) \
    DECLARE(UInt64, filesystem_cache_segments_batch_size, 20, R"(
Limit on size of a single batch of file segments that a read buffer can request from cache. Too low value will lead to excessive requests to cache, too large may slow down eviction from cache
)", 0) \
    DECLARE(UInt64, filesystem_cache_reserve_space_wait_lock_timeout_milliseconds, 1000, R"(
Wait time to lock cache for space reservation in filesystem cache
)", 0) \
    DECLARE(Bool, filesystem_cache_prefer_bigger_buffer_size, true, R"(
Prefer bigger buffer size if filesystem cache is enabled to avoid writing small file segments which deteriorate cache performance. On the other hand, enabling this setting might increase memory usage.
)", 0) \
    DECLARE(UInt64, filesystem_cache_boundary_alignment, 0, R"(
Filesystem cache boundary alignment. This setting is applied only for non-disk read (e.g. for cache of remote table engines / table functions, but not for storage configuration of MergeTree tables). Value 0 means no alignment.
)", 0) \
    DECLARE(UInt64, temporary_data_in_cache_reserve_space_wait_lock_timeout_milliseconds, (10 * 60 * 1000), R"(
Wait time to lock cache for space reservation for temporary data in filesystem cache
)", 0) \
    \
    DECLARE(Bool, use_page_cache_for_disks_without_file_cache, false, R"(
Use userspace page cache for remote disks that don't have filesystem cache enabled.
)", 0) \
    DECLARE(Bool, use_page_cache_with_distributed_cache, false, R"(
Use userspace page cache when distributed cache is used.
)", 0) \
    DECLARE(Bool, read_from_page_cache_if_exists_otherwise_bypass_cache, false, R"(
Use userspace page cache in passive mode, similar to read_from_filesystem_cache_if_exists_otherwise_bypass_cache.
)", 0) \
    DECLARE(Bool, page_cache_inject_eviction, false, R"(
Userspace page cache will sometimes invalidate some pages at random. Intended for testing.
)", 0) \
    DECLARE(UInt64, page_cache_block_size, 1048576, R"(
Size of file chunks to store in the userspace page cache, in bytes. All reads that go through the cache will be rounded up to a multiple of this size.

This setting can be adjusted on a per-query level basis, but cache entries with different block sizes cannot be reused. Changing this setting effectively invalidates existing entries in the cache.

A higher value, like 1 MiB is good for high-throughput queries, and a lower value, like 64 KiB is good for low-latency point queries.
)", 0) \
    DECLARE(UInt64, page_cache_lookahead_blocks, 16, R"(
On userspace page cache miss, read up to this many consecutive blocks at once from the underlying storage, if they're also not in the cache. Each block is page_cache_block_size bytes.

A higher value is good for high-throughput queries, while low-latency point queries will work better without readahead.
)", 0) \
    \
    DECLARE(Bool, load_marks_asynchronously, false, R"(
Load MergeTree marks asynchronously
)", 0) \
    DECLARE(Bool, enable_filesystem_read_prefetches_log, false, R"(
Log to system.filesystem prefetch_log during query. Should be used only for testing or debugging, not recommended to be turned on by default
)", 0) \
    DECLARE(Bool, allow_prefetched_read_pool_for_remote_filesystem, true, R"(
Prefer prefetched threadpool if all parts are on remote filesystem
)", 0) \
    DECLARE(Bool, allow_prefetched_read_pool_for_local_filesystem, false, R"(
Prefer prefetched threadpool if all parts are on local filesystem
)", 0) \
    \
    DECLARE(UInt64, prefetch_buffer_size, DBMS_DEFAULT_BUFFER_SIZE, R"(
The maximum size of the prefetch buffer to read from the filesystem.
)", 0) \
    DECLARE(UInt64, filesystem_prefetch_step_bytes, 0, R"(
Prefetch step in bytes. Zero means `auto` - approximately the best prefetch step will be auto deduced, but might not be 100% the best. The actual value might be different because of setting filesystem_prefetch_min_bytes_for_single_read_task
)", 0) \
    DECLARE(UInt64, filesystem_prefetch_step_marks, 0, R"(
Prefetch step in marks. Zero means `auto` - approximately the best prefetch step will be auto deduced, but might not be 100% the best. The actual value might be different because of setting filesystem_prefetch_min_bytes_for_single_read_task
)", 0) \
    DECLARE(NonZeroUInt64, filesystem_prefetch_max_memory_usage, "1Gi", R"(
Maximum memory usage for prefetches.
)", 0) \
    DECLARE(UInt64, filesystem_prefetches_limit, 200, R"(
Maximum number of prefetches. Zero means unlimited. A setting `filesystem_prefetches_max_memory_usage` is more recommended if you want to limit the number of prefetches
)", 0) \
    \
    DECLARE(UInt64, use_structure_from_insertion_table_in_table_functions, 2, R"(
Use structure from insertion table instead of schema inference from data. Possible values: 0 - disabled, 1 - enabled, 2 - auto
)", 0) \
    \
    DECLARE(UInt64, http_max_tries, 10, R"(
Max attempts to read via http.
)", 0) \
    DECLARE(UInt64, http_retry_initial_backoff_ms, 100, R"(
Min milliseconds for backoff, when retrying read via http
)", 0) \
    DECLARE(UInt64, http_retry_max_backoff_ms, 10000, R"(
Max milliseconds for backoff, when retrying read via http
)", 0) \
    \
    DECLARE(Bool, force_remove_data_recursively_on_drop, false, R"(
Recursively remove data on DROP query. Avoids 'Directory not empty' error, but may silently remove detached data
)", 0) \
    DECLARE(Bool, check_table_dependencies, true, R"(
Check that DDL query (such as DROP TABLE or RENAME) will not break dependencies
)", 0) \
    DECLARE(Bool, check_referential_table_dependencies, false, R"(
Check that DDL query (such as DROP TABLE or RENAME) will not break referential dependencies
)", 0) \
    \
    DECLARE(Bool, allow_unrestricted_reads_from_keeper, false, R"(
Allow unrestricted (without condition on path) reads from system.zookeeper table, can be handy, but is not safe for zookeeper
)", 0) \
    DECLARE(Bool, allow_deprecated_database_ordinary, false, R"(
Allow to create databases with deprecated Ordinary engine
)", 0) \
    DECLARE(Bool, allow_deprecated_syntax_for_merge_tree, false, R"(
Allow to create *MergeTree tables with deprecated engine definition syntax
)", 0) \
    DECLARE(Bool, allow_asynchronous_read_from_io_pool_for_merge_tree, false, R"(
Use background I/O pool to read from MergeTree tables. This setting may increase performance for I/O bound queries
)", 0) \
    DECLARE(UInt64, max_streams_for_merge_tree_reading, 0, R"(
If is not zero, limit the number of reading streams for MergeTree table.
)", 0) \
    \
    DECLARE(Bool, force_grouping_standard_compatibility, true, R"(
Make GROUPING function to return 1 when argument is not used as an aggregation key
)", 0) \
    \
    DECLARE(Bool, schema_inference_use_cache_for_file, true, R"(
Use cache in schema inference while using file table function
)", 0) \
    DECLARE(Bool, schema_inference_use_cache_for_s3, true, R"(
Use cache in schema inference while using s3 table function
)", 0) \
    DECLARE(Bool, schema_inference_use_cache_for_azure, true, R"(
Use cache in schema inference while using azure table function
)", 0) \
    DECLARE(Bool, schema_inference_use_cache_for_hdfs, true, R"(
Use cache in schema inference while using hdfs table function
)", 0) \
    DECLARE(Bool, schema_inference_use_cache_for_url, true, R"(
Use cache in schema inference while using url table function
)", 0) \
    DECLARE(Bool, schema_inference_cache_require_modification_time_for_url, true, R"(
Use schema from cache for URL with last modification time validation (for URLs with Last-Modified header)
)", 0) \
    \
    DECLARE(String, compatibility, "", R"(
The `compatibility` setting causes ClickHouse to use the default settings of a previous version of ClickHouse, where the previous version is provided as the setting.

If settings are set to non-default values, then those settings are honored (only settings that have not been modified are affected by the `compatibility` setting).

This setting takes a ClickHouse version number as a string, like `22.3`, `22.8`. An empty value means that this setting is disabled.

Disabled by default.

:::note
In ClickHouse Cloud the compatibility setting must be set by ClickHouse Cloud support.  Please [open a case](https://clickhouse.cloud/support) to have it set.
:::
)", 0) \
    \
    DECLARE(Map, additional_table_filters, "", R"(
An additional filter expression that is applied after reading
from the specified table.

**Example**

```sql
INSERT INTO table_1 VALUES (1, 'a'), (2, 'bb'), (3, 'ccc'), (4, 'dddd');
SELECT * FROM table_1;
```
```response
┌─x─┬─y────┐
│ 1 │ a    │
│ 2 │ bb   │
│ 3 │ ccc  │
│ 4 │ dddd │
└───┴──────┘
```
```sql
SELECT *
FROM table_1
SETTINGS additional_table_filters = {'table_1': 'x != 2'}
```
```response
┌─x─┬─y────┐
│ 1 │ a    │
│ 3 │ ccc  │
│ 4 │ dddd │
└───┴──────┘
```
)", 0) \
    DECLARE(String, additional_result_filter, "", R"(
An additional filter expression to apply to the result of `SELECT` query.
This setting is not applied to any subquery.

**Example**

```sql
INSERT INTO table_1 VALUES (1, 'a'), (2, 'bb'), (3, 'ccc'), (4, 'dddd');
SElECT * FROM table_1;
```
```response
┌─x─┬─y────┐
│ 1 │ a    │
│ 2 │ bb   │
│ 3 │ ccc  │
│ 4 │ dddd │
└───┴──────┘
```
```sql
SELECT *
FROM table_1
SETTINGS additional_result_filter = 'x != 2'
```
```response
┌─x─┬─y────┐
│ 1 │ a    │
│ 3 │ ccc  │
│ 4 │ dddd │
└───┴──────┘
```
)", 0) \
    \
    DECLARE(String, workload, "default", R"(
Name of workload to be used to access resources
)", 0) \
    DECLARE(Milliseconds, storage_system_stack_trace_pipe_read_timeout_ms, 100, R"(
Maximum time to read from a pipe for receiving information from the threads when querying the `system.stack_trace` table. This setting is used for testing purposes and not meant to be changed by users.
)", 0) \
    \
    DECLARE(String, rename_files_after_processing, "", R"(
- **Type:** String

- **Default value:** Empty string

This setting allows to specify renaming pattern for files processed by `file` table function. When option is set, all files read by `file` table function will be renamed according to specified pattern with placeholders, only if files processing was successful.

### Placeholders

- `%a` — Full original filename (e.g., "sample.csv").
- `%f` — Original filename without extension (e.g., "sample").
- `%e` — Original file extension with dot (e.g., ".csv").
- `%t` — Timestamp (in microseconds).
- `%%` — Percentage sign ("%").

### Example
- Option: `--rename_files_after_processing="processed_%f_%t%e"`

- Query: `SELECT * FROM file('sample.csv')`


If reading `sample.csv` is successful, file will be renamed to `processed_sample_1683473210851438.csv`
)", 0) \
    \
    /* CLOUD ONLY */ \
    DECLARE(Bool, read_through_distributed_cache, false, R"(
Only has an effect in ClickHouse Cloud. Allow reading from distributed cache
)", 0) \
    DECLARE(Bool, write_through_distributed_cache, false, R"(
Only has an effect in ClickHouse Cloud. Allow writing to distributed cache (writing to s3 will also be done by distributed cache)
)", 0) \
    DECLARE(Bool, distributed_cache_throw_on_error, false, R"(
Only has an effect in ClickHouse Cloud. Rethrow exception happened during communication with distributed cache or exception received from distributed cache. Otherwise fallback to skipping distributed cache on error
)", 0) \
    DECLARE(DistributedCacheLogMode, distributed_cache_log_mode, DistributedCacheLogMode::LOG_ON_ERROR, R"(
Only has an effect in ClickHouse Cloud. Mode for writing to system.distributed_cache_log
)", 0) \
    DECLARE(Bool, distributed_cache_fetch_metrics_only_from_current_az, true, R"(
Only has an effect in ClickHouse Cloud. Fetch metrics only from current availability zone in system.distributed_cache_metrics, system.distributed_cache_events
)", 0) \
    DECLARE(UInt64, distributed_cache_connect_max_tries, default_distributed_cache_connect_max_tries, R"(
Only has an effect in ClickHouse Cloud. Number of tries to connect to distributed cache if unsuccessful
)", 0) \
    DECLARE(UInt64, distributed_cache_read_request_max_tries, default_distributed_cache_read_request_max_tries, R"(
Only has an effect in ClickHouse Cloud. Number of tries to do distributed cache request if unsuccessful
)", 0) \
    DECLARE(UInt64, distributed_cache_receive_response_wait_milliseconds, 60000, R"(
Only has an effect in ClickHouse Cloud. Wait time in milliseconds to receive data for request from distributed cache
)", 0) \
    DECLARE(UInt64, distributed_cache_receive_timeout_milliseconds, 10000, R"(
Only has an effect in ClickHouse Cloud. Wait time in milliseconds to receive any kind of response from distributed cache
)", 0) \
    DECLARE(UInt64, distributed_cache_wait_connection_from_pool_milliseconds, 100, R"(
Only has an effect in ClickHouse Cloud. Wait time in milliseconds to receive connection from connection pool if distributed_cache_pool_behaviour_on_limit is wait
)", 0) \
    DECLARE(Bool, distributed_cache_bypass_connection_pool, false, R"(
Only has an effect in ClickHouse Cloud. Allow to bypass distributed cache connection pool
)", 0) \
    DECLARE(DistributedCachePoolBehaviourOnLimit, distributed_cache_pool_behaviour_on_limit, DistributedCachePoolBehaviourOnLimit::WAIT, R"(
Only has an effect in ClickHouse Cloud. Identifies behaviour of distributed cache connection on pool limit reached
)", 0) \
    DECLARE(UInt64, distributed_cache_alignment, 0, R"(
Only has an effect in ClickHouse Cloud. A setting for testing purposes, do not change it
)", 0) \
    DECLARE(UInt64, distributed_cache_max_unacked_inflight_packets, DistributedCache::MAX_UNACKED_INFLIGHT_PACKETS, R"(
Only has an effect in ClickHouse Cloud. A maximum number of unacknowledged in-flight packets in a single distributed cache read request
)", 0) \
    DECLARE(UInt64, distributed_cache_data_packet_ack_window, DistributedCache::ACK_DATA_PACKET_WINDOW, R"(
Only has an effect in ClickHouse Cloud. A window for sending ACK for DataPacket sequence in a single distributed cache read request
)", 0) \
    DECLARE(Bool, distributed_cache_discard_connection_if_unread_data, true, R"(
Only has an effect in ClickHouse Cloud. Discard connection if some data is unread.
)", 0) \
    DECLARE(UInt64, distributed_cache_min_bytes_for_seek, 0, R"(
Only has an effect in ClickHouse Cloud. Minimum number of bytes to do seek in distributed cache.
)", 0) \
    DECLARE(UInt64, distributed_cache_credentials_refresh_period_seconds, default_distributed_cache_credentials_refresh_period_seconds, R"(
Only has an effect in ClickHouse Cloud. A period of credentials refresh.
)", 0) \
    DECLARE(Bool, distributed_cache_read_only_from_current_az, true, R"(
Only has an effect in ClickHouse Cloud. Allow to read only from current availability zone. If disabled, will read from all cache servers in all availability zones.
)", 0) \
    DECLARE(UInt64, write_through_distributed_cache_buffer_size, 0, R"(
Only has an effect in ClickHouse Cloud. Set buffer size for write-through distributed cache. If 0, will use buffer size which would have been used if there was not distributed cache.
)", 0) \
    DECLARE(Bool, table_engine_read_through_distributed_cache, false, R"(
Only has an effect in ClickHouse Cloud. Allow reading from distributed cache via table engines / table functions (s3, azure, etc)
)", 0) \
    DECLARE(UInt64, distributed_cache_connect_backoff_min_ms, default_distributed_cache_connect_backoff_min_ms, R"(
Only has an effect in ClickHouse Cloud. Minimum backoff milliseconds for distributed cache connection creation.
)", 0) \
    DECLARE(UInt64, distributed_cache_connect_backoff_max_ms, default_distributed_cache_connect_backoff_max_ms, R"(
Only has an effect in ClickHouse Cloud. Maximum backoff milliseconds for distributed cache connection creation.
)", 0) \
    DECLARE(Bool, filesystem_cache_enable_background_download_for_metadata_files_in_packed_storage, true, R"(
Only has an effect in ClickHouse Cloud. Wait time to lock cache for space reservation in filesystem cache
)", 0) \
    DECLARE(Bool, filesystem_cache_enable_background_download_during_fetch, true, R"(
Only has an effect in ClickHouse Cloud. Wait time to lock cache for space reservation in filesystem cache
)", 0) \
    \
    DECLARE(Bool, parallelize_output_from_storages, true, R"(
Parallelize output for reading step from storage. It allows parallelization of query processing right after reading from storage if possible
)", 0) \
    DECLARE(String, insert_deduplication_token, "", R"(
The setting allows a user to provide own deduplication semantic in MergeTree/ReplicatedMergeTree
For example, by providing a unique value for the setting in each INSERT statement,
user can avoid the same inserted data being deduplicated.


Possible values:

- Any string

`insert_deduplication_token` is used for deduplication _only_ when not empty.

For the replicated tables by default the only 100 of the most recent inserts for each partition are deduplicated (see [replicated_deduplication_window](merge-tree-settings.md/#replicated_deduplication_window), [replicated_deduplication_window_seconds](merge-tree-settings.md/#replicated_deduplication_window_seconds)).
For not replicated tables see [non_replicated_deduplication_window](merge-tree-settings.md/#non_replicated_deduplication_window).

:::note
`insert_deduplication_token` works on a partition level (the same as `insert_deduplication` checksum). Multiple partitions can have the same `insert_deduplication_token`.
:::

Example:

```sql
CREATE TABLE test_table
( A Int64 )
ENGINE = MergeTree
ORDER BY A
SETTINGS non_replicated_deduplication_window = 100;

INSERT INTO test_table SETTINGS insert_deduplication_token = 'test' VALUES (1);

-- the next insert won't be deduplicated because insert_deduplication_token is different
INSERT INTO test_table SETTINGS insert_deduplication_token = 'test1' VALUES (1);

-- the next insert will be deduplicated because insert_deduplication_token
-- is the same as one of the previous
INSERT INTO test_table SETTINGS insert_deduplication_token = 'test' VALUES (2);

SELECT * FROM test_table

┌─A─┐
│ 1 │
└───┘
┌─A─┐
│ 1 │
└───┘
```
)", 0) \
    DECLARE(Bool, count_distinct_optimization, false, R"(
Rewrite count distinct to subquery of group by
)", 0) \
    DECLARE(Bool, throw_if_no_data_to_insert, true, R"(
Allows or forbids empty INSERTs, enabled by default (throws an error on an empty insert). Only applies to INSERTs using [`clickhouse-client`](/interfaces/cli) or using the [gRPC interface](/interfaces/grpc).
)", 0) \
    DECLARE(Bool, compatibility_ignore_auto_increment_in_create_table, false, R"(
Ignore AUTO_INCREMENT keyword in column declaration if true, otherwise return error. It simplifies migration from MySQL
)", 0) \
    DECLARE(Bool, multiple_joins_try_to_keep_original_names, false, R"(
Do not add aliases to top level expression list on multiple joins rewrite
)", 0) \
    DECLARE(Bool, optimize_sorting_by_input_stream_properties, true, R"(
Optimize sorting by sorting properties of input stream
)", 0) \
    DECLARE(UInt64, keeper_max_retries, 10, R"(
Max retries for general keeper operations
)", 0) \
    DECLARE(UInt64, keeper_retry_initial_backoff_ms, 100, R"(
Initial backoff timeout for general keeper operations
)", 0) \
    DECLARE(UInt64, keeper_retry_max_backoff_ms, 5000, R"(
Max backoff timeout for general keeper operations
)", 0) \
    DECLARE(UInt64, insert_keeper_max_retries, 20, R"(
The setting sets the maximum number of retries for ClickHouse Keeper (or ZooKeeper) requests during insert into replicated MergeTree. Only Keeper requests which failed due to network error, Keeper session timeout, or request timeout are considered for retries.

Possible values:

- Positive integer.
- 0 — Retries are disabled

Cloud default value: `20`.

Keeper request retries are done after some timeout. The timeout is controlled by the following settings: `insert_keeper_retry_initial_backoff_ms`, `insert_keeper_retry_max_backoff_ms`.
The first retry is done after `insert_keeper_retry_initial_backoff_ms` timeout. The consequent timeouts will be calculated as follows:
```
timeout = min(insert_keeper_retry_max_backoff_ms, latest_timeout * 2)
```

For example, if `insert_keeper_retry_initial_backoff_ms=100`, `insert_keeper_retry_max_backoff_ms=10000` and `insert_keeper_max_retries=8` then timeouts will be `100, 200, 400, 800, 1600, 3200, 6400, 10000`.

Apart from fault tolerance, the retries aim to provide a better user experience - they allow to avoid returning an error during INSERT execution if Keeper is restarted, for example, due to an upgrade.
)", 0) \
    DECLARE(UInt64, insert_keeper_retry_initial_backoff_ms, 100, R"(
Initial timeout(in milliseconds) to retry a failed Keeper request during INSERT query execution

Possible values:

- Positive integer.
- 0 — No timeout
)", 0) \
    DECLARE(UInt64, insert_keeper_retry_max_backoff_ms, 10000, R"(
Maximum timeout (in milliseconds) to retry a failed Keeper request during INSERT query execution

Possible values:

- Positive integer.
- 0 — Maximum timeout is not limited
)", 0) \
    DECLARE(Float, insert_keeper_fault_injection_probability, 0.0f, R"(
Approximate probability of failure for a keeper request during insert. Valid value is in interval [0.0f, 1.0f]
)", 0) \
    DECLARE(UInt64, insert_keeper_fault_injection_seed, 0, R"(
0 - random seed, otherwise the setting value
)", 0) \
    DECLARE(Bool, force_aggregation_in_order, false, R"(
The setting is used by the server itself to support distributed queries. Do not change it manually, because it will break normal operations. (Forces use of aggregation in order on remote nodes during distributed aggregation).
)", IMPORTANT) \
    DECLARE(UInt64, http_max_request_param_data_size, 10_MiB, R"(
Limit on size of request data used as a query parameter in predefined HTTP requests.
)", 0) \
    DECLARE(Bool, function_json_value_return_type_allow_nullable, false, R"(
Control whether allow to return `NULL` when value is not exist for JSON_VALUE function.

```sql
SELECT JSON_VALUE('{"hello":"world"}', '$.b') settings function_json_value_return_type_allow_nullable=true;

┌─JSON_VALUE('{"hello":"world"}', '$.b')─┐
│ ᴺᵁᴸᴸ                                   │
└────────────────────────────────────────┘

1 row in set. Elapsed: 0.001 sec.
```

Possible values:

- true — Allow.
- false — Disallow.
)", 0) \
    DECLARE(Bool, function_json_value_return_type_allow_complex, false, R"(
Control whether allow to return complex type (such as: struct, array, map) for json_value function.

```sql
SELECT JSON_VALUE('{"hello":{"world":"!"}}', '$.hello') settings function_json_value_return_type_allow_complex=true

┌─JSON_VALUE('{"hello":{"world":"!"}}', '$.hello')─┐
│ {"world":"!"}                                    │
└──────────────────────────────────────────────────┘

1 row in set. Elapsed: 0.001 sec.
```

Possible values:

- true — Allow.
- false — Disallow.
)", 0) \
    DECLARE(Bool, use_with_fill_by_sorting_prefix, true, R"(
Columns preceding WITH FILL columns in ORDER BY clause form sorting prefix. Rows with different values in sorting prefix are filled independently
)", 0) \
    DECLARE(Bool, optimize_uniq_to_count, true, R"(
Rewrite uniq and its variants(except uniqUpTo) to count if subquery has distinct or group by clause.
)", 0) \
    DECLARE(Bool, use_variant_as_common_type, false, R"(
Allows to use `Variant` type as a result type for [if](../../sql-reference/functions/conditional-functions.md/#if)/[multiIf](../../sql-reference/functions/conditional-functions.md/#multiIf)/[array](../../sql-reference/functions/array-functions.md)/[map](../../sql-reference/functions/tuple-map-functions.md) functions when there is no common type for argument types.

Example:

```sql
SET use_variant_as_common_type = 1;
SELECT toTypeName(if(number % 2, number, range(number))) as variant_type FROM numbers(1);
SELECT if(number % 2, number, range(number)) as variant FROM numbers(5);
```

```text
┌─variant_type───────────────────┐
│ Variant(Array(UInt64), UInt64) │
└────────────────────────────────┘
┌─variant───┐
│ []        │
│ 1         │
│ [0,1]     │
│ 3         │
│ [0,1,2,3] │
└───────────┘
```

```sql
SET use_variant_as_common_type = 1;
SELECT toTypeName(multiIf((number % 4) = 0, 42, (number % 4) = 1, [1, 2, 3], (number % 4) = 2, 'Hello, World!', NULL)) AS variant_type FROM numbers(1);
SELECT multiIf((number % 4) = 0, 42, (number % 4) = 1, [1, 2, 3], (number % 4) = 2, 'Hello, World!', NULL) AS variant FROM numbers(4);
```

```text
─variant_type─────────────────────────┐
│ Variant(Array(UInt8), String, UInt8) │
└──────────────────────────────────────┘

┌─variant───────┐
│ 42            │
│ [1,2,3]       │
│ Hello, World! │
│ ᴺᵁᴸᴸ          │
└───────────────┘
```

```sql
SET use_variant_as_common_type = 1;
SELECT toTypeName(array(range(number), number, 'str_' || toString(number))) as array_of_variants_type from numbers(1);
SELECT array(range(number), number, 'str_' || toString(number)) as array_of_variants FROM numbers(3);
```

```text
┌─array_of_variants_type────────────────────────┐
│ Array(Variant(Array(UInt64), String, UInt64)) │
└───────────────────────────────────────────────┘

┌─array_of_variants─┐
│ [[],0,'str_0']    │
│ [[0],1,'str_1']   │
│ [[0,1],2,'str_2'] │
└───────────────────┘
```

```sql
SET use_variant_as_common_type = 1;
SELECT toTypeName(map('a', range(number), 'b', number, 'c', 'str_' || toString(number))) as map_of_variants_type from numbers(1);
SELECT map('a', range(number), 'b', number, 'c', 'str_' || toString(number)) as map_of_variants FROM numbers(3);
```

```text
┌─map_of_variants_type────────────────────────────────┐
│ Map(String, Variant(Array(UInt64), String, UInt64)) │
└─────────────────────────────────────────────────────┘

┌─map_of_variants───────────────┐
│ {'a':[],'b':0,'c':'str_0'}    │
│ {'a':[0],'b':1,'c':'str_1'}   │
│ {'a':[0,1],'b':2,'c':'str_2'} │
└───────────────────────────────┘
```
)", 0) \
    DECLARE(Bool, enable_order_by_all, true, R"(
Enables or disables sorting with `ORDER BY ALL` syntax, see [ORDER BY](../../sql-reference/statements/select/order-by.md).

Possible values:

- 0 — Disable ORDER BY ALL.
- 1 — Enable ORDER BY ALL.

**Example**

Query:

```sql
CREATE TABLE TAB(C1 Int, C2 Int, ALL Int) ENGINE=Memory();

INSERT INTO TAB VALUES (10, 20, 30), (20, 20, 10), (30, 10, 20);

SELECT * FROM TAB ORDER BY ALL; -- returns an error that ALL is ambiguous

SELECT * FROM TAB ORDER BY ALL SETTINGS enable_order_by_all = 0;
```

Result:

```text
┌─C1─┬─C2─┬─ALL─┐
│ 20 │ 20 │  10 │
│ 30 │ 10 │  20 │
│ 10 │ 20 │  30 │
└────┴────┴─────┘
```
)", 0) \
    DECLARE(Float, ignore_drop_queries_probability, 0, R"(
If enabled, server will ignore all DROP table queries with specified probability (for Memory and JOIN engines it will replcase DROP to TRUNCATE). Used for testing purposes
)", 0) \
    DECLARE(Bool, traverse_shadow_remote_data_paths, false, R"(
Traverse frozen data (shadow directory) in addition to actual table data when query system.remote_data_paths
)", 0) \
    DECLARE(Bool, geo_distance_returns_float64_on_float64_arguments, true, R"(
If all four arguments to `geoDistance`, `greatCircleDistance`, `greatCircleAngle` functions are Float64, return Float64 and use double precision for internal calculations. In previous ClickHouse versions, the functions always returned Float32.
)", 0) \
    DECLARE(Bool, allow_get_client_http_header, false, R"(
Allow to use the function `getClientHTTPHeader` which lets to obtain a value of an the current HTTP request's header. It is not enabled by default for security reasons, because some headers, such as `Cookie`, could contain sensitive info. Note that the `X-ClickHouse-*` and `Authentication` headers are always restricted and cannot be obtained with this function.
)", 0) \
    DECLARE(Bool, cast_string_to_dynamic_use_inference, false, R"(
Use types inference during String to Dynamic conversion
)", 0) \
    DECLARE(Bool, cast_string_to_variant_use_inference, true, R"(
Use types inference during String to Variant conversion.
)", 0) \
    DECLARE(DateTimeInputFormat, cast_string_to_date_time_mode, "basic", R"(
Allows choosing a parser of the text representation of date and time during cast from String.

Possible values:

- `'best_effort'` — Enables extended parsing.

    ClickHouse can parse the basic `YYYY-MM-DD HH:MM:SS` format and all [ISO 8601](https://en.wikipedia.org/wiki/ISO_8601) date and time formats. For example, `'2018-06-08T01:02:03.000Z'`.

- `'best_effort_us'` — Similar to `best_effort` (see the difference in [parseDateTimeBestEffortUS](../../sql-reference/functions/type-conversion-functions#parsedatetimebesteffortus)

- `'basic'` — Use basic parser.

    ClickHouse can parse only the basic `YYYY-MM-DD HH:MM:SS` or `YYYY-MM-DD` format. For example, `2019-08-20 10:18:56` or `2019-08-20`.

See also:

- [DateTime data type.](../../sql-reference/data-types/datetime.md)
- [Functions for working with dates and times.](../../sql-reference/functions/date-time-functions.md)
)", 0) \
    DECLARE(Bool, enable_blob_storage_log, true, R"(
Write information about blob storage operations to system.blob_storage_log table
)", 0) \
    DECLARE(Bool, use_json_alias_for_old_object_type, false, R"(
When enabled, `JSON` data type alias will be used to create an old [Object('json')](../../sql-reference/data-types/json.md) type instead of the new [JSON](../../sql-reference/data-types/newjson.md) type.
)", 0) \
    DECLARE(Bool, allow_create_index_without_type, false, R"(
Allow CREATE INDEX query without TYPE. Query will be ignored. Made for SQL compatibility tests.
)", 0) \
    DECLARE(Bool, create_index_ignore_unique, false, R"(
Ignore UNIQUE keyword in CREATE UNIQUE INDEX. Made for SQL compatibility tests.
)", 0) \
    DECLARE(Bool, print_pretty_type_names, true, R"(
Allows to print deep-nested type names in a pretty way with indents in `DESCRIBE` query and in `toTypeName()` function.

Example:

```sql
CREATE TABLE test (a Tuple(b String, c Tuple(d Nullable(UInt64), e Array(UInt32), f Array(Tuple(g String, h Map(String, Array(Tuple(i String, j UInt64))))), k Date), l Nullable(String))) ENGINE=Memory;
DESCRIBE TABLE test FORMAT TSVRaw SETTINGS print_pretty_type_names=1;
```

```
a   Tuple(
    b String,
    c Tuple(
        d Nullable(UInt64),
        e Array(UInt32),
        f Array(Tuple(
            g String,
            h Map(
                String,
                Array(Tuple(
                    i String,
                    j UInt64
                ))
            )
        )),
        k Date
    ),
    l Nullable(String)
)
```
)", 0) \
    DECLARE(Bool, create_table_empty_primary_key_by_default, false, R"(
Allow to create *MergeTree tables with empty primary key when ORDER BY and PRIMARY KEY not specified
)", 0) \
    DECLARE(Bool, allow_named_collection_override_by_default, true, R"(
Allow named collections' fields override by default.
)", 0) \
    DECLARE(SQLSecurityType, default_normal_view_sql_security, SQLSecurityType::INVOKER, R"(
Allows to set default `SQL SECURITY` option while creating a normal view. [More about SQL security](../../sql-reference/statements/create/view.md/#sql_security).

The default value is `INVOKER`.
)", 0) \
    DECLARE(SQLSecurityType, default_materialized_view_sql_security, SQLSecurityType::DEFINER, R"(
Allows to set a default value for SQL SECURITY option when creating a materialized view. [More about SQL security](../../sql-reference/statements/create/view.md/#sql_security).

The default value is `DEFINER`.
)", 0) \
    DECLARE(String, default_view_definer, "CURRENT_USER", R"(
Allows to set default `DEFINER` option while creating a view. [More about SQL security](../../sql-reference/statements/create/view.md/#sql_security).

The default value is `CURRENT_USER`.
)", 0) \
    DECLARE(UInt64, cache_warmer_threads, 4, R"(
Only has an effect in ClickHouse Cloud. Number of background threads for speculatively downloading new data parts into file cache, when [cache_populated_by_fetch](merge-tree-settings.md/#cache_populated_by_fetch) is enabled. Zero to disable.
)", 0) \
    DECLARE(Bool, use_async_executor_for_materialized_views, false, R"(
Use async and potentially multithreaded execution of materialized view query, can speedup views processing during INSERT, but also consume more memory.)", 0) \
    DECLARE(Int64, ignore_cold_parts_seconds, 0, R"(
Only has an effect in ClickHouse Cloud. Exclude new data parts from SELECT queries until they're either pre-warmed (see [cache_populated_by_fetch](merge-tree-settings.md/#cache_populated_by_fetch)) or this many seconds old. Only for Replicated-/SharedMergeTree.
)", 0) \
    DECLARE(Bool, short_circuit_function_evaluation_for_nulls, true, R"(
Optimizes evaluation of functions that return NULL when any argument is NULL. When the percentage of NULL values in the function's arguments exceeds the short_circuit_function_evaluation_for_nulls_threshold, the system skips evaluating the function row-by-row. Instead, it immediately returns NULL for all rows, avoiding unnecessary computation.
)", 0) \
    DECLARE(Double, short_circuit_function_evaluation_for_nulls_threshold, 1.0, R"(
Ratio threshold of NULL values to execute functions with Nullable arguments only on rows with non-NULL values in all arguments. Applies when setting short_circuit_function_evaluation_for_nulls is enabled.
When the ratio of rows containing NULL values to the total number of rows exceeds this threshold, these rows containing NULL values will not be evaluated.
)", 0) \
    DECLARE(Int64, prefer_warmed_unmerged_parts_seconds, 0, R"(
Only has an effect in ClickHouse Cloud. If a merged part is less than this many seconds old and is not pre-warmed (see [cache_populated_by_fetch](merge-tree-settings.md/#cache_populated_by_fetch)), but all its source parts are available and pre-warmed, SELECT queries will read from those parts instead. Only for Replicated-/SharedMergeTree. Note that this only checks whether CacheWarmer processed the part; if the part was fetched into cache by something else, it'll still be considered cold until CacheWarmer gets to it; if it was warmed, then evicted from cache, it'll still be considered warm.
)", 0) \
    DECLARE(Int64, iceberg_timestamp_ms, 0, R"(
Query Iceberg table using the snapshot that was current at a specific timestamp.
)", 0) \
    DECLARE(Int64, iceberg_snapshot_id, 0, R"(
Query Iceberg table using the specific snapshot id.
)", 0) \
    DECLARE(Bool, delta_lake_enable_expression_visitor_logging, false, R"(
Enables Test level logs of DeltaLake expression visitor. These logs can be too verbose even for test logging.
)", 0) \
    DECLARE(Bool, show_data_lake_catalogs_in_system_tables, true, R"(
Enables showing data lake catalogs in system tables.
)", 0) \
    DECLARE(Int64, delta_lake_snapshot_version, -1, R"(
Version of delta lake snapshot to read. Value -1 means to read latest version (value 0 is a valid snapshot version).
)", 0) \
    DECLARE(Bool, delta_lake_throw_on_engine_predicate_error, false, R"(
Enables throwing an exception if there was an error when analyzing scan predicate in delta-kernel.
)", 0) \
    DECLARE(Bool, delta_lake_enable_engine_predicate, true, R"(
Enables delta-kernel internal data pruning.
)", 0) \
    DECLARE(Bool, allow_deprecated_error_prone_window_functions, false, R"(
Allow usage of deprecated error prone window functions (neighbor, runningAccumulate, runningDifferenceStartingWithFirstValue, runningDifference)
)", 0) \
    DECLARE(Bool, use_iceberg_partition_pruning, true, R"(
Use Iceberg partition pruning for Iceberg tables
)", 0) \
    DECLARE(Bool, allow_deprecated_snowflake_conversion_functions, false, R"(
Functions `snowflakeToDateTime`, `snowflakeToDateTime64`, `dateTimeToSnowflake`, and `dateTime64ToSnowflake` are deprecated and disabled by default.
Please use functions `snowflakeIDToDateTime`, `snowflakeIDToDateTime64`, `dateTimeToSnowflakeID`, and `dateTime64ToSnowflakeID` instead.

To re-enable the deprecated functions (e.g., during a transition period), please set this setting to `true`.
)", 0) \
    DECLARE(Bool, optimize_distinct_in_order, true, R"(
Enable DISTINCT optimization if some columns in DISTINCT form a prefix of sorting. For example, prefix of sorting key in merge tree or ORDER BY statement
)", 0) \
    DECLARE(Bool, keeper_map_strict_mode, false, R"(
Enforce additional checks during operations on KeeperMap. E.g. throw an exception on an insert for already existing key
)", 0) \
    DECLARE_WITH_ALIAS(UInt64, extract_key_value_pairs_max_pairs_per_row, 1000, R"(
Max number of pairs that can be produced by the `extractKeyValuePairs` function. Used as a safeguard against consuming too much memory.
)", 0, extract_kvp_max_pairs_per_row) \
    DECLARE(Bool, restore_replace_external_engines_to_null, false, R"(
For testing purposes. Replaces all external engines to Null to not initiate external connections.
)", 0) \
    DECLARE(Bool, restore_replace_external_table_functions_to_null, false, R"(
For testing purposes. Replaces all external table functions to Null to not initiate external connections.
)", 0) \
    DECLARE(Bool, restore_replace_external_dictionary_source_to_null, false, R"(
Replace external dictionary sources to Null on restore. Useful for testing purposes
)", 0) \
        /* Parallel replicas */ \
    DECLARE_WITH_ALIAS(UInt64, allow_experimental_parallel_reading_from_replicas, 0, R"(
Use up to `max_parallel_replicas` the number of replicas from each shard for SELECT query execution. Reading is parallelized and coordinated dynamically. 0 - disabled, 1 - enabled, silently disable them in case of failure, 2 - enabled, throw an exception in case of failure
)", BETA, enable_parallel_replicas) \
    DECLARE(NonZeroUInt64, max_parallel_replicas, 1000, R"(
The maximum number of replicas for each shard when executing a query.

Possible values:

- Positive integer.

**Additional Info**

This options will produce different results depending on the settings used.

:::note
This setting will produce incorrect results when joins or subqueries are involved, and all tables don't meet certain requirements. See [Distributed Subqueries and max_parallel_replicas](/operations/settings/settings#max_parallel_replicas) for more details.
:::

### Parallel processing using `SAMPLE` key

A query may be processed faster if it is executed on several servers in parallel. But the query performance may degrade in the following cases:

- The position of the sampling key in the partitioning key does not allow efficient range scans.
- Adding a sampling key to the table makes filtering by other columns less efficient.
- The sampling key is an expression that is expensive to calculate.
- The cluster latency distribution has a long tail, so that querying more servers increases the query overall latency.

### Parallel processing using [parallel_replicas_custom_key](#parallel_replicas_custom_key)

This setting is useful for any replicated table.
)", 0) \
    DECLARE(ParallelReplicasMode, parallel_replicas_mode, ParallelReplicasMode::READ_TASKS, R"(
Type of filter to use with custom key for parallel replicas. default - use modulo operation on the custom key, range - use range filter on custom key using all possible values for the value type of custom key.
)", BETA) \
    DECLARE(UInt64, parallel_replicas_count, 0, R"(
This is internal setting that should not be used directly and represents an implementation detail of the 'parallel replicas' mode. This setting will be automatically set up by the initiator server for distributed queries to the number of parallel replicas participating in query processing.
)", BETA) \
    DECLARE(UInt64, parallel_replica_offset, 0, R"(
This is internal setting that should not be used directly and represents an implementation detail of the 'parallel replicas' mode. This setting will be automatically set up by the initiator server for distributed queries to the index of the replica participating in query processing among parallel replicas.
)", BETA) \
    DECLARE(String, parallel_replicas_custom_key, "", R"(
An arbitrary integer expression that can be used to split work between replicas for a specific table.
The value can be any integer expression.

Simple expressions using primary keys are preferred.

If the setting is used on a cluster that consists of a single shard with multiple replicas, those replicas will be converted into virtual shards.
Otherwise, it will behave same as for `SAMPLE` key, it will use multiple replicas of each shard.
)", BETA) \
    DECLARE(UInt64, parallel_replicas_custom_key_range_lower, 0, R"(
Allows the filter type `range` to split the work evenly between replicas based on the custom range `[parallel_replicas_custom_key_range_lower, INT_MAX]`.

When used in conjunction with [parallel_replicas_custom_key_range_upper](#parallel_replicas_custom_key_range_upper), it lets the filter evenly split the work over replicas for the range `[parallel_replicas_custom_key_range_lower, parallel_replicas_custom_key_range_upper]`.

Note: This setting will not cause any additional data to be filtered during query processing, rather it changes the points at which the range filter breaks up the range `[0, INT_MAX]` for parallel processing.
)", BETA) \
    DECLARE(UInt64, parallel_replicas_custom_key_range_upper, 0, R"(
Allows the filter type `range` to split the work evenly between replicas based on the custom range `[0, parallel_replicas_custom_key_range_upper]`. A value of 0 disables the upper bound, setting it the max value of the custom key expression.

When used in conjunction with [parallel_replicas_custom_key_range_lower](#parallel_replicas_custom_key_range_lower), it lets the filter evenly split the work over replicas for the range `[parallel_replicas_custom_key_range_lower, parallel_replicas_custom_key_range_upper]`.

Note: This setting will not cause any additional data to be filtered during query processing, rather it changes the points at which the range filter breaks up the range `[0, INT_MAX]` for parallel processing
)", BETA) \
    DECLARE(String, cluster_for_parallel_replicas, "", R"(
Cluster for a shard in which current server is located
)", BETA) \
    DECLARE(Bool, parallel_replicas_allow_in_with_subquery, true, R"(
If true, subquery for IN will be executed on every follower replica.
)", BETA) \
    DECLARE(Bool, parallel_replicas_for_non_replicated_merge_tree, false, R"(
If true, ClickHouse will use parallel replicas algorithm also for non-replicated MergeTree tables
)", BETA) \
    DECLARE(UInt64, parallel_replicas_min_number_of_rows_per_replica, 0, R"(
Limit the number of replicas used in a query to (estimated rows to read / min_number_of_rows_per_replica). The max is still limited by 'max_parallel_replicas'
)", BETA) \
    DECLARE(Bool, parallel_replicas_prefer_local_join, true, R"(
If true, and JOIN can be executed with parallel replicas algorithm, and all storages of right JOIN part are *MergeTree, local JOIN will be used instead of GLOBAL JOIN.
)", BETA) \
    DECLARE(UInt64, parallel_replicas_mark_segment_size, 0, R"(
Parts virtually divided into segments to be distributed between replicas for parallel reading. This setting controls the size of these segments. Not recommended to change until you're absolutely sure in what you're doing. Value should be in range [128; 16384]
)", BETA) \
    DECLARE(Bool, parallel_replicas_local_plan, true, R"(
Build local plan for local replica
)", BETA) \
    DECLARE(Bool, parallel_replicas_index_analysis_only_on_coordinator, true, R"(
Index analysis done only on replica-coordinator and skipped on other replicas. Effective only with enabled parallel_replicas_local_plan
)", BETA) \
    DECLARE(Bool, parallel_replicas_support_projection, true, R"(
Optimization of projections can be applied in parallel replicas. Effective only with enabled parallel_replicas_local_plan and aggregation_in_order is inactive.
)", BETA) \
    DECLARE(Bool, parallel_replicas_only_with_analyzer, true, R"(
The analyzer should be enabled to use parallel replicas. With disabled analyzer query execution fallbacks to local execution, even if parallel reading from replicas is enabled. Using parallel replicas without the analyzer enabled is not supported
)", BETA) \
    DECLARE(Bool, parallel_replicas_insert_select_local_pipeline, true, R"(
Use local pipeline during distributed INSERT SELECT with parallel replicas
)", BETA) \
    DECLARE(Milliseconds, parallel_replicas_connect_timeout_ms, 300, R"(
The timeout in milliseconds for connecting to a remote replica during query execution with parallel replicas. If the timeout is expired, the corresponding replicas is not used for query execution
)", BETA) \
    DECLARE(Bool, parallel_replicas_for_cluster_engines, true, R"(
Replace table function engines with their -Cluster alternatives
)", 0) \
    DECLARE_WITH_ALIAS(Bool, allow_experimental_database_iceberg, false, R"(
Allow experimental database engine DataLakeCatalog with catalog_type = 'iceberg'
)", BETA, allow_database_iceberg) \
    DECLARE_WITH_ALIAS(Bool, allow_experimental_database_unity_catalog, false, R"(
Allow experimental database engine DataLakeCatalog with catalog_type = 'unity'
)", BETA, allow_database_unity_catalog) \
    DECLARE_WITH_ALIAS(Bool, allow_experimental_database_glue_catalog, false, R"(
Allow experimental database engine DataLakeCatalog with catalog_type = 'glue'
)", BETA, allow_database_glue_catalog) \
    DECLARE_WITH_ALIAS(Bool, allow_experimental_analyzer, true, R"(
Allow new query analyzer.
)", IMPORTANT, enable_analyzer) \
    DECLARE(Bool, analyzer_compatibility_join_using_top_level_identifier, false, R"(
Force to resolve identifier in JOIN USING from projection (for example, in `SELECT a + 1 AS b FROM t1 JOIN t2 USING (b)` join will be performed by `t1.a + 1 = t2.b`, rather then `t1.b = t2.b`).
)", 0) \
    DECLARE(Bool, analyzer_compatibility_allow_compound_identifiers_in_unflatten_nested, true, R"(
Allow to add compound identifiers to nested. This is a compatibility setting because it changes the query result. When disabled, `SELECT a.b.c FROM table ARRAY JOIN a` does not work, and `SELECT a FROM table` does not include `a.b.c` column into `Nested a` result.
    )", 0) \
    \
    DECLARE(Timezone, session_timezone, "", R"(
Sets the implicit time zone of the current session or query.
The implicit time zone is the time zone applied to values of type DateTime/DateTime64 which have no explicitly specified time zone.
The setting takes precedence over the globally configured (server-level) implicit time zone.
A value of '' (empty string) means that the implicit time zone of the current session or query is equal to the [server time zone](../server-configuration-parameters/settings.md/#timezone).

You can use functions `timeZone()` and `serverTimeZone()` to get the session time zone and server time zone.

Possible values:

-    Any time zone name from `system.time_zones`, e.g. `Europe/Berlin`, `UTC` or `Zulu`

Examples:

```sql
SELECT timeZone(), serverTimeZone() FORMAT CSV

"Europe/Berlin","Europe/Berlin"
```

```sql
SELECT timeZone(), serverTimeZone() SETTINGS session_timezone = 'Asia/Novosibirsk' FORMAT CSV

"Asia/Novosibirsk","Europe/Berlin"
```

Assign session time zone 'America/Denver' to the inner DateTime without explicitly specified time zone:

```sql
SELECT toDateTime64(toDateTime64('1999-12-12 23:23:23.123', 3), 3, 'Europe/Zurich') SETTINGS session_timezone = 'America/Denver' FORMAT TSV

1999-12-13 07:23:23.123
```

:::warning
Not all functions that parse DateTime/DateTime64 respect `session_timezone`. This can lead to subtle errors.
See the following example and explanation.
:::

```sql
CREATE TABLE test_tz (`d` DateTime('UTC')) ENGINE = Memory AS SELECT toDateTime('2000-01-01 00:00:00', 'UTC');

SELECT *, timeZone() FROM test_tz WHERE d = toDateTime('2000-01-01 00:00:00') SETTINGS session_timezone = 'Asia/Novosibirsk'
0 rows in set.

SELECT *, timeZone() FROM test_tz WHERE d = '2000-01-01 00:00:00' SETTINGS session_timezone = 'Asia/Novosibirsk'
┌───────────────────d─┬─timeZone()───────┐
│ 2000-01-01 00:00:00 │ Asia/Novosibirsk │
└─────────────────────┴──────────────────┘
```

This happens due to different parsing pipelines:

- `toDateTime()` without explicitly given time zone used in the first `SELECT` query honors setting `session_timezone` and the global time zone.
- In the second query, a DateTime is parsed from a String, and inherits the type and time zone of the existing column`d`. Thus, setting `session_timezone` and the global time zone are not honored.

**See also**

- [timezone](../server-configuration-parameters/settings.md/#timezone)
)", BETA) \
DECLARE(Bool, create_if_not_exists, false, R"(
Enable `IF NOT EXISTS` for `CREATE` statement by default. If either this setting or `IF NOT EXISTS` is specified and a table with the provided name already exists, no exception will be thrown.
)", 0) \
    DECLARE(Bool, enforce_strict_identifier_format, false, R"(
If enabled, only allow identifiers containing alphanumeric characters and underscores.
)", 0) \
    DECLARE(UInt64, max_limit_for_vector_search_queries, 1'000, R"(
SELECT queries with LIMIT bigger than this setting cannot use vector similarity indices. Helps to prevent memory overflows in vector similarity indices.
)", 0) \
    DECLARE(UInt64, hnsw_candidate_list_size_for_search, 256, R"(
The size of the dynamic candidate list when searching the vector similarity index, also known as 'ef_search'.
)", 0) \
    DECLARE(Bool, vector_search_with_rescoring, false, R"(
If ClickHouse performs rescoring for queries that use the vector similarity index.
Without rescoring, the vector similarity index returns the rows containing the best matches directly.
With rescoring, the rows are extrapolated to granule level and all rows in the granule are checked again.
In most situations, rescoring helps only marginally with accuracy but it deteriorates performance of vector search queries significantly.
Note: A query run without rescoring and with parallel replicas enabled may fall back to rescoring.
)", 0) \
    DECLARE(VectorSearchFilterStrategy, vector_search_filter_strategy, VectorSearchFilterStrategy::AUTO, R"(
If a vector search query has a WHERE clause, this setting determines if it is evaluated first (pre-filtering) OR if the vector similarity index is checked first (post-filtering). Possible values:
- 'auto' - Postfiltering (the exact semantics may change in future).
- 'postfilter' - Use vector similarity index to identify the nearest neighbours, then apply other filters
- 'prefilter' - Evaluate other filters first, then perform brute-force search to identify neighbours.
)", 0) \
    DECLARE_WITH_ALIAS(Float, vector_search_index_fetch_multiplier, 1.0, R"(
Multiply the number of fetched nearest neighbors from the vector similarity index by this number. Only applied for post-filtering with other predicates or if setting 'vector_search_with_rescoring = 1'.
)", 0, vector_search_postfilter_multiplier) \
    DECLARE(Bool, mongodb_throw_on_unsupported_query, true, R"(
If enabled, MongoDB tables will return an error when a MongoDB query cannot be built. Otherwise, ClickHouse reads the full table and processes it locally. This option does not apply when 'allow_experimental_analyzer=0'.
)", 0) \
    DECLARE(Bool, implicit_select, false, R"(
Allow writing simple SELECT queries without the leading SELECT keyword, which makes it simple for calculator-style usage, e.g. `1 + 2` becomes a valid query.

In `clickhouse-local` it is enabled by default and can be explicitly disabled.
)", 0) \
    DECLARE(Bool, optimize_extract_common_expressions, true, R"(
Allow extracting common expressions from disjunctions in WHERE, PREWHERE, ON, HAVING and QUALIFY expressions. A logical expression like `(A AND B) OR (A AND C)` can be rewritten to `A AND (B OR C)`, which might help to utilize:
- indices in simple filtering expressions
- cross to inner join optimization
)", 0) \
    DECLARE(Bool, optimize_and_compare_chain, true, R"(
Populate constant comparison in AND chains to enhance filtering ability. Support operators `<`, `<=`, `>`, `>=`, `=` and mix of them. For example, `(a < b) AND (b < c) AND (c < 5)` would be `(a < b) AND (b < c) AND (c < 5) AND (b < 5) AND (a < 5)`.
)", 0) \
    DECLARE(Bool, push_external_roles_in_interserver_queries, true, R"(
Enable pushing user roles from originator to other nodes while performing a query.
)", 0) \
    DECLARE(Bool, shared_merge_tree_sync_parts_on_partition_operations, true, R"(
Automatically synchronize set of data parts after MOVE|REPLACE|ATTACH partition operations in SMT tables. Cloud only
)", 0) \
    DECLARE(String, implicit_table_at_top_level, "", R"(
If not empty, queries without FROM at the top level will read from this table instead of system.one.

This is used in clickhouse-local for input data processing.
The setting could be set explicitly by a user but is not intended for this type of usage.

Subqueries are not affected by this setting (neither scalar, FROM, or IN subqueries).
SELECTs at the top level of UNION, INTERSECT, EXCEPT chains are treated uniformly and affected by this setting, regardless of their grouping in parentheses.
It is unspecified how this setting affects views and distributed queries.

The setting accepts a table name (then the table is resolved from the current database) or a qualified name in the form of 'database.table'.
Both database and table names have to be unquoted - only simple identifiers are allowed.
)", 0) \
    \
    DECLARE_WITH_ALIAS(Bool, allow_experimental_variant_type, true, R"(
Allows creation of [Variant](../../sql-reference/data-types/variant.md) data type.
)", 0, enable_variant_type) \
    DECLARE_WITH_ALIAS(Bool, allow_experimental_dynamic_type, true, R"(
Allows creation of [Dynamic](../../sql-reference/data-types/dynamic.md) data type.
)", 0, enable_dynamic_type) \
    DECLARE_WITH_ALIAS(Bool, allow_experimental_json_type, true, R"(
Allows creation of [JSON](../../sql-reference/data-types/newjson.md) data type.
)", 0, enable_json_type) \
    DECLARE(Bool, allow_general_join_planning, true, R"(
Allows a more general join planning algorithm that can handle more complex conditions, but only works with hash join. If hash join is not enabled, then the usual join planning algorithm is used regardless of the value of this setting.
)", 0) \
    DECLARE(UInt64, merge_table_max_tables_to_look_for_schema_inference, 1000, R"(
When creating a `Merge` table without an explicit schema or when using the `merge` table function, infer schema as a union of not more than the specified number of matching tables.
If there is a larger number of tables, the schema will be inferred from the first specified number of tables.
)", 0) \
    DECLARE(Bool, validate_enum_literals_in_operators, false, R"(
If enabled, validate enum literals in operators like `IN`, `NOT IN`, `==`, `!=` against the enum type and throw an exception if the literal is not a valid enum value.
)", 0) \
    \
    DECLARE(UInt64, max_autoincrement_series, 1000, R"(
The limit on the number of series created by the `generateSeriesID` function.

As each series represents a node in Keeper, it is recommended to have no more than a couple of millions of them.
)", 0) \
    DECLARE(Bool, use_hive_partitioning, true, R"(
When enabled, ClickHouse will detect Hive-style partitioning in path (`/name=value/`) in file-like table engines [File](/sql-reference/table-functions/file#hive-style-partitioning)/[S3](/sql-reference/table-functions/s3#hive-style-partitioning)/[URL](/sql-reference/table-functions/url#hive-style-partitioning)/[HDFS](/sql-reference/table-functions/hdfs#hive-style-partitioning)/[AzureBlobStorage](/sql-reference/table-functions/azureBlobStorage#hive-style-partitioning) and will allow to use partition columns as virtual columns in the query. These virtual columns will have the same names as in the partitioned path, but starting with `_`.
)", 0) \
    DECLARE(UInt64, parallel_hash_join_threshold, 100'000, R"(
When hash-based join algorithm is applied, this threshold helps to decide between using `hash` and `parallel_hash` (only if estimation of the right table size is available).
The former is used when we know that the right table size is below the threshold.
)", 0) \
    DECLARE(Bool, apply_settings_from_server, true, R"(
Whether the client should accept settings from server.

This only affects operations performed on the client side, in particular parsing the INSERT input data and formatting the query result. Most of query execution happens on the server and is not affected by this setting.

Normally this setting should be set in user profile (users.xml or queries like `ALTER USER`), not through the client (client command line arguments, `SET` query, or `SETTINGS` section of `SELECT` query). Through the client it can be changed to false, but can't be changed to true (because the server won't send the settings if user profile has `apply_settings_from_server = false`).

Note that initially (24.12) there was a server setting (`send_settings_to_client`), but latter it got replaced with this client setting, for better usability.
)", 0) \
    DECLARE(Bool, allow_archive_path_syntax, true, R"(
File/S3 engines/table function will parse paths with '::' as `<archive> :: <file>` if the archive has correct extension.
)", 0) \
    DECLARE(Milliseconds, low_priority_query_wait_time_ms, 1000, R"(
When the query prioritization mechanism is employed (see setting `priority`), low-priority queries wait for higher-priority queries to finish. This setting specifies the duration of waiting.
)", BETA) \
    DECLARE(Float, min_os_cpu_wait_time_ratio_to_throw, 0.0, "Min ratio between OS CPU wait (OSCPUWaitMicroseconds metric) and busy (OSCPUVirtualTimeMicroseconds metric) times to consider rejecting queries. Linear interpolation between min and max ratio is used to calculate the probability, the probability is 0 at this point.", 0) \
    DECLARE(Float, max_os_cpu_wait_time_ratio_to_throw, 0.0, "Max ratio between OS CPU wait (OSCPUWaitMicroseconds metric) and busy (OSCPUVirtualTimeMicroseconds metric) times to consider rejecting queries. Linear interpolation between min and max ratio is used to calculate the probability, the probability is 1 at this point.", 0) \
    DECLARE(Bool, enable_parallel_blocks_marshalling, true, "Affects only distributed queries. If enabled, blocks will be (de)serialized and (de)compressed on pipeline threads (i.e. with higher parallelism that what we have by default) before/after sending to the initiator.", 0) \
    DECLARE(UInt64, min_outstreams_per_resize_after_split, 24, R"(
Specifies the minimum number of output streams of a `Resize` or `StrictResize` processor after the split is performed during pipeline generation. If the resulting number of streams is less than this value, the split operation will not occur.

### What is a Resize Node
A `Resize` node is a processor in the query pipeline that adjusts the number of data streams flowing through the pipeline. It can either increase or decrease the number of streams to balance the workload across multiple threads or processors. For example, if a query requires more parallelism, the `Resize` node can split a single stream into multiple streams. Conversely, it can merge multiple streams into fewer streams to consolidate data processing.

The `Resize` node ensures that data is evenly distributed across streams, maintaining the structure of the data blocks. This helps optimize resource utilization and improve query performance.

### Why the Resize Node Needs to Be Split
During pipeline execution, ExecutingGraph::Node::status_mutex of the centrally-hubbed `Resize` node is heavily contended especially in high-core-count environments, and this contention leads to:
1. Increased latency for ExecutingGraph::updateNode, directly impacting query performance.
2. Excessive CPU cycles are wasted in spin-lock contention (native_queued_spin_lock_slowpath), degrading efficiency.
3. Reduced CPU utilization, limiting parallelism and throughput.

### How the Resize Node Gets Split
1. The number of output streams is checked to ensure the split could be performed: the output streams of each split processor meet or exceed the `min_outstreams_per_resize_after_split` threshold.
2. The `Resize` node is divided into smaller `Resize` nodes with equal count of ports, each handling a subset of input and output streams.
3. Each group is processed independently, reducing the lock contention.

### Splitting Resize Node with Arbitrary Inputs/Outputs
In some cases, where the inputs/outputs are indivisible by the number of split `Resize` nodes, some inputs are connected to `NullSource`s and some outputs are connected to `NullSink`s. This allows the split to occur without affecting the overall data flow.

### Purpose of the Setting
The `min_outstreams_per_resize_after_split` setting ensures that the splitting of `Resize` nodes is meaningful and avoids creating too few streams, which could lead to inefficient parallel processing. By enforcing a minimum number of output streams, this setting helps maintain a balance between parallelism and overhead, optimizing query execution in scenarios involving stream splitting and merging.

### Disabling the Setting
To disable the split of `Resize` nodes, set this setting to 0. This will prevent the splitting of `Resize` nodes during pipeline generation, allowing them to retain their original structure without division into smaller nodes.
)", 0) \
    DECLARE(Bool, enable_add_distinct_to_in_subqueries, false, R"(
Enable `DISTINCT` in `IN` subqueries. This is a trade-off setting: enabling it can greatly reduce the size of temporary tables transferred for distributed IN subqueries and significantly speed up data transfer between shards, by ensuring only unique values are sent.
However, enabling this setting adds extra merging effort on each node, as deduplication (DISTINCT) must be performed. Use this setting when network transfer is a bottleneck and the additional merging cost is acceptable.
)", 0) \
    DECLARE(UInt64, function_date_trunc_return_type_behavior, 0, R"(
Allows to change the behaviour of the result type of `dateTrunc` function.

Possible values:

- 0 - When the second argument is `DateTime64/Date32` the return type will be `DateTime64/Date32` regardless of the time unit in the first argument.
- 1 - For `Date32` the result is always `Date`. For `DateTime64` the result is `DateTime` for time units `second` and higher.
)", 0) \
<<<<<<< HEAD
    DECLARE(Int64, optimize_const_name_size, 256, R"(
Replace with scalar and use hash as a name for large constants (size is estimated by name length).

Possible values:

- positive integer - max length of the name,
- 0 — always,
- negative integer - never.
=======
    DECLARE(Bool, use_roaring_bitmap_iceberg_positional_deletes, false, R"(
Use roaring bitmap for iceberg positional deletes.
>>>>>>> e6e5d88e
)", 0) \
    \
    /* ####################################################### */ \
    /* ########### START OF EXPERIMENTAL FEATURES ############ */ \
    /* ## ADD PRODUCTION / BETA FEATURES BEFORE THIS BLOCK  ## */ \
    /* ####################################################### */ \
    \
    DECLARE(Bool, allow_experimental_materialized_postgresql_table, false, R"(
Allows to use the MaterializedPostgreSQL table engine. Disabled by default, because this feature is experimental
)", EXPERIMENTAL) \
    DECLARE(Bool, allow_experimental_funnel_functions, false, R"(
Enable experimental functions for funnel analysis.
)", EXPERIMENTAL) \
    DECLARE(Bool, allow_experimental_nlp_functions, false, R"(
Enable experimental functions for natural language processing.
)", EXPERIMENTAL) \
    DECLARE(Bool, allow_experimental_hash_functions, false, R"(
Enable experimental hash functions
)", EXPERIMENTAL) \
    DECLARE(Bool, allow_experimental_object_type, false, R"(
Allow the obsolete Object data type
)", EXPERIMENTAL) \
    DECLARE(Bool, allow_experimental_time_series_table, false, R"(
Allows creation of tables with the [TimeSeries](../../engines/table-engines/integrations/time-series.md) table engine. Possible values:
- 0 — the [TimeSeries](../../engines/table-engines/integrations/time-series.md) table engine is disabled.
- 1 — the [TimeSeries](../../engines/table-engines/integrations/time-series.md) table engine is enabled.
)", EXPERIMENTAL) \
    DECLARE(Bool, allow_experimental_codecs, false, R"(
If it is set to true, allow to specify experimental compression codecs (but we don't have those yet and this option does nothing).
)", EXPERIMENTAL) \
    DECLARE(Bool, throw_on_unsupported_query_inside_transaction, true, R"(
Throw exception if unsupported query is used inside transaction
)", EXPERIMENTAL) \
    DECLARE(TransactionsWaitCSNMode, wait_changes_become_visible_after_commit_mode, TransactionsWaitCSNMode::WAIT_UNKNOWN, R"(
Wait for committed changes to become actually visible in the latest snapshot
)", EXPERIMENTAL) \
    DECLARE(Bool, implicit_transaction, false, R"(
If enabled and not already inside a transaction, wraps the query inside a full transaction (begin + commit or rollback)
)", EXPERIMENTAL) \
    DECLARE(NonZeroUInt64, grace_hash_join_initial_buckets, 1, R"(
Initial number of grace hash join buckets
)", EXPERIMENTAL) \
    DECLARE(NonZeroUInt64, grace_hash_join_max_buckets, 1024, R"(
Limit on the number of grace hash join buckets
)", EXPERIMENTAL) \
    DECLARE(UInt64, join_to_sort_minimum_perkey_rows, 40, R"(
The lower limit of per-key average rows in the right table to determine whether to rerange the right table by key in left or inner join. This setting ensures that the optimization is not applied for sparse table keys
)", EXPERIMENTAL) \
    DECLARE(UInt64, join_to_sort_maximum_table_rows, 10000, R"(
The maximum number of rows in the right table to determine whether to rerange the right table by key in left or inner join.
)", EXPERIMENTAL) \
    DECLARE(Bool, allow_experimental_join_right_table_sorting, false, R"(
If it is set to true, and the conditions of `join_to_sort_minimum_perkey_rows` and `join_to_sort_maximum_table_rows` are met, rerange the right table by key to improve the performance in left or inner hash join.
)", EXPERIMENTAL) \
    \
    DECLARE_WITH_ALIAS(Bool, allow_statistics_optimize, false, R"(
Allows using statistics to optimize queries
)", EXPERIMENTAL, allow_statistic_optimize) \
    DECLARE_WITH_ALIAS(Bool, allow_experimental_statistics, false, R"(
Allows defining columns with [statistics](../../engines/table-engines/mergetree-family/mergetree.md/#table_engine-mergetree-creating-a-table) and [manipulate statistics](../../engines/table-engines/mergetree-family/mergetree.md/#column-statistics).
)", EXPERIMENTAL, allow_experimental_statistic) \
    \
    DECLARE(Bool, allow_experimental_full_text_index, false, R"(
If set to true, allow using the experimental text index.
)", EXPERIMENTAL) \
    DECLARE(Bool, allow_experimental_live_view, false, R"(
Allows creation of a deprecated LIVE VIEW.

Possible values:

- 0 — Working with live views is disabled.
- 1 — Working with live views is enabled.
)", EXPERIMENTAL) \
    DECLARE(Seconds, live_view_heartbeat_interval, 15, R"(
The heartbeat interval in seconds to indicate live query is alive.
)", EXPERIMENTAL) \
    DECLARE(UInt64, max_live_view_insert_blocks_before_refresh, 64, R"(
Limit maximum number of inserted blocks after which mergeable blocks are dropped and query is re-executed.
)", EXPERIMENTAL) \
    \
    DECLARE(Bool, allow_experimental_window_view, false, R"(
Enable WINDOW VIEW. Not mature enough.
)", EXPERIMENTAL) \
    DECLARE(Seconds, window_view_clean_interval, 60, R"(
The clean interval of window view in seconds to free outdated data.
)", EXPERIMENTAL) \
    DECLARE(Seconds, window_view_heartbeat_interval, 15, R"(
The heartbeat interval in seconds to indicate watch query is alive.
)", EXPERIMENTAL) \
    DECLARE(Seconds, wait_for_window_view_fire_signal_timeout, 10, R"(
Timeout for waiting for window view fire signal in event time processing
)", EXPERIMENTAL) \
    \
    DECLARE(Bool, stop_refreshable_materialized_views_on_startup, false, R"(
On server startup, prevent scheduling of refreshable materialized views, as if with SYSTEM STOP VIEWS. You can manually start them with `SYSTEM START VIEWS` or `SYSTEM START VIEW <name>` afterwards. Also applies to newly created views. Has no effect on non-refreshable materialized views.
)", EXPERIMENTAL) \
    \
    DECLARE(Bool, allow_experimental_database_materialized_postgresql, false, R"(
Allow to create database with Engine=MaterializedPostgreSQL(...).
)", EXPERIMENTAL) \
    \
    /** Experimental feature for moving data between shards. */ \
    DECLARE(Bool, allow_experimental_query_deduplication, false, R"(
Experimental data deduplication for SELECT queries based on part UUIDs
)", EXPERIMENTAL) \
    DECLARE(Bool, allow_experimental_database_hms_catalog, false, R"(
Allow experimental database engine DataLakeCatalog with catalog_type = 'hms'
)", EXPERIMENTAL) \
    DECLARE(Bool, allow_experimental_kusto_dialect, false, R"(
Enable Kusto Query Language (KQL) - an alternative to SQL.
)", EXPERIMENTAL) \
    DECLARE(Bool, allow_experimental_prql_dialect, false, R"(
Enable PRQL - an alternative to SQL.
)", EXPERIMENTAL) \
    DECLARE(Bool, enable_adaptive_memory_spill_scheduler, false, R"(
Trigger processor to spill data into external storage adpatively. grace join is supported at present.
)", EXPERIMENTAL) \
    DECLARE(Bool, allow_experimental_delta_kernel_rs, true, R"(
Allow experimental delta-kernel-rs implementation.
)", BETA) \
    DECLARE(Bool, allow_experimental_insert_into_iceberg, false, R"(
Allow to execute `insert` queries into iceberg.
)", EXPERIMENTAL) \
    DECLARE(Bool, allow_experimental_iceberg_compaction, false, R"(
Allow to explicitly use 'OPTIMIZE' for iceberg tables.
)", EXPERIMENTAL) \
    DECLARE(Bool, write_full_path_in_iceberg_metadata, false, R"(
Write full paths (including s3://) into iceberg metadata files.
)", EXPERIMENTAL) \
    DECLARE(String, iceberg_metadata_compression_method, "", R"(
Method to compress `.metadata.json` file.
)", EXPERIMENTAL) \
    DECLARE(Bool, make_distributed_plan, false, R"(
Make distributed query plan.
)", EXPERIMENTAL) \
    DECLARE(Bool, distributed_plan_execute_locally, false, R"(
Run all tasks of a distributed query plan locally. Useful for testing and debugging.
)", EXPERIMENTAL) \
    DECLARE(UInt64, distributed_plan_default_shuffle_join_bucket_count, 8, R"(
Default number of buckets for distributed shuffle-hash-join.
)", EXPERIMENTAL) \
    DECLARE(UInt64, distributed_plan_default_reader_bucket_count, 8, R"(
Default number of tasks for parallel reading in distributed query. Tasks are spread across between replicas.
)", EXPERIMENTAL) \
    DECLARE(Bool, distributed_plan_optimize_exchanges, true, R"(
Removes unnecessary exchanges in distributed query plan. Disable it for debugging.
)", 0) \
    DECLARE(String, distributed_plan_force_exchange_kind, "", R"(
Force specified kind of Exchange operators between distributed query stages.

Possible values:

 - '' - do not force any kind of Exchange operators, let the optimizer choose,
 - 'Persisted' - use temporary files in object storage,
 - 'Streaming' - stream exchange data over network.
)", EXPERIMENTAL) \
    DECLARE(UInt64, distributed_plan_max_rows_to_broadcast, 20000, R"(
Maximum rows to use broadcast join instead of shuffle join in distributed query plan.
)", EXPERIMENTAL) \
    DECLARE(Bool, allow_experimental_ytsaurus_table_engine, false, R"(
Experimental table engine for integration with YTsaurus.
)", EXPERIMENTAL) \
    DECLARE(Bool, allow_experimental_ytsaurus_table_function, false, R"(
Experimental table engine for integration with YTsaurus.
)", EXPERIMENTAL) \
DECLARE(Bool, allow_experimental_ytsaurus_dictionary_source, false, R"(
    Experimental dictionary source for integration with YTsaurus.
    )", EXPERIMENTAL) \
    DECLARE(Bool, distributed_plan_force_shuffle_aggregation, false, R"(
Use Shuffle aggregation strategy instead of PartialAggregation + Merge in distributed query plan.
)", EXPERIMENTAL) \
    \
    /** Experimental timeSeries* aggregate functions. */ \
    DECLARE_WITH_ALIAS(Bool, allow_experimental_time_series_aggregate_functions, false, R"(
Experimental timeSeries* aggregate functions for Prometheus-like timeseries resampling, rate, delta calculation.
)", EXPERIMENTAL, allow_experimental_ts_to_grid_aggregate_function) \
    \
    DECLARE(String, promql_database, "", R"(
Specifies the database name used by the 'promql' dialect. Empty string means the current database.
)", EXPERIMENTAL) \
    \
    DECLARE(String, promql_table, "", R"(
Specifies the name of a TimeSeries table used by the 'promql' dialect.
)", EXPERIMENTAL) \
    \
    DECLARE(FloatAuto, evaluation_time, Field("auto"), R"(
Sets the evaluation time to be used with promql dialect. 'auto' means the current time.
)", EXPERIMENTAL) \
    \
    /* ####################################################### */ \
    /* ############ END OF EXPERIMENTAL FEATURES ############# */ \
    /* ####################################################### */ \

// End of COMMON_SETTINGS
// Please add settings related to formats in Core/FormatFactorySettings.h, move obsolete settings to OBSOLETE_SETTINGS and obsolete format settings to OBSOLETE_FORMAT_SETTINGS.

#define OBSOLETE_SETTINGS(M, ALIAS) \
    /** Obsolete settings which are kept around for compatibility reasons. They have no effect anymore. */ \
    MAKE_OBSOLETE(M, Bool, update_insert_deduplication_token_in_dependent_materialized_views, 0) \
    MAKE_OBSOLETE(M, UInt64, max_memory_usage_for_all_queries, 0) \
    MAKE_OBSOLETE(M, UInt64, multiple_joins_rewriter_version, 0) \
    MAKE_OBSOLETE(M, Bool, enable_debug_queries, false) \
    MAKE_OBSOLETE(M, Bool, allow_experimental_database_atomic, true) \
    MAKE_OBSOLETE(M, Bool, allow_experimental_bigint_types, true) \
    MAKE_OBSOLETE(M, Bool, allow_experimental_window_functions, true) \
    MAKE_OBSOLETE(M, Bool, allow_experimental_geo_types, true) \
    MAKE_OBSOLETE(M, Bool, allow_experimental_query_cache, true) \
    MAKE_OBSOLETE(M, Bool, allow_experimental_alter_materialized_view_structure, true) \
    MAKE_OBSOLETE(M, Bool, allow_experimental_shared_merge_tree, true) \
    MAKE_OBSOLETE(M, Bool, allow_experimental_database_replicated, true) \
    MAKE_OBSOLETE(M, Bool, allow_experimental_refreshable_materialized_view, true) \
    MAKE_OBSOLETE(M, Bool, allow_experimental_bfloat16_type, true) \
    MAKE_OBSOLETE(M, Bool, allow_experimental_inverted_index, false) \
    MAKE_OBSOLETE(M, Bool, allow_experimental_vector_similarity_index, true) \
    MAKE_OBSOLETE(M, Bool, enable_vector_similarity_index, true) \
    \
    MAKE_OBSOLETE(M, Milliseconds, async_insert_stale_timeout_ms, 0) \
    MAKE_OBSOLETE(M, StreamingHandleErrorMode, handle_kafka_error_mode, StreamingHandleErrorMode::DEFAULT) \
    MAKE_OBSOLETE(M, Bool, database_replicated_ddl_output, true) \
    MAKE_OBSOLETE(M, UInt64, replication_alter_columns_timeout, 60) \
    MAKE_OBSOLETE(M, UInt64, odbc_max_field_size, 0) \
    MAKE_OBSOLETE(M, Bool, allow_experimental_map_type, true) \
    MAKE_OBSOLETE(M, UInt64, merge_tree_clear_old_temporary_directories_interval_seconds, 60) \
    MAKE_OBSOLETE(M, UInt64, merge_tree_clear_old_parts_interval_seconds, 1) \
    MAKE_OBSOLETE(M, UInt64, partial_merge_join_optimizations, 0) \
    MAKE_OBSOLETE(M, MaxThreads, max_alter_threads, 0) \
    MAKE_OBSOLETE(M, Bool, use_mysql_types_in_show_columns, false) \
    MAKE_OBSOLETE(M, Bool, s3queue_allow_experimental_sharded_mode, false) \
    MAKE_OBSOLETE(M, LightweightMutationProjectionMode, lightweight_mutation_projection_mode, LightweightMutationProjectionMode::THROW) \
    MAKE_OBSOLETE(M, Bool, use_local_cache_for_remote_storage, false) \
    MAKE_OBSOLETE(M, Bool, allow_experimental_join_condition, false) \
    \
    /* moved to config.xml: see also src/Core/ServerSettings.h */ \
    MAKE_DEPRECATED_BY_SERVER_CONFIG(M, UInt64, background_buffer_flush_schedule_pool_size, 16) \
    MAKE_DEPRECATED_BY_SERVER_CONFIG(M, UInt64, background_pool_size, 16) \
    MAKE_DEPRECATED_BY_SERVER_CONFIG(M, Float, background_merges_mutations_concurrency_ratio, 2) \
    MAKE_DEPRECATED_BY_SERVER_CONFIG(M, UInt64, background_move_pool_size, 8) \
    MAKE_DEPRECATED_BY_SERVER_CONFIG(M, UInt64, background_fetches_pool_size, 8) \
    MAKE_DEPRECATED_BY_SERVER_CONFIG(M, UInt64, background_common_pool_size, 8) \
    MAKE_DEPRECATED_BY_SERVER_CONFIG(M, UInt64, background_schedule_pool_size, 128) \
    MAKE_DEPRECATED_BY_SERVER_CONFIG(M, UInt64, background_message_broker_schedule_pool_size, 16) \
    MAKE_DEPRECATED_BY_SERVER_CONFIG(M, UInt64, background_distributed_schedule_pool_size, 16) \
    MAKE_DEPRECATED_BY_SERVER_CONFIG(M, UInt64, max_remote_read_network_bandwidth_for_server, 0) \
    MAKE_DEPRECATED_BY_SERVER_CONFIG(M, UInt64, max_remote_write_network_bandwidth_for_server, 0) \
    MAKE_DEPRECATED_BY_SERVER_CONFIG(M, UInt64, async_insert_threads, 16) \
    MAKE_DEPRECATED_BY_SERVER_CONFIG(M, UInt64, max_replicated_fetches_network_bandwidth_for_server, 0) \
    MAKE_DEPRECATED_BY_SERVER_CONFIG(M, UInt64, max_replicated_sends_network_bandwidth_for_server, 0) \
    MAKE_DEPRECATED_BY_SERVER_CONFIG(M, UInt64, max_entries_for_hash_table_stats, 10'000) \
    /* ---- */ \
    MAKE_OBSOLETE(M, DefaultDatabaseEngine, default_database_engine, DefaultDatabaseEngine::Atomic) \
    MAKE_OBSOLETE(M, UInt64, max_pipeline_depth, 0) \
    MAKE_OBSOLETE(M, Seconds, temporary_live_view_timeout, 1) \
    MAKE_OBSOLETE(M, Milliseconds, async_insert_cleanup_timeout_ms, 1000) \
    MAKE_OBSOLETE(M, Bool, optimize_fuse_sum_count_avg, 0) \
    MAKE_OBSOLETE(M, Seconds, drain_timeout, 3) \
    MAKE_OBSOLETE(M, UInt64, backup_threads, 16) \
    MAKE_OBSOLETE(M, UInt64, restore_threads, 16) \
    MAKE_OBSOLETE(M, Bool, optimize_duplicate_order_by_and_distinct, false) \
    MAKE_OBSOLETE(M, UInt64, parallel_replicas_min_number_of_granules_to_enable, 0) \
    MAKE_OBSOLETE(M, ParallelReplicasCustomKeyFilterType, parallel_replicas_custom_key_filter_type, ParallelReplicasCustomKeyFilterType::DEFAULT) \
    MAKE_OBSOLETE(M, Bool, query_plan_optimize_projection, true) \
    MAKE_OBSOLETE(M, Bool, query_cache_store_results_of_queries_with_nondeterministic_functions, false) \
    MAKE_OBSOLETE(M, Bool, allow_experimental_annoy_index, false) \
    MAKE_OBSOLETE(M, UInt64, max_threads_for_annoy_index_creation, 4) \
    MAKE_OBSOLETE(M, Int64, annoy_index_search_k_nodes, -1) \
    MAKE_OBSOLETE(M, Int64, max_limit_for_ann_queries, -1) \
    MAKE_OBSOLETE(M, Bool, allow_experimental_usearch_index, false) \
    MAKE_OBSOLETE(M, Bool, optimize_move_functions_out_of_any, false) \
    MAKE_OBSOLETE(M, Bool, allow_experimental_undrop_table_query, true) \
    MAKE_OBSOLETE(M, Bool, allow_experimental_s3queue, true) \
    MAKE_OBSOLETE(M, Bool, query_plan_optimize_primary_key, true) \
    MAKE_OBSOLETE(M, Bool, optimize_monotonous_functions_in_order_by, false) \
    MAKE_OBSOLETE(M, UInt64, http_max_chunk_size, 100_GiB) \
    MAKE_OBSOLETE(M, Bool, iceberg_engine_ignore_schema_evolution, false) \
    MAKE_OBSOLETE(M, Float, parallel_replicas_single_task_marks_count_multiplier, 2) \
    MAKE_OBSOLETE(M, Bool, allow_experimental_database_materialized_mysql, false) \
    MAKE_OBSOLETE(M, Bool, allow_experimental_shared_set_join, true) \
    MAKE_OBSOLETE(M, UInt64, min_external_sort_block_bytes, 100_MiB) \
    MAKE_OBSOLETE(M, UInt64, distributed_cache_read_alignment, 0) \
    /** The section above is for obsolete settings. Do not add anything there. */
#endif /// __CLION_IDE__

#define LIST_OF_SETTINGS(M, ALIAS)     \
    COMMON_SETTINGS(M, ALIAS)          \
    OBSOLETE_SETTINGS(M, ALIAS)        \
    FORMAT_FACTORY_SETTINGS(M, ALIAS)  \
    OBSOLETE_FORMAT_SETTINGS(M, ALIAS) \

// clang-format on

DECLARE_SETTINGS_TRAITS_ALLOW_CUSTOM_SETTINGS(SettingsTraits, LIST_OF_SETTINGS)
IMPLEMENT_SETTINGS_TRAITS(SettingsTraits, LIST_OF_SETTINGS)

/** Settings of query execution.
  * These settings go to users.xml.
  */
struct SettingsImpl : public BaseSettings<SettingsTraits>, public IHints<2>
{
    SettingsImpl() = default;

    /** Set multiple settings from "profile" (in server configuration file (users.xml), profiles contain groups of multiple settings).
        * The profile can also be set using the `set` functions, like the profile setting.
        */
    void setProfile(const String & profile_name, const Poco::Util::AbstractConfiguration & config);

    /// Load settings from configuration file, at "path" prefix in configuration.
    void loadSettingsFromConfig(const String & path, const Poco::Util::AbstractConfiguration & config);

    /// Dumps profile events to column of type Map(String, String)
    void dumpToMapColumn(IColumn * column, bool changed_only = true);

    /// Check that there is no user-level settings at the top level in config.
    /// This is a common source of mistake (user don't know where to write user-level setting).
    static void checkNoSettingNamesAtTopLevel(const Poco::Util::AbstractConfiguration & config, const String & config_path);

    std::vector<String> getAllRegisteredNames() const override;

    void set(std::string_view name, const Field & value) override;

private:
    void applyCompatibilitySetting(const String & compatibility);

    std::unordered_set<std::string_view> settings_changed_by_compatibility_setting;
};

/** Set the settings from the profile (in the server configuration, many settings can be listed in one profile).
    * The profile can also be set using the `set` functions, like the `profile` setting.
    */
void SettingsImpl::setProfile(const String & profile_name, const Poco::Util::AbstractConfiguration & config)
{
    String elem = "profiles." + profile_name;

    if (!config.has(elem))
        throw Exception(ErrorCodes::THERE_IS_NO_PROFILE, "There is no profile '{}' in configuration file.", profile_name);

    Poco::Util::AbstractConfiguration::Keys config_keys;
    config.keys(elem, config_keys);

    for (const std::string & key : config_keys)
    {
        if (key == "constraints")
            continue;
        if (key == "profile" || key.starts_with("profile["))   /// Inheritance of profiles from the current one.
            setProfile(config.getString(elem + "." + key), config);
        else
            set(key, config.getString(elem + "." + key));
    }
}

void SettingsImpl::loadSettingsFromConfig(const String & path, const Poco::Util::AbstractConfiguration & config)
{
    if (!config.has(path))
        throw Exception(ErrorCodes::NO_ELEMENTS_IN_CONFIG, "There is no path '{}' in configuration file.", path);

    Poco::Util::AbstractConfiguration::Keys config_keys;
    config.keys(path, config_keys);

    for (const std::string & key : config_keys)
    {
        set(key, config.getString(path + "." + key));
    }
}

void SettingsImpl::dumpToMapColumn(IColumn * column, bool changed_only)
{
    /// Convert ptr and make simple check
    auto * column_map = column ? &typeid_cast<ColumnMap &>(*column) : nullptr;
    if (!column_map)
        return;

    auto & offsets = column_map->getNestedColumn().getOffsets();
    auto & tuple_column = column_map->getNestedData();
    auto & key_column = tuple_column.getColumn(0);
    auto & value_column = tuple_column.getColumn(1);

    size_t size = 0;
    for (const auto & setting : all(changed_only ? SKIP_UNCHANGED : SKIP_NONE))
    {
        auto name = setting.getName();
        key_column.insertData(name.data(), name.size());
        value_column.insertData(setting.getValueString());
        size++;
    }

    offsets.push_back(offsets.back() + size);
}

void SettingsImpl::checkNoSettingNamesAtTopLevel(const Poco::Util::AbstractConfiguration & config, const String & config_path)
{
    if (config.getBool("skip_check_for_incorrect_settings", false))
        return;

    SettingsImpl settings;
    for (const auto & setting : settings.all())
    {
        const auto & name = setting.getName();
        bool should_skip_check = name == "max_table_size_to_drop" || name == "max_partition_size_to_drop";
        if (config.has(name) && (setting.getTier() != SettingsTierType::OBSOLETE) && !should_skip_check)
        {
            throw Exception(ErrorCodes::UNKNOWN_ELEMENT_IN_CONFIG, "A setting '{}' appeared at top level in config {}."
                " But it is user-level setting that should be located in users.xml inside <profiles> section for specific profile."
                " You can add it to <profiles><default> if you want to change default value of this setting."
                " You can also disable the check - specify <skip_check_for_incorrect_settings>1</skip_check_for_incorrect_settings>"
                " in the main configuration file.",
                name, config_path);
        }
    }
}

std::vector<String> SettingsImpl::getAllRegisteredNames() const
{
    std::vector<String> all_settings;
    for (const auto & setting_field : all())
        all_settings.push_back(setting_field.getName());
    return all_settings;
}

void SettingsImpl::set(std::string_view name, const Field & value)
{
    if (name == "compatibility")
    {
        if (value.getType() != Field::Types::Which::String)
            throw Exception(ErrorCodes::BAD_ARGUMENTS, "Unexpected type of value for setting 'compatibility'. Expected String, got {}", value.getTypeName());
        applyCompatibilitySetting(value.safeGet<String>());
    }
    /// If we change setting that was changed by compatibility setting before
    /// we should remove it from settings_changed_by_compatibility_setting,
    /// otherwise the next time we will change compatibility setting
    /// this setting will be changed too (and we don't want it).
    else if (settings_changed_by_compatibility_setting.contains(name))
        settings_changed_by_compatibility_setting.erase(name);

    BaseSettings::set(name, value);
}

void SettingsImpl::applyCompatibilitySetting(const String & compatibility_value)
{
    /// First, revert all changes applied by previous compatibility setting
    for (const auto & setting_name : settings_changed_by_compatibility_setting)
        resetToDefault(setting_name);

    settings_changed_by_compatibility_setting.clear();
    /// If setting value is empty, we don't need to change settings
    if (compatibility_value.empty())
        return;

    ClickHouseVersion version(compatibility_value);
    const auto & settings_changes_history = getSettingsChangesHistory();
    /// Iterate through ClickHouse version in descending order and apply reversed
    /// changes for each version that is higher that version from compatibility setting
    for (auto it = settings_changes_history.rbegin(); it != settings_changes_history.rend(); ++it)
    {
        if (version >= it->first)
            break;

        /// Apply reversed changes from this version.
        for (const auto & change : it->second)
        {
            /// In case the alias is being used (e.g. use enable_analyzer) we must change the original setting
            auto final_name = SettingsTraits::resolveName(change.name);

            /// If this setting was changed manually, we don't change it
            if (isChanged(final_name) && !settings_changed_by_compatibility_setting.contains(final_name))
                continue;

            /// Don't mark as changed if the value isn't really changed
            if (get(final_name) == change.previous_value)
                continue;

            BaseSettings::set(final_name, change.previous_value);
            settings_changed_by_compatibility_setting.insert(final_name);
        }
    }
}

#define INITIALIZE_SETTING_EXTERN(TYPE, NAME, DEFAULT, DESCRIPTION, FLAGS, ...) \
    Settings ## TYPE NAME = & SettingsImpl :: NAME;

namespace Setting
{
    LIST_OF_SETTINGS(INITIALIZE_SETTING_EXTERN, INITIALIZE_SETTING_EXTERN)  /// NOLINT (misc-use-internal-linkage)
}

#undef INITIALIZE_SETTING_EXTERN

Settings::Settings()
    : impl(std::make_unique<SettingsImpl>())
{}

Settings::Settings(const Settings & settings)
    : impl(std::make_unique<SettingsImpl>(*settings.impl))
{}

Settings::Settings(Settings && settings) noexcept
    : impl(std::make_unique<SettingsImpl>(std::move(*settings.impl)))
{}

Settings::~Settings() = default;

Settings & Settings::operator=(const Settings & other)
{
    if (&other == this)
        return *this;
    *impl = *other.impl;
    return *this;
}

bool Settings::operator==(const Settings & other) const
{
    return *impl == *other.impl;
}

COMMON_SETTINGS_SUPPORTED_TYPES(Settings, IMPLEMENT_SETTING_SUBSCRIPT_OPERATOR)

bool Settings::has(std::string_view name) const
{
    return impl->has(name);
}

bool Settings::isChanged(std::string_view name) const
{
    return impl->isChanged(name);
}

SettingsTierType Settings::getTier(std::string_view name) const
{
    return impl->getTier(name);
}

bool Settings::tryGet(std::string_view name, Field & value) const
{
    return impl->tryGet(name, value);
}

Field Settings::get(std::string_view name) const
{
    return impl->get(name);
}

void Settings::set(std::string_view name, const Field & value)
{
    impl->set(name, value);
}

void Settings::setDefaultValue(std::string_view name)
{
    impl->resetToDefault(name);
}

std::vector<String> Settings::getHints(const String & name) const
{
    return impl->getHints(name);
}

String Settings::toString() const
{
    return impl->toString();
}

SettingsChanges Settings::changes() const
{
    return impl->changes();
}

void Settings::applyChanges(const SettingsChanges & changes)
{
    impl->applyChanges(changes);
}

std::vector<std::string_view> Settings::getAllRegisteredNames() const
{
    std::vector<std::string_view> setting_names;
    for (const auto & setting : impl->all())
    {
        setting_names.emplace_back(setting.getName());
    }
    return setting_names;
}

std::vector<std::string_view> Settings::getChangedAndObsoleteNames() const
{
    std::vector<std::string_view> setting_names;
    for (const auto & setting : impl->allChanged())
    {
        if (setting.getTier() == SettingsTierType::OBSOLETE)
            setting_names.emplace_back(setting.getName());
    }
    return setting_names;
}

std::vector<std::string_view> Settings::getUnchangedNames() const
{
    std::vector<std::string_view> setting_names;
    for (const auto & setting : impl->allUnchanged())
    {
        setting_names.emplace_back(setting.getName());
    }
    return setting_names;
}

void Settings::dumpToSystemSettingsColumns(MutableColumnsAndConstraints & params) const
{
    MutableColumns & res_columns = params.res_columns;

    const auto fill_data_for_setting = [&](std::string_view setting_name, const auto & setting)
    {
        res_columns[1]->insert(setting.getValueString());
        res_columns[2]->insert(setting.isValueChanged());

        /// Trim starting/ending newline.
        std::string_view doc = setting.getDescription();
        if (!doc.empty() && doc[0] == '\n')
            doc = doc.substr(1);
        if (!doc.empty() && doc[doc.length() - 1] == '\n')
            doc = doc.substr(0, doc.length() - 1);

        res_columns[3]->insert(doc);

        Field min;
        Field max;
        std::vector<Field> disallowed_values;
        SettingConstraintWritability writability = SettingConstraintWritability::WRITABLE;
        params.constraints.get(*this, setting_name, min, max, disallowed_values, writability);

        /// These two columns can accept strings only.
        if (!min.isNull())
            min = Settings::valueToStringUtil(setting_name, min);
        if (!max.isNull())
            max = Settings::valueToStringUtil(setting_name, max);

        Array disallowed_array;
        for (const auto & value : disallowed_values)
            disallowed_array.emplace_back(Settings::valueToStringUtil(setting_name, value));

        res_columns[4]->insert(min);
        res_columns[5]->insert(max);
        res_columns[6]->insert(disallowed_array);
        res_columns[7]->insert(writability == SettingConstraintWritability::CONST);
        res_columns[8]->insert(setting.getTypeName());
        res_columns[9]->insert(setting.getDefaultValueString());
        res_columns[11]->insert(setting.getTier() == SettingsTierType::OBSOLETE);
        res_columns[12]->insert(setting.getTier());
    };

    const auto & settings_to_aliases = SettingsImpl::Traits::settingsToAliases();
    for (const auto & setting : impl->all())
    {
        const auto & setting_name = setting.getName();
        res_columns[0]->insert(setting_name);

        fill_data_for_setting(setting_name, setting);
        res_columns[10]->insert("");

        if (auto it = settings_to_aliases.find(setting_name); it != settings_to_aliases.end())
        {
            for (const auto alias : it->second)
            {
                res_columns[0]->insert(alias);
                fill_data_for_setting(alias, setting);
                res_columns[10]->insert(setting_name);
            }
        }
    }
}

void Settings::dumpToMapColumn(IColumn * column, bool changed_only) const
{
    impl->dumpToMapColumn(column, changed_only);
}

NameToNameMap Settings::toNameToNameMap() const
{
    NameToNameMap query_parameters;
    for (const auto & param : *impl)
    {
        std::string value;
        ReadBufferFromOwnString buf(param.getValueString());
        readQuoted(value, buf);
        query_parameters.emplace(param.getName(), value);
    }
    return query_parameters;
}

void Settings::write(WriteBuffer & out, SettingsWriteFormat format) const
{
    impl->write(out, format);
}

void Settings::read(ReadBuffer & in, SettingsWriteFormat format)
{
    impl->read(in, format);
}

void Settings::writeEmpty(WriteBuffer & out)
{
    BaseSettingsHelpers::writeString("", out);
}

void Settings::addToProgramOptions(boost::program_options::options_description & options)
{
    addProgramOptions(*impl, options);
}

void Settings::addToProgramOptions(std::string_view setting_name, boost::program_options::options_description & options)
{
    const auto & accessor = SettingsImpl::Traits::Accessor::instance();
    size_t index = accessor.find(setting_name);
    chassert(index != static_cast<size_t>(-1));
    auto on_program_option = boost::function1<void, const std::string &>(
            [this, setting_name](const std::string & value)
            {
                this->set(setting_name, value);
            });
    options.add(boost::shared_ptr<boost::program_options::option_description>(new boost::program_options::option_description(
            setting_name.data(), boost::program_options::value<std::string>()->composing()->notifier(on_program_option), accessor.getDescription(index)))); // NOLINT
}

void Settings::addToProgramOptionsAsMultitokens(boost::program_options::options_description & options) const
{
    addProgramOptionsAsMultitokens(*impl, options);
}

void Settings::addToClientOptions(Poco::Util::LayeredConfiguration &config, const boost::program_options::variables_map &options, bool repeated_settings) const
{
    for (const auto & setting : impl->all())
    {
        const auto & name = setting.getName();
        if (options.count(name))
        {
            if (repeated_settings)
                config.setString(name, options[name].as<Strings>().back());
            else
                config.setString(name, options[name].as<String>());
        }
    }
}

Field Settings::castValueUtil(std::string_view name, const Field & value)
{
    return SettingsImpl::castValueUtil(name, value);
}

String Settings::valueToStringUtil(std::string_view name, const Field & value)
{
    return SettingsImpl::valueToStringUtil(name, value);
}

Field Settings::stringToValueUtil(std::string_view name, const String & str)
{
    return SettingsImpl::stringToValueUtil(name, str);
}

bool Settings::hasBuiltin(std::string_view name)
{
    return SettingsImpl::hasBuiltin(name);
}

std::string_view Settings::resolveName(std::string_view name)
{
    return SettingsImpl::Traits::resolveName(name);
}

void Settings::checkNoSettingNamesAtTopLevel(const Poco::Util::AbstractConfiguration & config, const String & config_path)
{
    SettingsImpl::checkNoSettingNamesAtTopLevel(config, config_path);
}

}<|MERGE_RESOLUTION|>--- conflicted
+++ resolved
@@ -6841,7 +6841,9 @@
 - 0 - When the second argument is `DateTime64/Date32` the return type will be `DateTime64/Date32` regardless of the time unit in the first argument.
 - 1 - For `Date32` the result is always `Date`. For `DateTime64` the result is `DateTime` for time units `second` and higher.
 )", 0) \
-<<<<<<< HEAD
+    DECLARE(Bool, use_roaring_bitmap_iceberg_positional_deletes, false, R"(
+Use roaring bitmap for iceberg positional deletes.
+)", 0) \
     DECLARE(Int64, optimize_const_name_size, 256, R"(
 Replace with scalar and use hash as a name for large constants (size is estimated by name length).
 
@@ -6850,10 +6852,6 @@
 - positive integer - max length of the name,
 - 0 — always,
 - negative integer - never.
-=======
-    DECLARE(Bool, use_roaring_bitmap_iceberg_positional_deletes, false, R"(
-Use roaring bitmap for iceberg positional deletes.
->>>>>>> e6e5d88e
 )", 0) \
     \
     /* ####################################################### */ \
