--- conflicted
+++ resolved
@@ -7029,16 +7029,15 @@
     DECLARE(Bool, distributed_plan_force_shuffle_aggregation, false, R"(
 Use Shuffle aggregation strategy instead of PartialAggregation + Merge in distributed query plan.
 )", EXPERIMENTAL) \
+    DECLARE(Bool, rewrite_in_to_join, false, R"(
+Rewrite expressions like 'x IN subquery' to JOIN. This might be useful for optimizing the whole query when join reordering is implemented.
+)", EXPERIMENTAL) \
     \
     /** Experimental timeSeries* aggregate functions. */ \
     DECLARE_WITH_ALIAS(Bool, allow_experimental_time_series_aggregate_functions, false, R"(
 Experimental timeSeries* aggregate functions for Prometheus-like timeseries resampling, rate, delta calculation.
 )", EXPERIMENTAL, allow_experimental_ts_to_grid_aggregate_function) \
     \
-<<<<<<< HEAD
-    DECLARE(Bool, rewrite_in_to_join, false, R"(
-Rewrite expressions like 'x IN subquery' to JOIN. This might be useful for optimizing the whole query when join reordering is implemented.
-=======
     DECLARE(String, promql_database, "", R"(
 Specifies the database name used by the 'promql' dialect. Empty string means the current database.
 )", EXPERIMENTAL) \
@@ -7049,7 +7048,6 @@
     \
     DECLARE(FloatAuto, evaluation_time, Field("auto"), R"(
 Sets the evaluation time to be used with promql dialect. 'auto' means the current time.
->>>>>>> 86b3f9fb
 )", EXPERIMENTAL) \
     \
     /* ####################################################### */ \
