--- conflicted
+++ resolved
@@ -5343,11 +5343,7 @@
 Allow to merge filter into `JOIN` condition and convert `CROSS JOIN` to `INNER`.
 )", 0) \
     DECLARE(Bool, query_plan_convert_join_to_in, false, R"(
-<<<<<<< HEAD
-Allow to convert JOIN to subquery with IN if output columns tied to only left table. May cause wrong results with non-ANY JOINs (e.g. ALL JOINs which is the default).
-=======
 Allow to convert `JOIN` to subquery with `IN` if output columns tied to only left table. May cause wrong results with non-ANY JOINs (e.g. ALL JOINs which is the default).
->>>>>>> bdae49ab
 )", 0) \
     DECLARE(Bool, query_plan_optimize_prewhere, true, R"(
 Allow to push down filter to PREWHERE expression for supported storages
