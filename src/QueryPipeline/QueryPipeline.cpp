#include <QueryPipeline/QueryPipeline.h>

#include <queue>
#include <Core/Settings.h>
#include <Interpreters/ActionsDAG.h>
#include <Interpreters/ExpressionActions.h>
#include <Interpreters/Cache/QueryResultCache.h>
#include <Interpreters/Context.h>
#include <Processors/Formats/IOutputFormat.h>
#include <Processors/IProcessor.h>
#include <Processors/ISource.h>
#include <Processors/LimitTransform.h>
#include <Processors/QueryPlan/ReadFromPreparedSource.h>
#include <Processors/Sinks/EmptySink.h>
#include <Processors/Sinks/NullSink.h>
#include <Processors/Sinks/SinkToStorage.h>
#include <Processors/Sources/DelayedSource.h>
#include <Processors/Sources/NullSource.h>
#include <Processors/Sources/RemoteSource.h>
#include <Processors/Sources/SourceFromChunks.h>
#include <Processors/Transforms/AggregatingInOrderTransform.h>
#include <Processors/Transforms/AggregatingTransform.h>
#include <Processors/Transforms/CountingTransform.h>
#include <Processors/Transforms/CreatingSetsTransform.h>
#include <Processors/Transforms/ExpressionTransform.h>
#include <Processors/Transforms/LimitByTransform.h>
#include <Processors/Transforms/LimitsCheckingTransform.h>
#include <Processors/Transforms/MaterializingTransform.h>
#include <Processors/Transforms/MemoryBoundMerging.h>
#include <Processors/Transforms/MergingAggregatedTransform.h>
#include <Processors/Transforms/MergingAggregatedMemoryEfficientTransform.h>
#include <Processors/Transforms/PartialSortingTransform.h>
#include <Processors/Transforms/StreamInQueryResultCacheTransform.h>
#include <Processors/Transforms/TotalsHavingTransform.h>
#include <QueryPipeline/Chain.h>
#include <QueryPipeline/Pipe.h>
#include <QueryPipeline/ReadProgressCallback.h>
#include <QueryPipeline/printPipeline.h>


namespace DB
{
namespace Setting
{
    extern const SettingsBool rows_before_aggregation;
}

namespace ErrorCodes
{
    extern const int LOGICAL_ERROR;
}

QueryPipeline::QueryPipeline()
    : processors(std::make_shared<Processors>())
{
}

QueryPipeline::QueryPipeline(QueryPipeline &&) noexcept = default;
QueryPipeline & QueryPipeline::operator=(QueryPipeline &&) noexcept = default;
QueryPipeline::~QueryPipeline() = default;

static void checkInput(const InputPort & input, const ProcessorPtr & processor)
{
    if (!input.isConnected())
        throw Exception(
            ErrorCodes::LOGICAL_ERROR,
            "Cannot create QueryPipeline because {} has disconnected input",
            processor->getName());
}

static void checkOutput(const OutputPort & output, const ProcessorPtr & processor, const Processors & processors = {})
{
    if (!output.isConnected())
    {
        WriteBufferFromOwnString out;
        if (!processors.empty())
            printPipeline(processors, out);

        throw Exception(
            ErrorCodes::LOGICAL_ERROR,
            "Cannot create QueryPipeline because {} {} has disconnected output: {}",
            processor->getName(), processor->getDescription(), out.str());
    }
}

static void checkPulling(
    Processors & processors,
    OutputPort * output,
    OutputPort * totals,
    OutputPort * extremes)
{
    if (!output || output->isConnected())
        throw Exception(
            ErrorCodes::LOGICAL_ERROR,
            "Cannot create pulling QueryPipeline because its output port is connected or null");

    if (totals && totals->isConnected())
        throw Exception(
            ErrorCodes::LOGICAL_ERROR,
            "Cannot create pulling QueryPipeline because its totals port is connected");

    if (extremes && extremes->isConnected())
        throw Exception(
            ErrorCodes::LOGICAL_ERROR,
            "Cannot create pulling QueryPipeline because its extremes port is connected");

    bool found_output = false;
    bool found_totals = false;
    bool found_extremes = false;
    for (const auto & processor : processors)
    {
        for (const auto & in : processor->getInputs())
            checkInput(in, processor);

        for (const auto & out : processor->getOutputs())
        {
            if (&out == output)
                found_output = true;
            else if (totals && &out == totals)
                found_totals = true;
            else if (extremes && &out == extremes)
                found_extremes = true;
            else
                checkOutput(out, processor, processors);
        }
    }

    if (!found_output)
        throw Exception(
            ErrorCodes::LOGICAL_ERROR,
            "Cannot create pulling QueryPipeline because its output port does not belong to any processor");
    if (totals && !found_totals)
        throw Exception(
            ErrorCodes::LOGICAL_ERROR,
            "Cannot create pulling QueryPipeline because its totals port does not belong to any processor");
    if (extremes && !found_extremes)
        throw Exception(
            ErrorCodes::LOGICAL_ERROR,
            "Cannot create pulling QueryPipeline because its extremes port does not belong to any processor");
}

static void checkCompleted(Processors & processors)
{
    for (const auto & processor : processors)
    {
        for (const auto & in : processor->getInputs())
            checkInput(in, processor);

        for (const auto & out : processor->getOutputs())
            checkOutput(out, processor);
    }
}

static void initRowsBeforeLimit(IOutputFormat * output_format)
{
    RowsBeforeStepCounterPtr rows_before_limit_at_least;
    std::vector<IProcessor *> processors;
    std::map<LimitTransform *, std::vector<size_t>> limit_candidates;
    std::unordered_set<IProcessor *> visited;
    bool has_limit = false;

    struct QueuedEntry
    {
        IProcessor * processor;
        LimitTransform * limit_processor;
        ssize_t limit_input_port;
    };

    std::queue<QueuedEntry> queue;

    queue.push({ output_format, nullptr, -1 });
    visited.emplace(output_format);

    while (!queue.empty())
    {
        auto * processor = queue.front().processor;
        auto * limit_processor = queue.front().limit_processor;
        auto limit_input_port = queue.front().limit_input_port;
        queue.pop();

        /// Set counter based on the following cases:
        ///   1. Remote: Set counter on Remote
        ///   2. Limit ... PartialSorting: Set counter on PartialSorting
        ///   3. Limit ... TotalsHaving(with filter) ... Remote: Set counter on the input port of Limit
<<<<<<< HEAD
        ///   4. Limit ... MergingAggregated ... Remote: Set counter on the input port of Limit
        ///   5. Limit ... Remote: Set counter on Remote
=======
        ///   4. Limit ... Remote: Set counter on Remote
        ///   5. Limit ... LimitBy: Set counter on LimitBy, as it may not be executed on initiator
>>>>>>> a87ea4a8
        ///   6. Limit ... : Set counter on the input port of Limit

        /// Case 1.
        if ((typeid_cast<RemoteSource *>(processor) || typeid_cast<DelayedSource *>(processor)) && !limit_processor)
        {
            processors.emplace_back(processor);
            continue;
        }

        if (auto * limit = typeid_cast<LimitTransform *>(processor))
        {
            has_limit = true;

            /// Ignore child limits
            if (limit_processor)
                continue;

            limit_processor = limit;
            limit_candidates[limit_processor] = {};
        }
        else if (limit_processor)
        {
            /// Case 2.
            if (typeid_cast<PartialSortingTransform *>(processor))
            {
                processors.emplace_back(processor);
                limit_candidates[limit_processor].push_back(limit_input_port);
                continue;
            }

            /// Case 3.
            if (auto * having = typeid_cast<TotalsHavingTransform *>(processor))
            {
                if (having->hasFilter())
                    continue;
            }

            /// Case 4.
            if (typeid_cast<MergingAggregatedTransform *>(processor) || typeid_cast<MergingAggregatedBucketTransform *>(processor)
                || typeid_cast<SortingAggregatedTransform *>(processor)
                || typeid_cast<SortingAggregatedForMemoryBoundMergingTransform *>(processor))
            {
                continue;
            }

            /// Case 5.
            if (typeid_cast<RemoteSource *>(processor) || typeid_cast<DelayedSource *>(processor))
            {
                processors.emplace_back(processor);
                limit_candidates[limit_processor].push_back(limit_input_port);
                continue;
            }

            /// Case 5.
            if (typeid_cast<LimitByTransform *>(processor))
            {
                processors.emplace_back(processor);
                limit_candidates[limit_processor].push_back(limit_input_port);
                continue;
            }
        }

        /// Skip totals and extremes port for output format.
        if (auto * format = dynamic_cast<IOutputFormat *>(processor))
        {
            auto * child_processor = &format->getPort(IOutputFormat::PortKind::Main).getOutputPort().getProcessor();
            if (visited.emplace(child_processor).second)
                queue.push({ child_processor, limit_processor, limit_input_port });

            continue;
        }

        /// Skip CreatingSetsTransform
        if (typeid_cast<CreatingSetsTransform *>(processor))
            continue;

        if (limit_processor == processor)
        {
            ssize_t i = 0;
            for (auto & child_port : processor->getInputs())
            {
                auto * child_processor = &child_port.getOutputPort().getProcessor();
                if (visited.emplace(child_processor).second)
                    queue.push({ child_processor, limit_processor, i });
                ++i;
            }
        }
        else
        {
            for (auto & child_port : processor->getInputs())
            {
                auto * child_processor = &child_port.getOutputPort().getProcessor();
                if (visited.emplace(child_processor).second)
                    queue.push({ child_processor, limit_processor, limit_input_port });
            }
        }
    }

    /// Case 6.
    for (auto && [limit, ports] : limit_candidates)
    {
        /// If there are some input ports which don't have the counter, add it to LimitTransform.
        if (ports.size() < limit->getInputs().size())
        {
            processors.push_back(limit);
            for (auto port : ports)
                limit->setInputPortHasCounter(port);
        }
    }

    if (!processors.empty())
    {
        rows_before_limit_at_least = std::make_shared<RowsBeforeStepCounter>();
        for (auto & processor : processors)
            processor->setRowsBeforeLimitCounter(rows_before_limit_at_least);

        /// If there is a limit, then enable rows_before_limit_at_least
        /// It is needed when zero rows is read, but we still want rows_before_limit_at_least in result.
        if (has_limit)
            rows_before_limit_at_least->add(0);

        output_format->setRowsBeforeLimitCounter(rows_before_limit_at_least);
    }
}
static void initRowsBeforeAggregation(std::shared_ptr<Processors> processors, IOutputFormat * output_format)
{
    bool has_aggregation = false;

    if (!processors->empty())
    {
        RowsBeforeStepCounterPtr rows_before_aggregation = std::make_shared<RowsBeforeStepCounter>();
        for (const auto & processor : *processors)
        {
            if (typeid_cast<AggregatingTransform *>(processor.get()) || typeid_cast<AggregatingInOrderTransform *>(processor.get()))
            {
                processor->setRowsBeforeAggregationCounter(rows_before_aggregation);
                has_aggregation = true;
            }
            if (typeid_cast<RemoteSource *>(processor.get()) || typeid_cast<DelayedSource *>(processor.get()))
                processor->setRowsBeforeAggregationCounter(rows_before_aggregation);
        }
        if (has_aggregation)
            rows_before_aggregation->add(0);
        output_format->setRowsBeforeAggregationCounter(rows_before_aggregation);
    }
}

QueryPipeline::QueryPipeline(
    QueryPlanResourceHolder resources_,
    std::shared_ptr<Processors> processors_)
    : resources(std::move(resources_))
    , processors(std::move(processors_))
{
    checkCompleted(*processors);
}

QueryPipeline::QueryPipeline(
    QueryPlanResourceHolder resources_,
    std::shared_ptr<Processors> processors_,
    InputPort * input_)
    : resources(std::move(resources_))
    , processors(std::move(processors_))
    , input(input_)
{
    if (!input || input->isConnected())
        throw Exception(
            ErrorCodes::LOGICAL_ERROR,
            "Cannot create pushing QueryPipeline because its input port is connected or null");

    bool found_input = false;
    for (const auto & processor : *processors)
    {
        for (const auto & in : processor->getInputs())
        {
            if (&in == input)
                found_input = true;
            else
                checkInput(in, processor);
        }

        for (const auto & out : processor->getOutputs())
            checkOutput(out, processor);
    }

    if (!found_input)
        throw Exception(
            ErrorCodes::LOGICAL_ERROR,
            "Cannot create pushing QueryPipeline because its input port does not belong to any processor");
}

QueryPipeline::QueryPipeline(std::shared_ptr<ISource> source) : QueryPipeline(Pipe(std::move(source))) {}

QueryPipeline::QueryPipeline(
    QueryPlanResourceHolder resources_,
    std::shared_ptr<Processors> processors_,
    OutputPort * output_,
    OutputPort * totals_,
    OutputPort * extremes_)
    : resources(std::move(resources_))
    , processors(std::move(processors_))
    , output(output_)
    , totals(totals_)
    , extremes(extremes_)
{
    checkPulling(*processors, output, totals, extremes);
}

QueryPipeline::QueryPipeline(Pipe pipe)
{
    if (pipe.numOutputPorts() > 0)
    {
        pipe.resize(1);
        output = pipe.getOutputPort(0);
        totals = pipe.getTotalsPort();
        extremes = pipe.getExtremesPort();
        processors = std::move(pipe.processors);
        checkPulling(*processors, output, totals, extremes);
    }
    else
    {
        processors = std::move(pipe.processors);
        checkCompleted(*processors);
    }
}

QueryPipeline::QueryPipeline(Chain chain)
    : resources(chain.detachResources())
    , processors(std::make_shared<Processors>())
    , input(&chain.getInputPort())
    , num_threads(chain.getNumThreads())
{
    processors->reserve(chain.getProcessors().size() + 1);
    for (auto processor : chain.getProcessors())
        processors->emplace_back(std::move(processor));

    auto sink = std::make_shared<EmptySink>(chain.getOutputPort().getSharedHeader());
    connect(chain.getOutputPort(), sink->getPort());
    processors->emplace_back(std::move(sink));

    input = &chain.getInputPort();
}

QueryPipeline::QueryPipeline(std::shared_ptr<IOutputFormat> format)
    : processors(std::make_shared<Processors>())
{
    auto & format_main = format->getPort(IOutputFormat::PortKind::Main);
    auto & format_totals = format->getPort(IOutputFormat::PortKind::Totals);
    auto & format_extremes = format->getPort(IOutputFormat::PortKind::Extremes);

    if (!totals)
    {
        auto source = std::make_shared<NullSource>(format_totals.getSharedHeader());
        totals = &source->getPort();
        processors->emplace_back(std::move(source));
    }

    if (!extremes)
    {
        auto source = std::make_shared<NullSource>(format_extremes.getSharedHeader());
        extremes = &source->getPort();
        processors->emplace_back(std::move(source));
    }

    connect(*totals, format_totals);
    connect(*extremes, format_extremes);

    input = &format_main;
    totals = nullptr;
    extremes = nullptr;

    output_format = format.get();

    processors->emplace_back(std::move(format));
}

static void drop(OutputPort *& port, Processors & processors)
{
    if (!port)
        return;

    auto null_sink = std::make_shared<NullSink>(port->getSharedHeader());
    connect(*port, null_sink->getPort());

    processors.emplace_back(std::move(null_sink));
    port = nullptr;
}

QueryPipeline::QueryPipeline(std::shared_ptr<SinkToStorage> sink) : QueryPipeline(Chain(std::move(sink))) {}

void QueryPipeline::complete(std::shared_ptr<ISink> sink)
{
    if (!pulling())
        throw Exception(ErrorCodes::LOGICAL_ERROR, "Pipeline must be pulling to be completed with sink");

    drop(totals, *processors);
    drop(extremes, *processors);

    connect(*output, sink->getPort());
    processors->emplace_back(std::move(sink));
    output = nullptr;
}

void QueryPipeline::complete(Chain chain)
{
    if (!pulling())
        throw Exception(ErrorCodes::LOGICAL_ERROR, "Pipeline must be pulling to be completed with chain");

    resources = chain.detachResources();

    drop(totals, *processors);
    drop(extremes, *processors);

    processors->reserve(processors->size() + chain.getProcessors().size() + 1);
    for (auto processor : chain.getProcessors())
        processors->emplace_back(std::move(processor));

    auto sink = std::make_shared<EmptySink>(chain.getOutputPort().getSharedHeader());
    connect(*output, chain.getInputPort());
    connect(chain.getOutputPort(), sink->getPort());
    processors->emplace_back(std::move(sink));
    output = nullptr;
}

void QueryPipeline::complete(std::shared_ptr<SinkToStorage> sink)
{
    complete(Chain(std::move(sink)));
}

void QueryPipeline::complete(Pipe pipe)
{
    if (!pushing())
        throw Exception(ErrorCodes::LOGICAL_ERROR, "Pipeline must be pushing to be completed with pipe");

    pipe.resize(1);
    pipe.dropExtremes();
    pipe.dropTotals();
    connect(*pipe.getOutputPort(0), *input);
    input = nullptr;

    auto pipe_processors = Pipe::detachProcessors(std::move(pipe));
    processors->insert(processors->end(), pipe_processors.begin(), pipe_processors.end());
}

static void addMaterializing(OutputPort *& output, Processors & processors)
{
    if (!output)
        return;

    auto materializing = std::make_shared<MaterializingTransform>(output->getSharedHeader());
    connect(*output, materializing->getInputPort());
    output = &materializing->getOutputPort();
    processors.emplace_back(std::move(materializing));
}

void QueryPipeline::complete(std::shared_ptr<IOutputFormat> format)
{
    if (!pulling())
        throw Exception(ErrorCodes::LOGICAL_ERROR, "Pipeline must be pulling to be completed with output format");

    if (format->expectMaterializedColumns())
    {
        addMaterializing(output, *processors);
        addMaterializing(totals, *processors);
        addMaterializing(extremes, *processors);
    }

    auto & format_main = format->getPort(IOutputFormat::PortKind::Main);
    auto & format_totals = format->getPort(IOutputFormat::PortKind::Totals);
    auto & format_extremes = format->getPort(IOutputFormat::PortKind::Extremes);

    if (!totals)
    {
        auto source = std::make_shared<NullSource>(format_totals.getSharedHeader());
        totals = &source->getPort();
        processors->emplace_back(std::move(source));
    }

    if (!extremes)
    {
        auto source = std::make_shared<NullSource>(format_extremes.getSharedHeader());
        extremes = &source->getPort();
        processors->emplace_back(std::move(source));
    }

    connect(*output, format_main);
    connect(*totals, format_totals);
    connect(*extremes, format_extremes);

    output = nullptr;
    totals = nullptr;
    extremes = nullptr;

    initRowsBeforeLimit(format.get());
    for (const auto & context : resources.interpreter_context)
    {
        if (context->getSettingsRef()[Setting::rows_before_aggregation])
        {
            initRowsBeforeAggregation(processors, format.get());
            break;
        }
    }
    output_format = format.get();

    processors->emplace_back(std::move(format));
}

Block QueryPipeline::getHeader() const
{
    if (input)
        return input->getHeader();
    if (output)
        return output->getHeader();
    throw Exception(ErrorCodes::LOGICAL_ERROR, "Header is available only for pushing or pulling QueryPipeline");
}

SharedHeader QueryPipeline::getSharedHeader() const
{
    if (input)
        return input->getSharedHeader();
    if (output)
        return output->getSharedHeader();
    throw Exception(ErrorCodes::LOGICAL_ERROR, "Header is available only for pushing or pulling QueryPipeline");
}

void QueryPipeline::setProgressCallback(const ProgressCallback & callback)
{
    progress_callback = callback;
}

void QueryPipeline::setProcessListElement(QueryStatusPtr elem)
{
    process_list_element = elem;

    if (pushing())
    {
        if (auto * counting = dynamic_cast<CountingTransform *>(&input->getProcessor()))
        {
            counting->setProcessListElement(elem);
        }
    }
}

void QueryPipeline::setQuota(std::shared_ptr<const EnabledQuota> quota_)
{
    quota = std::move(quota_);
}

void QueryPipeline::setLimitsAndQuota(const StreamLocalLimits & limits, std::shared_ptr<const EnabledQuota> quota_)
{
    if (!pulling())
        throw Exception(
            ErrorCodes::LOGICAL_ERROR,
            "It is possible to set limits and quota only to pulling QueryPipeline");

    auto transform = std::make_shared<LimitsCheckingTransform>(output->getSharedHeader(), limits);
    transform->setQuota(quota_);
    connect(*output, transform->getInputPort());
    output = &transform->getOutputPort();
    processors->emplace_back(std::move(transform));
}

bool QueryPipeline::tryGetResultRowsAndBytes(UInt64 & result_rows, UInt64 & result_bytes) const
{
    if (!output_format)
        return false;

    result_rows = output_format->getResultRows();
    result_bytes = output_format->getResultBytes();
    return true;
}

void QueryPipeline::writeResultIntoQueryResultCache(std::shared_ptr<QueryResultCacheWriter> query_result_cache_writer)
{
    assert(pulling());

    /// Attach a special transform to all output ports (result + possibly totals/extremes). The only purpose of the transform is to write
    /// each chunk into the query result cache. All transforms hold a refcounted reference to the same query result cache writer object.
    /// This ensures that all transforms write to the single same cache entry. The writer object synchronizes internally, the expensive
    /// stuff like cloning chunks happens outside lock scopes).

    auto add_stream_in_query_result_cache_transform = [&](OutputPort *& out_port, QueryResultCacheWriter::ChunkType chunk_type)
    {
        if (!out_port)
            return;

        auto transform = std::make_shared<StreamInQueryResultCacheTransform>(out_port->getHeader(), query_result_cache_writer, chunk_type);
        connect(*out_port, transform->getInputPort());
        out_port = &transform->getOutputPort();
        processors->emplace_back(std::move(transform));
    };

    using enum QueryResultCacheWriter::ChunkType;

    add_stream_in_query_result_cache_transform(output, Result);
    add_stream_in_query_result_cache_transform(totals, Totals);
    add_stream_in_query_result_cache_transform(extremes, Extremes);
}

void QueryPipeline::finalizeWriteInQueryResultCache()
{
    auto it = std::find_if(
        processors->begin(), processors->end(),
        [](ProcessorPtr processor){ return dynamic_cast<StreamInQueryResultCacheTransform *>(&*processor); });

    /// The pipeline can contain up to three StreamInQueryResultCacheTransforms which all point to the same query result cache writer
    /// object. We can call finalize() on any of them.
    if (it != processors->end())
        dynamic_cast<StreamInQueryResultCacheTransform &>(**it).finalizeWriteInQueryResultCache();
}

void QueryPipeline::readFromQueryResultCache(
        std::unique_ptr<SourceFromChunks> source,
        std::unique_ptr<SourceFromChunks> source_totals,
        std::unique_ptr<SourceFromChunks> source_extremes)
{
    /// Construct the pipeline from the input source processors. The processors are provided by the query result cache to produce chunks of
    /// a previous query result.

    auto add_stream_from_query_result_cache_source = [&](OutputPort *& out_port, std::unique_ptr<SourceFromChunks> source_)
    {
        if (!source_)
            return;
        out_port = &source_->getPort();
        processors->emplace_back(std::shared_ptr<SourceFromChunks>(std::move(source_)));
    };

    add_stream_from_query_result_cache_source(output, std::move(source));
    add_stream_from_query_result_cache_source(totals, std::move(source_totals));
    add_stream_from_query_result_cache_source(extremes, std::move(source_extremes));
}

void QueryPipeline::addStorageHolder(StoragePtr storage)
{
    resources.storage_holders.emplace_back(std::move(storage));
}

void QueryPipeline::addCompletedPipeline(QueryPipeline other)
{
    if (!other.completed())
        throw Exception(ErrorCodes::LOGICAL_ERROR, "Cannot add not completed pipeline");

    resources = std::move(other.resources);
    processors->insert(processors->end(), other.processors->begin(), other.processors->end());
}

void QueryPipeline::reset()
{
    QueryPipeline to_remove = std::move(*this);
    *this = QueryPipeline();
}

void QueryPipeline::cancel() noexcept
{
    if (processors)
    {
        for (auto & processor : *processors)
            processor->cancel();
    }
}


static void addExpression(OutputPort *& port, ExpressionActionsPtr actions, Processors & processors)
{
    if (port)
    {
        auto transform = std::make_shared<ExpressionTransform>(port->getSharedHeader(), actions);
        connect(*port, transform->getInputPort());
        port = &transform->getOutputPort();
        processors.emplace_back(std::move(transform));
    }
}

void QueryPipeline::convertStructureTo(const ColumnsWithTypeAndName & columns)
{
    if (!pulling())
        throw Exception(ErrorCodes::LOGICAL_ERROR, "Pipeline must be pulling to convert header");

    auto converting = ActionsDAG::makeConvertingActions(
        output->getHeader().getColumnsWithTypeAndName(),
        columns,
        ActionsDAG::MatchColumnsMode::Position);

    auto actions = std::make_shared<ExpressionActions>(std::move(converting));
    addExpression(output, actions, *processors);
    addExpression(totals, actions, *processors);
    addExpression(extremes, actions, *processors);
}

std::unique_ptr<ReadProgressCallback> QueryPipeline::getReadProgressCallback() const
{
    auto callback = std::make_unique<ReadProgressCallback>();

    callback->setProgressCallback(progress_callback);
    callback->setQuota(quota);
    callback->setProcessListElement(process_list_element);

    if (!update_profile_events)
        callback->disableProfileEventUpdate();

    return callback;
}

}<|MERGE_RESOLUTION|>--- conflicted
+++ resolved
@@ -182,14 +182,10 @@
         ///   1. Remote: Set counter on Remote
         ///   2. Limit ... PartialSorting: Set counter on PartialSorting
         ///   3. Limit ... TotalsHaving(with filter) ... Remote: Set counter on the input port of Limit
-<<<<<<< HEAD
         ///   4. Limit ... MergingAggregated ... Remote: Set counter on the input port of Limit
         ///   5. Limit ... Remote: Set counter on Remote
-=======
-        ///   4. Limit ... Remote: Set counter on Remote
-        ///   5. Limit ... LimitBy: Set counter on LimitBy, as it may not be executed on initiator
->>>>>>> a87ea4a8
-        ///   6. Limit ... : Set counter on the input port of Limit
+        ///   6. Limit ... LimitBy: Set counter on LimitBy, as it may not be executed on initiator
+        ///   7. Limit ... : Set counter on the input port of Limit
 
         /// Case 1.
         if ((typeid_cast<RemoteSource *>(processor) || typeid_cast<DelayedSource *>(processor)) && !limit_processor)
@@ -242,7 +238,7 @@
                 continue;
             }
 
-            /// Case 5.
+            /// Case 6.
             if (typeid_cast<LimitByTransform *>(processor))
             {
                 processors.emplace_back(processor);
@@ -287,7 +283,7 @@
         }
     }
 
-    /// Case 6.
+    /// Case 7.
     for (auto && [limit, ports] : limit_candidates)
     {
         /// If there are some input ports which don't have the counter, add it to LimitTransform.
