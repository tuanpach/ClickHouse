#include <DataTypes/Serializations/SerializationJSON.h>
#include <IO/WriteHelpers.h>
#include <IO/ReadHelpers.h>

#if USE_SIMDJSON
#include <Common/JSONParsers/SimdJSONParser.h>
#endif
#if USE_RAPIDJSON
#include <Common/JSONParsers/RapidJSONParser.h>
#endif
#include <Common/JSONParsers/DummyJSONParser.h>

namespace DB
{

namespace ErrorCodes
{
    extern const int INCORRECT_DATA;
}

template <typename Parser>
SerializationJSON<Parser>::SerializationJSON(
    const std::unordered_map<String, DataTypePtr> & typed_paths_types_,
    const std::unordered_set<String> & paths_to_skip_,
    const std::vector<String> & path_regexps_to_skip_,
    const DataTypePtr & dynamic_type_,
    std::unique_ptr<JSONExtractTreeNode<Parser>> json_extract_tree_)
    : SerializationObject(typed_paths_types_, paths_to_skip_, path_regexps_to_skip_, dynamic_type_)
    , json_extract_tree(std::move(json_extract_tree_))
{
}

namespace
{

/// Struct that represents elements of the JSON path.
/// "a.b.c" -> ["a", "b", "c"]
struct PathElements
{
    explicit PathElements(std::string_view path)
    {
        const char * start = path.data();
        const char * end = start + path.size();
        const char * pos = start;
        const char * last_dot_pos = pos - 1;
        for (pos = start; pos != end; ++pos)
        {
            if (*pos == '.')
            {
                elements.emplace_back(last_dot_pos + 1, size_t(pos - last_dot_pos - 1));
                last_dot_pos = pos;
            }
        }

        elements.emplace_back(last_dot_pos + 1, size_t(pos - last_dot_pos - 1));
    }

    size_t size() const { return elements.size(); }

    std::vector<std::string_view> elements;
};

/// Struct that represents a prefix of a JSON path. Used during output of the JSON object.
struct Prefix
{
    /// Shrink current prefix to the common prefix of current prefix and specified path.
    /// For example, if current prefix is a.b.c.d and path is a.b.e, then shrink the prefix to a.b.
    void shrinkToCommonPrefix(const PathElements & path_elements)
    {
        /// Don't include last element in path_elements in the prefix.
        size_t i = 0;
        while (i != elements.size() && i != (path_elements.elements.size() - 1) && elements[i].first == path_elements.elements[i])
            ++i;
        elements.resize(i);
    }

    /// Check is_first flag in current object.
    bool isFirstInCurrentObject() const
    {
        if (elements.empty())
            return root_is_first_flag;
        return elements.back().second;
    }

    /// Set flag is_first = false in current object.
    void setNotFirstInCurrentObject()
    {
        if (elements.empty())
            root_is_first_flag = false;
        else
            elements.back().second = false;
    }

    size_t size() const { return elements.size(); }

    /// Elements of the prefix: (path element, is_first flag in this prefix).
    /// is_first flag indicates if we already serialized some key in the object with such prefix.
    std::vector<std::pair<std::string_view, bool>> elements;
    bool root_is_first_flag = true;
};

void writeJSONKey(std::string_view key, WriteBuffer & ostr, const FormatSettings & settings)
{
    if (settings.json.json_type_escape_dots_in_keys)
        writeJSONString(unescapeDotInJSONKey(String(key)), ostr, settings);
    else
        writeJSONString(key, ostr, settings);
}

}

template <typename Parser>
void SerializationJSON<Parser>::serializeTextImpl(const IColumn & column, size_t row_num, WriteBuffer & ostr, const FormatSettings & settings, bool pretty, size_t indent) const
{
    const auto & column_object = assert_cast<const ColumnObject &>(column);

    /// We need to convert the set of paths in this row to a JSON object.
    /// To do it, we construct the resulting JSON object by iterating over sorted list of paths in current row.
    /// For example:
    /// b.c, a.b, a.a, b.e, g, h.u.t -> a.a, a.b, b.c, b.e, g, h.u.t -> {"a" : {"a" : ..., "b" : ...}, "b" : {"c" : ..., "e" : ...}, "g" : ..., "h" : {"u" : {"t" : ...}}}.
<<<<<<< HEAD
    std::vector<String> sorted_paths;
    sorted_paths.reserve(typed_paths.size() + dynamic_paths.size() + (shared_data_end - shared_data_offset));
    for (const auto & [path, _] : typed_paths)
        sorted_paths.emplace_back(path);
    for (const auto & [path, dynamic_column] : dynamic_paths)
    {
        /// We consider null value and absence of the path in a row as equivalent cases, because we cannot actually distinguish them.
        /// So, we don't output null values at all.
        if (!dynamic_column->isNullAt(row_num))
            sorted_paths.emplace_back(path);
    }
    for (size_t i = shared_data_offset; i != shared_data_end; ++i)
    {
        std::string path{shared_data_paths->getDataAt(i)};
        sorted_paths.emplace_back(path);
    }

    std::sort(sorted_paths.begin(), sorted_paths.end());
=======
>>>>>>> 157ac6fb

    if (pretty)
        writeCString("{\n", ostr);
    else
        writeChar('{', ostr);

    /// current_prefix represents the path of the object we are currently serializing keys in.
    Prefix current_prefix;
    for (auto it = ColumnObject::SortedPathsIterator(column_object, row_num); !it.end(); it.next())
    {
        auto path_info = it.getCurrentPathInfo();
        PathElements path_elements(path_info.path);
        /// Change prefix to common prefix between current prefix and current path.
        /// If prefix changed (it can only decrease), close all finished objects.
        /// For example:
        /// Current prefix: a.b.c.d
        /// Current path: a.b.e.f
        /// It means now we have : {..., "a" : {"b" : {"c" : {"d" : ...
        /// Common prefix will be a.b, so it means we should close objects a.b.c.d and a.b.c: {..., "a" : {"b" : {"c" : {"d" : ...}}
        /// and continue serializing keys in object a.b
        size_t prev_prefix_size = current_prefix.size();
        current_prefix.shrinkToCommonPrefix(path_elements);
        size_t prefix_size = current_prefix.size();
        if (prefix_size != prev_prefix_size)
        {
            size_t objects_to_close = prev_prefix_size - prefix_size;
            if (pretty)
            {
                writeChar('\n', ostr);
                for (size_t i = 0; i != objects_to_close; ++i)
                {
                    writeChar(settings.json.pretty_print_indent, (indent + prefix_size + objects_to_close - i) * settings.json.pretty_print_indent_multiplier, ostr);
                    if (i != objects_to_close - 1)
                        writeCString("}\n", ostr);
                    else
                        writeChar('}', ostr);
                }
            }
            else
            {
                for (size_t i = 0; i != objects_to_close; ++i)
                    writeChar('}', ostr);
            }
        }

        /// Now we are inside object that has common prefix with current path.
        /// We should go inside all objects in current path.
        /// From the example above we should open object a.b.e:
        ///  {..., "a" : {"b" : {"c" : {"d" : ...}}, "e" : {
        if (prefix_size + 1 < path_elements.size())
        {
            for (size_t i = prefix_size; i != path_elements.size() - 1; ++i)
            {
                /// Write comma before the key if it's not the first key in this prefix.
                if (!current_prefix.isFirstInCurrentObject())
                {
                    if (pretty)
                        writeCString(",\n", ostr);
                    else
                        writeChar(',', ostr);
                }
                else
                {
                    current_prefix.setNotFirstInCurrentObject();
                }

                if (pretty)
                {
                    writeChar(settings.json.pretty_print_indent, (indent + i + 1) * settings.json.pretty_print_indent_multiplier, ostr);
                    writeJSONKey(path_elements.elements[i], ostr, settings);
                    writeCString(": {\n", ostr);
                }
                else
                {
                    writeJSONKey(path_elements.elements[i], ostr, settings);
                    writeCString(":{", ostr);
                }

                /// Update current prefix.
                current_prefix.elements.emplace_back(path_elements.elements[i], true);
            }
        }

        /// Write comma before the key if it's not the first key in this prefix.
        if (!current_prefix.isFirstInCurrentObject())
        {
            if (pretty)
                writeCString(",\n", ostr);
            else
                writeChar(',', ostr);
        }
        else
        {
            current_prefix.setNotFirstInCurrentObject();
        }

        if (pretty)
        {
            writeChar(settings.json.pretty_print_indent, (indent + current_prefix.size() + 1) * settings.json.pretty_print_indent_multiplier, ostr);
            writeJSONKey(path_elements.elements.back(), ostr, settings);
            writeCString(": ", ostr);
        }
        else
        {
            writeJSONKey(path_elements.elements.back(), ostr, settings);
            writeCString(":", ostr);
        }

        /// Serialize value of current path.
        if (path_info.type == ColumnObject::SortedPathsIterator::PathType::TYPED)
        {
            if (pretty)
                typed_paths_serializations.at(path_info.path)->serializeTextJSONPretty(*path_info.column, path_info.row, ostr, settings, indent + current_prefix.size() + 1);
            else
                typed_paths_serializations.at(path_info.path)->serializeTextJSON(*path_info.column, path_info.row, ostr, settings);
        }
        else
        {
            if (pretty)
                dynamic_serialization->serializeTextJSONPretty(*path_info.column, path_info.row, ostr, settings, indent + current_prefix.size() + 1);
            else
                dynamic_serialization->serializeTextJSON(*path_info.column, path_info.row, ostr, settings);
        }
    }

    /// Close all remaining open objects.
    if (pretty)
    {
        writeChar('\n', ostr);
        for (size_t i = 0; i != current_prefix.elements.size(); ++i)
        {
            writeChar(settings.json.pretty_print_indent, (indent + current_prefix.size() - i) * settings.json.pretty_print_indent_multiplier, ostr);
            writeCString("}\n", ostr);
        }
        writeChar(settings.json.pretty_print_indent, indent * settings.json.pretty_print_indent_multiplier, ostr);
        writeChar('}', ostr);
    }
    else
    {
        for (size_t i = 0; i != current_prefix.elements.size(); ++i)
            writeChar('}', ostr);
        writeChar('}', ostr);
    }
}

template <typename Parser>
void SerializationJSON<Parser>::deserializeObject(IColumn & column, std::string_view object, const FormatSettings & settings) const
{
    typename Parser::Element document;
    auto parser = parsers_pool.get([] { return new Parser; });
    if (!parser->parse(object, document))
        throw Exception(ErrorCodes::INCORRECT_DATA, "Cannot parse JSON object here: {}{}", object.substr(0, std::min(object.size(), 1000uz)), object.size() > 1000 ? "... (JSON object is too long to display as a whole)" : "");

    String error;
    JSONExtractInsertSettings insert_settings;
    insert_settings.escape_dots_in_json_keys = settings.json.json_type_escape_dots_in_keys;
    if (!json_extract_tree->insertResultToColumn(column, document, insert_settings, settings, error))
        throw Exception(ErrorCodes::INCORRECT_DATA, "Cannot insert data into JSON column: {}", error);
}

template <typename Parser>
void SerializationJSON<Parser>::serializeText(const IColumn & column, size_t row_num, WriteBuffer & ostr, const FormatSettings & settings) const
{
    serializeTextImpl(column, row_num, ostr, settings);
}

template <typename Parser>
void SerializationJSON<Parser>::deserializeWholeText(IColumn & column, ReadBuffer & istr, const FormatSettings & settings) const
{
    String object;
    readStringUntilEOF(object, istr);
    deserializeObject(column, object, settings);
}

template <typename Parser>
void SerializationJSON<Parser>::serializeTextEscaped(const IColumn & column, size_t row_num, WriteBuffer & ostr, const FormatSettings & settings) const
{
    WriteBufferFromOwnString buf;
    serializeTextImpl(column, row_num, buf, settings);
    writeEscapedString(buf.str(), ostr);
}

template <typename Parser>
void SerializationJSON<Parser>::deserializeTextEscaped(IColumn & column, ReadBuffer & istr, const FormatSettings & settings) const
{
    String object;
    readEscapedString(object, istr);
    deserializeObject(column, object, settings);
}

template <typename Parser>
void SerializationJSON<Parser>::serializeTextQuoted(const IColumn & column, size_t row_num, WriteBuffer & ostr, const FormatSettings & settings) const
{
    WriteBufferFromOwnString buf;
    serializeTextImpl(column, row_num, buf, settings);
    writeQuotedString(buf.str(), ostr);
}

template <typename Parser>
void SerializationJSON<Parser>::deserializeTextQuoted(IColumn & column, ReadBuffer & istr, const FormatSettings & settings) const
{
    String object;
    readQuotedString(object, istr);
    deserializeObject(column, object, settings);
}

template <typename Parser>
void SerializationJSON<Parser>::serializeTextCSV(const IColumn & column, size_t row_num, WriteBuffer & ostr, const FormatSettings & settings) const
{
    WriteBufferFromOwnString buf;
    serializeTextImpl(column, row_num, buf, settings);
    writeCSVString(buf.str(), ostr);
}

template <typename Parser>
void SerializationJSON<Parser>::deserializeTextCSV(IColumn & column, ReadBuffer & istr, const FormatSettings & settings) const
{
    String object;
    readCSVString(object, istr, settings.csv);
    deserializeObject(column, object, settings);
}

template <typename Parser>
void SerializationJSON<Parser>::serializeTextXML(const IColumn & column, size_t row_num, WriteBuffer & ostr, const FormatSettings & settings) const
{
    WriteBufferFromOwnString buf;
    serializeTextImpl(column, row_num, buf, settings);
    writeXMLStringForTextElement(buf.str(), ostr);
}

template <typename Parser>
void SerializationJSON<Parser>::serializeTextJSON(const IColumn & column, size_t row_num, WriteBuffer & ostr, const FormatSettings & settings) const
{
    serializeTextImpl(column, row_num, ostr, settings);
}

template <typename Parser>
void SerializationJSON<Parser>::serializeTextJSONPretty(const IColumn & column, size_t row_num, WriteBuffer & ostr, const FormatSettings & settings, size_t indent) const
{
    serializeTextImpl(column, row_num, ostr, settings, true, indent);
}

template <typename Parser>
void SerializationJSON<Parser>::deserializeTextJSON(IColumn & column, ReadBuffer & istr, const FormatSettings & settings) const
{
    String object_buffer;
    auto object_view = readJSONObjectAsViewPossiblyInvalid(istr, object_buffer);
    deserializeObject(column, object_view, settings);
}

#if USE_SIMDJSON
template class SerializationJSON<SimdJSONParser>;
#endif
#if USE_RAPIDJSON
template class SerializationJSON<RapidJSONParser>;
#else
template class SerializationJSON<DummyJSONParser>;
#endif

}<|MERGE_RESOLUTION|>--- conflicted
+++ resolved
@@ -118,27 +118,6 @@
     /// To do it, we construct the resulting JSON object by iterating over sorted list of paths in current row.
     /// For example:
     /// b.c, a.b, a.a, b.e, g, h.u.t -> a.a, a.b, b.c, b.e, g, h.u.t -> {"a" : {"a" : ..., "b" : ...}, "b" : {"c" : ..., "e" : ...}, "g" : ..., "h" : {"u" : {"t" : ...}}}.
-<<<<<<< HEAD
-    std::vector<String> sorted_paths;
-    sorted_paths.reserve(typed_paths.size() + dynamic_paths.size() + (shared_data_end - shared_data_offset));
-    for (const auto & [path, _] : typed_paths)
-        sorted_paths.emplace_back(path);
-    for (const auto & [path, dynamic_column] : dynamic_paths)
-    {
-        /// We consider null value and absence of the path in a row as equivalent cases, because we cannot actually distinguish them.
-        /// So, we don't output null values at all.
-        if (!dynamic_column->isNullAt(row_num))
-            sorted_paths.emplace_back(path);
-    }
-    for (size_t i = shared_data_offset; i != shared_data_end; ++i)
-    {
-        std::string path{shared_data_paths->getDataAt(i)};
-        sorted_paths.emplace_back(path);
-    }
-
-    std::sort(sorted_paths.begin(), sorted_paths.end());
-=======
->>>>>>> 157ac6fb
 
     if (pretty)
         writeCString("{\n", ostr);
