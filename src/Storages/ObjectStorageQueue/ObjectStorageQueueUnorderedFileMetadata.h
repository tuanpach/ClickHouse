--- conflicted
+++ resolved
@@ -20,17 +20,13 @@
 
     static std::vector<std::string> getMetadataPaths() { return {"processed", "failed", "processing"}; }
 
-<<<<<<< HEAD
     /// Return vector of indexes of filtered paths.
     static std::vector<size_t> filterOutProcessedAndFailed(
         const std::vector<std::string> & paths,
         const std::filesystem::path & zk_path_,
         LoggerPtr log_);
 
-    void setProcessedAtStartRequests(
-=======
     void prepareProcessedAtStartRequests(
->>>>>>> 33e14f76
         Coordination::Requests & requests,
         const zkutil::ZooKeeperPtr & zk_client) override;
 
