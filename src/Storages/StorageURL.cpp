--- conflicted
+++ resolved
@@ -167,9 +167,8 @@
     storage_metadata.setConstraints(constraints_);
     storage_metadata.setComment(comment);
 
-<<<<<<< HEAD
     auto virtual_columns_desc = VirtualColumnUtils::getVirtualsForFileLikeStorage(
-        storage_metadata.getColumns(), context_, getSampleURI(uri, context_), format_settings);
+        storage_metadata.columns, context_, getSampleURI(uri, context_), format_settings);
     if (!storage_metadata.getColumns().has("_headers"))
     {
         virtual_columns_desc.addEphemeral(
@@ -181,10 +180,7 @@
     }
 
     setVirtuals(virtual_columns_desc);
-=======
-    setVirtuals(VirtualColumnUtils::getVirtualsForFileLikeStorage(storage_metadata.columns, context_, getSampleURI(uri, context_), format_settings));
     setInMemoryMetadata(storage_metadata);
->>>>>>> e7054029
 }
 
 
@@ -450,12 +446,13 @@
 
             progress(num_rows, chunk_size ? chunk_size : chunk.bytes());
             VirtualColumnUtils::addRequestedFileLikeStorageVirtualsToChunk(
-                chunk, requested_virtual_columns,
+                chunk,
+                requested_virtual_columns,
                 {
                     .path = curr_uri.getPath(),
                     .size = current_file_size,
-<<<<<<< HEAD
-                }, getContext(), columns_description);
+                },
+                getContext());
             if (need_headers_virtual_column)
             {
                 if (!http_response_headers_initialized)
@@ -470,9 +467,6 @@
 
                 chunk.addColumn(type->createColumnConst(chunk.getNumRows(), http_response_headers));
             }
-=======
-                }, getContext());
->>>>>>> e7054029
             return chunk;
         }
 
