--- conflicted
+++ resolved
@@ -1839,7 +1839,6 @@
     {
         writer.reset();
         write_buf.reset();
-<<<<<<< HEAD
     }
 
     void cancelBuffers()
@@ -1848,8 +1847,6 @@
             writer->cancel();
         if (write_buf)
             write_buf->cancel();
-=======
->>>>>>> eec118b7
     }
 
     StorageMetadataPtr metadata_snapshot;
