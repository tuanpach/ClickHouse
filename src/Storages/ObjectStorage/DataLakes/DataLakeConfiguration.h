--- conflicted
+++ resolved
@@ -113,27 +113,6 @@
     {
         assertInitialized();
         return current_metadata->getSchemaTransformer(local_context, data_path);
-<<<<<<< HEAD
-    }
-
-    bool hasPositionDeleteTransformer(const ObjectInfoPtr & object_info) const override
-    {
-        if (!current_metadata)
-            return false;
-        return current_metadata->hasPositionDeleteTransformer(object_info);
-    }
-
-    std::shared_ptr<ISimpleTransform> getPositionDeleteTransformer(
-        const ObjectInfoPtr & object_info,
-        const Block & header,
-        const std::optional<FormatSettings> & format_settings,
-        ContextPtr context_) const override
-    {
-        if (!current_metadata)
-            return {};
-        return current_metadata->getPositionDeleteTransformer(object_info, header, format_settings, context_);
-=======
->>>>>>> 2040e3f2
     }
 
     bool hasExternalDynamicMetadata() override
