<<<<<<< HEAD
#include "Common/Exception.h"
#include "Disks/ObjectStorages/StoredObject.h"
=======
>>>>>>> 40e02022
#include "config.h"

#if USE_AVRO

#include <Core/Settings.h>
#include <Core/NamesAndTypes.h>
#include <Formats/FormatFactory.h>
#include <IO/ReadBufferFromFileBase.h>
#include <IO/ReadBufferFromString.h>
#include <IO/ReadHelpers.h>
#include <Interpreters/Context.h>

#include <Storages/ObjectStorage/DataLakes/Common.h>
#include <Storages/ObjectStorage/StorageObjectStorageSource.h>
#include <Storages/ObjectStorage/DataLakes/DataLakeStorageSettings.h>
#include "Storages/ObjectStorage/DataLakes/Iceberg/IcebergMetadataFilesCache.h"
#include <Interpreters/ExpressionActions.h>

#include <Storages/ObjectStorage/DataLakes/Iceberg/IcebergMetadata.h>
#include <Storages/ObjectStorage/DataLakes/Iceberg/Utils.h>
#include <Storages/ObjectStorage/DataLakes/Iceberg/AvroForIcebergDeserializer.h>
#include <Storages/ObjectStorage/DataLakes/Iceberg/Snapshot.h>
#include <Storages/ObjectStorage/DataLakes/Iceberg/ManifestFilesPruning.h>
#include <Storages/ObjectStorage/DataLakes/Iceberg/ManifestFile.h>
#include <Storages/ObjectStorage/DataLakes/Iceberg/PositionDeleteTransform.h>
#include <Storages/ObjectStorage/DataLakes/Iceberg/Constant.h>

#include <Common/logger_useful.h>
#include <Common/ProfileEvents.h>

namespace ProfileEvents
{
    extern const Event IcebergTrivialCountOptimizationApplied;
    extern const Event IcebergVersionHintUsed;
}

namespace DB
{

namespace DataLakeStorageSetting
{
    extern const DataLakeStorageSettingsString iceberg_metadata_file_path;
    extern const DataLakeStorageSettingsString iceberg_metadata_table_uuid;
    extern const DataLakeStorageSettingsBool iceberg_recent_metadata_file_by_last_updated_ms_field;
    extern const DataLakeStorageSettingsBool iceberg_use_version_hint;
}

namespace ErrorCodes
{
extern const int FILE_DOESNT_EXIST;
extern const int BAD_ARGUMENTS;
extern const int LOGICAL_ERROR;
extern const int ICEBERG_SPECIFICATION_VIOLATION;
}

namespace Setting
{
extern const SettingsInt64 iceberg_timestamp_ms;
extern const SettingsInt64 iceberg_snapshot_id;
extern const SettingsBool use_iceberg_metadata_files_cache;
extern const SettingsBool use_iceberg_partition_pruning;
}


using namespace Iceberg;

namespace
{

std::pair<Int32, Poco::JSON::Object::Ptr>
parseTableSchemaFromManifestFile(const AvroForIcebergDeserializer & deserializer, const String & manifest_file_name)
{
    auto schema_json_string = deserializer.tryGetAvroMetadataValue(f_schema);
    if (!schema_json_string.has_value())
        throw Exception(
            ErrorCodes::BAD_ARGUMENTS,
            "Cannot read Iceberg table: manifest file '{}' doesn't have field '{}' in its metadata",
            manifest_file_name, f_schema);
    Poco::JSON::Parser parser;
    Poco::Dynamic::Var json = parser.parse(*schema_json_string);
    const Poco::JSON::Object::Ptr & schema_object = json.extract<Poco::JSON::Object::Ptr>();
    Int32 schema_object_id = schema_object->getValue<int>(f_schema_id);
    return {schema_object_id, schema_object};
}


std::string normalizeUuid(const std::string & uuid)
{
    std::string result;
    result.reserve(uuid.size());
    for (char c : uuid)
    {
        if (std::isalnum(c))
        {
            result.push_back(std::tolower(c));
        }
    }
    return result;
}

Poco::JSON::Object::Ptr getMetadataJSONObject(
    const String & metadata_file_path,
    ObjectStoragePtr object_storage,
    StorageObjectStorage::ConfigurationPtr configuration_ptr,
    IcebergMetadataFilesCachePtr cache_ptr,
    const ContextPtr & local_context,
    LoggerPtr log)
{
    auto create_fn = [&]()
    {
        ObjectInfo object_info(metadata_file_path);
        auto buf = StorageObjectStorageSource::createReadBuffer(object_info, object_storage, local_context, log);

        String json_str;
        readJSONObjectPossiblyInvalid(json_str, *buf);
        return json_str;
    };

    String metadata_json_str;
    if (cache_ptr)
        metadata_json_str = cache_ptr->getOrSetTableMetadata(IcebergMetadataFilesCache::getKey(configuration_ptr, metadata_file_path), create_fn);
    else
        metadata_json_str = create_fn();

    Poco::JSON::Parser parser; /// For some reason base/base/JSON.h can not parse this json file
    Poco::Dynamic::Var json = parser.parse(metadata_json_str);
    return json.extract<Poco::JSON::Object::Ptr>();
}


}

IcebergMetadata::IcebergMetadata(
    ObjectStoragePtr object_storage_,
    ConfigurationObserverPtr configuration_,
    const ContextPtr & context_,
    Int32 metadata_version_,
    Int32 format_version_,
    const Poco::JSON::Object::Ptr & metadata_object_,
    IcebergMetadataFilesCachePtr cache_ptr)
    : WithContext(context_)
    , object_storage(std::move(object_storage_))
    , configuration(std::move(configuration_))
    , schema_processor(IcebergSchemaProcessor())
    , log(getLogger("IcebergMetadata"))
    , manifest_cache(cache_ptr)
    , last_metadata_version(metadata_version_)
    , format_version(format_version_)
    , relevant_snapshot_schema_id(-1)
    , table_location(metadata_object_->getValue<String>(f_location))
{
    updateState(context_, metadata_object_, true);
}

std::pair<Poco::JSON::Object::Ptr, Int32> parseTableSchemaV2Method(const Poco::JSON::Object::Ptr & metadata_object)
{
    Poco::JSON::Object::Ptr schema;
    if (!metadata_object->has(f_current_schema_id))
        throw Exception(ErrorCodes::BAD_ARGUMENTS, "Cannot parse Iceberg table schema: '{}' field is missing in metadata", f_current_schema_id);
    auto current_schema_id = metadata_object->getValue<int>(f_current_schema_id);
    if (!metadata_object->has(f_schemas))
        throw Exception(ErrorCodes::BAD_ARGUMENTS, "Cannot parse Iceberg table schema: '{}' field is missing in metadata", f_schemas);
    auto schemas = metadata_object->get(f_schemas).extract<Poco::JSON::Array::Ptr>();
    if (schemas->size() == 0)
        throw Exception(ErrorCodes::BAD_ARGUMENTS, "Cannot parse Iceberg table schema: '{}' field is empty", f_schemas);
    for (uint32_t i = 0; i != schemas->size(); ++i)
    {
        auto current_schema = schemas->getObject(i);
        if (!current_schema->has(f_schema_id))
        {
            throw Exception(ErrorCodes::BAD_ARGUMENTS, "Cannot parse Iceberg table schema: '{}' field is missing in schema", f_schema_id);
        }
        if (current_schema->getValue<int>(f_schema_id) == current_schema_id)
        {
            schema = current_schema;
            break;
        }
    }

    if (!schema)
        throw Exception(ErrorCodes::BAD_ARGUMENTS, R"(There is no schema with "{}" that matches "{}" in metadata)", f_schema_id, f_current_schema_id);
    if (schema->getValue<int>(f_schema_id) != current_schema_id)
        throw Exception(ErrorCodes::BAD_ARGUMENTS, R"(Field "{}" of the schema doesn't match "{}" in metadata)", f_schema_id, f_current_schema_id);
    return {schema, current_schema_id};
}

std::pair<Poco::JSON::Object::Ptr, Int32> parseTableSchemaV1Method(const Poco::JSON::Object::Ptr & metadata_object)
{
    if (!metadata_object->has(f_schema))
        throw Exception(ErrorCodes::BAD_ARGUMENTS, "Cannot parse Iceberg table schema: '{}' field is missing in metadata", f_schema);
    Poco::JSON::Object::Ptr schema = metadata_object->getObject(f_schema);
    if (!metadata_object->has(f_schema_id))
        throw Exception(ErrorCodes::BAD_ARGUMENTS, "Cannot parse Iceberg table schema: '{}' field is missing in schema", f_schema_id);
    auto current_schema_id = schema->getValue<int>(f_schema_id);
    return {schema, current_schema_id};
}


void IcebergMetadata::addTableSchemaById(Int32 schema_id, Poco::JSON::Object::Ptr metadata_object)
{
    if (schema_processor.hasClickhouseTableSchemaById(schema_id))
        return;
    if (!metadata_object->has(f_schemas))
    {
        throw Exception(
            ErrorCodes::BAD_ARGUMENTS, "Cannot parse Iceberg table schema with id `{}`: 'schemas' field is missing in metadata", schema_id);
    }
    auto schemas = metadata_object->get(f_schemas).extract<Poco::JSON::Array::Ptr>();
    for (uint32_t i = 0; i != schemas->size(); ++i)
    {
        auto current_schema = schemas->getObject(i);
        if (current_schema->has(f_schema_id) && current_schema->getValue<int>(f_schema_id) == schema_id)
        {
            schema_processor.addIcebergTableSchema(current_schema);
            return;
        }
    }
    throw Exception(
        ErrorCodes::ICEBERG_SPECIFICATION_VIOLATION,
        "Cannot parse Iceberg table schema with id `{}`: schema with such id is not found in metadata",
        schema_id);
}

Int32 IcebergMetadata::parseTableSchema(
    const Poco::JSON::Object::Ptr & metadata_object, IcebergSchemaProcessor & schema_processor, LoggerPtr metadata_logger)
{
    const auto format_version = metadata_object->getValue<Int32>(f_format_version);
    if (format_version == 2)
    {
        auto [schema, current_schema_id] = parseTableSchemaV2Method(metadata_object);
        schema_processor.addIcebergTableSchema(schema);
        return current_schema_id;
    }
    else
    {
        try
        {
            auto [schema, current_schema_id] = parseTableSchemaV1Method(metadata_object);
            schema_processor.addIcebergTableSchema(schema);
            return current_schema_id;
        }
        catch (const Exception & first_error)
        {
            if (first_error.code() != ErrorCodes::BAD_ARGUMENTS)
                throw;
            try
            {
                auto [schema, current_schema_id] = parseTableSchemaV2Method(metadata_object);
                schema_processor.addIcebergTableSchema(schema);
                LOG_WARNING(
                    metadata_logger,
                    "Iceberg table schema was parsed using v2 specification, but it was impossible to parse it using v1 "
                    "specification. Be "
                    "aware that you Iceberg writing engine violates Iceberg specification. Error during parsing {}",
                    first_error.displayText());
                return current_schema_id;
            }
            catch (const Exception & second_error)
            {
                if (first_error.code() != ErrorCodes::BAD_ARGUMENTS)
                    throw;
                throw Exception(
                    ErrorCodes::BAD_ARGUMENTS,
                    "Cannot parse Iceberg table schema both with v1 and v2 methods. Old method error: {}. New method error: {}",
                    first_error.displayText(),
                    second_error.displayText());
            }
        }
    }
}

static std::pair<Int32, String> getMetadataFileAndVersion(const std::string & path)
{
    String file_name(path.begin() + path.find_last_of('/') + 1, path.end());
    String version_str;
    /// v<V>.metadata.json
    if (file_name.starts_with('v'))
        version_str = String(file_name.begin() + 1, file_name.begin() + file_name.find_first_of('.'));
    /// <V>-<random-uuid>.metadata.json
    else
        version_str = String(file_name.begin(), file_name.begin() + file_name.find_first_of('-'));

    if (!std::all_of(version_str.begin(), version_str.end(), isdigit))
        throw Exception(
            ErrorCodes::BAD_ARGUMENTS, "Bad metadata file name: {}. Expected vN.metadata.json where N is a number", file_name);

    return std::make_pair(std::stoi(version_str), path);
}

enum class MostRecentMetadataFileSelectionWay
{
    BY_LAST_UPDATED_MS_FIELD,
    BY_METADATA_FILE_VERSION
};

struct ShortMetadataFileInfo
{
    UInt32 version;
    UInt64 last_updated_ms;
    String path;
};


/**
 * Each version of table metadata is stored in a `metadata` directory and
 * has one of 2 formats:
 *   1) v<V>.metadata.json, where V - metadata version.
 *   2) <V>-<random-uuid>.metadata.json, where V - metadata version
 */
static std::pair<Int32, String> getLatestMetadataFileAndVersion(
    const ObjectStoragePtr & object_storage,
    StorageObjectStorage::ConfigurationPtr configuration_ptr,
    IcebergMetadataFilesCachePtr cache_ptr,
    const ContextPtr & local_context,
    const std::optional<String> & table_uuid)
{
    auto log = getLogger("IcebergMetadataFileResolver");
    MostRecentMetadataFileSelectionWay selection_way
        = configuration_ptr->getDataLakeSettings()[DataLakeStorageSetting::iceberg_recent_metadata_file_by_last_updated_ms_field].value
        ? MostRecentMetadataFileSelectionWay::BY_LAST_UPDATED_MS_FIELD
        : MostRecentMetadataFileSelectionWay::BY_METADATA_FILE_VERSION;
    bool need_all_metadata_files_parsing
        = (selection_way == MostRecentMetadataFileSelectionWay::BY_LAST_UPDATED_MS_FIELD) || table_uuid.has_value();
    const auto metadata_files = listFiles(*object_storage, *configuration_ptr, "metadata", ".metadata.json");
    if (metadata_files.empty())
    {
        throw Exception(
            ErrorCodes::FILE_DOESNT_EXIST, "The metadata file for Iceberg table with path {} doesn't exist", configuration_ptr->getPath());
    }
    std::vector<ShortMetadataFileInfo> metadata_files_with_versions;
    metadata_files_with_versions.reserve(metadata_files.size());
    for (const auto & path : metadata_files)
    {
        auto [version, metadata_file_path] = getMetadataFileAndVersion(path);
        if (need_all_metadata_files_parsing)
        {
            auto metadata_file_object = getMetadataJSONObject(metadata_file_path, object_storage, configuration_ptr, cache_ptr, local_context, log);
            if (table_uuid.has_value())
            {
                if (metadata_file_object->has(f_table_uuid))
                {
                    auto current_table_uuid = metadata_file_object->getValue<String>(f_table_uuid);
                    if (normalizeUuid(table_uuid.value()) == normalizeUuid(current_table_uuid))
                    {
                        metadata_files_with_versions.emplace_back(
                            version, metadata_file_object->getValue<UInt64>(f_last_updated_ms), metadata_file_path);
                    }
                }
                else
                {
                    Int64 format_version = metadata_file_object->getValue<Int64>(f_format_version);
                    throw Exception(
                        format_version == 1 ? ErrorCodes::BAD_ARGUMENTS : ErrorCodes::ICEBERG_SPECIFICATION_VIOLATION,
                        "Table UUID is not specified in some metadata files for table by path {}",
                        metadata_file_path);
                }
            }
            else
            {
                metadata_files_with_versions.emplace_back(version, metadata_file_object->getValue<UInt64>(f_last_updated_ms), metadata_file_path);
            }
        }
        else
        {
            metadata_files_with_versions.emplace_back(version, 0, metadata_file_path);
        }
    }

    /// Get the latest version of metadata file: v<V>.metadata.json
    const ShortMetadataFileInfo & latest_metadata_file_info = [&]()
    {
        if (selection_way == MostRecentMetadataFileSelectionWay::BY_LAST_UPDATED_MS_FIELD)
        {
            return *std::max_element(
                metadata_files_with_versions.begin(),
                metadata_files_with_versions.end(),
                [](const ShortMetadataFileInfo & a, const ShortMetadataFileInfo & b) { return a.last_updated_ms < b.last_updated_ms; });
        }
        else
        {
            return *std::max_element(
                metadata_files_with_versions.begin(),
                metadata_files_with_versions.end(),
                [](const ShortMetadataFileInfo & a, const ShortMetadataFileInfo & b) { return a.version < b.version; });
        }
    }();
    return {latest_metadata_file_info.version, latest_metadata_file_info.path};
}

static std::pair<Int32, String> getLatestOrExplicitMetadataFileAndVersion(
    const ObjectStoragePtr & object_storage,
    StorageObjectStorage::ConfigurationPtr configuration_ptr,
    IcebergMetadataFilesCachePtr cache_ptr,
    const ContextPtr & local_context,
    Poco::Logger * log)
{
    const auto & data_lake_settings = configuration_ptr->getDataLakeSettings();
    if (data_lake_settings[DataLakeStorageSetting::iceberg_metadata_file_path].changed)
    {
        auto explicit_metadata_path = data_lake_settings[DataLakeStorageSetting::iceberg_metadata_file_path].value;
        try
        {
            LOG_TEST(log, "Explicit metadata file path is specified {}, will read from this metadata file", explicit_metadata_path);
            std::filesystem::path p(explicit_metadata_path);
            auto it = p.begin();
            if (it != p.end())
            {
                if (*it == "." || *it == "..")
                    throw Exception(ErrorCodes::BAD_ARGUMENTS, "Relative paths are not allowed");
            }
            auto prefix_storage_path = configuration_ptr->getPath();
            if (!explicit_metadata_path.starts_with(prefix_storage_path))
                explicit_metadata_path = std::filesystem::path(prefix_storage_path) / explicit_metadata_path;
            return getMetadataFileAndVersion(explicit_metadata_path);
        }
        catch (const std::exception & ex)
        {
            throw Exception(ErrorCodes::BAD_ARGUMENTS, "Invalid path {} specified for iceberg_metadata_file_path: '{}'", explicit_metadata_path, ex.what());
        }
    }
    else if (data_lake_settings[DataLakeStorageSetting::iceberg_metadata_table_uuid].changed)
    {
        std::optional<String> table_uuid = data_lake_settings[DataLakeStorageSetting::iceberg_metadata_table_uuid].value;
        return getLatestMetadataFileAndVersion(object_storage, configuration_ptr, cache_ptr, local_context, table_uuid);
    }
    else if (data_lake_settings[DataLakeStorageSetting::iceberg_use_version_hint].value)
    {
        auto prefix_storage_path = configuration_ptr->getPath();
        auto version_hint_path = std::filesystem::path(prefix_storage_path) / "metadata" / "version-hint.text";
        std::string metadata_file;
        StoredObject version_hint(version_hint_path);
        auto buf = object_storage->readObject(version_hint, ReadSettings{});
        readString(metadata_file, *buf);
        if (!metadata_file.ends_with(".metadata.json"))
        {
            if (std::all_of(metadata_file.begin(), metadata_file.end(), isdigit))
                metadata_file = "v" + metadata_file + ".metadata.json";
            else
                metadata_file = metadata_file + ".metadata.json";
        }
        LOG_TEST(log, "Version hint file points to {}, will read from this metadata file", metadata_file);
        ProfileEvents::increment(ProfileEvents::IcebergVersionHintUsed);
        return getMetadataFileAndVersion(std::filesystem::path(prefix_storage_path) / "metadata" / metadata_file);
    }
    else
    {
        return getLatestMetadataFileAndVersion(object_storage, configuration_ptr, cache_ptr, local_context, std::nullopt);
    }
}

bool IcebergMetadata::update(const ContextPtr & local_context)
{
    auto configuration_ptr = configuration.lock();

    const auto [metadata_version, metadata_file_path]
        = getLatestOrExplicitMetadataFileAndVersion(object_storage, configuration_ptr, manifest_cache, local_context, log.get());

    bool metadata_file_changed = false;
    if (last_metadata_version != metadata_version)
    {
        last_metadata_version = metadata_version;
        metadata_file_changed = true;
    }

    auto metadata_object = getMetadataJSONObject(metadata_file_path, object_storage, configuration_ptr, manifest_cache, local_context, log);
    chassert(format_version == metadata_object->getValue<int>(f_format_version));

    auto previous_snapshot_id = relevant_snapshot_id;
    auto previous_snapshot_schema_id = relevant_snapshot_schema_id;

    updateState(local_context, metadata_object, metadata_file_changed);

    if (previous_snapshot_id != relevant_snapshot_id)
    {
        cached_unprunned_files_for_last_processed_snapshot = std::nullopt;
<<<<<<< HEAD
        cached_unprunned_position_deletes_files_for_last_processed_snapshot = std::nullopt;
=======
        schema_id_by_data_file_initialized.store(false);
>>>>>>> 40e02022
        return true;
    }
    return previous_snapshot_schema_id != relevant_snapshot_schema_id;
}

void IcebergMetadata::updateSnapshot(Poco::JSON::Object::Ptr metadata_object)
{
    auto configuration_ptr = configuration.lock();
    if (!metadata_object->has(f_snapshots))
        throw Exception(
            ErrorCodes::ICEBERG_SPECIFICATION_VIOLATION,
            "No snapshot set found in metadata for iceberg table `{}`, it is impossible to get manifest list by snapshot id `{}`",
            configuration_ptr->getPath(),
            relevant_snapshot_id);
    auto snapshots = metadata_object->get(f_snapshots).extract<Poco::JSON::Array::Ptr>();
    for (size_t i = 0; i < snapshots->size(); ++i)
    {
        const auto snapshot = snapshots->getObject(static_cast<UInt32>(i));
        if (snapshot->getValue<Int64>(f_snapshot_id) == relevant_snapshot_id)
        {
            if (!snapshot->has(f_manifest_list))
                throw Exception(
                    ErrorCodes::ICEBERG_SPECIFICATION_VIOLATION,
                    "No manifest list found for snapshot id `{}` for iceberg table `{}`",
                    relevant_snapshot_id,
                    configuration_ptr->getPath());
            std::optional<size_t> total_rows;
            std::optional<size_t> total_bytes;

            if (snapshot->has(f_summary))
            {
                auto summary_object = snapshot->get(f_summary).extract<Poco::JSON::Object::Ptr>();
                if (summary_object->has(f_total_records))
                    total_rows = summary_object->getValue<Int64>(f_total_records);

                if (summary_object->has(f_total_files_size))
                    total_bytes = summary_object->getValue<Int64>(f_total_files_size);
            }

            relevant_snapshot = IcebergSnapshot{
                getManifestList(getProperFilePathFromMetadataInfo(
                    snapshot->getValue<String>(f_manifest_list), configuration_ptr->getPath(), table_location)),
                relevant_snapshot_id, total_rows, total_bytes};

            if (!snapshot->has(f_schema_id))
                throw Exception(
                    ErrorCodes::ICEBERG_SPECIFICATION_VIOLATION,
                    "No schema id found for snapshot id `{}` for iceberg table `{}`",
                    relevant_snapshot_id,
                    configuration_ptr->getPath());
            relevant_snapshot_schema_id = snapshot->getValue<Int32>(f_schema_id);
            addTableSchemaById(relevant_snapshot_schema_id, metadata_object);
            return;
        }
    }
    throw Exception(
        ErrorCodes::BAD_ARGUMENTS,
        "No manifest list is found for snapshot id `{}` in metadata for iceberg table `{}`",
        relevant_snapshot_id,
        configuration_ptr->getPath());
}

void IcebergMetadata::updateState(const ContextPtr & local_context, Poco::JSON::Object::Ptr metadata_object, bool metadata_file_changed)
{
    auto configuration_ptr = configuration.lock();
    std::optional<String> manifest_list_file;

    bool timestamp_changed = local_context->getSettingsRef()[Setting::iceberg_timestamp_ms].changed;
    bool snapshot_id_changed = local_context->getSettingsRef()[Setting::iceberg_snapshot_id].changed;
    if (timestamp_changed && snapshot_id_changed)
    {
        throw Exception(
            ErrorCodes::BAD_ARGUMENTS,
            "Time travel with timestamp and snapshot id for iceberg table by path {} cannot be changed simultaneously",
            configuration_ptr->getPath());
    }
    if (timestamp_changed)
    {
        Int64 closest_timestamp = 0;
        Int64 query_timestamp = local_context->getSettingsRef()[Setting::iceberg_timestamp_ms];
        if (!metadata_object->has(f_snapshot_log))
            throw Exception(ErrorCodes::BAD_ARGUMENTS, "No snapshot log found in metadata for iceberg table {} so it is impossible to get relevant snapshot id using timestamp", configuration_ptr->getPath());
        auto snapshots = metadata_object->get(f_snapshot_log).extract<Poco::JSON::Array::Ptr>();
        relevant_snapshot_id = -1;
        for (size_t i = 0; i < snapshots->size(); ++i)
        {
            const auto snapshot = snapshots->getObject(static_cast<UInt32>(i));
            Int64 snapshot_timestamp = snapshot->getValue<Int64>(f_timestamp_ms);
            if (snapshot_timestamp <= query_timestamp && snapshot_timestamp > closest_timestamp)
            {
                closest_timestamp = snapshot_timestamp;
                relevant_snapshot_id = snapshot->getValue<Int64>(f_snapshot_id);
            }
        }
        if (relevant_snapshot_id < 0)
            throw Exception(ErrorCodes::BAD_ARGUMENTS, "No snapshot found in snapshot log before requested timestamp for iceberg table {}", configuration_ptr->getPath());
        updateSnapshot(metadata_object);
    }
    else if (snapshot_id_changed)
    {
        relevant_snapshot_id = local_context->getSettingsRef()[Setting::iceberg_snapshot_id];
        updateSnapshot(metadata_object);
    }
    else if (metadata_file_changed)
    {
        if (!metadata_object->has(f_current_snapshot_id))
            relevant_snapshot_id = -1;
        else
            relevant_snapshot_id = metadata_object->getValue<Int64>(f_current_snapshot_id);
        if (relevant_snapshot_id != -1)
        {
            updateSnapshot(metadata_object);
        }
        relevant_snapshot_schema_id = parseTableSchema(metadata_object, schema_processor, log);
    }
}

std::optional<Int32> IcebergMetadata::getSchemaVersionByFileIfOutdated(String data_path) const
{
    if (!schema_id_by_data_file_initialized.load())
    {
        std::lock_guard lock(schema_id_by_data_file_mutex);
        if (!schema_id_by_data_file_initialized.load())
        {
            initializeSchemasFromManifestList(relevant_snapshot->manifest_list_entries);
            schema_id_by_data_file_initialized.store(true);
        }
    }
    auto schema_id_it = schema_id_by_data_file.find(data_path);
    if (schema_id_it == schema_id_by_data_file.end())
    {
        throw Exception(ErrorCodes::BAD_ARGUMENTS, "Cannot find manifest file for data file: {}", data_path);
    }
    auto schema_id = schema_id_it->second;
    if (schema_id == relevant_snapshot_schema_id)
        return std::nullopt;
    return std::optional{schema_id};
}


DataLakeMetadataPtr IcebergMetadata::create(
    const ObjectStoragePtr & object_storage,
    const ConfigurationObserverPtr & configuration,
    const ContextPtr & local_context)
{
    auto configuration_ptr = configuration.lock();

    auto log = getLogger("IcebergMetadata");

    IcebergMetadataFilesCachePtr cache_ptr = nullptr;
    if (local_context->getSettingsRef()[Setting::use_iceberg_metadata_files_cache])
        cache_ptr = local_context->getIcebergMetadataFilesCache();
    else
        LOG_TRACE(log, "Not using in-memory cache for iceberg metadata files, because the setting use_iceberg_metadata_files_cache is false.");

    const auto [metadata_version, metadata_file_path] = getLatestOrExplicitMetadataFileAndVersion(object_storage, configuration_ptr, cache_ptr, local_context, log.get());

    Poco::JSON::Object::Ptr object = getMetadataJSONObject(metadata_file_path, object_storage, configuration_ptr, cache_ptr, local_context, log);

    IcebergSchemaProcessor schema_processor;

    auto format_version = object->getValue<int>(f_format_version);

    auto ptr
        = std::make_unique<IcebergMetadata>(object_storage, configuration_ptr, local_context, metadata_version, format_version, object, cache_ptr);

    return ptr;
}

void IcebergMetadata::initializeSchemasFromManifestList(ManifestFileCacheKeys manifest_list_ptr) const
{
    for (const auto & manifest_list_entry : manifest_list_ptr)
    {
<<<<<<< HEAD
        for (const auto & data_file_path : manifest_file_content->getFiles(FileContentType::DATA))
        {
            manifest_file_by_data_file.emplace(data_file_path.file_name, manifest_file_content);
        }
=======
        auto manifest_file_ptr = getManifestFile(manifest_list_entry.manifest_file_path, manifest_list_entry.added_sequence_number);
        initializeSchemasFromManifestFile(manifest_file_ptr);
    }
}

void IcebergMetadata::initializeSchemasFromManifestFile(ManifestFilePtr manifest_file_ptr) const
{
    for (const auto & manifest_file_entry : manifest_file_ptr->getFiles())
    {
        if (std::holds_alternative<DataFileEntry>(manifest_file_entry.file))
            schema_id_by_data_file.emplace(std::get<DataFileEntry>(manifest_file_entry.file).file_name, manifest_file_ptr->getSchemaId());
>>>>>>> 40e02022
    }
}

ManifestFileCacheKeys IcebergMetadata::getManifestList(const String & filename) const
{
    auto configuration_ptr = configuration.lock();
    if (configuration_ptr == nullptr)
        throw Exception(ErrorCodes::LOGICAL_ERROR, "Configuration is expired");

    auto create_fn = [&]()
    {
        StorageObjectStorage::ObjectInfo object_info(filename);
        auto manifest_list_buf = StorageObjectStorageSource::createReadBuffer(object_info, object_storage, getContext(), log);
        AvroForIcebergDeserializer manifest_list_deserializer(std::move(manifest_list_buf), filename, getFormatSettings(getContext()));

        ManifestFileCacheKeys manifest_file_cache_keys;

        for (size_t i = 0; i < manifest_list_deserializer.rows(); ++i)
        {
            const std::string file_path = manifest_list_deserializer.getValueFromRowByName(i, f_manifest_path, TypeIndex::String).safeGet<std::string>();
            const auto manifest_file_name = getProperFilePathFromMetadataInfo(file_path, configuration_ptr->getPath(), table_location);
            Int64 added_sequence_number = 0;
            if (format_version > 1)
                added_sequence_number = manifest_list_deserializer.getValueFromRowByName(i, f_sequence_number, TypeIndex::Int64).safeGet<Int64>();
            manifest_file_cache_keys.emplace_back(manifest_file_name, added_sequence_number);
        }
        /// We only return the list of {file name, seq number} for cache.
        /// Because ManifestList holds a list of ManifestFilePtr which consume much memory space.
        /// ManifestFilePtr is shared pointers can be held for too much time, so we cache ManifestFile separately.
        return manifest_file_cache_keys;
    };

    ManifestFileCacheKeys manifest_file_cache_keys;
    if (manifest_cache)
    {
        manifest_file_cache_keys = manifest_cache->getOrSetManifestFileCacheKeys(IcebergMetadataFilesCache::getKey(configuration_ptr, filename), create_fn);
    }
    else
    {
        manifest_file_cache_keys = create_fn();
    }
    return manifest_file_cache_keys;
}

IcebergMetadata::IcebergHistory IcebergMetadata::getHistory() const
{
    auto configuration_ptr = configuration.lock();

    const auto [metadata_version, metadata_file_path] = getLatestOrExplicitMetadataFileAndVersion(object_storage, configuration_ptr, manifest_cache, getContext(), log.get());

    chassert(metadata_version == last_metadata_version);

    auto metadata_object = getMetadataJSONObject(metadata_file_path, object_storage, configuration_ptr, manifest_cache, getContext(), log);

    chassert(format_version == metadata_object->getValue<int>(f_format_version));

    /// History
    std::vector<Iceberg::IcebergHistoryRecord> iceberg_history;

    auto snapshots = metadata_object->get(f_snapshots).extract<Poco::JSON::Array::Ptr>();
    auto snapshot_logs = metadata_object->get(f_snapshot_log).extract<Poco::JSON::Array::Ptr>();

    std::vector<Int64> ancestors;
    std::map<Int64, Int64> parents_list;
    for (size_t i = 0; i < snapshots->size(); ++i)
    {
        const auto snapshot = snapshots->getObject(static_cast<UInt32>(i));
        auto snapshot_id = snapshot->getValue<Int64>(f_snapshot_id);

        if (snapshot->has(f_parent_snapshot_id) && !snapshot->isNull(f_parent_snapshot_id))
            parents_list[snapshot_id] = snapshot->getValue<Int64>(f_parent_snapshot_id);
        else
            parents_list[snapshot_id] = 0;
    }

    /// For empty table we may have no snapshots
    if (metadata_object->has(f_current_snapshot_id))
    {
        auto current_snapshot_id = metadata_object->getValue<Int64>(f_current_snapshot_id);
        /// Add current snapshot-id to ancestors list
        ancestors.push_back(current_snapshot_id);
        while (parents_list[current_snapshot_id] != 0)
        {
            ancestors.push_back(parents_list[current_snapshot_id]);
            current_snapshot_id = parents_list[current_snapshot_id];
        }
    }


    for (size_t i = 0; i < snapshots->size(); ++i)
    {
        IcebergHistoryRecord history_record;

        const auto snapshot = snapshots->getObject(static_cast<UInt32>(i));
        history_record.snapshot_id = snapshot->getValue<Int64>(f_snapshot_id);

        if (snapshot->has(f_parent_snapshot_id) && !snapshot->isNull(f_parent_snapshot_id))
            history_record.parent_id = snapshot->getValue<Int64>(f_parent_snapshot_id);
        else
            history_record.parent_id = 0;

        for (size_t j = 0; j < snapshot_logs->size(); ++j)
        {
            const auto snapshot_log = snapshot_logs->getObject(static_cast<UInt32>(j));
            if (snapshot_log->getValue<Int64>(f_snapshot_id) == history_record.snapshot_id)
            {
                auto value = snapshot_log->getValue<std::string>(f_timestamp_ms);
                ReadBufferFromString in(value);
                DateTime64 time = 0;
                readDateTime64Text(time, 6, in);

                history_record.made_current_at = time;
                break;
            }
        }

        if (std::find(ancestors.begin(), ancestors.end(), history_record.snapshot_id) != ancestors.end())
            history_record.is_current_ancestor = true;
        else
            history_record.is_current_ancestor = false;

        iceberg_history.push_back(history_record);
    }

    return iceberg_history;
}

ManifestFilePtr IcebergMetadata::getManifestFile(const String & filename, Int64 inherited_sequence_number) const
{
    auto configuration_ptr = configuration.lock();

    auto create_fn = [&]()
    {
        ObjectInfo manifest_object_info(filename);
        auto buffer = StorageObjectStorageSource::createReadBuffer(manifest_object_info, object_storage, getContext(), log);
        AvroForIcebergDeserializer manifest_file_deserializer(std::move(buffer), filename, getFormatSettings(getContext()));
        auto [schema_id, schema_object] = parseTableSchemaFromManifestFile(manifest_file_deserializer, filename);
        schema_processor.addIcebergTableSchema(schema_object);
        return std::make_shared<ManifestFileContent>(
            manifest_file_deserializer,
            format_version,
            configuration_ptr->getPath(),
            schema_id,
            schema_object,
            schema_processor,
            inherited_sequence_number,
            table_location,
            getContext());
    };

    if (manifest_cache)
    {
        auto manifest_file = manifest_cache->getOrSetManifestFile(IcebergMetadataFilesCache::getKey(configuration_ptr, filename), create_fn);
        schema_processor.addIcebergTableSchema(manifest_file->getSchemaObject());
        return manifest_file;
    }
    return create_fn();
}

<<<<<<< HEAD
std::vector<Iceberg::ManifestFileEntry>
IcebergMetadata::getFilesImpl(const ActionsDAG * filter_dag, FileContentType file_content_type) const
{
    if (!relevant_snapshot)
        return {};
    std::optional<std::vector<Iceberg::ManifestFileEntry>> & cached_files = (file_content_type == FileContentType::DATA)
        ? cached_unprunned_files_for_last_processed_snapshot
        : cached_unprunned_position_deletes_files_for_last_processed_snapshot;
    bool use_partition_pruning = filter_dag && getContext()->getSettingsRef()[Setting::use_iceberg_partition_pruning];
    if (!use_partition_pruning && cached_files.has_value())
        return cached_files.value();

    std::vector<Iceberg::ManifestFileEntry> files;
    for (const auto & manifest_file_ptr : *(relevant_snapshot->manifest_list))
=======
Strings IcebergMetadata::getDataFiles(const ActionsDAG * filter_dag, ContextPtr local_context) const
{
    if (!relevant_snapshot)
        return {};

    bool use_partition_pruning = filter_dag && local_context->getSettingsRef()[Setting::use_iceberg_partition_pruning];

    if (!use_partition_pruning && cached_unprunned_files_for_last_processed_snapshot.has_value())
        return cached_unprunned_files_for_last_processed_snapshot.value();

    Strings data_files;
    for (const auto & manifest_list_entry : relevant_snapshot->manifest_list_entries)
>>>>>>> 40e02022
    {
        auto manifest_file_ptr = getManifestFile(manifest_list_entry.manifest_file_path, manifest_list_entry.added_sequence_number);
        initializeSchemasFromManifestFile(manifest_file_ptr);
        ManifestFilesPruner pruner(
<<<<<<< HEAD
            schema_processor, relevant_snapshot_schema_id, use_partition_pruning ? filter_dag : nullptr, *manifest_file_ptr, getContext());
        const auto & files_in_manifest = manifest_file_ptr->getFiles(file_content_type);
        for (const auto & manifest_file_entry : files_in_manifest)
=======
            schema_processor, relevant_snapshot_schema_id,
            use_partition_pruning ? filter_dag : nullptr,
            *manifest_file_ptr, local_context);
        const auto & data_files_in_manifest = manifest_file_ptr->getFiles();
        for (const auto & manifest_file_entry : data_files_in_manifest)
>>>>>>> 40e02022
        {
            if (manifest_file_entry.status != ManifestEntryStatus::DELETED)
            {
                if (!pruner.canBePruned(manifest_file_entry))
                {
                    files.push_back(manifest_file_entry);
                }
            }
        }
    }

<<<<<<< HEAD
    std::sort(files.begin(), files.end());

=======
    schema_id_by_data_file_initialized = true;
>>>>>>> 40e02022
    if (!use_partition_pruning)
    {
        cached_files = files;
        return cached_files.value();
    }

    return files;
}


std::vector<Iceberg::ManifestFileEntry> IcebergMetadata::getDataFiles(const ActionsDAG * filter_dag) const
{
    return getFilesImpl(filter_dag, FileContentType::DATA);
}

std::vector<Iceberg::ManifestFileEntry> IcebergMetadata::getPositionalDeleteFiles(const ActionsDAG * filter_dag) const
{
    return getFilesImpl(filter_dag, FileContentType::POSITIONAL_DELETE);
}

std::optional<size_t> IcebergMetadata::totalRows() const
{
    auto configuration_ptr = configuration.lock();
    if (!configuration_ptr)
        throw Exception(ErrorCodes::LOGICAL_ERROR, "Configuration is expired");

    if (!relevant_snapshot)
    {
        ProfileEvents::increment(ProfileEvents::IcebergTrivialCountOptimizationApplied);
        return 0;
    }

    /// All these "hints" with total rows or bytes are optional both in
    /// metadata files and in manifest files, so we try all of them one by one
    if (relevant_snapshot->total_rows.has_value())
    {
        ProfileEvents::increment(ProfileEvents::IcebergTrivialCountOptimizationApplied);
        return relevant_snapshot->total_rows;
    }

    Int64 result = 0;
    for (const auto & manifest_list_entry : relevant_snapshot->manifest_list_entries)
    {
        auto manifest_file_ptr = getManifestFile(manifest_list_entry.manifest_file_path, manifest_list_entry.added_sequence_number);
        auto count = manifest_file_ptr->getRowsCountInAllDataFilesExcludingDeleted();
        if (!count.has_value())
            return {};

        result += count.value();
    }

    ProfileEvents::increment(ProfileEvents::IcebergTrivialCountOptimizationApplied);
    return result;
}


std::optional<size_t> IcebergMetadata::totalBytes() const
{
    auto configuration_ptr = configuration.lock();
    if (!configuration_ptr)
        throw Exception(ErrorCodes::LOGICAL_ERROR, "Configuration is expired");

    if (!relevant_snapshot)
        return 0;

    /// All these "hints" with total rows or bytes are optional both in
    /// metadata files and in manifest files, so we try all of them one by one
    if (relevant_snapshot->total_bytes.has_value())
        return relevant_snapshot->total_bytes;

    Int64 result = 0;
    for (const auto & manifest_list_entry : relevant_snapshot->manifest_list_entries)
    {
        auto manifest_file_ptr = getManifestFile(manifest_list_entry.manifest_file_path, manifest_list_entry.added_sequence_number);
        auto count = manifest_file_ptr->getBytesCountInAllDataFiles();
        if (!count.has_value())
            return {};

        result += count.value();
    }

    return result;
}

ObjectIterator IcebergMetadata::iterate(
    const ActionsDAG * filter_dag,
    FileProgressCallback callback,
    size_t /* list_batch_size */,
    ContextPtr local_context) const
{
<<<<<<< HEAD
    /*There is no need to prune positional delete files because we will anyway read only files which correspond to data files partitioning (and they are already prunned).*/
    return std::make_shared<IcebergKeysIterator>(
        *this, getDataFiles(filter_dag), getPositionalDeleteFiles(nullptr), object_storage, callback);
=======
    return createKeysIterator(getDataFiles(filter_dag, local_context), object_storage, callback);
>>>>>>> 40e02022
}

bool IcebergMetadata::hasDataTransformer(const ObjectInfoPtr & object_info) const
{
    auto iceberg_object_info = std::dynamic_pointer_cast<IcebergDataObjectInfo>(object_info);
    if (!iceberg_object_info)
        return false;

    return !iceberg_object_info->position_deletes_objects.empty();
}

std::shared_ptr<ISimpleTransform> IcebergMetadata::getDataTransformer(
    const ObjectInfoPtr & object_info,
    const Block & header,
    const std::optional<FormatSettings> & format_settings,
    ContextPtr context_) const
{
    auto iceberg_object_info = std::dynamic_pointer_cast<IcebergDataObjectInfo>(object_info);
    if (!iceberg_object_info)
        throw Exception(ErrorCodes::LOGICAL_ERROR, "The object info is not IcebergDataObjectInfo");

    auto configuration_ptr = configuration.lock();
    if (!configuration_ptr)
    {
        throw DB::Exception(ErrorCodes::LOGICAL_ERROR, "Iceberg configuration has expired");
    }

    String delete_object_format = configuration_ptr->format;
    String delete_object_compression_method = configuration_ptr->compression_method;

    return std::make_shared<IcebergBitmapPositionDeleteTransform>(
        header, iceberg_object_info, object_storage, format_settings, context_, delete_object_format, delete_object_compression_method);
}


IcebergDataObjectInfo::IcebergDataObjectInfo(
    const IcebergMetadata & iceberg_metadata,
    Iceberg::ManifestFileEntry data_object_,
    std::optional<ObjectMetadata> metadata_,
    const std::vector<Iceberg::ManifestFileEntry> & position_deletes_objects_)
    : RelativePathWithMetadata(data_object_.file_name, std::move(metadata_))
    , data_object(data_object_)
{
    auto beg_it = std::lower_bound(position_deletes_objects_.begin(), position_deletes_objects_.end(), data_object_);
    auto end_it = std::upper_bound(
        position_deletes_objects_.begin(),
        position_deletes_objects_.end(),
        data_object_,
        [](const Iceberg::ManifestFileEntry & lhs, const Iceberg::ManifestFileEntry & rhs)
        {
            return std::tie(lhs.common_partition_specification, lhs.partition_key_value)
                < std::tie(rhs.common_partition_specification, rhs.partition_key_value);
        });
    position_deletes_objects = std::span<const Iceberg::ManifestFileEntry>{beg_it, end_it};
    if (!position_deletes_objects.empty() && iceberg_metadata.configuration.lock()->format != "Parquet")
    {
        throw Exception(
            ErrorCodes::UNSUPPORTED_METHOD,
            "Position deletes are only supported for data files of Parquet format in Iceberg, but got {}",
            iceberg_metadata.configuration.lock()->format);
    }
};

IcebergKeysIterator::IcebergKeysIterator(
    const IcebergMetadata & iceberg_metadata_,
    std::vector<Iceberg::ManifestFileEntry> && data_files_,
    std::vector<Iceberg::ManifestFileEntry> && position_deletes_files_,
    ObjectStoragePtr object_storage_,
    IDataLakeMetadata::FileProgressCallback callback_)
    : iceberg_metadata(iceberg_metadata_)
    , data_files(data_files_)
    , position_deletes_files(position_deletes_files_)
    , object_storage(object_storage_)
    , callback(callback_)
{
}


ObjectInfoPtr IcebergKeysIterator::next(size_t)
{
    while (true)
    {
        size_t current_index = index.fetch_add(1, std::memory_order_relaxed);
        if (current_index >= data_files.size())
            return nullptr;

        auto key = data_files[current_index].file_name;
        auto object_metadata = object_storage->getObjectMetadata(key);

        if (callback)
            callback(FileProgress(0, object_metadata.size_bytes));

        return std::make_shared<IcebergDataObjectInfo>(
            iceberg_metadata, data_files[current_index], std::move(object_metadata), position_deletes_files);
    }
}
}

#endif<|MERGE_RESOLUTION|>--- conflicted
+++ resolved
@@ -1,8 +1,5 @@
-<<<<<<< HEAD
 #include "Common/Exception.h"
 #include "Disks/ObjectStorages/StoredObject.h"
-=======
->>>>>>> 40e02022
 #include "config.h"
 
 #if USE_AVRO
@@ -478,11 +475,8 @@
     if (previous_snapshot_id != relevant_snapshot_id)
     {
         cached_unprunned_files_for_last_processed_snapshot = std::nullopt;
-<<<<<<< HEAD
         cached_unprunned_position_deletes_files_for_last_processed_snapshot = std::nullopt;
-=======
         schema_id_by_data_file_initialized.store(false);
->>>>>>> 40e02022
         return true;
     }
     return previous_snapshot_schema_id != relevant_snapshot_schema_id;
@@ -656,12 +650,6 @@
 {
     for (const auto & manifest_list_entry : manifest_list_ptr)
     {
-<<<<<<< HEAD
-        for (const auto & data_file_path : manifest_file_content->getFiles(FileContentType::DATA))
-        {
-            manifest_file_by_data_file.emplace(data_file_path.file_name, manifest_file_content);
-        }
-=======
         auto manifest_file_ptr = getManifestFile(manifest_list_entry.manifest_file_path, manifest_list_entry.added_sequence_number);
         initializeSchemasFromManifestFile(manifest_file_ptr);
     }
@@ -669,11 +657,9 @@
 
 void IcebergMetadata::initializeSchemasFromManifestFile(ManifestFilePtr manifest_file_ptr) const
 {
-    for (const auto & manifest_file_entry : manifest_file_ptr->getFiles())
-    {
-        if (std::holds_alternative<DataFileEntry>(manifest_file_entry.file))
-            schema_id_by_data_file.emplace(std::get<DataFileEntry>(manifest_file_entry.file).file_name, manifest_file_ptr->getSchemaId());
->>>>>>> 40e02022
+    for (const auto & manifest_file_entry : manifest_file_ptr->getFiles(FileContentType::DATA))
+    {
+        schema_id_by_data_file.emplace(manifest_file_entry.file_name, manifest_file_ptr->getSchemaId());
     }
 }
 
@@ -833,67 +819,41 @@
     return create_fn();
 }
 
-<<<<<<< HEAD
 std::vector<Iceberg::ManifestFileEntry>
-IcebergMetadata::getFilesImpl(const ActionsDAG * filter_dag, FileContentType file_content_type) const
+IcebergMetadata::getFilesImpl(const ActionsDAG * filter_dag, FileContentType file_content_type, ContextPtr local_context) const
 {
     if (!relevant_snapshot)
         return {};
     std::optional<std::vector<Iceberg::ManifestFileEntry>> & cached_files = (file_content_type == FileContentType::DATA)
         ? cached_unprunned_files_for_last_processed_snapshot
         : cached_unprunned_position_deletes_files_for_last_processed_snapshot;
-    bool use_partition_pruning = filter_dag && getContext()->getSettingsRef()[Setting::use_iceberg_partition_pruning];
+    bool use_partition_pruning = filter_dag && local_context->getSettingsRef()[Setting::use_iceberg_partition_pruning];
     if (!use_partition_pruning && cached_files.has_value())
         return cached_files.value();
 
     std::vector<Iceberg::ManifestFileEntry> files;
-    for (const auto & manifest_file_ptr : *(relevant_snapshot->manifest_list))
-=======
-Strings IcebergMetadata::getDataFiles(const ActionsDAG * filter_dag, ContextPtr local_context) const
-{
-    if (!relevant_snapshot)
-        return {};
-
-    bool use_partition_pruning = filter_dag && local_context->getSettingsRef()[Setting::use_iceberg_partition_pruning];
-
-    if (!use_partition_pruning && cached_unprunned_files_for_last_processed_snapshot.has_value())
-        return cached_unprunned_files_for_last_processed_snapshot.value();
-
-    Strings data_files;
-    for (const auto & manifest_list_entry : relevant_snapshot->manifest_list_entries)
->>>>>>> 40e02022
-    {
+    for (const auto & manifest_list_entry : relevant_snapshot->manifest_list_entries) {
         auto manifest_file_ptr = getManifestFile(manifest_list_entry.manifest_file_path, manifest_list_entry.added_sequence_number);
         initializeSchemasFromManifestFile(manifest_file_ptr);
-        ManifestFilesPruner pruner(
-<<<<<<< HEAD
-            schema_processor, relevant_snapshot_schema_id, use_partition_pruning ? filter_dag : nullptr, *manifest_file_ptr, getContext());
         const auto & files_in_manifest = manifest_file_ptr->getFiles(file_content_type);
-        for (const auto & manifest_file_entry : files_in_manifest)
-=======
-            schema_processor, relevant_snapshot_schema_id,
-            use_partition_pruning ? filter_dag : nullptr,
-            *manifest_file_ptr, local_context);
-        const auto & data_files_in_manifest = manifest_file_ptr->getFiles();
-        for (const auto & manifest_file_entry : data_files_in_manifest)
->>>>>>> 40e02022
-        {
-            if (manifest_file_entry.status != ManifestEntryStatus::DELETED)
-            {
-                if (!pruner.canBePruned(manifest_file_entry))
+        for (const auto & manifest_file_entry : files_in_manifest) {
+            ManifestFilesPruner pruner(
+                schema_processor, relevant_snapshot_schema_id,
+                use_partition_pruning ? filter_dag : nullptr,
+                *manifest_file_ptr, local_context);
+                if (manifest_file_entry.status != ManifestEntryStatus::DELETED)
                 {
-                    files.push_back(manifest_file_entry);
+                    if (!pruner.canBePruned(manifest_file_entry))
+                    {
+                        files.push_back(manifest_file_entry);
+                    }
                 }
-            }
-        }
-    }
-
-<<<<<<< HEAD
+        }
+    }
+
     std::sort(files.begin(), files.end());
 
-=======
     schema_id_by_data_file_initialized = true;
->>>>>>> 40e02022
     if (!use_partition_pruning)
     {
         cached_files = files;
@@ -904,14 +864,14 @@
 }
 
 
-std::vector<Iceberg::ManifestFileEntry> IcebergMetadata::getDataFiles(const ActionsDAG * filter_dag) const
-{
-    return getFilesImpl(filter_dag, FileContentType::DATA);
-}
-
-std::vector<Iceberg::ManifestFileEntry> IcebergMetadata::getPositionalDeleteFiles(const ActionsDAG * filter_dag) const
-{
-    return getFilesImpl(filter_dag, FileContentType::POSITIONAL_DELETE);
+std::vector<Iceberg::ManifestFileEntry> IcebergMetadata::getDataFiles(const ActionsDAG * filter_dag, ContextPtr local_context) const
+{
+    return getFilesImpl(filter_dag, FileContentType::DATA, local_context);
+}
+
+std::vector<Iceberg::ManifestFileEntry> IcebergMetadata::getPositionalDeleteFiles(const ActionsDAG * filter_dag, ContextPtr local_context) const
+{
+    return getFilesImpl(filter_dag, FileContentType::POSITIONAL_DELETE, local_context);
 }
 
 std::optional<size_t> IcebergMetadata::totalRows() const
@@ -984,13 +944,7 @@
     size_t /* list_batch_size */,
     ContextPtr local_context) const
 {
-<<<<<<< HEAD
-    /*There is no need to prune positional delete files because we will anyway read only files which correspond to data files partitioning (and they are already prunned).*/
-    return std::make_shared<IcebergKeysIterator>(
-        *this, getDataFiles(filter_dag), getPositionalDeleteFiles(nullptr), object_storage, callback);
-=======
-    return createKeysIterator(getDataFiles(filter_dag, local_context), object_storage, callback);
->>>>>>> 40e02022
+    return std::make_shared<IcebergKeysIterator>(*this, getDataFiles(filter_dag, local_context), getPositionalDeleteFiles(filter_dag, local_context), object_storage, callback);
 }
 
 bool IcebergMetadata::hasDataTransformer(const ObjectInfoPtr & object_info) const
@@ -1042,7 +996,7 @@
         [](const Iceberg::ManifestFileEntry & lhs, const Iceberg::ManifestFileEntry & rhs)
         {
             return std::tie(lhs.common_partition_specification, lhs.partition_key_value)
-                < std::tie(rhs.common_partition_specification, rhs.partition_key_value);
+                < std::tie(lhs.common_partition_specification, rhs.partition_key_value);
         });
     position_deletes_objects = std::span<const Iceberg::ManifestFileEntry>{beg_it, end_it};
     if (!position_deletes_objects.empty() && iceberg_metadata.configuration.lock()->format != "Parquet")
