
#include <Interpreters/PreparedSets.h>
#include <Storages/ObjectStorage/Utils.h>
#include "config.h"
#if USE_AVRO

#include <cstddef>
#include <memory>
#include <optional>
<<<<<<< HEAD
#include <Formats/FormatFilterInfo.h>
#include <Formats/FormatParserSharedResources.h>
#include <Processors/Formats/Impl/ParquetBlockInputFormat.h>
#include <Storages/ObjectStorage/StorageObjectStorageConfiguration.h>
#include <Poco/JSON/Array.h>
#include <Poco/JSON/Object.h>
#include <Poco/JSON/Stringifier.h>
#include <Common/Exception.h>


=======
>>>>>>> e35e9699
#include <Columns/ColumnSet.h>
#include <DataTypes/DataTypeSet.h>
#include <Formats/FormatFilterInfo.h>
#include <Formats/FormatParserSharedResources.h>
#include <Formats/ReadSchemaUtils.h>
#include <Functions/FunctionFactory.h>
#include <Functions/IFunctionAdaptors.h>
#include <Functions/tuple.h>
#include <Processors/Formats/ISchemaReader.h>
#include <Processors/Formats/Impl/ParquetBlockInputFormat.h>
#include <Processors/Transforms/FilterTransform.h>
#include <QueryPipeline/QueryPipelineBuilder.h>
#include <Storages/ObjectStorage/StorageObjectStorageConfiguration.h>
#include <Poco/JSON/Array.h>
#include <Poco/JSON/Object.h>
#include <Poco/JSON/Stringifier.h>
#include <Common/Exception.h>


#include <Databases/DataLake/Common.h>
#include <Core/Settings.h>
#include <Core/NamesAndTypes.h>
#include <Disks/ObjectStorages/StoredObject.h>
#include <Databases/DataLake/ICatalog.h>
#include <Formats/FormatFactory.h>
#include <IO/ReadBufferFromFileBase.h>
#include <IO/ReadBufferFromString.h>
#include <IO/ReadHelpers.h>
#include <Interpreters/Context.h>

#include <Storages/ObjectStorage/DataLakes/Common.h>
#include <Storages/ObjectStorage/StorageObjectStorageSource.h>
#include <Storages/ObjectStorage/DataLakes/DataLakeStorageSettings.h>
#include <Storages/ObjectStorage/DataLakes/Iceberg/IcebergMetadataFilesCache.h>
#include <Interpreters/ExpressionActions.h>
#include <IO/CompressedReadBufferWrapper.h>

#include <Disks/ObjectStorages/IObjectStorage.h>
#include <Interpreters/StorageID.h>
#include <Storages/ColumnsDescription.h>
#include <Storages/ObjectStorage/DataLakes/Iceberg/AvroForIcebergDeserializer.h>
#include <Storages/ObjectStorage/DataLakes/Iceberg/Compaction.h>
#include <Storages/ObjectStorage/DataLakes/Iceberg/Constant.h>
#include <Storages/ObjectStorage/DataLakes/Iceberg/IcebergDataObjectInfo.h>
#include <Storages/ObjectStorage/DataLakes/Iceberg/IcebergIterator.h>
#include <Storages/ObjectStorage/DataLakes/Iceberg/IcebergMetadata.h>
#include <Storages/ObjectStorage/DataLakes/Iceberg/IcebergWrites.h>
#include <Storages/ObjectStorage/DataLakes/Iceberg/ManifestFile.h>
#include <Storages/ObjectStorage/DataLakes/Iceberg/ManifestFilesPruning.h>
#include <Storages/ObjectStorage/DataLakes/Iceberg/Mutations.h>
#include <Storages/ObjectStorage/DataLakes/Iceberg/PositionDeleteTransform.h>
#include <Storages/ObjectStorage/DataLakes/Iceberg/Snapshot.h>
#include <Storages/ObjectStorage/DataLakes/Iceberg/StatelessMetadataFileGetter.h>
#include <Storages/ObjectStorage/DataLakes/Iceberg/Utils.h>
<<<<<<< HEAD
=======
#include <Storages/ObjectStorage/Utils.h>
>>>>>>> e35e9699

#include <Common/ProfileEvents.h>
#include <Common/SharedLockGuard.h>
#include <Common/logger_useful.h>

namespace ProfileEvents
{
    extern const Event IcebergTrivialCountOptimizationApplied;
}

namespace DB
{

namespace DataLakeStorageSetting
{
    extern const DataLakeStorageSettingsString iceberg_metadata_file_path;
    extern const DataLakeStorageSettingsString iceberg_metadata_table_uuid;
    extern const DataLakeStorageSettingsBool iceberg_recent_metadata_file_by_last_updated_ms_field;
    extern const DataLakeStorageSettingsBool iceberg_use_version_hint;
    extern const DataLakeStorageSettingsInt64 iceberg_format_version;
}

namespace ErrorCodes
{
extern const int BAD_ARGUMENTS;
extern const int LOGICAL_ERROR;
extern const int NOT_IMPLEMENTED;
extern const int ICEBERG_SPECIFICATION_VIOLATION;
extern const int TABLE_ALREADY_EXISTS;
extern const int SUPPORT_IS_DISABLED;
}

namespace Setting
{
extern const SettingsNonZeroUInt64 max_block_size;
extern const SettingsUInt64 max_bytes_in_set;
extern const SettingsUInt64 max_rows_in_set;
extern const SettingsOverflowMode set_overflow_mode;
extern const SettingsInt64 iceberg_timestamp_ms;
extern const SettingsInt64 iceberg_snapshot_id;
extern const SettingsBool use_iceberg_metadata_files_cache;
extern const SettingsBool use_iceberg_partition_pruning;
extern const SettingsBool write_full_path_in_iceberg_metadata;
extern const SettingsBool use_roaring_bitmap_iceberg_positional_deletes;
extern const SettingsString iceberg_metadata_compression_method;
extern const SettingsBool allow_experimental_insert_into_iceberg;
extern const SettingsBool allow_experimental_iceberg_compaction;
}


using namespace Iceberg;

IcebergMetadata::IcebergMetadata(
    ObjectStoragePtr object_storage_,
    StorageObjectStorageConfigurationWeakPtr configuration_,
    const ContextPtr & context_,
    IcebergMetadataFilesCachePtr cache_ptr)
    : object_storage(std::move(object_storage_))
    , configuration(std::move(configuration_))
    , log(getLogger("IcebergMetadata"))
    , persistent_components(
          [this, cache_ptr, context_]()
          {
              const auto [metadata_version, metadata_file_path, compression_method]
                  = getLatestOrExplicitMetadataFileAndVersion(object_storage, configuration.lock(), cache_ptr, context_, log.get());
              auto metadata_object = getMetadataJSONObject(
                  metadata_file_path, object_storage, configuration.lock(), cache_ptr, context_, log, compression_method);
              Int32 format_version = metadata_object->getValue<Int32>(f_format_version);
              String table_location = metadata_object->getValue<String>(f_location);
              return PersistentTableComponents{
                  .schema_processor = std::make_shared<IcebergSchemaProcessor>(),
                  .metadata_cache = cache_ptr,
                  .format_version = format_version,
                  .table_location = table_location,
                  .metadata_compression_method = compression_method};
          }())
{
    const auto [metadata_version, metadata_file_path, compression_method]
        = getLatestOrExplicitMetadataFileAndVersion(object_storage, configuration.lock(), cache_ptr, context_, log.get());
    auto [_data_snapshot, table_state_snapshot] = getState(context_, metadata_file_path, metadata_version);
    relevant_table_state_snapshot = table_state_snapshot;
}

void IcebergMetadata::addTableSchemaById(Int32 schema_id, Poco::JSON::Object::Ptr metadata_object) const
{
    if (persistent_components.schema_processor->hasClickhouseTableSchemaById(schema_id))
        return;
    if (!metadata_object->has(f_schemas))
    {
        throw Exception(
            ErrorCodes::BAD_ARGUMENTS, "Cannot parse Iceberg table schema with id `{}`: 'schemas' field is missing in metadata", schema_id);
    }
    auto schemas = metadata_object->get(f_schemas).extract<Poco::JSON::Array::Ptr>();
    for (uint32_t i = 0; i != schemas->size(); ++i)
    {
        auto current_schema = schemas->getObject(i);
        if (current_schema->has(f_schema_id) && current_schema->getValue<int>(f_schema_id) == schema_id)
        {
            persistent_components.schema_processor->addIcebergTableSchema(current_schema);
            return;
        }
    }
    throw Exception(
        ErrorCodes::ICEBERG_SPECIFICATION_VIOLATION,
        "Cannot parse Iceberg table schema with id `{}`: schema with such id is not found in metadata",
        schema_id);
}

Int32 IcebergMetadata::parseTableSchema(
    const Poco::JSON::Object::Ptr & metadata_object, IcebergSchemaProcessor & schema_processor, LoggerPtr metadata_logger)
{
    const auto format_version = metadata_object->getValue<Int32>(f_format_version);
    if (format_version == 2)
    {
        auto [schema, current_schema_id] = parseTableSchemaV2Method(metadata_object);
        schema_processor.addIcebergTableSchema(schema);
        return current_schema_id;
    }
    else
    {
        try
        {
            auto [schema, current_schema_id] = parseTableSchemaV1Method(metadata_object);
            schema_processor.addIcebergTableSchema(schema);
            return current_schema_id;
        }
        catch (const Exception & first_error)
        {
            if (first_error.code() != ErrorCodes::BAD_ARGUMENTS)
                throw;
            try
            {
                auto [schema, current_schema_id] = parseTableSchemaV2Method(metadata_object);
                schema_processor.addIcebergTableSchema(schema);
                LOG_WARNING(
                    metadata_logger,
                    "Iceberg table schema was parsed using v2 specification, but it was impossible to parse it using v1 "
                    "specification. Be "
                    "aware that you Iceberg writing engine violates Iceberg specification. Error during parsing {}",
                    first_error.displayText());
                return current_schema_id;
            }
            catch (const Exception & second_error)
            {
                if (first_error.code() != ErrorCodes::BAD_ARGUMENTS)
                    throw;
                throw Exception(
                    ErrorCodes::BAD_ARGUMENTS,
                    "Cannot parse Iceberg table schema both with v1 and v2 methods. Old method error: {}. New method error: {}",
                    first_error.displayText(),
                    second_error.displayText());
            }
        }
    }
}

bool IcebergMetadata::update(const ContextPtr & local_context)
{
    std::lock_guard lock(mutex);

    return updateImpl(local_context);
}

bool IcebergMetadata::updateImpl(const ContextPtr & local_context)
{
    auto configuration_ptr = configuration.lock();

    auto previous_snapshot_id = relevant_table_state_snapshot.snapshot_id;
    auto previous_snapshot_schema_id = relevant_table_state_snapshot.schema_id;

    const auto [metadata_version, metadata_file_path, compression_method] = getLatestOrExplicitMetadataFileAndVersion(
        object_storage, configuration.lock(), persistent_components.metadata_cache, local_context, log.get());
    auto [_data_snapshot, table_state_snapshot] = getState(local_context, metadata_file_path, metadata_version);
    relevant_table_state_snapshot = table_state_snapshot;

    if (previous_snapshot_id != relevant_table_state_snapshot.snapshot_id)
    {
        return true;
    }
    return previous_snapshot_schema_id != relevant_table_state_snapshot.schema_id;
}

Poco::JSON::Object::Ptr traverseMetadataAndFindNecessarySnapshotObject(
    Poco::JSON::Object::Ptr metadata_object, Int64 snapshot_id, const PersistentTableComponents & persistent_components)
{
    if (!metadata_object->has(f_snapshots))
        throw Exception(ErrorCodes::ICEBERG_SPECIFICATION_VIOLATION, "No snapshot set found in metadata for iceberg file");
    auto schemas = metadata_object->get(f_schemas).extract<Poco::JSON::Array::Ptr>();
    for (UInt32 j = 0; j < schemas->size(); ++j)
    {
        auto schema = schemas->getObject(j);
        persistent_components.schema_processor->addIcebergTableSchema(schema);
    }
    Poco::JSON::Object::Ptr current_snapshot = nullptr;
    auto snapshots = metadata_object->get(f_snapshots).extract<Poco::JSON::Array::Ptr>();
    for (size_t i = 0; i < snapshots->size(); ++i)
    {
        const auto snapshot = snapshots->getObject(static_cast<UInt32>(i));
        auto current_snapshot_id = snapshot->getValue<Int64>(f_metadata_snapshot_id);
        auto current_schema_id = snapshot->getValue<Int32>(f_schema_id);
        persistent_components.schema_processor->registerSnapshotWithSchemaId(current_snapshot_id, current_schema_id);
        if (snapshot->getValue<Int64>(f_metadata_snapshot_id) == snapshot_id)
        {
            current_snapshot = snapshot;
        }
    }
    return current_snapshot;
}

IcebergDataSnapshotPtr IcebergMetadata::createIcebergDataSnapshotFromSnapshotJSON(
    Poco::JSON::Object::Ptr snapshot_object, Int64 snapshot_id, ContextPtr local_context) const
{
    if (!snapshot_object->has(f_manifest_list))
        throw Exception(
            ErrorCodes::ICEBERG_SPECIFICATION_VIOLATION,
            "Snapshot object doesn't contain a manifest list path for snapshot with id `{}`",
            snapshot_id);
    String manifest_list_file_path = snapshot_object->getValue<String>(f_manifest_list);
    std::optional<size_t> total_rows;
    std::optional<size_t> total_bytes;
    std::optional<size_t> total_position_deletes;

<<<<<<< HEAD
    if (snapshot_object->has(f_summary))
    {
        auto summary_object = snapshot_object->get(f_summary).extract<Poco::JSON::Object::Ptr>();
        if (summary_object->has(f_total_records))
            total_rows = summary_object->getValue<Int64>(f_total_records);

        if (summary_object->has(f_total_files_size))
            total_bytes = summary_object->getValue<Int64>(f_total_files_size);

        if (summary_object->has(f_total_position_deletes))
        {
            total_position_deletes = summary_object->getValue<Int64>(f_total_position_deletes);
=======
            relevant_snapshot = std::make_shared<IcebergDataSnapshot>(
                getManifestList(
                    object_storage,
                    configuration_ptr,
                    persistent_components,
                    local_context,
                    getProperFilePathFromMetadataInfo(
                        snapshot->getValue<String>(f_manifest_list), configuration_ptr->getPathForRead().path, persistent_components.table_location),
                    log),
                relevant_snapshot_id,
                total_rows,
                total_bytes,
                total_position_deletes);

            if (!snapshot->has(f_schema_id))
                throw Exception(
                    ErrorCodes::ICEBERG_SPECIFICATION_VIOLATION,
                    "No schema id found for snapshot id `{}` for iceberg table `{}`",
                    relevant_snapshot_id,
                    configuration_ptr->getPathForRead().path);
            relevant_snapshot_schema_id = snapshot->getValue<Int32>(f_schema_id);
            addTableSchemaById(relevant_snapshot_schema_id, metadata_object);
>>>>>>> e35e9699
        }
    }

    if (!snapshot_object->has(f_schema_id))
        throw Exception(ErrorCodes::ICEBERG_SPECIFICATION_VIOLATION, "No schema id found for snapshot id `{}`", snapshot_id);
    Int32 schema_id = snapshot_object->getValue<Int32>(f_schema_id);

    auto configuration_ptr = configuration.lock();

    return std::make_shared<IcebergDataSnapshot>(
        getManifestList(
            object_storage,
            configuration_ptr,
            persistent_components,
            local_context,
            getProperFilePathFromMetadataInfo(
                manifest_list_file_path, configuration_ptr->getPathForRead().path, persistent_components.table_location),
            log),
        snapshot_id,
        schema_id,
        total_rows,
        total_bytes,
        total_position_deletes);
}

IcebergDataSnapshotPtr
IcebergMetadata::getIcebergDataSnapshot(Poco::JSON::Object::Ptr metadata_object, Int64 snapshot_id, ContextPtr local_context) const
{
    auto object = traverseMetadataAndFindNecessarySnapshotObject(metadata_object, snapshot_id, persistent_components);
    if (!object)
        throw Exception(ErrorCodes::ICEBERG_SPECIFICATION_VIOLATION, "No snapshot found for id `{}`", snapshot_id);

    return createIcebergDataSnapshotFromSnapshotJSON(object, snapshot_id, local_context);
}

std::pair<IcebergDataSnapshotPtr, Int32>
IcebergMetadata::getStateImpl(const ContextPtr & local_context, Poco::JSON::Object::Ptr metadata_object) const
{
    auto configuration_ptr = configuration.lock();

    std::optional<String> manifest_list_file;

    bool timestamp_changed = local_context->getSettingsRef()[Setting::iceberg_timestamp_ms].changed;
    bool snapshot_id_changed = local_context->getSettingsRef()[Setting::iceberg_snapshot_id].changed;
    if (timestamp_changed && snapshot_id_changed)
    {
        throw Exception(
            ErrorCodes::BAD_ARGUMENTS,
            "Time travel with timestamp and snapshot id for iceberg table by path {} cannot be changed simultaneously",
            configuration_ptr->getPathForRead().path);
    }
    if (timestamp_changed)
    {
        if (!metadata_object->has(f_snapshot_log))
            throw Exception(
                ErrorCodes::BAD_ARGUMENTS,
                "No snapshot log found in metadata for iceberg table {} so it is impossible to get relevant snapshot id using timestamp",
                configuration_ptr->getPathForRead().path);
        std::optional<Int64> current_snapshot_id = std::nullopt;
        {
            Int64 closest_timestamp = 0;
            Int64 query_timestamp = local_context->getSettingsRef()[Setting::iceberg_timestamp_ms];
            auto snapshot_log = metadata_object->get(f_snapshot_log).extract<Poco::JSON::Array::Ptr>();
            for (size_t i = 0; i < snapshot_log->size(); ++i)
            {
                const auto snapshot = snapshot_log->getObject(static_cast<UInt32>(i));
                Int64 snapshot_timestamp = snapshot->getValue<Int64>(f_timestamp_ms);
                if (snapshot_timestamp <= query_timestamp && snapshot_timestamp > closest_timestamp)
                {
                    closest_timestamp = snapshot_timestamp;
                    current_snapshot_id = snapshot->getValue<Int64>(f_metadata_snapshot_id);
                }
            }
        }
        if (!current_snapshot_id)
            throw Exception(
                ErrorCodes::BAD_ARGUMENTS,
                "No snapshot found in snapshot log before requested timestamp for iceberg table {}",
                configuration_ptr->getPathForRead().path);
        auto data_snapshot = getIcebergDataSnapshot(metadata_object, *current_snapshot_id, local_context);
        return {data_snapshot, data_snapshot->schema_id_on_snapshot_commit};
    }
    else if (snapshot_id_changed)
    {
        Int64 current_snapshot_id = local_context->getSettingsRef()[Setting::iceberg_snapshot_id];
        auto data_snapshot = getIcebergDataSnapshot(metadata_object, current_snapshot_id, local_context);
        return {data_snapshot, data_snapshot->schema_id_on_snapshot_commit};
    }
    else
    {
        auto schema_id = parseTableSchema(metadata_object, *persistent_components.schema_processor, log);
        if (!metadata_object->has(f_current_snapshot_id))
        {
            return {nullptr, schema_id};
        }
        auto current_snapshot_id = metadata_object->getValue<Int64>(f_current_snapshot_id);
        if (current_snapshot_id < 0)
        {
            return {nullptr, schema_id};
        }
        auto data_snapshot = getIcebergDataSnapshot(metadata_object, current_snapshot_id, local_context);
        return {data_snapshot, schema_id};
    }
}

std::pair<IcebergDataSnapshotPtr, IcebergTableStateSnapshot>
IcebergMetadata::getState(const ContextPtr & local_context, String metadata_path, Int32 metadata_version) const
{
    auto configuration_ptr = configuration.lock();
    if (!configuration_ptr)
        throw Exception(
            ErrorCodes::LOGICAL_ERROR,
            "Iceberg storage configuration is expired, table location: {}",
            persistent_components.table_location);
    IcebergDataSnapshotPtr data_snapshot;
    IcebergTableStateSnapshot table_state_snapshot;
    auto metadata_object = getMetadataJSONObject(
        metadata_path,
        object_storage,
        configuration_ptr,
        persistent_components.metadata_cache,
        local_context,
        log,
        persistent_components.metadata_compression_method);

    chassert(persistent_components.format_version == metadata_object->getValue<int>(f_format_version));

    std::tie(data_snapshot, table_state_snapshot.schema_id) = getStateImpl(local_context, metadata_object);
    table_state_snapshot.snapshot_id = data_snapshot ? std::optional{data_snapshot->snapshot_id} : std::nullopt;
    table_state_snapshot.metadata_version = metadata_version;
    table_state_snapshot.metadata_file_path = metadata_path;
    return {data_snapshot, table_state_snapshot};
}

std::shared_ptr<NamesAndTypesList> IcebergMetadata::getInitialSchemaByPath(ContextPtr, ObjectInfoPtr object_info) const
{
    SharedLockGuard lock(mutex);
    IcebergDataObjectInfo * iceberg_object_info = dynamic_cast<IcebergDataObjectInfo *>(object_info.get());
    if (!iceberg_object_info)
        return nullptr;
<<<<<<< HEAD
    return (iceberg_object_info->underlying_format_read_schema_id != relevant_table_state_snapshot.schema_id)
=======
    /// if we need schema evolution or have equality deletes files, we need to read all the columns.
    return (iceberg_object_info->underlying_format_read_schema_id != relevant_snapshot_schema_id)
            || (!iceberg_object_info->equality_deletes_objects.empty())
>>>>>>> e35e9699
        ? persistent_components.schema_processor->getClickhouseTableSchemaById(iceberg_object_info->underlying_format_read_schema_id)
        : nullptr;
}

std::shared_ptr<const ActionsDAG> IcebergMetadata::getSchemaTransformer(ContextPtr, ObjectInfoPtr object_info) const
{
    IcebergDataObjectInfo * iceberg_object_info = dynamic_cast<IcebergDataObjectInfo *>(object_info.get());
    SharedLockGuard lock(mutex);
    if (!iceberg_object_info)
        return nullptr;
    return (iceberg_object_info->underlying_format_read_schema_id != relevant_table_state_snapshot.schema_id)
        ? persistent_components.schema_processor->getSchemaTransformationDagByIds(
              iceberg_object_info->underlying_format_read_schema_id, relevant_table_state_snapshot.schema_id)
        : nullptr;
}


bool IcebergMetadata::optimize(
    const StorageMetadataPtr & metadata_snapshot, ContextPtr context, const std::optional<FormatSettings> & format_settings)
{
    if (context->getSettingsRef()[Setting::allow_experimental_iceberg_compaction])
    {
        auto configuration_ptr = configuration.lock();
        const auto sample_block = std::make_shared<const Block>(metadata_snapshot->getSampleBlock());
        auto snapshots_info = getHistory(context);
        compactIcebergTable(
            snapshots_info,
            persistent_components,
            object_storage,
            configuration_ptr,
            format_settings,
            sample_block,
            context,
            persistent_components.metadata_compression_method);
        return true;
    }
    else
    {
        throw Exception(
            ErrorCodes::BAD_ARGUMENTS, "Enable 'allow_experimental_iceberg_compaction' setting to call optimize for iceberg tables.");
    }
}

void IcebergMetadata::mutate(
    const MutationCommands & commands,
    ContextPtr context,
    const StorageID & storage_id,
    StorageMetadataPtr metadata_snapshot,
    std::shared_ptr<DataLake::ICatalog> catalog,
    const std::optional<FormatSettings> & format_settings)
{
    if (!context->getSettingsRef()[Setting::allow_experimental_insert_into_iceberg].value)
    {
        throw Exception(
            ErrorCodes::SUPPORT_IS_DISABLED,
            "Iceberg mutations is experimental. "
            "To allow its usage, enable setting allow_experimental_insert_into_iceberg");
    }

    auto configuration_ptr = configuration.lock();

    DB::Iceberg::mutate(commands, context, metadata_snapshot, storage_id, object_storage, configuration_ptr, format_settings, catalog);
}

void IcebergMetadata::checkMutationIsPossible(const MutationCommands & commands)
{
    for (const auto & command : commands)
        if (command.type != MutationCommand::DELETE && command.type != MutationCommand::UPDATE)
            throw Exception(ErrorCodes::NOT_IMPLEMENTED, "Iceberg supports only DELETE and UPDATE mutations");
}

void IcebergMetadata::checkAlterIsPossible(const AlterCommands & commands)
{
    for (const auto & command : commands)
    {
        if (command.type != AlterCommand::Type::ADD_COLUMN && command.type != AlterCommand::Type::DROP_COLUMN
            && command.type != AlterCommand::Type::MODIFY_COLUMN)
            throw Exception(ErrorCodes::NOT_IMPLEMENTED, "Alter of type '{}' is not supported by Iceberg storage", command.type);
    }
}

void IcebergMetadata::alter(const AlterCommands & params, ContextPtr context)
{
    if (!context->getSettingsRef()[Setting::allow_experimental_insert_into_iceberg].value)
    {
        throw Exception(
            ErrorCodes::SUPPORT_IS_DISABLED,
            "Alter iceberg is experimental. "
            "To allow its usage, enable setting allow_experimental_insert_into_iceberg");
    }

    auto configuration_ptr = configuration.lock();

    Iceberg::alter(params, context, object_storage, configuration_ptr);
}

void IcebergMetadata::createInitial(
    const ObjectStoragePtr & object_storage,
    const StorageObjectStorageConfigurationWeakPtr & configuration,
    const ContextPtr & local_context,
    const std::optional<ColumnsDescription> & columns,
    ASTPtr partition_by,
    bool if_not_exists,
    std::shared_ptr<DataLake::ICatalog> catalog,
    const StorageID & table_id_)
{
    auto configuration_ptr = configuration.lock();

    std::vector<String> metadata_files;
    try
    {
        metadata_files = listFiles(*object_storage, *configuration_ptr, "metadata", ".metadata.json");
    }
    catch (const Exception & ex)
    {
        throw Exception(ErrorCodes::BAD_ARGUMENTS, "NoSuchBucket: {}", ex.what());
    }
    if (!metadata_files.empty())
    {
        if (if_not_exists)
            return;
        else
            throw Exception(ErrorCodes::TABLE_ALREADY_EXISTS, "Iceberg table with path {} already exists", configuration_ptr->getPathForRead().path);
    }

    String location_path = configuration_ptr->getRawPath().path;
    if (local_context->getSettingsRef()[Setting::write_full_path_in_iceberg_metadata].value)
        location_path = configuration_ptr->getTypeName() + "://" + configuration_ptr->getNamespace() + "/" + configuration_ptr->getRawPath().path;
    auto [metadata_content_object, metadata_content] = createEmptyMetadataFile(location_path, *columns, partition_by, configuration_ptr->getDataLakeSettings()[DataLakeStorageSetting::iceberg_format_version]);
    auto compression_method_str = local_context->getSettingsRef()[Setting::iceberg_metadata_compression_method].value;
    auto compression_method = chooseCompressionMethod(compression_method_str, compression_method_str);

    auto compression_suffix = compression_method_str;
    if (!compression_suffix.empty())
        compression_suffix = "." + compression_suffix;

    auto filename = fmt::format("{}metadata/v1{}.metadata.json", configuration_ptr->getRawPath().path, compression_suffix);
    auto cleanup = [&] ()
    {
        object_storage->removeObjectIfExists(StoredObject(filename));
    };

    writeMessageToFile(metadata_content, filename, object_storage, local_context, cleanup, compression_method);

    if (configuration_ptr->getDataLakeSettings()[DataLakeStorageSetting::iceberg_use_version_hint].value)
    {
        auto filename_version_hint = configuration_ptr->getRawPath().path + "metadata/version-hint.text";
        writeMessageToFile(filename, filename_version_hint, object_storage, local_context, cleanup);
    }
    if (catalog)
    {
        auto catalog_filename = configuration_ptr->getTypeName() + "://" + configuration_ptr->getNamespace() + "/" + configuration_ptr->getRawPath().path + "metadata/v1.metadata.json";
        const auto & [namespace_name, table_name] = DataLake::parseTableName(table_id_.getTableName());
        catalog->createTable(namespace_name, table_name, catalog_filename, metadata_content_object);
    }
}

Iceberg::IcebergDataSnapshotPtr IcebergMetadata::getRelevantDataSnapshotFromTableStateSnapshot(
    Iceberg::IcebergTableStateSnapshot table_state_snapshot, ContextPtr local_context) const
{
    auto configuration_ptr = configuration.lock();
    if (!configuration_ptr)
        throw Exception(
            ErrorCodes::LOGICAL_ERROR,
            "Iceberg storage configuration is expired, table location: {}",
            persistent_components.table_location);
    IcebergDataSnapshotPtr data_snapshot;
    auto metadata_object = getMetadataJSONObject(
        table_state_snapshot.metadata_file_path,
        object_storage,
        configuration_ptr,
        persistent_components.metadata_cache,
        local_context,
        log,
        persistent_components.metadata_compression_method);
    if (!table_state_snapshot.snapshot_id.has_value())
        return nullptr;
    Poco::JSON::Object::Ptr snapshot_object
        = traverseMetadataAndFindNecessarySnapshotObject(metadata_object, *table_state_snapshot.snapshot_id, persistent_components);

    return createIcebergDataSnapshotFromSnapshotJSON(snapshot_object, *table_state_snapshot.snapshot_id, local_context);
}


DataLakeMetadataPtr IcebergMetadata::create(
    const ObjectStoragePtr & object_storage,
    const StorageObjectStorageConfigurationWeakPtr & configuration,
    const ContextPtr & local_context)
{
    auto configuration_ptr = configuration.lock();

    auto log = getLogger("IcebergMetadata");

    IcebergMetadataFilesCachePtr cache_ptr = nullptr;
    if (local_context->getSettingsRef()[Setting::use_iceberg_metadata_files_cache])
        cache_ptr = local_context->getIcebergMetadataFilesCache();
    else
        LOG_TRACE(log, "Not using in-memory cache for iceberg metadata files, because the setting use_iceberg_metadata_files_cache is false.");

    return std::make_unique<IcebergMetadata>(object_storage, configuration_ptr, local_context, cache_ptr);
}

IcebergMetadata::IcebergHistory IcebergMetadata::getHistory(ContextPtr local_context) const
{
    auto configuration_ptr = configuration.lock();

    const auto [metadata_version, metadata_file_path, compression_method] = getLatestOrExplicitMetadataFileAndVersion(object_storage, configuration_ptr, persistent_components.metadata_cache, local_context, log.get());

    chassert([&]()
    {
        SharedLockGuard lock(mutex);
        return metadata_version == relevant_table_state_snapshot.metadata_version;
    }());

    auto metadata_object = getMetadataJSONObject(metadata_file_path, object_storage, configuration_ptr, persistent_components.metadata_cache, local_context, log, compression_method);
    chassert([&]()
    {
        SharedLockGuard lock(mutex);
        return persistent_components.format_version == metadata_object->getValue<int>(f_format_version);
    }());

    /// History
    std::vector<Iceberg::IcebergHistoryRecord> iceberg_history;

    auto snapshots = metadata_object->get(f_snapshots).extract<Poco::JSON::Array::Ptr>();
    auto snapshot_logs = metadata_object->get(f_snapshot_log).extract<Poco::JSON::Array::Ptr>();

    std::vector<Int64> ancestors;
    std::map<Int64, Int64> parents_list;
    for (size_t i = 0; i < snapshots->size(); ++i)
    {
        const auto snapshot = snapshots->getObject(static_cast<UInt32>(i));
        auto snapshot_id = snapshot->getValue<Int64>(f_metadata_snapshot_id);

        if (snapshot->has(f_parent_snapshot_id) && !snapshot->isNull(f_parent_snapshot_id))
            parents_list[snapshot_id] = snapshot->getValue<Int64>(f_parent_snapshot_id);
        else
            parents_list[snapshot_id] = 0;
    }

    /// For empty table we may have no snapshots
    if (metadata_object->has(f_current_snapshot_id))
    {
        auto current_snapshot_id = metadata_object->getValue<Int64>(f_current_snapshot_id);
        /// Add current snapshot-id to ancestors list
        ancestors.push_back(current_snapshot_id);
        while (parents_list[current_snapshot_id] != 0)
        {
            ancestors.push_back(parents_list[current_snapshot_id]);
            current_snapshot_id = parents_list[current_snapshot_id];
        }
    }


    for (size_t i = 0; i < snapshots->size(); ++i)
    {
        IcebergHistoryRecord history_record;

        const auto snapshot = snapshots->getObject(static_cast<UInt32>(i));
        history_record.snapshot_id = snapshot->getValue<Int64>(f_metadata_snapshot_id);
        history_record.manifest_list_path = snapshot->getValue<String>(f_manifest_list);
        const auto summary = snapshot->getObject(f_summary);
        if (summary->has(f_added_data_files))
            history_record.added_files = summary->getValue<Int32>(f_added_data_files);
        if (summary->has(f_added_records))
            history_record.added_records = summary->getValue<Int32>(f_added_records);
        history_record.added_files_size = summary->getValue<Int32>(f_added_files_size);
        history_record.num_partitions = summary->getValue<Int32>(f_changed_partition_count);

        if (snapshot->has(f_parent_snapshot_id) && !snapshot->isNull(f_parent_snapshot_id))
            history_record.parent_id = snapshot->getValue<Int64>(f_parent_snapshot_id);
        else
            history_record.parent_id = 0;

        for (size_t j = 0; j < snapshot_logs->size(); ++j)
        {
            const auto snapshot_log = snapshot_logs->getObject(static_cast<UInt32>(j));
            if (snapshot_log->getValue<Int64>(f_metadata_snapshot_id) == history_record.snapshot_id)
            {
                auto value = snapshot_log->getValue<std::string>(f_timestamp_ms);
                ReadBufferFromString in(value);
                DateTime64 time = 0;
                readDateTime64Text(time, 6, in);

                history_record.made_current_at = time;
                break;
            }
        }

        if (std::find(ancestors.begin(), ancestors.end(), history_record.snapshot_id) != ancestors.end())
            history_record.is_current_ancestor = true;
        else
            history_record.is_current_ancestor = false;

        iceberg_history.push_back(history_record);
    }

    return iceberg_history;
}


std::optional<size_t> IcebergMetadata::updateConfigurationAndGetTotalRows(ContextPtr local_context) const
{
    auto configuration_ptr = configuration.lock();
    if (!configuration_ptr)
        throw Exception(ErrorCodes::LOGICAL_ERROR, "Configuration is expired");


    const auto [metadata_version, metadata_file_path, compression_method] = getLatestOrExplicitMetadataFileAndVersion(
        object_storage, configuration_ptr, persistent_components.metadata_cache, local_context, log.get());
    auto [actual_data_snapshot, actual_table_state_snapshot] = getState(local_context, metadata_file_path, metadata_version);

    if (!actual_data_snapshot)
    {
        ProfileEvents::increment(ProfileEvents::IcebergTrivialCountOptimizationApplied);
        return 0;
    }


    /// All these "hints" with total rows or bytes are optional both in
    /// metadata files and in manifest files, so we try all of them one by one
    if (actual_data_snapshot->getTotalRows())
    {
        ProfileEvents::increment(ProfileEvents::IcebergTrivialCountOptimizationApplied);
        return actual_data_snapshot->getTotalRows();
    }

    Int64 result = 0;
    for (const auto & manifest_list_entry : actual_data_snapshot->manifest_list_entries)
    {
        auto manifest_file_ptr = getManifestFile(
            object_storage,
            configuration.lock(),
            persistent_components,
            local_context,
            log,
            manifest_list_entry.manifest_file_path,
            manifest_list_entry.added_sequence_number,
            manifest_list_entry.added_snapshot_id);
        auto data_count = manifest_file_ptr->getRowsCountInAllFilesExcludingDeleted(FileContentType::DATA);
        auto position_deletes_count = manifest_file_ptr->getRowsCountInAllFilesExcludingDeleted(FileContentType::POSITION_DELETE);
        if (!data_count.has_value() || !position_deletes_count.has_value())
            return {};

        result += data_count.value() - position_deletes_count.value();
    }

    ProfileEvents::increment(ProfileEvents::IcebergTrivialCountOptimizationApplied);
    return result;
}


std::optional<size_t> IcebergMetadata::updateConfigurationAndGetTotalBytes(ContextPtr local_context) const
{
    auto configuration_ptr = configuration.lock();
    if (!configuration_ptr)
        throw Exception(ErrorCodes::LOGICAL_ERROR, "Configuration is expired");

    const auto [metadata_version, metadata_file_path, compression_method] = getLatestOrExplicitMetadataFileAndVersion(
        object_storage, configuration_ptr, persistent_components.metadata_cache, local_context, log.get());
    auto [actual_data_snapshot, actual_table_state_snapshot] = getState(local_context, metadata_file_path, metadata_version);

    if (!actual_data_snapshot)
        return 0;

    /// All these "hints" with total rows or bytes are optional both in
    /// metadata files and in manifest files, so we try all of them one by one
    if (actual_data_snapshot->total_bytes.has_value())
        return actual_data_snapshot->total_bytes;

    Int64 result = 0;
    for (const auto & manifest_list_entry : actual_data_snapshot->manifest_list_entries)
    {
        auto manifest_file_ptr = getManifestFile(
            object_storage,
            configuration.lock(),
            persistent_components,
            local_context,
            log,
            manifest_list_entry.manifest_file_path,
            manifest_list_entry.added_sequence_number,
            manifest_list_entry.added_snapshot_id);
        auto count = manifest_file_ptr->getBytesCountInAllDataFilesExcludingDeleted();
        if (!count.has_value())
            return {};

        result += count.value();
    }

    return result;
}

ObjectIterator IcebergMetadata::iterate(
    const ActionsDAG * filter_dag,
    FileProgressCallback callback,
     size_t /* list_batch_size */,
     ContextPtr local_context) const
{
    SharedLockGuard lock(mutex);

    auto table_snapshot = std::make_shared<IcebergTableStateSnapshot>(relevant_table_state_snapshot);
    return std::make_shared<IcebergIterator>(
        object_storage,
        local_context,
        configuration.lock(),
        filter_dag,
        callback,
        table_snapshot,
        getRelevantDataSnapshotFromTableStateSnapshot(relevant_table_state_snapshot, local_context),
        persistent_components);
}

NamesAndTypesList IcebergMetadata::getTableSchema() const
{
    SharedLockGuard lock(mutex);
    return *persistent_components.schema_processor->getClickhouseTableSchemaById(relevant_table_state_snapshot.schema_id);
}

std::tuple<Int64, Int32> IcebergMetadata::getVersion() const
{
    SharedLockGuard lock(mutex);
    return std::make_tuple(relevant_table_state_snapshot.metadata_version, relevant_table_state_snapshot.schema_id);
}

void IcebergMetadata::addDeleteTransformers(
    ObjectInfoPtr object_info,
    QueryPipelineBuilder & builder,
    const std::optional<FormatSettings> & format_settings,
    ContextPtr local_context) const
{
    auto iceberg_object_info = std::dynamic_pointer_cast<IcebergDataObjectInfo>(object_info);
    if (!iceberg_object_info)
        return;

    if (!iceberg_object_info->position_deletes_objects.empty())
    {
        builder.addSimpleTransform(
            [&](const SharedHeader & header)
            { return iceberg_object_info->getPositionDeleteTransformer(object_storage, header, format_settings, local_context); });
    }
    const auto & delete_files = iceberg_object_info->equality_deletes_objects;
    LOG_DEBUG(log, "Constructing filter transform for equality delete, there are {} delete files", delete_files.size());
    for (const ManifestFileEntry & delete_file : delete_files)
    {
        auto simple_transform_adder = [&](const SharedHeader & header)
        {
            /// get header of delete file
            Block delete_file_header;
            ObjectInfo delete_file_object(delete_file.file_path);
            {
                auto schema_read_buffer = createReadBuffer(delete_file_object, object_storage, local_context, log);
                auto schema_reader = FormatFactory::instance().getSchemaReader(delete_file.file_format, *schema_read_buffer, local_context);
                auto columns_with_names = schema_reader->readSchema();
                ColumnsWithTypeAndName initial_header_data;
                for (const auto & elem : columns_with_names)
                {
                    initial_header_data.push_back(ColumnWithTypeAndName(elem.type, elem.name));
                }
                delete_file_header = Block(initial_header_data);
            }
            /// with equality ids, we can know which columns should be deleted, here we calculate the indexes.
            const std::vector<Int32> & equality_ids = *(delete_file.equality_ids);
            Block block_for_set;
            std::vector<size_t> equality_indexes_delete_file;
            for (Int32 col_id : equality_ids)
            {
                NameAndTypePair name_and_type
                    = persistent_components.schema_processor->getFieldCharacteristics(delete_file.schema_id, col_id);
                block_for_set.insert(ColumnWithTypeAndName(name_and_type.type, name_and_type.name));
                equality_indexes_delete_file.push_back(delete_file_header.getPositionByName(name_and_type.name));
            }
            /// Then we read the content of the delete file.
            auto mutable_columns_for_set = block_for_set.cloneEmptyColumns();
            std::unique_ptr<ReadBuffer> data_read_buffer = createReadBuffer(delete_file_object, object_storage, local_context, log);
            CompressionMethod compression_method = chooseCompressionMethod(delete_file.file_path, "auto");
            auto delete_format = FormatFactory::instance().getInput(
                delete_file.file_format,
                *data_read_buffer,
                delete_file_header,
                local_context,
                local_context->getSettingsRef()[DB::Setting::max_block_size],
                format_settings,
                nullptr,
                nullptr,
                true,
                compression_method);
            /// only get the delete columns and construct a set by 'block_for_set'
            while (true)
            {
                Chunk delete_chunk = delete_format->read();
                if (!delete_chunk)
                    break;
                size_t rows = delete_chunk.getNumRows();
                Columns delete_columns = delete_chunk.detachColumns();
                for (size_t i = 0; i < equality_indexes_delete_file.size(); i++)
                {
                    mutable_columns_for_set[i]->insertRangeFrom(*delete_columns[equality_indexes_delete_file[i]], 0, rows);
                }
            }
            block_for_set.setColumns(std::move(mutable_columns_for_set));
            /// we are constructing a 'not in' expression
            const auto & settings = local_context->getSettingsRef();
            SizeLimits size_limits_for_set
                = {settings[Setting::max_rows_in_set], settings[Setting::max_bytes_in_set], settings[Setting::set_overflow_mode]};
            FutureSetPtr future_set = std::make_shared<FutureSetFromTuple>(
                CityHash_v1_0_2::uint128(), nullptr, block_for_set.getColumnsWithTypeAndName(), true, size_limits_for_set);
            ColumnPtr set_col = ColumnSet::create(1, future_set);
            ActionsDAG dag(header->getColumnsWithTypeAndName());
            /// Construct right argument of 'not in' expression, it is the column set.
            const ActionsDAG::Node * in_rhs_arg = &dag.addColumn({set_col, std::make_shared<DataTypeSet>(), "set column"});
            /// Construct left argument of 'not in' expression
            std::vector<const ActionsDAG::Node *> left_columns;
            std::unordered_map<std::string_view, const ActionsDAG::Node *> outputs;
            for (const auto & output : dag.getOutputs())
                outputs.emplace(output->result_name, output);
            /// select columns to use in 'notIn' function
            for (Int32 col_id : equality_ids)
            {
                NameAndTypePair name_and_type = persistent_components.schema_processor->getFieldCharacteristics(
                    iceberg_object_info->underlying_format_read_schema_id, col_id);
                auto it = outputs.find(name_and_type.name);
                if (it == outputs.end())
                    throw Exception(ErrorCodes::LOGICAL_ERROR, "Cannot find column {} in dag outputs", name_and_type.name);
                left_columns.push_back(it->second);
            }
            FunctionOverloadResolverPtr func_tuple_builder
                = std::make_unique<FunctionToOverloadResolverAdaptor>(std::make_shared<FunctionTuple>());
            const ActionsDAG::Node * in_lhs_arg
                = left_columns.size() == 1 ? left_columns.front() : &dag.addFunction(func_tuple_builder, std::move(left_columns), {});
            /// we got the NOT IN function
            auto func_not_in = FunctionFactory::instance().get("notIn", nullptr);
            const auto & not_in_node = dag.addFunction(func_not_in, {in_lhs_arg, in_rhs_arg}, "notInResult");
            dag.getOutputs().push_back(&not_in_node);
            LOG_DEBUG(log, "Use expression {} in equality deletes", dag.dumpDAG());
            return std::make_shared<FilterTransform>(header, std::make_shared<ExpressionActions>(std::move(dag)), "notInResult", true);
        };
        builder.addSimpleTransform(simple_transform_adder);
    }
}

SinkToStoragePtr IcebergMetadata::write(
    SharedHeader sample_block,
    const StorageID & table_id,
    ObjectStoragePtr /*object_storage*/,
    StorageObjectStorageConfigurationPtr /*configuration*/,
    const std::optional<FormatSettings> & format_settings,
    ContextPtr context,
    std::shared_ptr<DataLake::ICatalog> catalog)
{
    if (context->getSettingsRef()[Setting::allow_experimental_insert_into_iceberg])
    {
        return std::make_shared<IcebergStorageSink>(
            object_storage, configuration.lock(), format_settings, sample_block, context, catalog, table_id);
    }
    else
    {
        throw Exception(
            ErrorCodes::SUPPORT_IS_DISABLED,
            "Insert into iceberg is experimental. "
            "To allow its usage, enable setting allow_experimental_insert_into_iceberg");
    }
}
<<<<<<< HEAD
=======

ColumnMapperPtr IcebergMetadata::getColumnMapperForObject(ObjectInfoPtr object_info) const
{
    IcebergDataObjectInfo * iceberg_object_info = dynamic_cast<IcebergDataObjectInfo *>(object_info.get());
    if (!iceberg_object_info)
        return nullptr;
    auto configuration_ptr = configuration.lock();
    if (Poco::toLower(configuration_ptr->format) != "parquet")
        return nullptr;

    return persistent_components.schema_processor->getColumnMapperById(iceberg_object_info->underlying_format_read_schema_id);
}

ColumnMapperPtr IcebergMetadata::getColumnMapperForCurrentSchema() const
{
    auto configuration_ptr = configuration.lock();
    if (Poco::toLower(configuration_ptr->format) != "parquet")
        return nullptr;
    SharedLockGuard lock(mutex);
    return persistent_components.schema_processor->getColumnMapperById(relevant_snapshot_schema_id);
}
>>>>>>> e35e9699
}

#endif<|MERGE_RESOLUTION|>--- conflicted
+++ resolved
@@ -7,19 +7,6 @@
 #include <cstddef>
 #include <memory>
 #include <optional>
-<<<<<<< HEAD
-#include <Formats/FormatFilterInfo.h>
-#include <Formats/FormatParserSharedResources.h>
-#include <Processors/Formats/Impl/ParquetBlockInputFormat.h>
-#include <Storages/ObjectStorage/StorageObjectStorageConfiguration.h>
-#include <Poco/JSON/Array.h>
-#include <Poco/JSON/Object.h>
-#include <Poco/JSON/Stringifier.h>
-#include <Common/Exception.h>
-
-
-=======
->>>>>>> e35e9699
 #include <Columns/ColumnSet.h>
 #include <DataTypes/DataTypeSet.h>
 #include <Formats/FormatFilterInfo.h>
@@ -74,10 +61,6 @@
 #include <Storages/ObjectStorage/DataLakes/Iceberg/Snapshot.h>
 #include <Storages/ObjectStorage/DataLakes/Iceberg/StatelessMetadataFileGetter.h>
 #include <Storages/ObjectStorage/DataLakes/Iceberg/Utils.h>
-<<<<<<< HEAD
-=======
-#include <Storages/ObjectStorage/Utils.h>
->>>>>>> e35e9699
 
 #include <Common/ProfileEvents.h>
 #include <Common/SharedLockGuard.h>
@@ -300,7 +283,6 @@
     std::optional<size_t> total_bytes;
     std::optional<size_t> total_position_deletes;
 
-<<<<<<< HEAD
     if (snapshot_object->has(f_summary))
     {
         auto summary_object = snapshot_object->get(f_summary).extract<Poco::JSON::Object::Ptr>();
@@ -313,30 +295,6 @@
         if (summary_object->has(f_total_position_deletes))
         {
             total_position_deletes = summary_object->getValue<Int64>(f_total_position_deletes);
-=======
-            relevant_snapshot = std::make_shared<IcebergDataSnapshot>(
-                getManifestList(
-                    object_storage,
-                    configuration_ptr,
-                    persistent_components,
-                    local_context,
-                    getProperFilePathFromMetadataInfo(
-                        snapshot->getValue<String>(f_manifest_list), configuration_ptr->getPathForRead().path, persistent_components.table_location),
-                    log),
-                relevant_snapshot_id,
-                total_rows,
-                total_bytes,
-                total_position_deletes);
-
-            if (!snapshot->has(f_schema_id))
-                throw Exception(
-                    ErrorCodes::ICEBERG_SPECIFICATION_VIOLATION,
-                    "No schema id found for snapshot id `{}` for iceberg table `{}`",
-                    relevant_snapshot_id,
-                    configuration_ptr->getPathForRead().path);
-            relevant_snapshot_schema_id = snapshot->getValue<Int32>(f_schema_id);
-            addTableSchemaById(relevant_snapshot_schema_id, metadata_object);
->>>>>>> e35e9699
         }
     }
 
@@ -477,13 +435,9 @@
     IcebergDataObjectInfo * iceberg_object_info = dynamic_cast<IcebergDataObjectInfo *>(object_info.get());
     if (!iceberg_object_info)
         return nullptr;
-<<<<<<< HEAD
+    /// if we need schema evolution or have equality deletes files, we need to read all the columns.
     return (iceberg_object_info->underlying_format_read_schema_id != relevant_table_state_snapshot.schema_id)
-=======
-    /// if we need schema evolution or have equality deletes files, we need to read all the columns.
-    return (iceberg_object_info->underlying_format_read_schema_id != relevant_snapshot_schema_id)
             || (!iceberg_object_info->equality_deletes_objects.empty())
->>>>>>> e35e9699
         ? persistent_components.schema_processor->getClickhouseTableSchemaById(iceberg_object_info->underlying_format_read_schema_id)
         : nullptr;
 }
@@ -1046,8 +1000,6 @@
             "To allow its usage, enable setting allow_experimental_insert_into_iceberg");
     }
 }
-<<<<<<< HEAD
-=======
 
 ColumnMapperPtr IcebergMetadata::getColumnMapperForObject(ObjectInfoPtr object_info) const
 {
@@ -1067,9 +1019,8 @@
     if (Poco::toLower(configuration_ptr->format) != "parquet")
         return nullptr;
     SharedLockGuard lock(mutex);
-    return persistent_components.schema_processor->getColumnMapperById(relevant_snapshot_schema_id);
-}
->>>>>>> e35e9699
+    return persistent_components.schema_processor->getColumnMapperById(relevant_table_state_snapshot.schema_id);
+}
 }
 
 #endif