#include <Analyzer/FunctionNode.h>
#include <Columns/ColumnsNumber.h>
#include <Columns/IColumn_fwd.h>
#include <Core/ColumnWithTypeAndName.h>
#include <Core/ColumnsWithTypeAndName.h>
#include <Core/Field.h>
#include <Core/Settings.h>
#include <DataTypes/DataTypeString.h>
#include <DataTypes/DataTypesNumber.h>
#include <DataTypes/IDataType.h>
#include <Databases/DataLake/Common.h>
#include <Disks/ObjectStorages/IObjectStorage.h>
#include <Formats/FormatFactory.h>
#include <Functions/DateTimeTransforms.h>
#include <Functions/FunctionDateOrDateTimeToSomething.h>
#include <Functions/FunctionFactory.h>
#include <Functions/identity.h>
#include <Interpreters/Context.h>
#include <Processors/Formats/Impl/AvroRowInputFormat.h>
#include <Processors/Formats/Impl/AvroRowOutputFormat.h>
#include <Storages/ObjectStorage/DataLakes/DataLakeStorageSettings.h>
#include <Storages/ObjectStorage/DataLakes/Iceberg/AvroForIcebergDeserializer.h>
#include <Storages/ObjectStorage/DataLakes/Iceberg/AvroSchema.h>
#include <Storages/ObjectStorage/DataLakes/Iceberg/Constant.h>
#include <Storages/ObjectStorage/DataLakes/Iceberg/IcebergMetadata.h>
#include <Storages/ObjectStorage/DataLakes/Iceberg/IcebergWrites.h>
#include <Storages/ObjectStorage/DataLakes/Iceberg/Utils.h>
#include <Storages/MergeTree/MergeTreeDataWriter.h>
#include <Storages/ObjectStorage/Utils.h>
#include <base/defines.h>
#include <base/types.h>
#include <Common/Exception.h>
#include <Common/PODArray_fwd.h>
#include <Common/isValidUTF8.h>
#include <Common/quoteString.h>
#include <Common/randomSeed.h>
#include <Storages/ObjectStorage/DataLakes/Iceberg/ManifestFile.h>
#include <Columns/IColumn.h>
#include <boost/algorithm/string/case_conv.hpp>
#include <sys/stat.h>
#include <Poco/JSON/Array.h>
#include <Poco/Dynamic/Var.h>
#include <Common/FailPoint.h>
#include <Disks/ObjectStorages/StoredObject.h>
#include <DataTypes/DataTypeNullable.h>
#include <Functions/CastOverloadResolver.h>
#include <IO/WriteHelpers.h>
#include <base/Decimal.h>
#include <Core/Range.h>
#include <Core/NamesAndTypes.h>
#include <Core/TypeId.h>

#include <cstdint>
#include <memory>
#include <optional>
#include <sstream>

#if USE_AVRO

#include <Compiler.hh>
#include <DataFile.hh>
#include <Encoder.hh>
#include <Generic.hh>
#include <GenericDatum.hh>
#include <Specific.hh>
#include <Stream.hh>
#include <ValidSchema.hh>

#include <Poco/JSON/Object.h>
#include <Poco/JSON/Stringifier.h>
#include <Poco/String.h>

namespace DB
{

using namespace Iceberg;

namespace Setting
{
    extern const SettingsUInt64 output_format_compression_level;
    extern const SettingsUInt64 output_format_compression_zstd_window_log;
    extern const SettingsBool write_full_path_in_iceberg_metadata;
    extern const SettingsUInt64 iceberg_insert_max_rows_in_data_file;
    extern const SettingsUInt64 iceberg_insert_max_bytes_in_data_file;
}

namespace DataLakeStorageSetting
{
    extern const DataLakeStorageSettingsString iceberg_metadata_file_path;
    extern const DataLakeStorageSettingsBool iceberg_use_version_hint;
}

namespace ErrorCodes
{
    extern const int LOGICAL_ERROR;
    extern const int BAD_ARGUMENTS;
    extern const int NOT_IMPLEMENTED;
}

namespace FailPoints
{
    extern const char iceberg_writes_cleanup[];
}

static constexpr auto MAX_TRANSACTION_RETRIES = 100;

namespace
{

bool canDumpIcebergStats(const Field & field, DataTypePtr type)
{
    switch (type->getTypeId())
    {
        case TypeIndex::Nullable:
        {
            if (field.isNull())
                return false;
            return canDumpIcebergStats(field, assert_cast<const DataTypeNullable *>(type.get())->getNestedType());
        }
        case TypeIndex::Int32:
        case TypeIndex::Date:
        case TypeIndex::Date32:
        case TypeIndex::Int64:
        case TypeIndex::DateTime64:
        case TypeIndex::String:
            return true;
        default:
            return false;
    }
}

template <typename T>
std::vector<uint8_t> dumpValue(T value)
{
    std::vector<uint8_t> bytes(sizeof(T));
    std::memcpy(bytes.data(), &value, sizeof(T));
    return bytes;
}

std::vector<uint8_t> dumpFieldToBytes(const Field & field, DataTypePtr type)
{
    switch (type->getTypeId())
    {
        case TypeIndex::Nullable:
            return dumpFieldToBytes(field, assert_cast<const DataTypeNullable *>(type.get())->getNestedType());
        case TypeIndex::Int32:
        case TypeIndex::Date:
        case TypeIndex::Date32:
            return dumpValue(field.safeGet<Int32>());
        case TypeIndex::Int64:
            return dumpValue(field.safeGet<Int64>());
        case TypeIndex::DateTime64:
            return dumpValue(field.safeGet<Decimal64>().getValue().value);
        case TypeIndex::String:
        {
            auto value = field.safeGet<String>();
            std::vector<uint8_t> bytes;
            for (auto elem : value)
                bytes.push_back(elem);
            return bytes;
        }
        case TypeIndex::Float64:
            return dumpValue(field.safeGet<Float64>());
        case TypeIndex::Float32:
            return dumpValue(field.safeGet<Float32>());
        default:
        {
            throw Exception(ErrorCodes::LOGICAL_ERROR, "Can not dump such stats");
        }
    }
}

bool canWriteStatistics(
    const std::vector<std::pair<size_t, Field>> & statistics,
    const std::unordered_map<size_t, size_t> & field_id_to_column_index,
    SharedHeader sample_block)
{
    if (statistics.empty())
        return false;

    for (const auto & [field_id, stat] : statistics)
    {
        auto type = sample_block->getDataTypes()[field_id_to_column_index.at(field_id)];
        if (!canDumpIcebergStats(stat, type))
            return false;
    }
    return true;
}

Poco::JSON::Object::Ptr deepCopy(Poco::JSON::Object::Ptr obj)
{
    std::ostringstream oss; // STYLE_CHECK_ALLOW_STD_STRING_STREAM
    obj->stringify(oss);

    Poco::JSON::Parser parser;
    auto result = parser.parse(oss.str());
    return result.extract<Poco::JSON::Object::Ptr>();
}

bool checkValidSchemaEvolution(Poco::Dynamic::Var old_type, Poco::Dynamic::Var new_type)
{
    if (old_type.isString() && new_type.isString() && old_type.extract<String>() == new_type.extract<String>())
        return true;

    if (new_type.isString() && new_type.extract<String>() == "long" &&
        old_type.isString() && (old_type.extract<String>() == "long" ||  old_type.extract<String>() == "int"))
    {
        return true;
    }

    if (new_type.isString() && new_type.extract<String>() == "double" &&
        old_type.isString() && (old_type.extract<String>() == "float" ||  old_type.extract<String>() == "double"))
    {
        return true;
    }

    {
        auto old_complex_type = old_type.extract<Poco::JSON::Object::Ptr>();
        auto new_complex_type = new_type.extract<Poco::JSON::Object::Ptr>();

        if (old_complex_type && new_complex_type && old_complex_type->has("precision") && new_complex_type->has("precision") &&
            (old_complex_type->getValue<Int32>("precision") <= new_complex_type->getValue<Int32>("precision") &&
             old_complex_type->getValue<Int32>("scale") <= new_complex_type->getValue<Int32>("scale")))
        {
            return true;
        }
    }

    return false;
}

}

FileNamesGenerator::FileNamesGenerator(
    const String & table_dir_,
    const String & storage_dir_,
    bool use_uuid_in_metadata_,
    CompressionMethod compression_method_,
    const String & format_name_)
    : table_dir(table_dir_)
    , storage_dir(storage_dir_)
    , data_dir(table_dir + "data/")
    , metadata_dir(table_dir + "metadata/")
    , storage_data_dir(storage_dir + "data/")
    , storage_metadata_dir(storage_dir + "metadata/")
    , use_uuid_in_metadata(use_uuid_in_metadata_)
    , compression_method(compression_method_)
    , format_name(boost::to_lower_copy(format_name_))
{
}

FileNamesGenerator::FileNamesGenerator(const FileNamesGenerator & other)
{
    data_dir = other.data_dir;
    metadata_dir = other.metadata_dir;
    storage_data_dir = other.storage_data_dir;
    storage_metadata_dir = other.storage_metadata_dir;
    initial_version = other.initial_version;

    table_dir = other.table_dir;
    storage_dir = other.storage_dir;
    use_uuid_in_metadata = other.use_uuid_in_metadata;
    compression_method = other.compression_method;
    format_name = other.format_name;
}

FileNamesGenerator & FileNamesGenerator::operator=(const FileNamesGenerator & other)
{
    if (this == &other)
        return *this;

    data_dir = other.data_dir;
    metadata_dir = other.metadata_dir;
    storage_data_dir = other.storage_data_dir;
    storage_metadata_dir = other.storage_metadata_dir;
    initial_version = other.initial_version;

    table_dir = other.table_dir;
    storage_dir = other.storage_dir;
    use_uuid_in_metadata = other.use_uuid_in_metadata;
    compression_method = other.compression_method;
    format_name = other.format_name;

    return *this;
}

FileNamesGenerator::Result FileNamesGenerator::generateDataFileName()
{
    auto uuid_str = uuid_generator.createRandom().toString();

    return Result{
        .path_in_metadata = fmt::format("{}data-{}.{}", data_dir, uuid_str, format_name),
        .path_in_storage = fmt::format("{}data-{}.{}", storage_data_dir, uuid_str, format_name)
    };
}

FileNamesGenerator::Result FileNamesGenerator::generateManifestEntryName()
{
    auto uuid_str = uuid_generator.createRandom().toString();

    return Result{
        .path_in_metadata = fmt::format("{}{}.avro", metadata_dir, uuid_str),
        .path_in_storage = fmt::format("{}{}.avro", storage_metadata_dir, uuid_str),
    };
}

FileNamesGenerator::Result FileNamesGenerator::generateManifestListName(Int64 snapshot_id, Int32 format_version)
{
    auto uuid_str = uuid_generator.createRandom().toString();

    return Result{
        .path_in_metadata = fmt::format("{}snap-{}-{}-{}.avro", metadata_dir, snapshot_id, format_version, uuid_str),
        .path_in_storage = fmt::format("{}snap-{}-{}-{}.avro", storage_metadata_dir, snapshot_id, format_version, uuid_str),
    };
}

FileNamesGenerator::Result FileNamesGenerator::generateMetadataName()
{
    auto compression_suffix = toContentEncodingName(compression_method);
    if (!compression_suffix.empty())
        compression_suffix = "." + compression_suffix;
    if (!use_uuid_in_metadata)
    {
        auto res = Result{
            .path_in_metadata = fmt::format("{}v{}{}.metadata.json", metadata_dir, initial_version, compression_suffix),
            .path_in_storage = fmt::format("{}v{}{}.metadata.json", storage_metadata_dir, initial_version, compression_suffix),
        };
        initial_version++;
        return res;
    }
    else
    {
        auto uuid_str = uuid_generator.createRandom().toString();
        auto res = Result{
            .path_in_metadata = fmt::format("{}v{}-{}{}.metadata.json", metadata_dir, initial_version, uuid_str, compression_suffix),
            .path_in_storage = fmt::format("{}v{}-{}{}.metadata.json", storage_metadata_dir, initial_version, uuid_str, compression_suffix),
        };
        initial_version++;
        return res;
    }
}

FileNamesGenerator::Result FileNamesGenerator::generateVersionHint()
{
    return Result{
        .path_in_metadata = fmt::format("{}version-hint.text", metadata_dir),
        .path_in_storage = fmt::format("{}version-hint.text", storage_metadata_dir),
    };
}

FileNamesGenerator::Result FileNamesGenerator::generatePositionDeleteFile()
{
    auto uuid_str = uuid_generator.createRandom().toString();

    return Result{
        .path_in_metadata = fmt::format("{}{}-deletes.{}", data_dir, uuid_str, format_name),
        .path_in_storage = fmt::format("{}{}-deletes.{}", storage_data_dir, uuid_str, format_name)
    };
}

String FileNamesGenerator::convertMetadataPathToStoragePath(const String & metadata_path) const
{
    if (!metadata_path.starts_with(table_dir))
        throw Exception(ErrorCodes::BAD_ARGUMENTS, "Paths in Iceberg must use a consistent format — either /your/path or s3://your/path. Use the write_full_path_in_iceberg_metadata setting to control this behavior {} {}", metadata_path, table_dir);
    return storage_dir + metadata_path.substr(table_dir.size());
}

String removeEscapedSlashes(const String & json_str)
{
    auto result = json_str;
    size_t pos = 0;
    while ((pos = result.find("\\/", pos)) != std::string::npos)
    {
        result.replace(pos, 2, "/");
        ++pos;
    }
    return result;
}

void extendSchemaForPartitions(
    String & schema,
    const std::vector<String> & partition_columns,
    const std::vector<DataTypePtr> & partition_types)
{
    Poco::JSON::Array::Ptr partition_fields = new Poco::JSON::Array;
    for (size_t i = 0; i < partition_columns.size(); ++i)
    {
        Poco::JSON::Object::Ptr field = new Poco::JSON::Object;
        field->set(Iceberg::f_field_id, 1000 + i);
        field->set(Iceberg::f_name, partition_columns[i]);
        field->set(Iceberg::f_type, getAvroType(partition_types[i]));
        partition_fields->add(field);
    }

    std::ostringstream oss; // STYLE_CHECK_ALLOW_STD_STRING_STREAM
    Poco::JSON::Stringifier::stringify(partition_fields, oss);

    std::string json_representation = removeEscapedSlashes(oss.str());

    std::string from = "#";
    size_t start_pos = schema.find(from);
    if (start_pos != std::string::npos)
    {
        schema.replace(start_pos, from.size(), json_representation);
    }
}

// NOLINTEND(clang-analyzer-core.uninitialized.UndefReturn)
// Clang analyzer is wrong here, it thinks that value in generic datum can be uninitialized.
// No idea why
void generateManifestFile(
    Poco::JSON::Object::Ptr metadata,
    const std::vector<String> & partition_columns,
    const std::vector<Field> & partition_values,
    const std::vector<DataTypePtr> & partition_types,
    const std::vector<String> & data_file_names,
    const std::optional<DataFileStatistics> & data_file_statistics,
    SharedHeader sample_block,
    Poco::JSON::Object::Ptr new_snapshot,
    const String & format,
    Poco::JSON::Object::Ptr partition_spec,
    Int64 partition_spec_id,
    WriteBuffer & buf,
    Iceberg::FileContentType content_type)
{
    Int32 version = metadata->getValue<Int32>(Iceberg::f_format_version);
    String schema_representation;
    if (version == 1)
        schema_representation = manifest_entry_v1_schema;
    else if (version == 2)
        schema_representation = manifest_entry_v2_schema;
    else
        throw Exception(ErrorCodes::BAD_ARGUMENTS, "Unknown iceberg version {}", version);

    extendSchemaForPartitions(schema_representation, partition_columns, partition_types);
    auto schema = avro::compileJsonSchemaFromString(schema_representation);

    const avro::NodePtr & root_schema = schema.root(); // NOLINT

    if (root_schema->type() != avro::AVRO_RECORD)
        throw Exception(ErrorCodes::LOGICAL_ERROR, "Iceberg manifest file schema must be record");

    std::ostringstream oss; // STYLE_CHECK_ALLOW_STD_STRING_STREAM
    int current_schema_id = metadata->getValue<Int32>(Iceberg::f_current_schema_id);
    Poco::JSON::Stringifier::stringify(metadata->getArray(Iceberg::f_schemas)->getObject(current_schema_id), oss, 4);

    std::string json_representation = removeEscapedSlashes(oss.str());

    auto adapter = std::make_unique<OutputStreamWriteBufferAdapter>(buf);
    avro::DataFileWriter<avro::GenericDatum> writer(std::move(adapter), schema);
    writer.setMetadata(Iceberg::f_schema, json_representation);

    std::ostringstream oss_partition_spec; // STYLE_CHECK_ALLOW_STD_STRING_STREAM
    Poco::JSON::Stringifier::stringify(partition_spec->getArray(Iceberg::f_fields), oss_partition_spec, 4);
    writer.setMetadata(Iceberg::f_partition_spec, oss_partition_spec.str());
    writer.setMetadata(Iceberg::f_partition_spec_id, std::to_string(partition_spec_id));
    for (const auto & data_file_name : data_file_names)
    {
<<<<<<< HEAD
        avro::GenericDatum manifest_datum(root_schema);
        avro::GenericRecord & manifest = manifest_datum.value<avro::GenericRecord>();
=======
        avro::GenericDatum manifest_datum(root_schema); // NOLINT
        /// Clang tidy doesn't understand avro code (me either), so NOLINT
        avro::GenericRecord & manifest = manifest_datum.value<avro::GenericRecord>(); // NOLINT
>>>>>>> e9124ef2

        manifest.field(Iceberg::f_status) = avro::GenericDatum(1);
        Int64 snapshot_id = new_snapshot->getValue<Int64>(Iceberg::f_metadata_snapshot_id);

        auto set_versioned_field = [&](const auto & value, const String & field_name)
        {
            if (version > 1)
            {
                size_t field_index;
                if (!schema.root()->nameIndex(field_name, field_index))
                    throw Exception(ErrorCodes::BAD_ARGUMENTS, "Not found field {} in schema", field_name);

                const avro::NodePtr & union_schema = schema.root()->leafAt(static_cast<UInt32>(field_index));

                avro::GenericUnion field(union_schema);
                field.selectBranch(1);
                field.datum() = avro::GenericDatum(value);
                manifest.field(field_name) = avro::GenericDatum(union_schema, field);
            }
            else
            {
                manifest.field(field_name) = avro::GenericDatum(value);
            }
        };
        set_versioned_field(snapshot_id, Iceberg::f_snapshot_id);

        if (version > 1)
        {
            Int64 sequence_number = new_snapshot->getValue<Int64>(Iceberg::f_metadata_sequence_number);

            set_versioned_field(sequence_number, Iceberg::f_sequence_number);
            set_versioned_field(sequence_number, Iceberg::f_file_sequence_number);
        }
        avro::GenericRecord & data_file = manifest.field(Iceberg::f_data_file).value<avro::GenericRecord>();
        if (version > 1)
            data_file.field(Iceberg::f_content) = avro::GenericDatum(static_cast<Int32>(content_type));
        data_file.field(Iceberg::f_file_path) = avro::GenericDatum(data_file_name);
        data_file.field(Iceberg::f_file_format) = avro::GenericDatum(format);

        if (data_file_statistics)
        {
            auto set_fields = [&]<typename T, typename U>(
                                  const std::vector<std::pair<size_t, T>> & statistics, const std::string & field_name, U && dump_function)
            {
                auto & data_file_record = data_file.field(field_name);
                data_file_record.selectBranch(1);
                auto & record_values = data_file_record.value<avro::GenericArray>();
                auto schema_element = record_values.schema()->leafAt(0);
                for (const auto & [field_id, value] : statistics)
                {
                    avro::GenericDatum record_datum(schema_element);
                    auto & record = record_datum.value<avro::GenericRecord>();
                    record.field(Iceberg::f_key) = static_cast<Int32>(field_id);
                    record.field(Iceberg::f_value) = dump_function(field_id, value);
                    record_values.value().push_back(record_datum);
                }
            };

            auto statistics = data_file_statistics->getColumnSizes();
            set_fields(statistics, Iceberg::f_column_sizes, [](size_t, size_t value) { return static_cast<Int32>(value); });

            statistics = data_file_statistics->getNullCounts();
            set_fields(statistics, Iceberg::f_null_value_counts, [](size_t, size_t value) { return static_cast<Int32>(value); });

            std::unordered_map<size_t, size_t> field_id_to_column_index;
            auto field_ids = data_file_statistics->getFieldIds();
            for (size_t i = 0; i < field_ids.size(); ++i)
                field_id_to_column_index[field_ids[i]] = i;

            auto dump_fields = [&](size_t field_id, Field value)
            { return dumpFieldToBytes(value, sample_block->getDataTypes()[field_id_to_column_index.at(field_id)]); };

            auto lower_statistics = data_file_statistics->getLowerBounds();
            if (canWriteStatistics(lower_statistics, field_id_to_column_index, sample_block))
                set_fields(lower_statistics, Iceberg::f_lower_bounds, dump_fields);
            auto upper_statistics = data_file_statistics->getUpperBounds();
            if (canWriteStatistics(upper_statistics, field_id_to_column_index, sample_block))
                set_fields(upper_statistics, Iceberg::f_upper_bounds, dump_fields);
        }
        auto summary = new_snapshot->getObject(Iceberg::f_summary);
        if (summary->has(Iceberg::f_added_records))
        {
            Int64 added_records = summary->getValue<Int64>(Iceberg::f_added_records);
            Int64 added_files_size = summary->getValue<Int64>(Iceberg::f_added_files_size);

            data_file.field(Iceberg::f_record_count) = avro::GenericDatum(added_records);
            data_file.field(Iceberg::f_file_size_in_bytes) = avro::GenericDatum(added_files_size);
        }
        else
        {
            Int64 added_records = summary->getValue<Int64>(Iceberg::f_added_position_deletes);
            Int64 added_files_size = summary->getValue<Int64>(Iceberg::f_added_files_size);

            data_file.field(Iceberg::f_record_count) = avro::GenericDatum(added_records);
            data_file.field(Iceberg::f_file_size_in_bytes) = avro::GenericDatum(added_files_size);
        }
        avro::GenericRecord & partition_record = data_file.field("partition").value<avro::GenericRecord>();
        for (size_t i = 0; i < partition_columns.size(); ++i)
        {
            switch (partition_values[i].getType())
            {
                case Field::Types::Int64:
                case Field::Types::UInt64:
                    partition_record.field(partition_columns[i]) =
                        avro::GenericDatum(partition_values[i].safeGet<Int64>());
                    break;

                case Field::Types::String:
                    partition_record.field(partition_columns[i]) =
                        avro::GenericDatum(partition_values[i].safeGet<String>());
                    break;

                case Field::Types::Float64:
                    partition_record.field(partition_columns[i]) =
                        avro::GenericDatum(partition_values[i].safeGet<Float64>());
                    break;

                case Field::Types::Decimal32:
                    partition_record.field(partition_columns[i]) =
                        avro::GenericDatum(partition_values[i].safeGet<Decimal32>().getValue());
                    break;

                case Field::Types::Decimal64:
                    partition_record.field(partition_columns[i]) =
                        avro::GenericDatum(partition_values[i].safeGet<Decimal64>().getValue());
                    break;

                case Field::Types::Null:
                    break;

                default:
                    throw Exception(
                        ErrorCodes::BAD_ARGUMENTS,
                        "Unsupported type to write into avro file {}",
                        partition_values[i].getType()
                    );
            }
        }

        writer.write(manifest_datum);
    }
    writer.close();
}

void generateManifestList(
    const FileNamesGenerator & filename_generator,
    Poco::JSON::Object::Ptr metadata,
    ObjectStoragePtr object_storage,
    ContextPtr context,
    const Strings & manifest_entry_names,
    Poco::JSON::Object::Ptr new_snapshot,
    Int32 manifest_length,
    WriteBuffer & buf,
    Iceberg::FileContentType content_type,
    bool use_previous_snapshots)
{
    Int32 version = metadata->getValue<Int32>(Iceberg::f_format_version);
    String schema_representation;
    if (version == 1)
        schema_representation = manifest_list_v1_schema;
    else if (version == 2)
        schema_representation = manifest_list_v2_schema;
    else
        throw Exception(ErrorCodes::BAD_ARGUMENTS, "Unknown iceberg version {}", version);

    auto schema = avro::compileJsonSchemaFromString(schema_representation); // NOLINT

    auto adapter = std::make_unique<OutputStreamWriteBufferAdapter>(buf);
    avro::DataFileWriter<avro::GenericDatum> writer(std::move(adapter), schema);

    for (const auto & manifest_entry_name : manifest_entry_names)
    {
<<<<<<< HEAD
        avro::GenericDatum entry_datum(schema.root());
        avro::GenericRecord & entry = entry_datum.value<avro::GenericRecord>();
=======
        avro::GenericDatum entry_datum(schema.root()); // NOLINT
        /// Clang tidy doesn't understand avro code (me either), so NOLINT
        avro::GenericRecord & entry = entry_datum.value<avro::GenericRecord>(); // NOLINT
>>>>>>> e9124ef2

        entry.field(Iceberg::f_manifest_path) = manifest_entry_name;
        entry.field(Iceberg::f_manifest_length) = manifest_length;
        entry.field(Iceberg::f_partition_spec_id) = metadata->getValue<Int32>(Iceberg::f_default_spec_id);
        if (version > 1)
        {
            entry.field(Iceberg::f_content) = static_cast<Int32>(content_type);
            entry.field(Iceberg::f_sequence_number) = new_snapshot->getValue<Int32>(Iceberg::f_metadata_sequence_number);
            entry.field(Iceberg::f_min_sequence_number) = new_snapshot->getValue<Int32>(Iceberg::f_metadata_sequence_number);
        }

        auto set_versioned_field = [&](const auto & value, const String & field_name)
        {
            if (version == 1)
            {
                size_t field_index;
                if (!schema.root()->nameIndex(field_name, field_index))
                    throw Exception(ErrorCodes::BAD_ARGUMENTS, "Not found field {} in schema", field_name);

                const avro::NodePtr & union_schema = schema.root()->leafAt(static_cast<UInt32>(field_index));

                avro::GenericUnion field(union_schema);
                field.selectBranch(1);
                field.datum() = avro::GenericDatum(value);
                entry.field(field_name) = avro::GenericDatum(union_schema, field);
            }
            else
            {
                entry.field(field_name) = value;
            }
        };
        set_versioned_field(new_snapshot->getValue<Int64>(Iceberg::f_metadata_snapshot_id), Iceberg::f_added_snapshot_id);
        auto summary = new_snapshot->getObject(Iceberg::f_summary);
        if (version == 1)
        {
            set_versioned_field(1, Iceberg::f_added_data_files_count);
            set_versioned_field(std::stoi(summary->getValue<String>(Iceberg::f_total_data_files)), Iceberg::f_existing_data_files_count);
            set_versioned_field(0, Iceberg::f_deleted_data_files_count);
            if (summary->has(Iceberg::f_added_position_deletes))
                set_versioned_field(summary->getValue<Int32>(Iceberg::f_added_position_deletes), Iceberg::f_deleted_rows_count);
        }
        else
        {
            entry.field(Iceberg::f_added_files_count) = 1;
            entry.field(Iceberg::f_existing_files_count)
                = summary->getValue<Int32>(Iceberg::f_total_data_files);
            entry.field(Iceberg::f_deleted_files_count) = 0;

            if (summary->has(Iceberg::f_added_position_deletes))
                entry.field(Iceberg::f_deleted_rows_count) = summary->getValue<Int32>(Iceberg::f_added_position_deletes);
        }

        if (summary->has(Iceberg::f_added_records))
        {
            set_versioned_field(
                summary->getValue<Int32>(Iceberg::f_added_records),
                Iceberg::f_added_rows_count);
        }
        else
        {
            set_versioned_field(summary->getValue<Int32>(Iceberg::f_added_position_deletes), Iceberg::f_added_rows_count);
        }
        set_versioned_field(
            0,
            Iceberg::f_existing_rows_count);
        set_versioned_field(0, Iceberg::f_deleted_rows_count);

        writer.write(entry_datum);
    }

    if (use_previous_snapshots)
    {
        auto parent_snapshot_id = new_snapshot->getValue<Int64>(Iceberg::f_parent_snapshot_id);
        auto snapshots = metadata->getArray(Iceberg::f_snapshots);
        for (size_t i = 0; i < snapshots->size(); ++i)
        {
            if (snapshots->getObject(static_cast<UInt32>(i))->getValue<Int64>(Iceberg::f_metadata_snapshot_id) == parent_snapshot_id)
            {
                auto manifest_list = snapshots->getObject(static_cast<UInt32>(i))->getValue<String>(Iceberg::f_manifest_list);

                StorageObjectStorage::ObjectInfo object_info(filename_generator.convertMetadataPathToStoragePath(manifest_list));
                auto manifest_list_buf = createReadBuffer(object_info, object_storage, context, getLogger("IcebergWrites"));

                auto input_stream = std::make_unique<AvroInputStreamReadBufferAdapter>(*manifest_list_buf);
                avro::DataFileReader<avro::GenericDatum> reader(std::move(input_stream));

                const avro::ValidSchema & prev_schema = reader.readerSchema();

                avro::GenericDatum datum(prev_schema);

                while (reader.read(datum))
                {
                    writer.write(datum);
                }
                break;
            }
        }
    }

    writer.close();
}
// NOLINTEND(clang-analyzer-core.uninitialized.UndefReturn)

MetadataGenerator::MetadataGenerator(Poco::JSON::Object::Ptr metadata_object_)
    : metadata_object(metadata_object_)
    , gen(randomSeed())
    , dis(0, INT32_MAX)
{
}

Int64 MetadataGenerator::getMaxSequenceNumber()
{
    auto snapshots = metadata_object->get(Iceberg::f_snapshots).extract<Poco::JSON::Array::Ptr>();
    Int64 max_seq_number = 0;

    for (size_t i = 0; i < snapshots->size(); ++i)
    {
        const auto snapshot = snapshots->getObject(static_cast<UInt32>(i));
        auto seq_number = snapshot->getValue<Int64>(Iceberg::f_metadata_sequence_number);
        max_seq_number = std::max(max_seq_number, seq_number);
    }
    return max_seq_number;
}

Poco::JSON::Object::Ptr MetadataGenerator::getParentSnapshot(Int64 parent_snapshot_id)
{
    auto snapshots = metadata_object->get(Iceberg::f_snapshots).extract<Poco::JSON::Array::Ptr>();
    for (size_t i = 0; i < snapshots->size(); ++i)
    {
        const auto snapshot = snapshots->getObject(static_cast<UInt32>(i));
        auto snapshot_id = snapshot->getValue<Int64>(Iceberg::f_metadata_snapshot_id);
        if (snapshot_id == parent_snapshot_id)
            return snapshot;
    }
    return nullptr;
}

MetadataGenerator::NextMetadataResult MetadataGenerator::generateNextMetadata(
    FileNamesGenerator & generator,
    const String & metadata_filename,
    Int64 parent_snapshot_id,
    Int32 added_files,
    Int32 added_records,
    Int32 added_files_size,
    Int32 num_partitions,
    Int32 added_delete_files,
    Int32 num_deleted_rows,
    std::optional<Int64> user_defined_snapshot_id,
    std::optional<Int64> user_defined_timestamp)
{
    int format_version = metadata_object->getValue<Int32>(Iceberg::f_format_version);
    Poco::JSON::Object::Ptr new_snapshot = new Poco::JSON::Object;
    if (format_version > 1)
    {
        auto sequence_number = getMaxSequenceNumber() + 1;
        new_snapshot->set(Iceberg::f_metadata_sequence_number, getMaxSequenceNumber() + 1);
        metadata_object->set(Iceberg::f_last_sequence_number, sequence_number);
    }
    Int64 snapshot_id = user_defined_snapshot_id.value_or(static_cast<Int64>(dis(gen)));

    auto [manifest_list_name, storage_manifest_list_name] = generator.generateManifestListName(snapshot_id, format_version);
    new_snapshot->set(Iceberg::f_metadata_snapshot_id, snapshot_id);
    new_snapshot->set(Iceberg::f_parent_snapshot_id, parent_snapshot_id);

    auto now = std::chrono::system_clock::now();
    auto ms = duration_cast<std::chrono::milliseconds>(now.time_since_epoch());
    Int64 timestamp = user_defined_timestamp.value_or(ms.count());
    new_snapshot->set(Iceberg::f_timestamp_ms, timestamp);
    metadata_object->set(Iceberg::f_last_updated_ms, timestamp);

    auto parent_snapshot = getParentSnapshot(parent_snapshot_id);
    Poco::JSON::Object::Ptr summary = new Poco::JSON::Object;
    if (num_deleted_rows == 0)
    {
        summary->set(Iceberg::f_operation, Iceberg::f_append);
        summary->set(Iceberg::f_added_data_files, std::to_string(added_files));
        summary->set(Iceberg::f_added_records, std::to_string(added_records));
        summary->set(Iceberg::f_added_files_size, std::to_string(added_files_size));
        summary->set(Iceberg::f_changed_partition_count, std::to_string(num_partitions));
    }
    else
    {
        summary->set(Iceberg::f_operation, Iceberg::f_overwrite);
        summary->set(Iceberg::f_added_delete_files, std::to_string(added_delete_files));
        summary->set(Iceberg::f_added_position_delete_files, std::to_string(added_delete_files));
        summary->set(Iceberg::f_added_files_size, std::to_string(added_files_size));
        summary->set(Iceberg::f_added_position_deletes, std::to_string(num_deleted_rows));
        summary->set(Iceberg::f_changed_partition_count, std::to_string(num_partitions));
    }

    auto sum_with_parent_snapshot = [&](const char * field_name, Int32 snapshot_value)
    {
        Int32 prev_value = parent_snapshot ? std::stoi(parent_snapshot->getObject(Iceberg::f_summary)->getValue<String>(field_name)) : 0;
        summary->set(field_name, std::to_string(prev_value + snapshot_value));
    };

    sum_with_parent_snapshot(Iceberg::f_total_records, added_records);
    sum_with_parent_snapshot(Iceberg::f_total_files_size, added_files_size);
    sum_with_parent_snapshot(Iceberg::f_total_data_files, added_files);
    sum_with_parent_snapshot(Iceberg::f_total_delete_files, added_delete_files);
    sum_with_parent_snapshot(Iceberg::f_total_position_deletes, num_deleted_rows);
    sum_with_parent_snapshot(Iceberg::f_total_equality_deletes, 0);
    new_snapshot->set(Iceberg::f_summary, summary);

    new_snapshot->set(Iceberg::f_schema_id, metadata_object->getValue<Int32>(Iceberg::f_current_schema_id));
    new_snapshot->set(Iceberg::f_manifest_list, manifest_list_name);

    metadata_object->getArray(Iceberg::f_snapshots)->add(new_snapshot);
    metadata_object->set(Iceberg::f_current_snapshot_id, snapshot_id);

    if (!metadata_object->has(Iceberg::f_refs))
        metadata_object->set(Iceberg::f_refs, new Poco::JSON::Object);

    if (!metadata_object->getObject(Iceberg::f_refs)->has(Iceberg::f_main))
    {
        Poco::JSON::Object::Ptr branch = new Poco::JSON::Object;
        branch->set(Iceberg::f_metadata_snapshot_id, snapshot_id);
        branch->set(Iceberg::f_type, Iceberg::f_branch);

        metadata_object->getObject(Iceberg::f_refs)->set(Iceberg::f_main, branch);
    }
    else
        metadata_object->getObject(Iceberg::f_refs)->getObject(Iceberg::f_main)->set(Iceberg::f_metadata_snapshot_id, snapshot_id);

    {
        Poco::JSON::Object::Ptr new_metadata_item = new Poco::JSON::Object;
        new_metadata_item->set(Iceberg::f_metadata_file, metadata_filename);
        new_metadata_item->set(Iceberg::f_timestamp_ms, timestamp);
        metadata_object->getArray(Iceberg::f_metadata_log)->add(new_metadata_item);
    }
    {
        Poco::JSON::Object::Ptr new_snapshot_item = new Poco::JSON::Object;
        new_snapshot_item->set(Iceberg::f_metadata_snapshot_id, snapshot_id);
        new_snapshot_item->set(Iceberg::f_timestamp_ms, timestamp);
        metadata_object->getArray(Iceberg::f_snapshot_log)->add(new_snapshot_item);
    }

    if (added_delete_files > 0)
    {
        if (!metadata_object->has(Iceberg::f_properties))
        {
            Poco::JSON::Object::Ptr properties = new Poco::JSON::Object;
            metadata_object->set(Iceberg::f_properties, properties);
        }
        auto properties = metadata_object->getObject(Iceberg::f_properties);
        properties->set("owner", "root");
        properties->set("write.delete.mode", "merge-on-read");
        properties->set("write.merge.mode", "merge-on-read");
        properties->set("write.update.mode", "merge-on-read");
    }
    return {new_snapshot, manifest_list_name, storage_manifest_list_name};
}

void MetadataGenerator::generateDropColumnMetadata(const String & column_name)
{
    auto current_schema_id = metadata_object->getValue<Int32>(Iceberg::f_current_schema_id);
    metadata_object->set(Iceberg::f_current_schema_id, current_schema_id + 1);

    Poco::JSON::Object::Ptr current_schema;
    auto schemas = metadata_object->getArray(Iceberg::f_schemas);
    for (UInt32 i = 0; i < schemas->size(); ++i)
    {
        if (schemas->getObject(i)->getValue<Int32>(Iceberg::f_schema_id) == current_schema_id)
        {
            current_schema = schemas->getObject(i);
            break;
        }
    }

    if (!current_schema)
        throw Exception(ErrorCodes::BAD_ARGUMENTS, "Not found schema with id {}", current_schema_id);
    current_schema = deepCopy(current_schema);

    auto fields = current_schema->getArray(Iceberg::f_fields);
    UInt32 index_to_drop = static_cast<UInt32>(fields->size());
    for (UInt32 i = 0; i < fields->size(); ++i)
    {
        if (fields->getObject(i)->getValue<String>(Iceberg::f_name) == column_name)
        {
            index_to_drop = i;
            break;
        }
    }
    if (index_to_drop == fields->size())
        throw Exception(ErrorCodes::BAD_ARGUMENTS, "Not found column {}", column_name);
    current_schema->getArray(Iceberg::f_fields)->remove(index_to_drop);
    current_schema->set(Iceberg::f_schema_id, current_schema_id + 1);
    metadata_object->getArray(Iceberg::f_schemas)->add(current_schema);
}

void MetadataGenerator::generateAddColumnMetadata(const String & column_name, DataTypePtr type)
{
    if (!type->isNullable())
        throw Exception(ErrorCodes::BAD_ARGUMENTS, "Iceberg spec doesn't allow to add non-nullable columns");
    auto current_schema_id = metadata_object->getValue<Int32>(Iceberg::f_current_schema_id);
    metadata_object->set(Iceberg::f_current_schema_id, current_schema_id + 1);

    Poco::JSON::Object::Ptr current_schema;
    auto schemas = metadata_object->getArray(Iceberg::f_schemas);
    for (UInt32 i = 0; i < schemas->size(); ++i)
    {
        if (schemas->getObject(i)->getValue<Int32>(Iceberg::f_schema_id) == current_schema_id)
        {
            current_schema = schemas->getObject(i);
            break;
        }
    }

    if (!current_schema)
        throw Exception(ErrorCodes::BAD_ARGUMENTS, "Not found schema with id {}", current_schema_id);
    current_schema = deepCopy(current_schema);
    auto last_column_id = metadata_object->getValue<Int32>(Iceberg::f_last_column_id);
    metadata_object->set(Iceberg::f_last_column_id, last_column_id + 1);

    auto new_type = getIcebergType(type, last_column_id);
    Poco::JSON::Object::Ptr new_field = new Poco::JSON::Object;
    new_field->set(Iceberg::f_id, last_column_id + 1);
    new_field->set(Iceberg::f_name, column_name);
    new_field->set(Iceberg::f_required, new_type.second);
    new_field->set(Iceberg::f_type, new_type.first);

    current_schema->getArray(Iceberg::f_fields)->add(new_field);
    current_schema->set(Iceberg::f_schema_id, current_schema_id + 1);
    metadata_object->getArray(Iceberg::f_schemas)->add(current_schema);
}

void MetadataGenerator::generateModifyColumnMetadata(const String & column_name, DataTypePtr type)
{
    auto current_schema_id = metadata_object->getValue<Int32>(Iceberg::f_current_schema_id);
    metadata_object->set(Iceberg::f_current_schema_id, current_schema_id + 1);

    Poco::JSON::Object::Ptr current_schema;
    auto schemas = metadata_object->getArray(Iceberg::f_schemas);
    for (UInt32 i = 0; i < schemas->size(); ++i)
    {
        if (schemas->getObject(i)->getValue<Int32>(Iceberg::f_schema_id) == current_schema_id)
        {
            current_schema = schemas->getObject(i);
            break;
        }
    }

    if (!current_schema)
        throw Exception(ErrorCodes::BAD_ARGUMENTS, "Not found schema with id {}", current_schema_id);
    current_schema = deepCopy(current_schema);
    auto last_column_id = metadata_object->getValue<Int32>(Iceberg::f_last_column_id);

    auto new_type = getIcebergType(type, last_column_id);
    auto schema_fields = current_schema->getArray(Iceberg::f_fields);

    for (UInt32 i = 0; i < schema_fields->size(); ++i)
    {
        auto current_field = schema_fields->getObject(i);
        if (current_field->getValue<String>(Iceberg::f_name) == column_name)
        {
            if (!checkValidSchemaEvolution(current_field->get(Iceberg::f_type), new_type.first))
                throw Exception(ErrorCodes::BAD_ARGUMENTS, "Iceberg spec doesn't allow schema evolution to type {}", type->getPrettyName());

            auto old_type = deepCopy(current_field);
            current_field->set(Iceberg::f_type, new_type.first);
            if (!current_field->getValue<bool>(Iceberg::f_required) && !type->isNullable())
                throw Exception(ErrorCodes::BAD_ARGUMENTS, "Iceberg spec doesn't allow change type from nullable to non-nullable {}", type->getPrettyName());

            current_field->set(Iceberg::f_required, new_type.second);
            break;
        }
    }
    current_schema->set(Iceberg::f_schema_id, current_schema_id + 1);
    metadata_object->getArray(Iceberg::f_schemas)->add(current_schema);
}

ChunkPartitioner::ChunkPartitioner(
    Poco::JSON::Array::Ptr partition_specification, Poco::JSON::Object::Ptr schema, ContextPtr context, SharedHeader sample_block_)
    : sample_block(sample_block_)
{
    std::unordered_map<Int32, String> id_to_column;
    {
        auto schema_fields = schema->getArray(Iceberg::f_fields);
        for (size_t i = 0; i < schema_fields->size(); ++i)
        {
            auto field = schema_fields->getObject(static_cast<UInt32>(i));
            id_to_column[field->getValue<Int32>(Iceberg::f_id)] = field->getValue<String>(Iceberg::f_name);
        }
    }
    for (size_t i = 0; i != partition_specification->size(); ++i)
    {
        auto partition_specification_field = partition_specification->getObject(static_cast<UInt32>(i));

        auto transform_name = partition_specification_field->getValue<String>("transform");
        transform_name = Poco::toLower(transform_name);

        FunctionOverloadResolverPtr transform;

        auto source_id = partition_specification_field->getValue<Int32>(Iceberg::f_source_id);
        auto column_name = id_to_column[source_id];

        auto & factory = FunctionFactory::instance();

        auto transform_and_argument = Iceberg::parseTransformAndArgument(transform_name);
        if (!transform_and_argument)
            throw Exception(ErrorCodes::BAD_ARGUMENTS, "Unknown transform {}", transform_name);

        auto function = factory.get(transform_and_argument->transform_name, context);

        ColumnsWithTypeAndName columns_for_function;
        if (transform_and_argument->argument)
            columns_for_function.push_back(ColumnWithTypeAndName(nullptr, std::make_shared<DataTypeUInt64>(), ""));
        columns_for_function.push_back(sample_block_->getByName(column_name));

        result_data_types.push_back(function->getReturnType(columns_for_function));
        functions.push_back(function);
        function_params.push_back(transform_and_argument->argument);
        columns_to_apply.push_back(column_name);
    }
}

size_t ChunkPartitioner::PartitionKeyHasher::operator()(const PartitionKey & key) const
{
    size_t result = 0;
    for (const auto & part_key : key)
        result ^= hasher(part_key.dump());
    return result;
}

std::vector<std::pair<ChunkPartitioner::PartitionKey, Chunk>>
ChunkPartitioner::partitionChunk(const Chunk & chunk)
{
    std::unordered_map<String, ColumnWithTypeAndName> name_to_column;
    for (size_t i = 0; i < sample_block->columns(); ++i)
    {
        auto column_ptr = chunk.getColumns()[i];
        auto column_name = sample_block->getNames()[i];
        name_to_column[column_name] = ColumnWithTypeAndName(column_ptr, sample_block->getDataTypes()[i], column_name);
    }

    std::vector<ChunkPartitioner::PartitionKey> transform_results(chunk.getNumRows());
    for (size_t transform_ind = 0; transform_ind < functions.size(); ++transform_ind)
    {
        ColumnsWithTypeAndName arguments;
        if (function_params[transform_ind].has_value())
        {
            auto type = std::make_shared<DataTypeUInt64>();
            auto column_value = ColumnUInt64::create();
            column_value->insert(*function_params[transform_ind]);
            auto const_column = ColumnConst::create(std::move(column_value), chunk.getNumRows());
            arguments.push_back(ColumnWithTypeAndName(const_column->clone(), type, "#"));
        }
        arguments.push_back(name_to_column[columns_to_apply[transform_ind]]);
        auto result
            = functions[transform_ind]->build(arguments)->execute(arguments, std::make_shared<DataTypeString>(), chunk.getNumRows(), false);
        for (size_t i = 0; i < chunk.getNumRows(); ++i)
        {
            Field field;
            result->get(i, field);
            transform_results[i].push_back(field);
        }
    }

    auto get_partition = [&](size_t row_num)
    {
        return transform_results[row_num];
    };

    PODArray<size_t> partition_num_to_first_row;
    IColumn::Selector selector;
    ColumnRawPtrs raw_columns;
    for (const auto & column : chunk.getColumns())
        raw_columns.push_back(column.get());

    buildScatterSelector(raw_columns, partition_num_to_first_row, selector, 0, Context::getGlobalContextInstance());


    size_t partitions_count = partition_num_to_first_row.size();
    chassert(partitions_count > 0);
    std::vector<std::pair<ChunkPartitioner::PartitionKey, MutableColumns>> result_columns;
    result_columns.reserve(partitions_count);

    for (size_t i = 0; i < partitions_count; ++i)
        result_columns.push_back({get_partition(partition_num_to_first_row[i]), chunk.cloneEmptyColumns()});

    for (size_t col = 0; col < chunk.getNumColumns(); ++col)
    {
        if (partitions_count > 1)
        {
            MutableColumns scattered = chunk.getColumns()[col]->scatter(partitions_count, selector);
            for (size_t i = 0; i < partitions_count; ++i)
                result_columns[i].second[col] = std::move(scattered[i]);
        }
        else
        {
            result_columns[0].second[col] = chunk.getColumns()[col]->cloneFinalized();
        }
    }

    std::vector<std::pair<ChunkPartitioner::PartitionKey, Chunk>> result;
    result.reserve(result_columns.size());
    for (auto && [key, partition_columns] : result_columns)
    {
        size_t column_size = partition_columns[0]->size();
        result.push_back({key, Chunk(std::move(partition_columns), column_size)});
    }
    return result;
}

DataFileStatistics::DataFileStatistics(Poco::JSON::Array::Ptr schema_)
{
    field_ids.resize(schema_->size());
    for (UInt32 i = 0; i < schema_->size(); ++i)
    {
        auto field = schema_->getObject(i);
        size_t field_id = field->getValue<size_t>(Iceberg::f_id);
        field_ids[i] =  field_id;
    }
}

Range getExtremeRangeFromColumn(const ColumnPtr & column)
{
    Field min_val;
    Field max_val;
    column->getExtremes(min_val, max_val);
    return Range(min_val, true, max_val, true);
}

void DataFileStatistics::update(const Chunk & chunk)
{
    size_t num_columns = chunk.getNumColumns();
    if (column_sizes.empty())
    {
        column_sizes.resize(num_columns, 0);
        null_counts.resize(num_columns, 0);
        for (size_t i = 0; i < num_columns; ++i)
        {
            ranges.push_back(getExtremeRangeFromColumn(chunk.getColumns()[i]));
        }
    }

    chassert(ranges.size() == num_columns);

    for (size_t i = 0; i < num_columns; ++i)
    {
        column_sizes[i] += chunk.getColumns()[i]->byteSize();
        for (size_t j = 0; j < chunk.getNumRows(); ++j)
            null_counts[i] += (chunk.getColumns()[i]->isNullAt(j));
        ranges[i] = uniteRanges(ranges[i], getExtremeRangeFromColumn(chunk.getColumns()[i]));
    }
}

Range DataFileStatistics::uniteRanges(const Range & left, const Range & right)
{
    return Range(
        Range::less(left.left, right.left) ? left.left : right.left,
        true,
        Range::less(right.right, left.right) ? left.right : right.right,
        true);
}

std::vector<std::pair<size_t, size_t>> DataFileStatistics::getColumnSizes() const
{
    std::vector<std::pair<size_t, size_t>> result;
    for (size_t i = 0; i < column_sizes.size(); ++i)
    {
        result.push_back({field_ids[i], column_sizes[i]});
    }
    return result;
}

std::vector<std::pair<size_t, size_t>> DataFileStatistics::getNullCounts() const
{
    std::vector<std::pair<size_t, size_t>> result;
    for (size_t i = 0; i < null_counts.size(); ++i)
    {
        result.push_back({field_ids[i], null_counts[i]});
    }
    return result;
}


std::vector<std::pair<size_t, Field>> DataFileStatistics::getLowerBounds() const
{
    std::vector<std::pair<size_t, Field>> result;
    for (size_t i = 0; i < ranges.size(); ++i)
    {
        result.push_back({field_ids[i], ranges[i].left});
    }
    return result;
}

std::vector<std::pair<size_t, Field>> DataFileStatistics::getUpperBounds() const
{
    std::vector<std::pair<size_t, Field>> result;
    for (size_t i = 0; i < ranges.size(); ++i)
    {
        result.push_back({field_ids[i], ranges[i].right});
    }
    return result;
}

MultipleFileWriter::MultipleFileWriter(
    UInt64 max_data_file_num_rows_,
    UInt64 max_data_file_num_bytes_,
    Poco::JSON::Array::Ptr schema,
    FileNamesGenerator & filename_generator_,
    ObjectStoragePtr object_storage_,
    ContextPtr context_,
    const std::optional<FormatSettings> & format_settings_,
    StorageObjectStorageConfigurationPtr configuration_,
    SharedHeader sample_block_)
    : max_data_file_num_rows(max_data_file_num_rows_)
    , max_data_file_num_bytes(max_data_file_num_bytes_)
    , stats(schema)
    , filename_generator(filename_generator_)
    , object_storage(object_storage_)
    , context(context_)
    , format_settings(format_settings_)
    , configuration(configuration_)
    , sample_block(sample_block_)
{
}

void MultipleFileWriter::consume(const Chunk & chunk)
{
    if (!current_file_num_rows || *current_file_num_rows >= max_data_file_num_rows || *current_file_num_bytes >= max_data_file_num_bytes)
    {
        if (buffer)
            finalize();

        current_file_num_rows = 0;
        current_file_num_bytes = 0;
        auto filename = filename_generator.generateDataFileName();

        data_file_names.push_back(filename.path_in_storage);
        buffer = object_storage->writeObject(
            StoredObject(filename.path_in_storage), WriteMode::Rewrite, std::nullopt, DBMS_DEFAULT_BUFFER_SIZE, context->getWriteSettings());

        if (format_settings)
        {
            format_settings->parquet.write_page_index = true;
            format_settings->parquet.bloom_filter_push_down = true;
            format_settings->parquet.filter_push_down = true;
        }
        output_format = FormatFactory::instance().getOutputFormatParallelIfPossible(
            configuration->format, *buffer, *sample_block, context, format_settings);
    }
    output_format->write(sample_block->cloneWithColumns(chunk.getColumns()));
    output_format->flush();
    *current_file_num_rows += chunk.getNumRows();
    *current_file_num_bytes += chunk.bytes();
    stats.update(chunk);
}

void MultipleFileWriter::finalize()
{
    output_format->flush();
    output_format->finalize();
    buffer->finalize();
    total_bytes += buffer->count();
}

void MultipleFileWriter::release()
{
    output_format.reset();
    buffer.reset();
}

void MultipleFileWriter::cancel()
{
    output_format->cancel();
    buffer->cancel();
}

void MultipleFileWriter::clearAllDataFiles() const
{
    for (const auto & data_filename : data_file_names)
        object_storage->removeObjectIfExists(StoredObject(data_filename));
}

UInt64 MultipleFileWriter::getResultBytes() const
{
    return total_bytes;
}

IcebergStorageSink::IcebergStorageSink(
    ObjectStoragePtr object_storage_,
    StorageObjectStorageConfigurationPtr configuration_,
    const std::optional<FormatSettings> & format_settings_,
    SharedHeader sample_block_,
    ContextPtr context_,
    std::shared_ptr<DataLake::ICatalog> catalog_,
    const StorageID & table_id_)
    : SinkToStorage(sample_block_)
    , sample_block(sample_block_)
    , object_storage(object_storage_)
    , context(context_)
    , configuration(configuration_)
    , format_settings(format_settings_)
    , catalog(catalog_)
    , table_id(table_id_)
{
    configuration->update(object_storage, context, /* if_not_updated_before */ true);
    auto [last_version, metadata_path, compression_method]
        = getLatestOrExplicitMetadataFileAndVersion(object_storage, configuration_, nullptr, context_, log.get());

    metadata = getMetadataJSONObject(metadata_path, object_storage, configuration, nullptr, context, log, compression_method);
    metadata_compression_method = compression_method;
    auto config_path = configuration_->getPathForWrite().path;
    if (config_path.empty() || config_path.back() != '/')
        config_path += "/";
    if (!config_path.starts_with('/'))
        config_path = '/' + config_path;

    if (!context_->getSettingsRef()[Setting::write_full_path_in_iceberg_metadata])
    {
        filename_generator = FileNamesGenerator(config_path, config_path, (catalog != nullptr && catalog->isTransactional()), metadata_compression_method, configuration_->format);
    }
    else
    {
        auto bucket = metadata->getValue<String>(Iceberg::f_location);
        if (bucket.empty() || bucket.back() != '/')
            bucket += "/";
        filename_generator = FileNamesGenerator(bucket, config_path, (catalog != nullptr && catalog->isTransactional()), metadata_compression_method, configuration_->format);
    }

    filename_generator.setVersion(last_version + 1);

    partition_spec_id = metadata->getValue<Int64>(Iceberg::f_default_spec_id);
    auto partitions_specs = metadata->getArray(Iceberg::f_partition_specs);

    current_schema_id = metadata->getValue<Int64>(Iceberg::f_current_schema_id);
    auto schemas = metadata->getArray(Iceberg::f_schemas);
    for (size_t i = 0; i < schemas->size(); ++i)
    {
        if (schemas->getObject(static_cast<UInt32>(i))->getValue<Int32>(Iceberg::f_schema_id) == current_schema_id)
        {
            current_schema = schemas->getObject(static_cast<UInt32>(i));
        }
    }
    for (size_t i = 0; i < partitions_specs->size(); ++i)
    {
        auto current_partition_spec = partitions_specs->getObject(static_cast<UInt32>(i));
        if (current_partition_spec->getValue<Int64>(Iceberg::f_spec_id) == partition_spec_id)
        {
            partititon_spec = current_partition_spec;
            if (current_partition_spec->getArray(Iceberg::f_fields)->size() > 0)
                partitioner = ChunkPartitioner(current_partition_spec->getArray(Iceberg::f_fields), current_schema, context_, sample_block_);
            break;
        }
    }
}

void IcebergStorageSink::consume(Chunk & chunk)
{
    if (isCancelled())
        return;
    total_rows += chunk.getNumRows();

    std::vector<std::pair<ChunkPartitioner::PartitionKey, Chunk>> partition_result;
    if (partitioner)
        partition_result = partitioner->partitionChunk(chunk);
    else
        partition_result.push_back({{}, chunk.clone()});

    for (const auto & [partition_key, part_chunk] : partition_result)
    {
        if (!writer_per_partition_key.contains(partition_key))
        {
            auto writer = MultipleFileWriter(
                context->getSettingsRef()[Setting::iceberg_insert_max_rows_in_data_file],
                context->getSettingsRef()[Setting::iceberg_insert_max_bytes_in_data_file],
                current_schema->getArray(Iceberg::f_fields),
                filename_generator,
                object_storage,
                context,
                format_settings,
                configuration,
                sample_block);
            writer_per_partition_key.emplace(partition_key, std::move(writer));
        }

        writer_per_partition_key.at(partition_key).consume(part_chunk);
    }
}

void IcebergStorageSink::onFinish()
{
    if (isCancelled())
        return;

    finalizeBuffers();
    releaseBuffers();
}

void IcebergStorageSink::finalizeBuffers()
{
    for (auto & [partition_key, writer] : writer_per_partition_key)
    {
        writer.finalize();
        total_chunks_size += writer.getResultBytes();
    }

    if (writer_per_partition_key.empty())
        return;

    size_t i = 0;
    while (i < MAX_TRANSACTION_RETRIES)
    {
        if (initializeMetadata())
            break;
        ++i;
    }
}

void IcebergStorageSink::releaseBuffers()
{
    for (auto & [_, writer] : writer_per_partition_key)
    {
        writer.release();
    }
}

void IcebergStorageSink::cancelBuffers()
{
    for (auto & [_, writer] : writer_per_partition_key)
    {
        writer.cancel();
    }
}

bool IcebergStorageSink::initializeMetadata()
{
    auto [metadata_name, storage_metadata_name] = filename_generator.generateMetadataName();

    Int64 parent_snapshot = -1;
    if (metadata->has(Iceberg::f_current_snapshot_id))
        parent_snapshot = metadata->getValue<Int64>(Iceberg::f_current_snapshot_id);

    Int32 total_data_files = 0;
    for (const auto & [_, writer] : writer_per_partition_key)
        total_data_files += writer.getDataFiles().size();
    auto [new_snapshot, manifest_list_name, storage_manifest_list_name] = MetadataGenerator(metadata).generateNextMetadata(
        filename_generator, metadata_name, parent_snapshot, total_data_files, total_rows, total_chunks_size, total_data_files, /* added_delete_files */0, /* num_deleted_rows */0);


    Strings manifest_entries_in_storage;
    Strings manifest_entries;
    Int32 manifest_lengths = 0;

    auto cleanup = [&] ()
    {
        for (const auto & manifest_filename_in_storage : manifest_entries_in_storage)
            object_storage->removeObjectIfExists(StoredObject(manifest_filename_in_storage));

        object_storage->removeObjectIfExists(StoredObject(storage_manifest_list_name));

        auto [last_version, metadata_path, compression_method]
            = getLatestOrExplicitMetadataFileAndVersion(object_storage, configuration, nullptr, context, getLogger("IcebergWrites").get());

        LOG_DEBUG(log, "Rereading metadata file {} with version {}", metadata_path, last_version);

        metadata_compression_method = compression_method;
        filename_generator.setVersion(last_version + 1);

        metadata = getMetadataJSONObject(metadata_path, object_storage, configuration, nullptr, context, getLogger("IcebergWrites"), compression_method);
        partition_spec_id = metadata->getValue<Int64>(Iceberg::f_default_spec_id);
        auto partitions_specs = metadata->getArray(Iceberg::f_partition_specs);

        auto new_schema_id = metadata->getValue<Int64>(Iceberg::f_current_schema_id);
        if (new_schema_id != current_schema_id)
            throw Exception(ErrorCodes::NOT_IMPLEMENTED, "Metadata changed during write operation, try again");

        auto schemas = metadata->getArray(Iceberg::f_schemas);
        for (size_t i = 0; i < schemas->size(); ++i)
        {
            if (schemas->getObject(static_cast<UInt32>(i))->getValue<Int32>(Iceberg::f_schema_id) == current_schema_id)
            {
                current_schema = schemas->getObject(static_cast<UInt32>(i));
            }
        }
        for (size_t i = 0; i < partitions_specs->size(); ++i)
        {
            auto current_partition_spec = partitions_specs->getObject(static_cast<UInt32>(i));
            if (current_partition_spec->getValue<Int64>(Iceberg::f_spec_id) == partition_spec_id)
            {
                partititon_spec = current_partition_spec;
                if (current_partition_spec->getArray(Iceberg::f_fields)->size() > 0)
                    partitioner = ChunkPartitioner(current_partition_spec->getArray(Iceberg::f_fields), current_schema, context, sample_block);
                break;
            }
        }
    };

    try
    {
        for (const auto & [partition_key, writer] : writer_per_partition_key)
        {
            auto [manifest_entry_name, storage_manifest_entry_name] = filename_generator.generateManifestEntryName();
            manifest_entries_in_storage.push_back(storage_manifest_entry_name);
            manifest_entries.push_back(manifest_entry_name);

            auto buffer_manifest_entry = object_storage->writeObject(
                StoredObject(storage_manifest_entry_name), WriteMode::Rewrite, std::nullopt, DBMS_DEFAULT_BUFFER_SIZE, context->getWriteSettings());
            try
            {
                generateManifestFile(
                    metadata,
                    partitioner ? partitioner->getColumns() : std::vector<String>{},
                    partition_key,
                    partitioner ? partitioner->getResultTypes() : std::vector<DataTypePtr>{},
                    writer.getDataFiles(),
                    writer.getResultStatistics(),
                    sample_block,
                    new_snapshot,
                    configuration->format,
                    partititon_spec,
                    partition_spec_id,
                    *buffer_manifest_entry,
                    Iceberg::FileContentType::DATA);
                buffer_manifest_entry->finalize();
                manifest_lengths += buffer_manifest_entry->count();
            }
            catch (...)
            {
                cleanup();
                throw;
            }
        }
        {
            auto buffer_manifest_list = object_storage->writeObject(
                StoredObject(storage_manifest_list_name), WriteMode::Rewrite, std::nullopt, DBMS_DEFAULT_BUFFER_SIZE, context->getWriteSettings());

            try
            {
                generateManifestList(
                    filename_generator, metadata, object_storage, context, manifest_entries, new_snapshot, manifest_lengths, *buffer_manifest_list, Iceberg::FileContentType::DATA);
                buffer_manifest_list->finalize();
            }
            catch (...)
            {
                cleanup();
                throw;
            }
        }

        {
            std::ostringstream oss; // STYLE_CHECK_ALLOW_STD_STRING_STREAM
            Poco::JSON::Stringifier::stringify(metadata, oss, 4);
            std::string json_representation = removeEscapedSlashes(oss.str());

            fiu_do_on(FailPoints::iceberg_writes_cleanup,
            {
                throw Exception(ErrorCodes::BAD_ARGUMENTS, "Failpoint for cleanup enabled");
            });

            LOG_DEBUG(log, "Writing new metadata file {}", storage_metadata_name);
            auto hint = filename_generator.generateVersionHint();
            if (!writeMetadataFileAndVersionHint(storage_metadata_name, json_representation, hint.path_in_storage, storage_metadata_name, object_storage, context, metadata_compression_method, configuration->getDataLakeSettings()[DataLakeStorageSetting::iceberg_use_version_hint]))
            {
                LOG_DEBUG(log, "Failed to write metadata {}, retrying", storage_metadata_name);
                cleanup();
                return false;
            }
            else
            {
                LOG_DEBUG(log, "Metadata file {} written", storage_metadata_name);
            }

            if (catalog)
            {
                String catalog_filename = metadata_name;
                if (!catalog_filename.starts_with(configuration->getTypeName()))
                    catalog_filename = configuration->getTypeName() + "://" + configuration->getNamespace() + "/" + metadata_name;

                const auto & [namespace_name, table_name] = DataLake::parseTableName(table_id.getTableName());
                if (!catalog->updateMetadata(namespace_name, table_name, catalog_filename, new_snapshot))
                {
                    cleanup();
                    object_storage->removeObjectIfExists(StoredObject(storage_metadata_name));
                    return false;
                }
            }
        }
    }
    catch (...)
    {
        cleanup();
        throw;
    }
    return true;
}

}

#endif<|MERGE_RESOLUTION|>--- conflicted
+++ resolved
@@ -456,14 +456,8 @@
     writer.setMetadata(Iceberg::f_partition_spec_id, std::to_string(partition_spec_id));
     for (const auto & data_file_name : data_file_names)
     {
-<<<<<<< HEAD
         avro::GenericDatum manifest_datum(root_schema);
         avro::GenericRecord & manifest = manifest_datum.value<avro::GenericRecord>();
-=======
-        avro::GenericDatum manifest_datum(root_schema); // NOLINT
-        /// Clang tidy doesn't understand avro code (me either), so NOLINT
-        avro::GenericRecord & manifest = manifest_datum.value<avro::GenericRecord>(); // NOLINT
->>>>>>> e9124ef2
 
         manifest.field(Iceberg::f_status) = avro::GenericDatum(1);
         Int64 snapshot_id = new_snapshot->getValue<Int64>(Iceberg::f_metadata_snapshot_id);
@@ -636,14 +630,8 @@
 
     for (const auto & manifest_entry_name : manifest_entry_names)
     {
-<<<<<<< HEAD
         avro::GenericDatum entry_datum(schema.root());
         avro::GenericRecord & entry = entry_datum.value<avro::GenericRecord>();
-=======
-        avro::GenericDatum entry_datum(schema.root()); // NOLINT
-        /// Clang tidy doesn't understand avro code (me either), so NOLINT
-        avro::GenericRecord & entry = entry_datum.value<avro::GenericRecord>(); // NOLINT
->>>>>>> e9124ef2
 
         entry.field(Iceberg::f_manifest_path) = manifest_entry_name;
         entry.field(Iceberg::f_manifest_length) = manifest_length;
