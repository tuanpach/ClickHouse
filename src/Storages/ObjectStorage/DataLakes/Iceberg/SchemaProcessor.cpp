--- conflicted
+++ resolved
@@ -1,9 +1,6 @@
 #include <memory>
 #include <optional>
-<<<<<<< HEAD
-=======
 #include <unordered_map>
->>>>>>> bdae49ab
 #include <Storages/ObjectStorage/DataLakes/Iceberg/Constant.h>
 #include <Storages/ObjectStorage/DataLakes/Iceberg/SchemaProcessor.h>
 
@@ -14,14 +11,11 @@
 
 #include <IO/ReadBufferFromString.h>
 #include <Common/Exception.h>
-<<<<<<< HEAD
-=======
 #include <Common/logger_useful.h>
 #include <Columns/IColumn.h>
 #include <Functions/IFunction.h>
 #include <base/types.h>
 #include <Common/SharedLockGuard.h>
->>>>>>> bdae49ab
 #include <base/scope_guard.h>
 
 #include <DataTypes/DataTypeArray.h>
@@ -105,11 +99,8 @@
 
 void IcebergSchemaProcessor::addIcebergTableSchema(Poco::JSON::Object::Ptr schema_ptr)
 {
-<<<<<<< HEAD
-=======
     std::lock_guard lock(mutex);
 
->>>>>>> bdae49ab
     Int32 schema_id = schema_ptr->getValue<Int32>(f_schema_id);
     current_schema_id = schema_id;
     if (iceberg_table_schemas_by_ids.contains(schema_id))
@@ -266,17 +257,10 @@
                 (current_full_name += ".").append(element_names.back());
                 scope_guard guard([&] { current_full_name.resize(current_full_name.size() - element_names.back().size() - 1); });
                 element_types.push_back(getFieldType(field, f_type, required, current_full_name, true));
-<<<<<<< HEAD
-                clickhouse_types_by_source_ids[{current_schema_id.value(), field->getValue<Int32>(f_id)}]
-                    = NameAndTypePair{current_full_name, element_types.back()};
-
-                clickhouse_ids_by_source_names[{current_schema_id.value(), current_full_name}] = field->getValue<Int32>(f_id);
-=======
                 TSA_SUPPRESS_WARNING_FOR_WRITE(clickhouse_types_by_source_ids)[{schema_id, field->getValue<Int32>(f_id)}]
                     = NameAndTypePair{current_full_name, element_types.back()};
 
                 TSA_SUPPRESS_WARNING_FOR_WRITE(clickhouse_ids_by_source_names)[{schema_id, current_full_name}] = field->getValue<Int32>(f_id);
->>>>>>> bdae49ab
             }
             else
             {
@@ -356,14 +340,10 @@
         if (old_node_it != old_schema_entries.end())
         {
             auto [old_json, old_node] = old_node_it->second;
-<<<<<<< HEAD
-            if (field->isObject(f_type))
-=======
             if (field->isObject(f_type)
                 && (field->getObject(f_type)->getValue<std::string>(f_type) == "struct"
                     || field->getObject(f_type)->getValue<std::string>(f_type) == "list"
                     || field->getObject(f_type)->getValue<std::string>(f_type) == "map"))
->>>>>>> bdae49ab
             {
                 auto old_type = getFieldType(old_json, "type", required);
                 auto transform = std::make_shared<EvolutionFunctionStruct>(std::vector{type}, std::vector{old_type}, old_json, field);
@@ -373,11 +353,7 @@
             }
             else
             {
-<<<<<<< HEAD
-                if (old_json->isObject(f_type))
-=======
                 if (old_json->isObject(f_type) && !field->isObject(f_type))
->>>>>>> bdae49ab
                 {
                     throw Exception(
                         ErrorCodes::LOGICAL_ERROR,
@@ -406,21 +382,7 @@
         }
         else
         {
-<<<<<<< HEAD
-            if (field->isObject(f_type))
-            {
-                throw Exception(
-                    ErrorCodes::UNSUPPORTED_METHOD,
-                    "Adding a default column with id {} and complex type is not supported yet. Old schema id is {}, new schema id is "
-                    "{}",
-                    id,
-                    old_id,
-                    new_id);
-            }
-            if (!type->isNullable())
-=======
             if (!type->isNullable() && !field->isObject(f_type))
->>>>>>> bdae49ab
             {
                 throw Exception(
                     ErrorCodes::LOGICAL_ERROR,
