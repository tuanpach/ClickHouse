--- conflicted
+++ resolved
@@ -360,11 +360,7 @@
             return "date";
         case TypeIndex::DateTime:
         case TypeIndex::DateTime64:
-<<<<<<< HEAD
-            return {"date", true};
-=======
-            return "timestamp";
->>>>>>> 178b8726
+            return {"timestamp", true};
         case TypeIndex::Time:
             return {"time", true};
         case TypeIndex::String:
