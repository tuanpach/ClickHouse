#pragma once
#include <boost/noncopyable.hpp>

#include <Core/NamesAndTypes.h>
#include <Core/Types.h>
#include <Databases/DataLake/ICatalog.h>
#include <Formats/FormatFilterInfo.h>
#include <Formats/FormatParserSharedResources.h>
#include <Interpreters/ActionsDAG.h>
#include <Interpreters/StorageID.h>
#include <Processors/ISimpleTransform.h>
#include <QueryPipeline/QueryPipelineBuilder.h>
#include <Storages/AlterCommands.h>
#include <Storages/MutationCommands.h>
#include <Storages/ObjectStorage/IObjectIterator.h>
#include <Storages/prepareReadingFromFormat.h>


namespace DataLake
{
class ICatalog;
}

namespace DB
{

namespace ErrorCodes
{
extern const int UNSUPPORTED_METHOD;
}

class SinkToStorage;
using SinkToStoragePtr = std::shared_ptr<SinkToStorage>;
class StorageObjectStorageConfiguration;
using StorageObjectStorageConfigurationPtr = std::shared_ptr<StorageObjectStorageConfiguration>;
struct StorageID;

class IDataLakeMetadata : boost::noncopyable
{
public:
    virtual ~IDataLakeMetadata() = default;

    virtual bool operator==(const IDataLakeMetadata & other) const = 0;

    /// Return iterator to `data files`.
    using FileProgressCallback = std::function<void(FileProgress)>;
    virtual ObjectIterator iterate(
        const ActionsDAG * /* filter_dag */,
        FileProgressCallback /* callback */,
        size_t /* list_batch_size */,
        StorageMetadataPtr storage_metadata,
        ContextPtr context) const
        = 0;

    /// Table schema from data lake metadata.
    virtual NamesAndTypesList getTableSchema(ContextPtr local_context) const = 0;
    virtual StorageInMemoryMetadata getStorageSnapshotMetadata(ContextPtr) const { throwNotImplemented("getStorageSnapshotMetadata"); }

    /// Read schema is the schema of actual data files,
    /// which can differ from table schema from data lake metadata.
    /// Return nothing if read schema is the same as table schema.
    virtual ReadFromFormatInfo prepareReadingFromFormat(
        const Strings & requested_columns,
        const StorageSnapshotPtr & storage_snapshot,
        const ContextPtr & context,
        bool supports_subset_of_columns,
        bool supports_tuple_elements);

    virtual std::shared_ptr<NamesAndTypesList> getInitialSchemaByPath(ContextPtr, ObjectInfoPtr) const { return {}; }
    virtual std::shared_ptr<const ActionsDAG> getSchemaTransformer(ContextPtr, ObjectInfoPtr) const { return {}; }

    /// Whether current metadata object is updateable (instead of recreation from scratch)
    /// to the latest version of table state in data lake.
    virtual bool supportsUpdate() const { return false; }
    /// Update metadata to the latest version.
    virtual void update(const ContextPtr &) { }

    virtual bool supportsWrites() const { return false; }

<<<<<<< HEAD
    virtual void modifyFormatSettings(FormatSettings &, const Context &) const {}
=======
    virtual void modifyFormatSettings(FormatSettings &) const { }
>>>>>>> 15206914

    virtual std::optional<size_t> totalRows(ContextPtr) const { return {}; }
    virtual std::optional<size_t> totalBytes(ContextPtr) const { return {}; }

    /// Some data lakes specify information for reading files from disks.
    /// For example, Iceberg has Parquet schema field ids in its metadata for reading files.
    virtual ColumnMapperPtr getColumnMapperForObject(ObjectInfoPtr /**/) const { return nullptr; }
    virtual ColumnMapperPtr getColumnMapperForCurrentSchema(StorageMetadataPtr, ContextPtr) const { return nullptr; }

    virtual SinkToStoragePtr write(
        SharedHeader /*sample_block*/,
        const StorageID & /*table_id*/,
        ObjectStoragePtr /*object_storage*/,
        StorageObjectStorageConfigurationPtr /*configuration*/,
        const std::optional<FormatSettings> & /*format_settings*/,
        ContextPtr /*context*/,
        std::shared_ptr<DataLake::ICatalog> /*catalog*/)
    {
        throwNotImplemented("write");
    }

    virtual bool optimize(
        const StorageMetadataPtr & /*metadata_snapshot*/, ContextPtr /*context*/, const std::optional<FormatSettings> & /*format_settings*/)
    {
        return false;
    }

    virtual bool supportsDelete() const { return false; }
    virtual void mutate(
        const MutationCommands & /*commands*/,
        ContextPtr /*context*/,
        const StorageID & /*storage_id*/,
        StorageMetadataPtr /*metadata_snapshot*/,
        std::shared_ptr<DataLake::ICatalog> /*catalog*/,
        const std::optional<FormatSettings> & /*format_settings*/)
    {
        throwNotImplemented("mutations");
    }

    virtual void checkMutationIsPossible(const MutationCommands & /*commands*/) { throwNotImplemented("mutations"); }

    virtual void addDeleteTransformers(ObjectInfoPtr, QueryPipelineBuilder &, const std::optional<FormatSettings> &, ContextPtr) const { }
    virtual void checkAlterIsPossible(const AlterCommands & /*commands*/) { throwNotImplemented("alter"); }
    virtual void alter(const AlterCommands & /*params*/, ContextPtr /*context*/) { throwNotImplemented("alter"); }
    virtual void drop(ContextPtr) { }

protected:
    virtual ObjectIterator
    createKeysIterator(Strings && data_files_, ObjectStoragePtr object_storage_, IDataLakeMetadata::FileProgressCallback callback_) const;

    ObjectIterator createKeysIterator(
        Strings && data_files_,
        ObjectStoragePtr object_storage_,
        IDataLakeMetadata::FileProgressCallback callback_,
        UInt64 snapshot_version_) const;

    [[noreturn]] void throwNotImplemented(std::string_view method) const
    {
        throw Exception(ErrorCodes::UNSUPPORTED_METHOD, "Method `{}` is not implemented for {}", method, getName());
    }

    virtual const char * getName() const = 0;
};

using DataLakeMetadataPtr = std::unique_ptr<IDataLakeMetadata>;

}<|MERGE_RESOLUTION|>--- conflicted
+++ resolved
@@ -77,11 +77,7 @@
 
     virtual bool supportsWrites() const { return false; }
 
-<<<<<<< HEAD
     virtual void modifyFormatSettings(FormatSettings &, const Context &) const {}
-=======
-    virtual void modifyFormatSettings(FormatSettings &) const { }
->>>>>>> 15206914
 
     virtual std::optional<size_t> totalRows(ContextPtr) const { return {}; }
     virtual std::optional<size_t> totalBytes(ContextPtr) const { return {}; }
