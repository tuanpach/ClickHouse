--- conflicted
+++ resolved
@@ -267,13 +267,8 @@
     void processMetadataFile(
         const String & metadata_file_path,
         NamesAndTypesList & file_schema,
-<<<<<<< HEAD
-        DataLakePartitionColumns & file_partition_columns,
-        std::set<String> & result) const
-=======
         DeltaLakePartitionColumns & file_partition_columns,
         std::set<String> & result)
->>>>>>> 2f2f0356
     {
         auto read_settings = context->getReadSettings();
         ObjectInfo object_info(metadata_file_path);
