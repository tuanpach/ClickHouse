#include <Core/FormatFactorySettings.h>
#include <Core/Settings.h>
#include <Formats/FormatFactory.h>
#include <Parsers/ASTCreateQuery.h>
#include <Storages/ObjectStorage/Azure/Configuration.h>
#include <Storages/ObjectStorage/DataLakes/DataLakeConfiguration.h>
#include <Storages/ObjectStorage/HDFS/Configuration.h>
#include <Storages/ObjectStorage/S3/Configuration.h>
#include <Storages/ObjectStorage/StorageObjectStorage.h>
#include <Storages/ObjectStorage/StorageObjectStorageSettings.h>
#include <Storages/StorageFactory.h>
#include <Poco/Logger.h>
#include <Databases/LoadingStrictnessLevel.h>
#include <Interpreters/Context.h>

namespace DB
{

namespace ErrorCodes
{
    extern const int BAD_ARGUMENTS;
}

namespace
{

// LocalObjectStorage is only supported for Iceberg Datalake operations where Avro format is required. For regular file access, use FileStorage instead.
#if USE_AWS_S3 || USE_AZURE_BLOB_STORAGE || USE_HDFS || USE_AVRO

std::shared_ptr<StorageObjectStorage>
createStorageObjectStorage(const StorageFactory::Arguments & args, StorageObjectStorage::ConfigurationPtr configuration)
{
    auto & engine_args = args.engine_args;
    if (engine_args.empty())
        throw Exception(ErrorCodes::BAD_ARGUMENTS, "External data source must have arguments");

    const auto context = args.getLocalContext();
    StorageObjectStorage::Configuration::initialize(*configuration, args.engine_args, context, false);

    // Use format settings from global server context + settings from
    // the SETTINGS clause of the create query. Settings from current
    // session and user are ignored.
    std::optional<FormatSettings> format_settings;
    if (args.storage_def->settings)
    {
        Settings settings = context->getSettingsCopy();

        // Apply changes from SETTINGS clause, with validation.
        settings.applyChanges(args.storage_def->settings->changes);

        format_settings = getFormatSettings(context, settings);
    }
    else
    {
        format_settings = getFormatSettings(context);
    }

    ASTPtr partition_by;
    if (args.storage_def->partition_by)
        partition_by = args.storage_def->partition_by->clone();

    return std::make_shared<StorageObjectStorage>(
        configuration,
        // We only want to perform write actions (e.g. create a container in Azure) when the table is being created,
        // and we want to avoid it when we load the table after a server restart.
        configuration->createObjectStorage(context, /* is_readonly */ args.mode != LoadingStrictnessLevel::CREATE),
        args.getContext(), /// Use global context.
        args.table_id,
        args.columns,
        args.constraints,
        args.comment,
        format_settings,
        args.mode,
        /* distributed_processing */ false,
        partition_by);
}

#endif
}

#if USE_AZURE_BLOB_STORAGE
void registerStorageAzure(StorageFactory & factory)
{
    factory.registerStorage("AzureBlobStorage", [](const StorageFactory::Arguments & args)
    {
        auto configuration = std::make_shared<StorageAzureConfiguration>();
        return createStorageObjectStorage(args, configuration);
    },
    {
        .supports_settings = true,
        .supports_sort_order = true, // for partition by
        .supports_schema_inference = true,
        .source_access_type = AccessTypeObjects::Source::AZURE,
        .has_builtin_setting_fn = StorageObjectStorageSettings::hasBuiltin,
    });
}
#endif

#if USE_AWS_S3
void registerStorageS3Impl(const String & name, StorageFactory & factory)
{
    factory.registerStorage(name, [=](const StorageFactory::Arguments & args)
    {
        auto configuration = std::make_shared<StorageS3Configuration>();
        return createStorageObjectStorage(args, configuration);
    },
    {
        .supports_settings = true,
        .supports_sort_order = true, // for partition by
        .supports_schema_inference = true,
        .source_access_type = AccessTypeObjects::Source::S3,
        .has_builtin_setting_fn = StorageObjectStorageSettings::hasBuiltin,
    });
}

void registerStorageS3(StorageFactory & factory)
{
    registerStorageS3Impl("S3", factory);
}

void registerStorageCOS(StorageFactory & factory)
{
    registerStorageS3Impl("COSN", factory);
}

void registerStorageOSS(StorageFactory & factory)
{
    registerStorageS3Impl("OSS", factory);
}

#endif

#if USE_HDFS
void registerStorageHDFS(StorageFactory & factory)
{
    factory.registerStorage("HDFS", [=](const StorageFactory::Arguments & args)
    {
        auto configuration = std::make_shared<StorageHDFSConfiguration>();
        return createStorageObjectStorage(args, configuration);
    },
    {
        .supports_settings = true,
        .supports_sort_order = true, // for partition by
        .supports_schema_inference = true,
        .source_access_type = AccessTypeObjects::Source::HDFS,
        .has_builtin_setting_fn = StorageObjectStorageSettings::hasBuiltin,
    });
}
#endif

void registerStorageObjectStorage(StorageFactory & factory)
{
#if USE_AWS_S3
    registerStorageS3(factory);
    registerStorageCOS(factory);
    registerStorageOSS(factory);
#endif
#if USE_AZURE_BLOB_STORAGE
    registerStorageAzure(factory);
#endif
#if USE_HDFS
    registerStorageHDFS(factory);
#endif
    UNUSED(factory);
}

#if USE_AVRO /// StorageIceberg depending on Avro to parse metadata with Avro format.

static DataLakeStorageSettingsPtr getDataLakeStorageSettings(const ASTStorage & storage_def)
{
    auto storage_settings = std::make_shared<DataLakeStorageSettings>();
    if (storage_def.settings)
        storage_settings->loadFromQuery(*storage_def.settings);
    return storage_settings;
}

void registerStorageIceberg(StorageFactory & factory)
{
#if USE_AWS_S3
    factory.registerStorage(
        "Iceberg",
        [&](const StorageFactory::Arguments & args)
        {
            const auto storage_settings = getDataLakeStorageSettings(*args.storage_def);
            auto configuration = std::make_shared<StorageS3IcebergConfiguration>(storage_settings);
            return createStorageObjectStorage(args, configuration);
        },
        {
            .supports_settings = true,
            .supports_schema_inference = true,
<<<<<<< HEAD
            .source_access_type = AccessTypeObjects::Source::S3,
            .has_builtin_setting_fn = StorageObjectStorageSettings::hasBuiltin,
=======
            .source_access_type = AccessType::S3,
            .has_builtin_setting_fn = DataLakeStorageSettings::hasBuiltin,
>>>>>>> 937365d4
        });

    factory.registerStorage(
        "IcebergS3",
        [&](const StorageFactory::Arguments & args)
        {
            const auto storage_settings = getDataLakeStorageSettings(*args.storage_def);
            auto configuration = std::make_shared<StorageS3IcebergConfiguration>(storage_settings);
            return createStorageObjectStorage(args, configuration);
        },
        {
            .supports_settings = true,
            .supports_schema_inference = true,
<<<<<<< HEAD
            .source_access_type = AccessTypeObjects::Source::S3,
            .has_builtin_setting_fn = StorageObjectStorageSettings::hasBuiltin,
=======
            .source_access_type = AccessType::S3,
            .has_builtin_setting_fn = DataLakeStorageSettings::hasBuiltin,
>>>>>>> 937365d4
        });
#    endif
#    if USE_AZURE_BLOB_STORAGE
    factory.registerStorage(
        "IcebergAzure",
        [&](const StorageFactory::Arguments & args)
        {
            const auto storage_settings = getDataLakeStorageSettings(*args.storage_def);
            auto configuration = std::make_shared<StorageAzureIcebergConfiguration>(storage_settings);
            return createStorageObjectStorage(args, configuration);
        },
        {
            .supports_settings = true,
            .supports_schema_inference = true,
<<<<<<< HEAD
            .source_access_type = AccessTypeObjects::Source::AZURE,
            .has_builtin_setting_fn = StorageObjectStorageSettings::hasBuiltin,
=======
            .source_access_type = AccessType::AZURE,
            .has_builtin_setting_fn = DataLakeStorageSettings::hasBuiltin,
>>>>>>> 937365d4
        });
#    endif
#    if USE_HDFS
    factory.registerStorage(
        "IcebergHDFS",
        [&](const StorageFactory::Arguments & args)
        {
            const auto storage_settings = getDataLakeStorageSettings(*args.storage_def);
            auto configuration = std::make_shared<StorageHDFSIcebergConfiguration>(storage_settings);
            return createStorageObjectStorage(args, configuration);
        },
        {
            .supports_settings = true,
            .supports_schema_inference = true,
<<<<<<< HEAD
            .source_access_type = AccessTypeObjects::Source::HDFS,
            .has_builtin_setting_fn = StorageObjectStorageSettings::hasBuiltin,
=======
            .source_access_type = AccessType::HDFS,
            .has_builtin_setting_fn = DataLakeStorageSettings::hasBuiltin,
>>>>>>> 937365d4
        });
#    endif
    factory.registerStorage(
        "IcebergLocal",
        [&](const StorageFactory::Arguments & args)
        {
            const auto storage_settings = getDataLakeStorageSettings(*args.storage_def);
            auto configuration = std::make_shared<StorageLocalIcebergConfiguration>(storage_settings);
            return createStorageObjectStorage(args, configuration);
        },
        {
            .supports_settings = true,
            .supports_schema_inference = true,
<<<<<<< HEAD
            .source_access_type = AccessTypeObjects::Source::FILE,
            .has_builtin_setting_fn = StorageObjectStorageSettings::hasBuiltin,
=======
            .source_access_type = AccessType::FILE,
            .has_builtin_setting_fn = DataLakeStorageSettings::hasBuiltin,
>>>>>>> 937365d4
        });
}

#endif


#if USE_PARQUET && USE_DELTA_KERNEL_RS
void registerStorageDeltaLake(StorageFactory & factory)
{
#if USE_AWS_S3
    factory.registerStorage(
        "DeltaLake",
        [&](const StorageFactory::Arguments & args)
        {
            const auto storage_settings = getDataLakeStorageSettings(*args.storage_def);
            auto configuration = std::make_shared<StorageS3DeltaLakeConfiguration>(storage_settings);
            return createStorageObjectStorage(args, configuration);
        },
        {
            .supports_settings = true,
            .supports_schema_inference = true,
<<<<<<< HEAD
            .source_access_type = AccessTypeObjects::Source::S3,
            .has_builtin_setting_fn = StorageObjectStorageSettings::hasBuiltin,
=======
            .source_access_type = AccessType::S3,
            .has_builtin_setting_fn = DataLakeStorageSettings::hasBuiltin,
        });
    factory.registerStorage(
        "DeltaLakeS3",
        [&](const StorageFactory::Arguments & args)
        {
            const auto storage_settings = getDataLakeStorageSettings(*args.storage_def);
            auto configuration = std::make_shared<StorageS3DeltaLakeConfiguration>(storage_settings);
            return createStorageObjectStorage(args, configuration);
        },
        {
            .supports_settings = true,
            .supports_schema_inference = true,
            .source_access_type = AccessType::S3,
            .has_builtin_setting_fn = DataLakeStorageSettings::hasBuiltin,
>>>>>>> 937365d4
        });
#    endif
#    if USE_AZURE_BLOB_STORAGE
    factory.registerStorage(
        "DeltaLakeAzure",
        [&](const StorageFactory::Arguments & args)
        {
            const auto storage_settings = getDataLakeStorageSettings(*args.storage_def);
            auto configuration = std::make_shared<StorageAzureDeltaLakeConfiguration>(storage_settings);
            return createStorageObjectStorage(args, configuration);
        },
        {
            .supports_settings = true,
            .supports_schema_inference = true,
            .source_access_type = AccessType::AZURE,
            .has_builtin_setting_fn = DataLakeStorageSettings::hasBuiltin,
        });
#    endif
    factory.registerStorage(
        "DeltaLakeLocal",
        [&](const StorageFactory::Arguments & args)
        {
            const auto storage_settings = getDataLakeStorageSettings(*args.storage_def);
            auto configuration = std::make_shared<StorageLocalDeltaLakeConfiguration>(storage_settings);
            return createStorageObjectStorage(args, configuration);
        },
        {
            .supports_settings = true,
            .supports_schema_inference = true,
            .source_access_type = AccessType::FILE,
            .has_builtin_setting_fn = StorageObjectStorageSettings::hasBuiltin,
        });
}
#endif

void registerStorageHudi(StorageFactory & factory)
{
#if USE_AWS_S3
    factory.registerStorage(
        "Hudi",
        [&](const StorageFactory::Arguments & args)
        {
            const auto storage_settings = getDataLakeStorageSettings(*args.storage_def);
            auto configuration = std::make_shared<StorageS3HudiConfiguration>(storage_settings);
            return createStorageObjectStorage(args, configuration);
        },
        {
            .supports_settings = false,
            .supports_schema_inference = true,
<<<<<<< HEAD
            .source_access_type = AccessTypeObjects::Source::S3,
            .has_builtin_setting_fn = StorageObjectStorageSettings::hasBuiltin,
=======
            .source_access_type = AccessType::S3,
            .has_builtin_setting_fn = DataLakeStorageSettings::hasBuiltin,
>>>>>>> 937365d4
        });
#endif
    UNUSED(factory);
}
}<|MERGE_RESOLUTION|>--- conflicted
+++ resolved
@@ -188,13 +188,8 @@
         {
             .supports_settings = true,
             .supports_schema_inference = true,
-<<<<<<< HEAD
             .source_access_type = AccessTypeObjects::Source::S3,
-            .has_builtin_setting_fn = StorageObjectStorageSettings::hasBuiltin,
-=======
-            .source_access_type = AccessType::S3,
-            .has_builtin_setting_fn = DataLakeStorageSettings::hasBuiltin,
->>>>>>> 937365d4
+            .has_builtin_setting_fn = DataLakeStorageSettings::hasBuiltin,
         });
 
     factory.registerStorage(
@@ -208,13 +203,8 @@
         {
             .supports_settings = true,
             .supports_schema_inference = true,
-<<<<<<< HEAD
             .source_access_type = AccessTypeObjects::Source::S3,
-            .has_builtin_setting_fn = StorageObjectStorageSettings::hasBuiltin,
-=======
-            .source_access_type = AccessType::S3,
-            .has_builtin_setting_fn = DataLakeStorageSettings::hasBuiltin,
->>>>>>> 937365d4
+            .has_builtin_setting_fn = DataLakeStorageSettings::hasBuiltin,
         });
 #    endif
 #    if USE_AZURE_BLOB_STORAGE
@@ -229,13 +219,8 @@
         {
             .supports_settings = true,
             .supports_schema_inference = true,
-<<<<<<< HEAD
             .source_access_type = AccessTypeObjects::Source::AZURE,
-            .has_builtin_setting_fn = StorageObjectStorageSettings::hasBuiltin,
-=======
-            .source_access_type = AccessType::AZURE,
-            .has_builtin_setting_fn = DataLakeStorageSettings::hasBuiltin,
->>>>>>> 937365d4
+            .has_builtin_setting_fn = DataLakeStorageSettings::hasBuiltin,
         });
 #    endif
 #    if USE_HDFS
@@ -250,13 +235,8 @@
         {
             .supports_settings = true,
             .supports_schema_inference = true,
-<<<<<<< HEAD
             .source_access_type = AccessTypeObjects::Source::HDFS,
-            .has_builtin_setting_fn = StorageObjectStorageSettings::hasBuiltin,
-=======
-            .source_access_type = AccessType::HDFS,
-            .has_builtin_setting_fn = DataLakeStorageSettings::hasBuiltin,
->>>>>>> 937365d4
+            .has_builtin_setting_fn = DataLakeStorageSettings::hasBuiltin,
         });
 #    endif
     factory.registerStorage(
@@ -270,13 +250,8 @@
         {
             .supports_settings = true,
             .supports_schema_inference = true,
-<<<<<<< HEAD
             .source_access_type = AccessTypeObjects::Source::FILE,
-            .has_builtin_setting_fn = StorageObjectStorageSettings::hasBuiltin,
-=======
-            .source_access_type = AccessType::FILE,
-            .has_builtin_setting_fn = DataLakeStorageSettings::hasBuiltin,
->>>>>>> 937365d4
+            .has_builtin_setting_fn = DataLakeStorageSettings::hasBuiltin,
         });
 }
 
@@ -298,27 +273,22 @@
         {
             .supports_settings = true,
             .supports_schema_inference = true,
-<<<<<<< HEAD
             .source_access_type = AccessTypeObjects::Source::S3,
-            .has_builtin_setting_fn = StorageObjectStorageSettings::hasBuiltin,
-=======
+            .has_builtin_setting_fn = DataLakeStorageSettings::hasBuiltin,
+        });
+    factory.registerStorage(
+        "DeltaLakeS3",
+        [&](const StorageFactory::Arguments & args)
+        {
+            const auto storage_settings = getDataLakeStorageSettings(*args.storage_def);
+            auto configuration = std::make_shared<StorageS3DeltaLakeConfiguration>(storage_settings);
+            return createStorageObjectStorage(args, configuration);
+        },
+        {
+            .supports_settings = true,
+            .supports_schema_inference = true,
             .source_access_type = AccessType::S3,
             .has_builtin_setting_fn = DataLakeStorageSettings::hasBuiltin,
-        });
-    factory.registerStorage(
-        "DeltaLakeS3",
-        [&](const StorageFactory::Arguments & args)
-        {
-            const auto storage_settings = getDataLakeStorageSettings(*args.storage_def);
-            auto configuration = std::make_shared<StorageS3DeltaLakeConfiguration>(storage_settings);
-            return createStorageObjectStorage(args, configuration);
-        },
-        {
-            .supports_settings = true,
-            .supports_schema_inference = true,
-            .source_access_type = AccessType::S3,
-            .has_builtin_setting_fn = DataLakeStorageSettings::hasBuiltin,
->>>>>>> 937365d4
         });
 #    endif
 #    if USE_AZURE_BLOB_STORAGE
@@ -368,13 +338,8 @@
         {
             .supports_settings = false,
             .supports_schema_inference = true,
-<<<<<<< HEAD
             .source_access_type = AccessTypeObjects::Source::S3,
-            .has_builtin_setting_fn = StorageObjectStorageSettings::hasBuiltin,
-=======
-            .source_access_type = AccessType::S3,
-            .has_builtin_setting_fn = DataLakeStorageSettings::hasBuiltin,
->>>>>>> 937365d4
+            .has_builtin_setting_fn = DataLakeStorageSettings::hasBuiltin,
         });
 #endif
     UNUSED(factory);
