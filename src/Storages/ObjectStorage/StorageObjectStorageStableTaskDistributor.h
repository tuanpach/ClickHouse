--- conflicted
+++ resolved
@@ -17,12 +17,8 @@
 public:
     StorageObjectStorageStableTaskDistributor(
         std::shared_ptr<IObjectIterator> iterator_,
-<<<<<<< HEAD
-        std::vector<std::string> ids_of_nodes_);
-=======
-        size_t number_of_replicas_,
+        std::vector<std::string> ids_of_nodes_,
         bool send_over_whole_archive_);
->>>>>>> ea630cd5
 
     ObjectInfoPtr getNextTask(size_t number_of_current_replica);
 
