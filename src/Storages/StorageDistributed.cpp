--- conflicted
+++ resolved
@@ -1267,15 +1267,9 @@
     // parallel.
     //
     // And second time shutdown() should be fast, since none of
-<<<<<<< HEAD
-    // DirectoryMonitor should do anything, because ActionBlocker is canceled
-    // (in shutdown()).
-    shutdown(true);
-=======
     // DirectoryMonitor should not do anything, because ActionBlocker is
     // canceled (in shutdown()).
-    shutdown();
->>>>>>> 81aa4302
+    shutdown(true);
 
     // Distributed table without sharding_key does not allows INSERTs
     if (relative_data_path.empty())
