--- conflicted
+++ resolved
@@ -88,28 +88,11 @@
 
         auto zookeeper = context->getZooKeeper();
         String replica_path = coordination.path + "/replicas/" + coordination.replica_name;
-<<<<<<< HEAD
         bool replica_path_existed = zookeeper->exists(replica_path);
 
         /// Create znodes even if it's ATTACH query. This seems weird, possibly incorrect, but
         /// currently both DatabaseReplicated and DatabaseShared seem to require this behavior.
         if (!replica_path_existed)
-=======
-
-        if (server_settings[ServerSetting::disable_insertion_and_mutation])
-            coordination.read_only = true;
-
-        if (attach)
-        {
-            /// Check that this replica is registered in keeper.
-            if (!zookeeper->exists(replica_path))
-            {
-                LOG_ERROR(log, "Attaching refreshable materialized view {} as read-only because znode {} is missing", view->getStorageID().getFullTableName(), replica_path);
-                coordination.read_only = true;
-            }
-        }
-        else
->>>>>>> 442cad87
         {
             zookeeper->createAncestors(coordination.path);
             Coordination::Requests ops;
@@ -118,6 +101,9 @@
             ops.emplace_back(zkutil::makeCreateRequest(replica_path, "", zkutil::CreateMode::Persistent));
             zookeeper->multi(ops);
         }
+
+        if (server_settings[ServerSetting::disable_insertion_and_mutation])
+            coordination.read_only = true;
     }
 }
 
