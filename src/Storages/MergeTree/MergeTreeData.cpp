--- conflicted
+++ resolved
@@ -168,11 +168,8 @@
     extern const int INCORRECT_QUERY;
     extern const int CANNOT_RESTORE_TABLE;
     extern const int ZERO_COPY_REPLICATION_ERROR;
-<<<<<<< HEAD
     extern const int NOT_INITIALIZED;
-=======
     extern const int SERIALIZATION_ERROR;
->>>>>>> ce349632
 }
 
 
