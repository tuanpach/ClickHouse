--- conflicted
+++ resolved
@@ -120,13 +120,9 @@
     extern const Event InsertedCompactParts;
     extern const Event MergedIntoWideParts;
     extern const Event MergedIntoCompactParts;
-<<<<<<< HEAD
-=======
-    extern const Event MergedIntoInMemoryParts;
     extern const Event RejectedMutations;
     extern const Event DelayedMutations;
     extern const Event DelayedMutationsMilliseconds;
->>>>>>> 3f0c3602
 }
 
 namespace CurrentMetrics
