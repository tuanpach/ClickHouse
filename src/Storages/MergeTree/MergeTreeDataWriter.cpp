--- conflicted
+++ resolved
@@ -436,11 +436,7 @@
     auto compression_codec = data.getContext()->chooseCompressionCodec(0, 0);
 
     const auto & index_factory = MergeTreeIndexFactory::instance();
-<<<<<<< HEAD
-    MergedBlockOutputStream out(new_data_part, metadata_snapshot, columns,
-=======
-    auto out = std::make_unique<MergedBlockOutputStream>(new_data_part, metadata_snapshot,columns,
->>>>>>> 437940b2
+    auto out = std::make_unique<MergedBlockOutputStream>(new_data_part, metadata_snapshot, columns,
         index_factory.getMany(metadata_snapshot->getSecondaryIndices()), compression_codec);
 
     out->writeWithPermutation(block, perm_ptr);
