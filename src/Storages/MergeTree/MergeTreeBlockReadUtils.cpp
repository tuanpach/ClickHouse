#include <DataTypes/DataTypesNumber.h>
#include <Storages/MergeTree/MergeTreeBlockReadUtils.h>
#include <Storages/MergeTree/MergeTreeData.h>
#include <Storages/MergeTree/IMergeTreeDataPartInfoForReader.h>
#include <Storages/MergeTree/MergeTreeReaderTextIndex.h>
#include <Storages/MergeTree/MergeTreeRangeReader.h>
#include <Storages/MergeTree/MergeTreeDataSelectExecutor.h>
#include <Storages/MergeTree/PatchParts/PatchPartInfo.h>
#include <DataTypes/NestedUtils.h>
#include <Core/NamesAndTypes.h>
#include <Common/checkStackSize.h>
#include <Common/typeid_cast.h>
#include <Storages/MergeTree/MergeTreeVirtualColumns.h>
#include <Storages/MergeTree/MergeTreeSelectProcessor.h>
#include <Storages/MergeTree/MergeTreeIndexConditionText.h>
#include <Columns/ColumnConst.h>
#include <IO/WriteBufferFromString.h>
#include <IO/Operators.h>
#include <Interpreters/ExpressionActions.h>

#include <algorithm>
#include <unordered_set>


namespace DB
{

namespace ErrorCodes
{
    extern const int LOGICAL_ERROR;
    extern const int NO_SUCH_COLUMN_IN_TABLE;
}

namespace
{

/// Columns absent in part may depend on other absent columns so we are
/// searching all required physical columns recursively. Return true if found at
/// least one existing (physical) column in part.
bool injectRequiredColumnsRecursively(
    const String & column_name,
    const StorageSnapshotPtr & storage_snapshot,
    const AlterConversionsPtr & alter_conversions,
    const IMergeTreeDataPartInfoForReader & data_part_info_for_reader,
    const GetColumnsOptions & options,
    Names & columns,
    NameSet & required_columns,
    NameSet & injected_columns)
{
    /// This is needed to prevent stack overflow in case of cyclic defaults or
    /// huge AST which for some reason was not validated on parsing/interpreter
    /// stages.
    checkStackSize();

    auto add_column = [&](const String & name)
    {
        /// Ensure each column is added only once
        if (!required_columns.contains(name))
        {
            columns.emplace_back(name);
            required_columns.emplace(name);
            injected_columns.emplace(name);
        }
    };

    auto column_in_storage = storage_snapshot->tryGetColumn(options, column_name);
    if (column_in_storage)
    {
        auto column_name_in_part = column_in_storage->getNameInStorage();
        if (alter_conversions && alter_conversions->isColumnRenamed(column_name_in_part))
            column_name_in_part = alter_conversions->getColumnOldName(column_name_in_part);

        auto column_in_part = data_part_info_for_reader.getColumns().tryGetByName(column_name_in_part);

        if (column_in_part)
        {
            if (!column_in_storage->isSubcolumn() || column_in_part->type->tryGetSubcolumnType(column_in_storage->getSubcolumnName()))
            {
                add_column(column_name);
                return true;
            }
        }
        /// TODO: correctly determine whether the index is present in the part
        else if (column_name_in_part.starts_with(TEXT_INDEX_VIRTUAL_COLUMN_PREFIX))
        {
            add_column(column_name);
            return true;
        }
    }

    /// Column doesn't have default value and don't exist in part
    /// don't need to add to required set.
    const auto column_default = storage_snapshot->metadata->getColumns().getDefault(column_name);
    if (!column_default)
        return false;

    /// collect identifiers required for evaluation
    IdentifierNameSet identifiers;
    column_default->expression->collectIdentifierNames(identifiers);

    bool result = false;
    for (const auto & identifier : identifiers)
        result |= injectRequiredColumnsRecursively(
            identifier, storage_snapshot, alter_conversions, data_part_info_for_reader,
            options, columns, required_columns, injected_columns);

    return result;
}

}

/** If some of the requested columns are not in the part,
  * then find out which columns may need to be read further,
  * so that you can calculate the DEFAULT expression for these columns.
  * Adds them to the `columns`.
  */
NameSet injectRequiredColumns(
    const IMergeTreeDataPartInfoForReader & data_part_info_for_reader,
    const StorageSnapshotPtr & storage_snapshot,
    bool with_subcolumns,
    Names & columns)
{
    NameSet required_columns{std::begin(columns), std::end(columns)};
    NameSet injected_columns;

    bool have_at_least_one_physical_column = false;
    AlterConversionsPtr alter_conversions;
    if (!data_part_info_for_reader.isProjectionPart())
        alter_conversions = data_part_info_for_reader.getAlterConversions();

    auto options = GetColumnsOptions(GetColumnsOptions::AllPhysical)
        .withExtendedObjects()
        .withVirtuals()
        .withSubcolumns(with_subcolumns);

    for (size_t i = 0; i < columns.size(); ++i)
    {
        /// We are going to fetch physical columns and system columns first
        if (!storage_snapshot->tryGetColumn(options, columns[i]))
            throw Exception(ErrorCodes::NO_SUCH_COLUMN_IN_TABLE, "There is no column or subcolumn {} in table", columns[i]);

        have_at_least_one_physical_column |= injectRequiredColumnsRecursively(
            columns[i], storage_snapshot, alter_conversions,
            data_part_info_for_reader, options, columns, required_columns, injected_columns);
    }

    /** Add a column of the minimum size.
        * Used in case when no column is needed or files are missing, but at least you need to know number of rows.
        * Adds to the columns.
        */
    if (!have_at_least_one_physical_column)
    {
        auto available_columns = storage_snapshot->metadata->getColumns().get(options);
        const auto minimum_size_column_name = data_part_info_for_reader.getColumnNameWithMinimumCompressedSize(available_columns);
        columns.push_back(minimum_size_column_name);
        /// correctly report added column
        injected_columns.insert(columns.back());
    }

    return injected_columns;
}

MergeTreeBlockSizePredictor::MergeTreeBlockSizePredictor(
    const DataPartPtr & data_part_, const Names & columns, const Block & sample_block)
    : data_part(data_part_)
{
    number_of_rows_in_part = data_part->rows_count;
    /// Initialize with sample block until update won't called.
    initialize(sample_block, {}, columns);
}

void MergeTreeBlockSizePredictor::initialize(const Block & sample_block, const Columns & columns, const Names & names, bool from_update)
{
    fixed_columns_bytes_per_row = 0;
    dynamic_columns_infos.clear();

    std::unordered_set<String> names_set;
    if (!from_update)
        names_set.insert(names.begin(), names.end());

    size_t num_columns = sample_block.columns();
    for (size_t pos = 0; pos < num_columns; ++pos)
    {
        const auto & column_with_type_and_name = sample_block.getByPosition(pos);
        const auto & column_name = column_with_type_and_name.name;
        const auto & column_data = from_update ? columns[pos] : column_with_type_and_name.column;

        if (!from_update && !names_set.contains(column_name))
            continue;

        /// At least PREWHERE filter column might be const.
        if (typeid_cast<const ColumnConst *>(column_data.get()))
            continue;

        if (column_data->valuesHaveFixedSize())
        {
            size_t size_of_value = column_data->sizeOfValueIfFixed();
            fixed_columns_bytes_per_row += column_data->sizeOfValueIfFixed();
            max_size_per_row_fixed = std::max<double>(max_size_per_row_fixed, size_of_value);
        }
        else
        {
            ColumnInfo info;
            info.name = column_name;
            /// If column isn't fixed and doesn't have checksum, than take first
            ColumnSize column_size = data_part->getColumnSize(column_name);

            info.bytes_per_row_global = column_size.data_uncompressed
                ? column_size.data_uncompressed / number_of_rows_in_part
                : column_data->byteSize() / std::max<size_t>(1, column_data->size());

            dynamic_columns_infos.emplace_back(info);
        }
    }

    bytes_per_row_global = fixed_columns_bytes_per_row;
    for (auto & info : dynamic_columns_infos)
    {
        info.bytes_per_row = info.bytes_per_row_global;
        bytes_per_row_global += info.bytes_per_row_global;

        max_size_per_row_dynamic = std::max<double>(max_size_per_row_dynamic, info.bytes_per_row);
    }
    bytes_per_row_current = bytes_per_row_global;
}

void MergeTreeBlockSizePredictor::startBlock()
{
    block_size_bytes = 0;
    block_size_rows = 0;
    for (auto & info : dynamic_columns_infos)
        info.size_bytes = 0;
}

/// TODO: add last_read_row_in_part parameter to take into account gaps between adjacent ranges
void MergeTreeBlockSizePredictor::update(const Block & sample_block, const Columns & columns, size_t num_rows, double decay)
{
    if (columns.size() != sample_block.columns())
        throw Exception(ErrorCodes::LOGICAL_ERROR, "Inconsistent number of columns passed to MergeTreeBlockSizePredictor. "
                        "Have {} in sample block and {} columns in list",
                        toString(sample_block.columns()), toString(columns.size()));

    if (!is_initialized_in_update)
    {
        /// Reinitialize with read block to update estimation for DEFAULT and MATERIALIZED columns without data.
        initialize(sample_block, columns, {}, true);
        is_initialized_in_update = true;
    }

    if (num_rows < block_size_rows)
    {
        throw Exception(ErrorCodes::LOGICAL_ERROR, "Updated block has less rows ({}) than previous one ({})",
                        num_rows, block_size_rows);
    }

    size_t diff_rows = num_rows - block_size_rows;
    block_size_bytes = num_rows * fixed_columns_bytes_per_row;
    bytes_per_row_current = fixed_columns_bytes_per_row;
    block_size_rows = num_rows;

    /// Make recursive updates for each read row: v_{i+1} = (1 - decay) v_{i} + decay v_{target}
    /// Use sum of geometric sequence formula to update multiple rows: v{n} = (1 - decay)^n v_{0} + (1 - (1 - decay)^n) v_{target}
    /// NOTE: DEFAULT and MATERIALIZED columns without data has inaccurate estimation of v_{target}
    double alpha = std::pow(1. - decay, diff_rows);

    max_size_per_row_dynamic = 0;
    for (auto & info : dynamic_columns_infos)
    {
        size_t new_size = columns[sample_block.getPositionByName(info.name)]->byteSize();
        size_t diff_size = new_size - info.size_bytes;

        double local_bytes_per_row = static_cast<double>(diff_size) / diff_rows;
        info.bytes_per_row = alpha * info.bytes_per_row + (1. - alpha) * local_bytes_per_row;

        info.size_bytes = new_size;
        block_size_bytes += new_size;
        bytes_per_row_current += info.bytes_per_row;

        max_size_per_row_dynamic = std::max<double>(max_size_per_row_dynamic, info.bytes_per_row);
    }
}

PrewhereExprStepPtr createLightweightDeleteStep(bool remove_filter_column)
{
    PrewhereExprStep step
    {
        .type = PrewhereExprStep::Filter,
        .actions = nullptr,
        .filter_column_name = RowExistsColumn::name,
        .remove_filter_column = remove_filter_column,
        .need_filter = true,
        .perform_alter_conversions = true,
        .mutation_version = std::nullopt,
    };

    return std::make_shared<PrewhereExprStep>(std::move(step));
}

void addPatchPartsColumns(
    MergeTreeReadTaskColumns & result,
    const StorageSnapshotPtr & storage_snapshot,
    const GetColumnsOptions & options,
    const PatchPartsForReader & patch_parts,
    const Names & all_columns_to_read,
    bool has_lightweight_delete)
{
    if (patch_parts.empty())
        return;

    NameSet required_virtuals;
    result.patch_columns.resize(patch_parts.size());

    for (size_t i = 0; i < patch_parts.size(); ++i)
    {
        NameSet patch_columns_to_read_set;

        const auto & patch_part_columns = patch_parts[i].part->getColumnsDescription();
        const auto & alter_conversions = patch_parts[i].part->getAlterConversions();

        for (const auto & column_name : all_columns_to_read)
        {
            auto column_in_storage = storage_snapshot->getColumn(options, column_name);
            auto column_name_in_patch = column_in_storage.getNameInStorage();

            if (alter_conversions && alter_conversions->isColumnRenamed(column_name_in_patch))
                column_name_in_patch = alter_conversions->getColumnOldName(column_name_in_patch);

            if (!patch_part_columns.hasPhysical(column_name_in_patch))
                continue;

            /// Add requested column name, not the column name in patch, for correct query analysis and applying patches.
            /// This column name will be translated to the column name in patch in MergeTree reader.
            patch_columns_to_read_set.insert(column_name);
        }

        if (has_lightweight_delete && patch_part_columns.has(RowExistsColumn::name))
        {
            patch_columns_to_read_set.insert(RowExistsColumn::name);
        }

        auto patch_system_columns = getVirtualsRequiredForPatch(patch_parts[i]);
        patch_columns_to_read_set.insert(patch_system_columns.begin(), patch_system_columns.end());
        required_virtuals.insert(patch_system_columns.begin(), patch_system_columns.end());

        Names patch_columns_to_read_names(patch_columns_to_read_set.begin(), patch_columns_to_read_set.end());
        result.patch_columns[i] = storage_snapshot->getColumnsByNames(options, patch_columns_to_read_names);
    }

    auto & first_step_columns = result.pre_columns.empty() ? result.columns : result.pre_columns.front();
    auto first_step_columns_set = first_step_columns.getNameSet();

    for (const auto & virtual_name : required_virtuals)
    {
        if (!first_step_columns_set.contains(virtual_name))
        {
            auto column = storage_snapshot->getColumn(options, virtual_name);
            first_step_columns.push_back(std::move(column));
        }
    }
}

MergeTreeReadTaskColumns getReadTaskColumns(
    const IMergeTreeDataPartInfoForReader & data_part_info_for_reader,
    const StorageSnapshotPtr & storage_snapshot,
    const Names & required_columns,
    const FilterDAGInfoPtr & row_level_filter,
    const PrewhereInfoPtr & prewhere_info,
    const PrewhereExprSteps & mutation_steps,
    const IndexReadTasks & index_read_tasks,
    const ExpressionActionsSettings & actions_settings,
    const MergeTreeReaderSettings & reader_settings,
    bool with_subcolumns)
{
    MergeTreeReadTaskColumns result;
    NameSet columns_from_previous_steps;
    Names column_to_read_after_prewhere = required_columns;

    /// Inject columns required for defaults evaluation
    injectRequiredColumns(data_part_info_for_reader, storage_snapshot, with_subcolumns, column_to_read_after_prewhere);

    auto options = GetColumnsOptions(GetColumnsOptions::All)
        .withExtendedObjects()
        .withVirtuals()
        .withSubcolumns(with_subcolumns);

    auto add_step = [&](const PrewhereExprStep & step)
    {
        /// Computation results from previous steps might be used in the current step as well. In such a case these
        /// computed columns will be present in the current step inputs. They don't need to be read from the disk so
        /// exclude them from the list of columns to read. This filtering must be done before injecting required
        /// columns to avoid adding unnecessary columns or failing to find required columns that are computation
        /// results from previous steps.
        /// Example: step1: sin(a)>b, step2: sin(a)>c

        /// If actions are empty then step is a filter step with a plain identifier as a filter column.
        Names required_source_columns;
        if (step.actions)
            required_source_columns = step.actions->getActionsDAG().getRequiredColumnsNames();
        else if (!step.filter_column_name.empty())
            required_source_columns = Names{step.filter_column_name};

        Names step_column_names;
        for (const auto & name : required_source_columns)
        {
            if (!columns_from_previous_steps.contains(name))
                step_column_names.push_back(name);
        }

        const bool has_adaptive_granularity = data_part_info_for_reader.getIndexGranularityInfo().mark_type.adaptive;

        /// If part has non-adaptive granularity we always have to read at least one column
        /// because we cannot determine the correct size of the last granule without reading data.
        if (!step_column_names.empty() || !has_adaptive_granularity)
        {
            injectRequiredColumns(
                data_part_info_for_reader, storage_snapshot,
                with_subcolumns, step_column_names);
        }

        /// More columns could have been added, filter them as well by the list of columns from previous steps.
        Names columns_to_read_in_step;
        for (const auto & name : step_column_names)
        {
            if (columns_from_previous_steps.emplace(name).second)
                columns_to_read_in_step.push_back(name);
        }

        /// Add results of the step to the list of already "known" columns so that we don't read or compute them again.
        if (step.actions)
        {
            for (const auto & name : step.actions->getActionsDAG().getNames())
                columns_from_previous_steps.insert(name);
        }

        result.pre_columns.push_back(storage_snapshot->getColumnsByNames(options, columns_to_read_in_step));
    };

    for (const auto & step : mutation_steps)
        add_step(*step);

<<<<<<< HEAD
    if (prewhere_info || row_level_filter)
=======
    if (prewhere_info || !index_read_tasks.empty())
>>>>>>> d758263c
    {
        auto prewhere_actions = MergeTreeSelectProcessor::getPrewhereActions(
            row_level_filter,
            prewhere_info,
            index_read_tasks,
            actions_settings,
            reader_settings.enable_multiple_prewhere_read_steps,
            reader_settings.force_short_circuit_execution);

        for (const auto & step : prewhere_actions.steps)
            add_step(*step);
    }

    /// Remove columns read in prewehere from the list of columns to read.
    Names post_column_names;
    for (const auto & name : column_to_read_after_prewhere)
    {
        if (!columns_from_previous_steps.contains(name))
            post_column_names.push_back(name);
    }

    result.columns = storage_snapshot->getColumnsByNames(options, post_column_names);
    return result;
}

MergeTreeReadTaskColumns getReadTaskColumnsForMerge(
    const IMergeTreeDataPartInfoForReader & data_part_info_for_reader,
    const StorageSnapshotPtr & storage_snapshot,
    const Names & required_columns,
    const PrewhereExprSteps & mutation_steps)
{
    return getReadTaskColumns(
        data_part_info_for_reader,
        storage_snapshot,
        required_columns,
        /*row_level_filter=*/ nullptr,
        /*prewhere_info=*/ nullptr,
        mutation_steps,
        /*index_read_tasks*/ {},
        /*actions_settings=*/ {},
        /*reader_settings=*/ {},
        storage_snapshot->storage.supportsSubcolumns());
}

}<|MERGE_RESOLUTION|>--- conflicted
+++ resolved
@@ -438,11 +438,7 @@
     for (const auto & step : mutation_steps)
         add_step(*step);
 
-<<<<<<< HEAD
-    if (prewhere_info || row_level_filter)
-=======
-    if (prewhere_info || !index_read_tasks.empty())
->>>>>>> d758263c
+    if (prewhere_info || row_level_filter || !index_read_tasks.empty())
     {
         auto prewhere_actions = MergeTreeSelectProcessor::getPrewhereActions(
             row_level_filter,
