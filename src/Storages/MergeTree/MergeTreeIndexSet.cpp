#include <Storages/MergeTree/MergeTreeIndexSet.h>

#include <Common/FieldAccurateComparison.h>
#include <Common/quoteString.h>

#include <DataTypes/IDataType.h>

#include <Interpreters/ExpressionActions.h>
#include <Interpreters/ExpressionAnalyzer.h>
#include <Interpreters/PreparedSets.h>

#include <Parsers/ASTFunction.h>
#include <Parsers/ASTIdentifier.h>
#include <Parsers/ASTLiteral.h>
#include <Parsers/ASTSelectQuery.h>

#include <Functions/FunctionFactory.h>
#include <Functions/IFunctionAdaptors.h>
#include <Functions/indexHint.h>
#include <Planner/PlannerActionsVisitor.h>

#include <Storages/MergeTree/MergeTreeIndexUtils.h>

namespace DB
{

namespace ErrorCodes
{
    extern const int LOGICAL_ERROR;
    extern const int INCORRECT_QUERY;
}

/// 0b11 -- can be true and false at the same time
static const Field UNKNOWN_FIELD(3u);


MergeTreeIndexGranuleSet::MergeTreeIndexGranuleSet(
    const String & index_name_,
    const Block & index_sample_block_,
    size_t max_rows_)
    : index_name(index_name_)
    , max_rows(max_rows_)
    , block(index_sample_block_.cloneEmpty())
{
    size_t num_columns = block.columns();
    serializations.resize(num_columns);
    for (size_t i = 0; i < num_columns; ++i)
        serializations[i] = block.getByPosition(i).type->getDefaultSerialization();
}

MergeTreeIndexGranuleSet::MergeTreeIndexGranuleSet(
    const String & index_name_,
    const Block & index_sample_block_,
    size_t max_rows_,
    MutableColumns && mutable_columns_,
    std::vector<Range> && set_hyperrectangle_)
    : index_name(index_name_)
    , max_rows(max_rows_)
    , block(index_sample_block_.cloneWithColumns(std::move(mutable_columns_)))
    , set_hyperrectangle(std::move(set_hyperrectangle_))
{
    size_t num_columns = block.columns();
    serializations.resize(num_columns);
    for (size_t i = 0; i < num_columns; ++i)
        serializations[i] = block.getByPosition(i).type->getDefaultSerialization();
}

void MergeTreeIndexGranuleSet::serializeBinary(WriteBuffer & ostr) const
{
    if (empty())
        throw Exception(ErrorCodes::LOGICAL_ERROR, "Attempt to write empty set index {}.", backQuote(index_name));

    if (max_rows != 0 && size() > max_rows)
    {
        UInt64 rows = 0;
        writeBinary(rows, ostr);
        return;
    }

    UInt64 rows = size();
    writeBinary(rows, ostr);
    size_t num_columns = block.columns();

    for (size_t i = 0; i < num_columns; ++i)
    {
        auto & elem = block.getByPosition(i);

        ISerialization::SerializeBinaryBulkSettings settings;
        settings.getter = [&ostr](ISerialization::SubstreamPath) -> WriteBuffer * { return &ostr; };
        settings.position_independent_encoding = false;
        settings.low_cardinality_max_dictionary_size = 0;

        ISerialization::SerializeBinaryBulkStatePtr state;

        const auto & column = *elem.column;
        serializations[i]->serializeBinaryBulkStatePrefix(column, settings, state);
        serializations[i]->serializeBinaryBulkWithMultipleStreams(column, 0, rows, settings, state);
        serializations[i]->serializeBinaryBulkStateSuffix(settings, state);
    }
}

void MergeTreeIndexGranuleSet::deserializeBinary(ReadBuffer & istr, MergeTreeIndexVersion version)
{
    if (version != 1)
        throw Exception(ErrorCodes::LOGICAL_ERROR, "Unknown index version {}.", version);

<<<<<<< HEAD
    UInt64 rows_to_read;
    readBinary(rows_to_read, istr);
=======
    Field field_rows;
    const auto & size_type = DataTypePtr(std::make_shared<DataTypeUInt64>());
    size_type->getDefaultSerialization()->deserializeBinary(field_rows, istr, {});
    size_t rows_to_read = field_rows.safeGet<size_t>();

>>>>>>> 77e65df0
    if (rows_to_read == 0)
    {
        block.clear();
        return;
    }

    ISerialization::DeserializeBinaryBulkSettings settings;
    settings.getter = [&](ISerialization::SubstreamPath) -> ReadBuffer * { return &istr; };
    settings.position_independent_encoding = false;

    size_t num_columns = block.columns();
    for (size_t i = 0; i < num_columns; ++i)
    {
        auto & elem = block.getByPosition(i);
        elem.column = elem.column->cloneEmpty();

        ISerialization::DeserializeBinaryBulkStatePtr state;

        serializations[i]->deserializeBinaryBulkStatePrefix(settings, state, nullptr);
        serializations[i]->deserializeBinaryBulkWithMultipleStreams(elem.column, rows_to_read, settings, state, nullptr);
    }
}


MergeTreeIndexBulkGranulesSet::MergeTreeIndexBulkGranulesSet(
    const String & index_name_,
    const Block & index_sample_block_,
    size_t max_rows_)
    : index_name(index_name_)
    , max_rows(max_rows_)
    , block(index_sample_block_.cloneEmpty())
{
    size_t num_columns = block.columns();
    serializations.resize(num_columns);
    for (size_t i = 0; i < num_columns; ++i)
        serializations[i] = block.getByPosition(i).type->getDefaultSerialization();

    block.insert(ColumnWithTypeAndName
    {
        ColumnUInt64::create(),
        std::make_shared<DataTypeUInt64>(),
        "_granule_num"
    });
}


void MergeTreeIndexBulkGranulesSet::deserializeBinary(size_t granule_num, ReadBuffer & istr, MergeTreeIndexVersion version)
{
    if (version != 1)
        throw Exception(ErrorCodes::LOGICAL_ERROR, "Unknown index version {}.", version);

    UInt64 rows_to_read;
    readBinary(rows_to_read, istr);
    if (rows_to_read == 0)
        return;

    ISerialization::DeserializeBinaryBulkSettings settings;
    settings.getter = [&](ISerialization::SubstreamPath) -> ReadBuffer * { return &istr; };
    settings.position_independent_encoding = false;

<<<<<<< HEAD
    /// Appending to columns
    size_t num_columns = block.columns() - 1;
=======
    set_hyperrectangle.clear();
    Field min_val;
    Field max_val;

>>>>>>> 77e65df0
    for (size_t i = 0; i < num_columns; ++i)
    {
        auto & elem = block.getByPosition(i);

        ISerialization::DeserializeBinaryBulkStatePtr state;

<<<<<<< HEAD
        serializations[i]->deserializeBinaryBulkStatePrefix(settings, state, nullptr);
        serializations[i]->deserializeBinaryBulkWithMultipleStreams(elem.column, rows_to_read, settings, state, nullptr);
=======
        serialization->deserializeBinaryBulkStatePrefix(settings, state, nullptr);
        serialization->deserializeBinaryBulkWithMultipleStreams(elem.column, 0, rows_to_read, settings, state, nullptr);

        if (const auto * column_nullable = typeid_cast<const ColumnNullable *>(elem.column.get()))
            column_nullable->getExtremesNullLast(min_val, max_val);
        else
            elem.column->getExtremes(min_val, max_val);

        set_hyperrectangle.emplace_back(min_val, true, max_val, true);
>>>>>>> 77e65df0
    }

    /// The last column is designating the granule

    auto & elem = block.getByPosition(num_columns);
    MutableColumnPtr granule_num_column = elem.column->assumeMutable();

    auto & data = assert_cast<ColumnUInt64 &>(*granule_num_column).getData();
    for (size_t i = 0; i < rows_to_read; ++i)
        data.push_back(granule_num);
}


MergeTreeIndexAggregatorSet::MergeTreeIndexAggregatorSet(const String & index_name_, const Block & index_sample_block_, size_t max_rows_)
    : index_name(index_name_)
    , max_rows(max_rows_)
    , index_sample_block(index_sample_block_)
    , columns(index_sample_block_.cloneEmptyColumns())
{
    ColumnRawPtrs column_ptrs;
    column_ptrs.reserve(index_sample_block.columns());
    Columns materialized_columns;
    for (const auto & column : index_sample_block.getColumns())
    {
        materialized_columns.emplace_back(column->convertToFullColumnIfConst()->convertToFullColumnIfLowCardinality());
        column_ptrs.emplace_back(materialized_columns.back().get());
    }

    data.init(ClearableSetVariants::chooseMethod(column_ptrs, key_sizes));

    columns = index_sample_block.cloneEmptyColumns();
}

void MergeTreeIndexAggregatorSet::update(const Block & block, size_t * pos, size_t limit)
{
    if (*pos >= block.rows())
        throw Exception(ErrorCodes::LOGICAL_ERROR, "The provided position is not less than the number of block rows. "
                "Position: {}, Block rows: {}.", *pos, block.rows());

    size_t rows_read = std::min(limit, block.rows() - *pos);

    if (max_rows && size() > max_rows)
    {
        *pos += rows_read;
        return;
    }

    ColumnRawPtrs index_column_ptrs;
    index_column_ptrs.reserve(index_sample_block.columns());
    Columns materialized_columns;
    const Names index_columns = index_sample_block.getNames();
    for (const auto & column_name : index_columns)
    {
        materialized_columns.emplace_back(
                block.getByName(column_name).column->convertToFullColumnIfConst()->convertToFullColumnIfLowCardinality());
        index_column_ptrs.emplace_back(materialized_columns.back().get());
    }

    IColumn::Filter filter(block.rows(), 0);

    bool has_new_data = false;
    switch (data.type)
    {
        case ClearableSetVariants::Type::EMPTY:
            break;
#define M(NAME) \
        case ClearableSetVariants::Type::NAME: \
            has_new_data = buildFilter(*data.NAME, index_column_ptrs, filter, *pos, rows_read, data); \
            break;
        APPLY_FOR_SET_VARIANTS(M)
#undef M
    }

    if (has_new_data)
    {
        FieldRef field_min;
        FieldRef field_max;
        for (size_t i = 0; i < columns.size(); ++i)
        {
            auto filtered_column = block.getByName(index_columns[i]).column->filter(filter, block.rows());
            columns[i]->insertRangeFrom(*filtered_column, 0, filtered_column->size());

            if (const auto * column_nullable = typeid_cast<const ColumnNullable *>(filtered_column.get()))
                column_nullable->getExtremesNullLast(field_min, field_max);
            else
                filtered_column->getExtremes(field_min, field_max);

            if (set_hyperrectangle.size() <= i)
            {
                set_hyperrectangle.emplace_back(field_min, true, field_max, true);
            }
            else
            {
                set_hyperrectangle[i].left
                    = accurateLess(set_hyperrectangle[i].left, field_min) ? set_hyperrectangle[i].left : field_min;
                set_hyperrectangle[i].right
                    = accurateLess(set_hyperrectangle[i].right, field_max) ? field_max : set_hyperrectangle[i].right;
            }
        }
    }

    *pos += rows_read;
}

template <typename Method>
bool MergeTreeIndexAggregatorSet::buildFilter(
    Method & method,
    const ColumnRawPtrs & column_ptrs,
    IColumn::Filter & filter,
    size_t pos,
    size_t limit,
    ClearableSetVariants & variants) const
{
    /// Like DistinctSortedTransform.
    typename Method::State state(column_ptrs, key_sizes, nullptr);

    bool has_new_data = false;
    for (size_t i = 0; i < limit; ++i)
    {
        auto emplace_result = state.emplaceKey(method.data, pos + i, variants.string_pool);

        if (emplace_result.isInserted())
            has_new_data = true;

        /// Emit the record if there is no such key in the current set yet.
        /// Skip it otherwise.
        filter[pos + i] = emplace_result.isInserted();
    }
    return has_new_data;
}

MergeTreeIndexGranulePtr MergeTreeIndexAggregatorSet::getGranuleAndReset()
{
    auto granule = std::make_shared<MergeTreeIndexGranuleSet>(index_name, index_sample_block, max_rows, std::move(columns), std::move(set_hyperrectangle));

    switch (data.type)
    {
        case ClearableSetVariants::Type::EMPTY:
            break;
#define M(NAME) \
        case ClearableSetVariants::Type::NAME: \
            data.NAME->data.clear(); \
            break;
        APPLY_FOR_SET_VARIANTS(M)
#undef M
    }

    columns = index_sample_block.cloneEmptyColumns();

    return granule;
}

KeyCondition buildCondition(const IndexDescription & index, const ActionsDAG * filter_actions_dag, ContextPtr context)
{
    return KeyCondition{filter_actions_dag, context, index.column_names, index.expression};
}

MergeTreeIndexConditionSet::MergeTreeIndexConditionSet(
    size_t max_rows_,
    const ActionsDAG * filter_dag,
    ContextPtr context,
    const IndexDescription & index_description)
    : index_name(index_description.name)
    , max_rows(max_rows_)
    , index_data_types(index_description.data_types)
    , condition(buildCondition(index_description, filter_dag, context))
{
    for (const auto & name : index_description.sample_block.getNames())
        if (!key_columns.contains(name))
            key_columns.insert(name);

    if (!filter_dag)
        return;

    /// Clone ActionsDAG with re-generated column name for constants.
    /// DAG from the query (with enabled analyzer) uses suffixes for constants, like 1_UInt8.
    /// DAG from the skip indexes does not use it. This breaks matching by column name sometimes.
    auto filter_actions_dag = cloneFilterDAGForIndexesAnalysis(*filter_dag);
    std::vector<FutureSetPtr> sets_to_prepare;
    if (checkDAGUseless(*filter_actions_dag.getOutputs().at(0), context, sets_to_prepare))
        return;
    /// Try to run subqueries, don't use index if failed (e.g. if use_index_for_in_with_subqueries is disabled).
    for (auto & set : sets_to_prepare)
        if (!set->buildOrderedSetInplace(context))
            return;

    const auto * filter_actions_dag_node = filter_actions_dag.getOutputs().at(0);

    std::unordered_map<const ActionsDAG::Node *, const ActionsDAG::Node *> node_to_result_node;
    filter_actions_dag.getOutputs()[0] = &traverseDAG(*filter_actions_dag_node, filter_actions_dag, context, node_to_result_node);

    filter_actions_dag.removeUnusedActions();

    actions_output_column_name = filter_actions_dag.getOutputs().at(0)->result_name;
    actions = std::make_shared<ExpressionActions>(std::move(filter_actions_dag));
}

bool MergeTreeIndexConditionSet::alwaysUnknownOrTrue() const
{
    return isUseless();
}

bool MergeTreeIndexConditionSet::mayBeTrueOnGranule(MergeTreeIndexGranulePtr idx_granule) const
{
    if (isUseless())
        return true;

    const MergeTreeIndexGranuleSet & granule = assert_cast<const MergeTreeIndexGranuleSet &>(*idx_granule);

    size_t size = granule.size();
    if (size == 0 || (max_rows != 0 && size > max_rows))
        return true;

    if (!condition.checkInHyperrectangle(granule.set_hyperrectangle, index_data_types).can_be_true)
        return false;

    Block result = granule.block;
    actions->execute(result);

    const auto & column = result.getByName(actions_output_column_name).column;

    for (size_t i = 0; i < size; ++i)
        if (!column->isNullAt(i) && (column->get64(i) & 1))
            return true;

    return false;
}

MergeTreeIndexConditionSet::FilteredGranules MergeTreeIndexConditionSet::getPossibleGranules(const MergeTreeIndexBulkGranulesPtr & idx_granules) const
{
    FilteredGranules res;

    if (isUseless())
        return res;

    const MergeTreeIndexBulkGranulesSet & granules = assert_cast<const MergeTreeIndexBulkGranulesSet &>(*idx_granules);

    Block block = granules.block;
    size_t size = block.rows();
    if (size == 0)
        return res;

    actions->execute(block);

    const auto & column = block.getByName(actions_output_column_name).column->convertToFullColumnIfConst()->convertToFullColumnIfLowCardinality();
    if (column->onlyNull())
        return res;

    const auto * col_uint8 = typeid_cast<const ColumnUInt8 *>(column.get());
    const NullMap * null_map = nullptr;

    if (const auto * col_nullable = checkAndGetColumn<ColumnNullable>(&*column))
    {
        col_uint8 = typeid_cast<const ColumnUInt8 *>(&col_nullable->getNestedColumn());
        null_map = &col_nullable->getNullMapData();
    }

    if (!col_uint8)
        throw Exception(ErrorCodes::LOGICAL_ERROR,
            "ColumnUInt8 is expected as a Set index condition result");

    const auto & condition = col_uint8->getData();

    const auto & granule_nums = assert_cast<const ColumnUInt64 &>(*block.getByName("_granule_num").column).getData();

    UInt64 current_granule_num = 0;
    bool current_granule_pass = false;
    for (size_t i = 0; i < size; ++i)
    {
        if (current_granule_pass && granule_nums[i] == current_granule_num)
            continue;

        current_granule_num = granule_nums[i];
        current_granule_pass = (!null_map || !(*null_map)[i]) && (condition[i] & 1);

        if (current_granule_pass)
            res.push_back(current_granule_num);
    }

    return res;
}


static const ActionsDAG::NodeRawConstPtrs & getArguments(const ActionsDAG::Node & node, ActionsDAG * result_dag_or_null, ActionsDAG::NodeRawConstPtrs * storage)
{
    chassert(node.type == ActionsDAG::ActionType::FUNCTION);
    if (node.function_base->getName() != "indexHint")
        return node.children;

    /// indexHint arguments are stored inside of `FunctionIndexHint` class.
    const auto & adaptor = typeid_cast<const FunctionToFunctionBaseAdaptor &>(*node.function_base);
    const auto & index_hint = typeid_cast<const FunctionIndexHint &>(*adaptor.getFunction());
    if (!result_dag_or_null)
        return index_hint.getActions().getOutputs();

    /// Import the DAG and map argument pointers.
    auto actions_clone = index_hint.getActions().clone();
    chassert(storage);
    result_dag_or_null->mergeNodes(std::move(actions_clone), storage);
    return *storage;
}

const ActionsDAG::Node & MergeTreeIndexConditionSet::traverseDAG(const ActionsDAG::Node & node,
    ActionsDAG & result_dag,
    const ContextPtr & context,
    std::unordered_map<const ActionsDAG::Node *, const ActionsDAG::Node *> & node_to_result_node) const
{
    auto result_node_it = node_to_result_node.find(&node);
    if (result_node_it != node_to_result_node.end())
        return *result_node_it->second;

    const ActionsDAG::Node * result_node = nullptr;

    if (const auto * operator_node_ptr = operatorFromDAG(node, result_dag, context, node_to_result_node))
    {
        result_node = operator_node_ptr;
    }
    else if (const auto * atom_node_ptr = atomFromDAG(node, result_dag, context))
    {
        result_node = atom_node_ptr;

        if (atom_node_ptr->type == ActionsDAG::ActionType::INPUT ||
            atom_node_ptr->type == ActionsDAG::ActionType::FUNCTION)
        {
            auto bit_wrapper_function = FunctionFactory::instance().get("__bitWrapperFunc", context);
            result_node = &result_dag.addFunction(bit_wrapper_function, {atom_node_ptr}, {});
        }
    }
    else
    {
        ColumnWithTypeAndName unknown_field_column_with_type;

        unknown_field_column_with_type.name = calculateConstantActionNodeName(UNKNOWN_FIELD);
        unknown_field_column_with_type.type = std::make_shared<DataTypeUInt8>();
        unknown_field_column_with_type.column = unknown_field_column_with_type.type->createColumnConst(1, UNKNOWN_FIELD);

        result_node = &result_dag.addColumn(unknown_field_column_with_type);
    }

    node_to_result_node.emplace(&node, result_node);
    return *result_node;
}

const ActionsDAG::Node * MergeTreeIndexConditionSet::atomFromDAG(const ActionsDAG::Node & node, ActionsDAG & result_dag, const ContextPtr & context) const
{
    /// Function, literal or column

    const auto * node_to_check = &node;
    while (node_to_check->type == ActionsDAG::ActionType::ALIAS)
        node_to_check = node_to_check->children[0];

    if (node_to_check->column && (isColumnConst(*node_to_check->column) || WhichDataType(node.result_type).isSet()))
        return &node;

    RPNBuilderTreeContext tree_context(context);
    RPNBuilderTreeNode tree_node(node_to_check, tree_context);

    auto column_name = tree_node.getColumnName();
    if (key_columns.contains(column_name))
    {
        const auto * result_node = node_to_check;

        if (node.type != ActionsDAG::ActionType::INPUT)
            result_node = &result_dag.addInput(column_name, node.result_type);

        return result_node;
    }

    if (node.type != ActionsDAG::ActionType::FUNCTION)
        return nullptr;

    const auto & arguments = node.children;
    size_t arguments_size = arguments.size();

    ActionsDAG::NodeRawConstPtrs children(arguments_size);

    for (size_t i = 0; i < arguments_size; ++i)
    {
        children[i] = atomFromDAG(*arguments[i], result_dag, context);

        if (!children[i])
            return nullptr;
    }

    return &result_dag.addFunction(node.function_base, children, {});
}

const ActionsDAG::Node * MergeTreeIndexConditionSet::operatorFromDAG(const ActionsDAG::Node & node,
    ActionsDAG & result_dag,
    const ContextPtr & context,
    std::unordered_map<const ActionsDAG::Node *, const ActionsDAG::Node *> & node_to_result_node) const
{
    /// Functions AND, OR, NOT. Replace with bit*.

    const auto * node_to_check = &node;
    while (node_to_check->type == ActionsDAG::ActionType::ALIAS)
        node_to_check = node_to_check->children[0];

    if (node_to_check->column && (isColumnConst(*node_to_check->column) || WhichDataType(node.result_type).isSet()))
        return nullptr;

    if (node_to_check->type != ActionsDAG::ActionType::FUNCTION)
        return nullptr;

    auto function_name = node_to_check->function->getName();
    ActionsDAG::NodeRawConstPtrs temp_ptrs_to_argument;
    const auto & arguments = getArguments(*node_to_check, &result_dag, &temp_ptrs_to_argument);
    size_t arguments_size = arguments.size();

    if (function_name == "not")
    {
        if (arguments_size != 1)
            return nullptr;

        const ActionsDAG::Node * argument = &traverseDAG(*arguments[0], result_dag, context, node_to_result_node);

        auto bit_swap_last_two_function = FunctionFactory::instance().get("__bitSwapLastTwo", context);
        return &result_dag.addFunction(bit_swap_last_two_function, {argument}, {});
    }
    if (function_name == "and" || function_name == "indexHint" || function_name == "or")
    {
        if (arguments_size < 1)
            return nullptr;

        ActionsDAG::NodeRawConstPtrs children;
        children.resize(arguments_size);

        for (size_t i = 0; i < arguments_size; ++i)
            children[i] = &traverseDAG(*arguments[i], result_dag, context, node_to_result_node);

        FunctionOverloadResolverPtr function;

        if (function_name == "and" || function_name == "indexHint")
            function = FunctionFactory::instance().get("__bitBoolMaskAnd", context);
        else
            function = FunctionFactory::instance().get("__bitBoolMaskOr", context);

        const auto * last_argument = children.back();
        children.pop_back();

        while (!children.empty())
        {
            const auto * before_last_argument = children.back();
            children.pop_back();

            last_argument = &result_dag.addFunction(function, {before_last_argument, last_argument}, {});
        }

        return last_argument;
    }

    return nullptr;
}

bool MergeTreeIndexConditionSet::checkDAGUseless(const ActionsDAG::Node & node, const ContextPtr & context, std::vector<FutureSetPtr> & sets_to_prepare, bool atomic) const
{
    const auto * node_to_check = &node;
    while (node_to_check->type == ActionsDAG::ActionType::ALIAS)
        node_to_check = node_to_check->children[0];

    RPNBuilderTreeContext tree_context(context);
    RPNBuilderTreeNode tree_node(node_to_check, tree_context);

    if (WhichDataType(node.result_type).isSet())
    {
        if (auto set = tree_node.tryGetPreparedSet())
            sets_to_prepare.push_back(set);
        return false;
    }
    if (node.column && isColumnConst(*node.column))
    {
        Field literal;
        node.column->get(0, literal);
        return !atomic && literal.safeGet<bool>();
    }
    if (node.type == ActionsDAG::ActionType::FUNCTION)
    {
        auto column_name = tree_node.getColumnName();
        if (key_columns.contains(column_name))
            return false;

        auto function_name = node.function_base->getName();
        const auto & arguments = getArguments(node, nullptr, nullptr);

        if (function_name == "and" || function_name == "indexHint")
        {
            /// Can't use std::all_of() because we have to call checkDAGUseless() for all arguments
            /// to populate sets_to_prepare.
            bool all_useless = true;
            for (const auto & arg : arguments)
            {
                bool u = checkDAGUseless(*arg, context, sets_to_prepare, atomic);
                all_useless = all_useless && u;
            }
            return all_useless;
        }
        if (function_name == "or")
            return std::any_of(
                arguments.begin(),
                arguments.end(),
                [&, atomic](const auto & arg) { return checkDAGUseless(*arg, context, sets_to_prepare, atomic); });
        if (function_name == "not")
            return checkDAGUseless(*arguments.at(0), context, sets_to_prepare, atomic);
        return std::any_of(
            arguments.begin(),
            arguments.end(),
            [&](const auto & arg) { return checkDAGUseless(*arg, context, sets_to_prepare, true /*atomic*/); });
    }

    auto column_name = tree_node.getColumnName();
    return !key_columns.contains(column_name);
}


MergeTreeIndexGranulePtr MergeTreeIndexSet::createIndexGranule() const
{
    return std::make_shared<MergeTreeIndexGranuleSet>(index.name, index.sample_block, max_rows);
}

MergeTreeIndexBulkGranulesPtr MergeTreeIndexSet::createIndexBulkGranules() const
{
    return std::make_shared<MergeTreeIndexBulkGranulesSet>(index.name, index.sample_block, max_rows);
}

MergeTreeIndexAggregatorPtr MergeTreeIndexSet::createIndexAggregator(const MergeTreeWriterSettings & /*settings*/) const
{
    return std::make_shared<MergeTreeIndexAggregatorSet>(index.name, index.sample_block, max_rows);
}

MergeTreeIndexConditionPtr MergeTreeIndexSet::createIndexCondition(
    const ActionsDAG * filter_actions_dag, ContextPtr context) const
{
    return std::make_shared<MergeTreeIndexConditionSet>(max_rows, filter_actions_dag, context, index);
}

MergeTreeIndexPtr setIndexCreator(const IndexDescription & index)
{
    size_t max_rows = index.arguments[0].safeGet<size_t>();
    return std::make_shared<MergeTreeIndexSet>(index, max_rows);
}

void setIndexValidator(const IndexDescription & index, bool /*attach*/)
{
    if (index.arguments.size() != 1)
        throw Exception(ErrorCodes::INCORRECT_QUERY, "Set index must have exactly one argument.");
    if (index.arguments[0].getType() != Field::Types::UInt64)
        throw Exception(ErrorCodes::INCORRECT_QUERY, "Set index argument must be positive integer.");
}

}<|MERGE_RESOLUTION|>--- conflicted
+++ resolved
@@ -104,16 +104,8 @@
     if (version != 1)
         throw Exception(ErrorCodes::LOGICAL_ERROR, "Unknown index version {}.", version);
 
-<<<<<<< HEAD
-    UInt64 rows_to_read;
+    UInt64 rows_to_read = 0;
     readBinary(rows_to_read, istr);
-=======
-    Field field_rows;
-    const auto & size_type = DataTypePtr(std::make_shared<DataTypeUInt64>());
-    size_type->getDefaultSerialization()->deserializeBinary(field_rows, istr, {});
-    size_t rows_to_read = field_rows.safeGet<size_t>();
-
->>>>>>> 77e65df0
     if (rows_to_read == 0)
     {
         block.clear();
@@ -125,6 +117,10 @@
     settings.position_independent_encoding = false;
 
     size_t num_columns = block.columns();
+    set_hyperrectangle.clear();
+    Field min_val;
+    Field max_val;
+
     for (size_t i = 0; i < num_columns; ++i)
     {
         auto & elem = block.getByPosition(i);
@@ -133,7 +129,14 @@
         ISerialization::DeserializeBinaryBulkStatePtr state;
 
         serializations[i]->deserializeBinaryBulkStatePrefix(settings, state, nullptr);
-        serializations[i]->deserializeBinaryBulkWithMultipleStreams(elem.column, rows_to_read, settings, state, nullptr);
+        serializations[i]->deserializeBinaryBulkWithMultipleStreams(elem.column, 0, rows_to_read, settings, state, nullptr);
+
+        if (const auto * column_nullable = typeid_cast<const ColumnNullable *>(elem.column.get()))
+            column_nullable->getExtremesNullLast(min_val, max_val);
+        else
+            elem.column->getExtremes(min_val, max_val);
+
+        set_hyperrectangle.emplace_back(min_val, true, max_val, true);
     }
 }
 
@@ -174,35 +177,16 @@
     settings.getter = [&](ISerialization::SubstreamPath) -> ReadBuffer * { return &istr; };
     settings.position_independent_encoding = false;
 
-<<<<<<< HEAD
     /// Appending to columns
     size_t num_columns = block.columns() - 1;
-=======
-    set_hyperrectangle.clear();
-    Field min_val;
-    Field max_val;
-
->>>>>>> 77e65df0
     for (size_t i = 0; i < num_columns; ++i)
     {
         auto & elem = block.getByPosition(i);
 
         ISerialization::DeserializeBinaryBulkStatePtr state;
 
-<<<<<<< HEAD
         serializations[i]->deserializeBinaryBulkStatePrefix(settings, state, nullptr);
         serializations[i]->deserializeBinaryBulkWithMultipleStreams(elem.column, rows_to_read, settings, state, nullptr);
-=======
-        serialization->deserializeBinaryBulkStatePrefix(settings, state, nullptr);
-        serialization->deserializeBinaryBulkWithMultipleStreams(elem.column, 0, rows_to_read, settings, state, nullptr);
-
-        if (const auto * column_nullable = typeid_cast<const ColumnNullable *>(elem.column.get()))
-            column_nullable->getExtremesNullLast(min_val, max_val);
-        else
-            elem.column->getExtremes(min_val, max_val);
-
-        set_hyperrectangle.emplace_back(min_val, true, max_val, true);
->>>>>>> 77e65df0
     }
 
     /// The last column is designating the granule
