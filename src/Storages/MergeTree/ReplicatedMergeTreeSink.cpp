--- conflicted
+++ resolved
@@ -479,12 +479,8 @@
 
         try
         {
-<<<<<<< HEAD
-            renamed = storage.renameTempPartAndAdd(part, NO_TRANSACTION_RAW, nullptr, &transaction, nullptr, "", part_builder);
-=======
             auto lock = storage.lockParts();
             renamed = storage.renameTempPartAndAdd(part, transaction, lock);
->>>>>>> 50eb364a
         }
         catch (const Exception & e)
         {
