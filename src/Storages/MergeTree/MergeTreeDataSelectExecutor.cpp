#include <optional>
#include <unordered_set>
#include <boost/rational.hpp> /// For calculations related to sampling coefficients.

#include <Storages/MergeTree/MergeTreeDataSelectExecutor.h>
#include <Storages/MergeTree/MergeTreeIndices.h>
#include <Storages/MergeTree/MergeTreeIndexReader.h>
#include <Storages/MergeTree/MergeTreeSettings.h>
#include <Storages/MergeTree/KeyCondition.h>
#include <Storages/MergeTree/MergeTreeDataPartUUID.h>
#include <Storages/MergeTree/StorageFromMergeTreeDataPart.h>
#include <Storages/MergeTree/MergeTreeIndexGin.h>
#include <Storages/MergeTree/MergeTreeSelectProcessor.h>
#include <Storages/ReadInOrderOptimizer.h>
#include <Storages/VirtualColumnUtils.h>
#include <Parsers/ASTLiteral.h>
#include <Parsers/ASTFunction.h>
#include <Parsers/ASTSampleRatio.h>
#include <Parsers/parseIdentifierOrStringLiteral.h>
#include <Interpreters/ExpressionAnalyzer.h>
#include <Interpreters/ExpressionActions.h>
#include <Interpreters/InterpreterSelectQuery.h>
#include <Interpreters/Context.h>
#include <Interpreters/ProcessList.h>
#include <Interpreters/Cache/QueryConditionCache.h>
#include <Processors/QueryPlan/QueryPlan.h>
#include <Processors/QueryPlan/CreatingSetsStep.h>
#include <Processors/QueryPlan/ReadFromMergeTree.h>
#include <Processors/QueryPlan/UnionStep.h>
#include <Processors/QueryPlan/QueryIdHolder.h>
#include <Processors/QueryPlan/SortingStep.h>
#include <Processors/QueryPlan/Optimizations/actionsDAGUtils.h>
#include <Processors/Transforms/AggregatingTransform.h>

#include <Core/Settings.h>
#include <Core/UUID.h>
#include <DataTypes/DataTypeArray.h>
#include <DataTypes/DataTypeDate.h>
#include <DataTypes/DataTypeEnum.h>
#include <DataTypes/DataTypeLowCardinality.h>
#include <DataTypes/DataTypesNumber.h>
#include <Functions/FunctionFactory.h>
#include <base/sleep.h>
#include <Common/CurrentMetrics.h>
#include <Common/ElapsedTimeProfileEventIncrement.h>
#include <Common/FailPoint.h>
#include <Common/ProfileEvents.h>
#include <Common/quoteString.h>

#include <IO/WriteBufferFromOStream.h>

namespace CurrentMetrics
{
    extern const Metric MergeTreeDataSelectExecutorThreads;
    extern const Metric MergeTreeDataSelectExecutorThreadsActive;
    extern const Metric MergeTreeDataSelectExecutorThreadsScheduled;
    extern const Metric FilteringMarksWithPrimaryKey;
    extern const Metric FilteringMarksWithSecondaryKeys;
}

namespace ProfileEvents
{
extern const Event FilteringMarksWithPrimaryKeyMicroseconds;
extern const Event FilteringMarksWithSecondaryKeysMicroseconds;
extern const Event IndexBinarySearchAlgorithm;
extern const Event IndexGenericExclusionSearchAlgorithm;
}

namespace DB
{
namespace Setting
{
    extern const SettingsBool allow_experimental_query_deduplication;
    extern const SettingsUInt64 allow_experimental_parallel_reading_from_replicas;
    extern const SettingsString force_data_skipping_indices;
    extern const SettingsBool force_index_by_date;
    extern const SettingsSeconds lock_acquire_timeout;
    extern const SettingsInt64 max_partitions_to_read;
    extern const SettingsUInt64 max_threads_for_indexes;
    extern const SettingsNonZeroUInt64 max_parallel_replicas;
    extern const SettingsUInt64 merge_tree_coarse_index_granularity;
    extern const SettingsUInt64 merge_tree_min_bytes_for_seek;
    extern const SettingsUInt64 merge_tree_min_rows_for_seek;
    extern const SettingsUInt64 parallel_replica_offset;
    extern const SettingsUInt64 parallel_replicas_count;
    extern const SettingsParallelReplicasMode parallel_replicas_mode;
    extern const SettingsBool use_skip_indexes_if_final_exact_mode;
    extern const SettingsBool use_query_condition_cache;
    extern const SettingsBool allow_experimental_analyzer;
    extern const SettingsBool parallel_replicas_local_plan;
    extern const SettingsBool parallel_replicas_index_analysis_only_on_coordinator;
    extern const SettingsBool secondary_indices_enable_bulk_filtering;
<<<<<<< HEAD
    extern const SettingsBool parallel_replicas_support_projection;
=======
    extern const SettingsBool vector_search_with_rescoring;
>>>>>>> 08946ea8
}

namespace MergeTreeSetting
{
    extern const MergeTreeSettingsUInt64 max_concurrent_queries;
    extern const MergeTreeSettingsInt64 max_partitions_to_read;
    extern const MergeTreeSettingsUInt64 min_marks_to_honor_max_concurrent_queries;
}

namespace ErrorCodes
{
    extern const int LOGICAL_ERROR;
    extern const int INDEX_NOT_USED;
    extern const int ILLEGAL_TYPE_OF_COLUMN_FOR_FILTER;
    extern const int ILLEGAL_COLUMN;
    extern const int ARGUMENT_OUT_OF_BOUND;
    extern const int CANNOT_PARSE_TEXT;
    extern const int TOO_MANY_PARTITIONS;
    extern const int DUPLICATED_PART_UUIDS;
    extern const int INCORRECT_DATA;
}

namespace FailPoints
{
    extern const char slowdown_index_analysis[];
}


MergeTreeDataSelectExecutor::MergeTreeDataSelectExecutor(const MergeTreeData & data_)
    : data(data_), log(getLogger(data.getLogName() + " (SelectExecutor)"))
{
}

size_t MergeTreeDataSelectExecutor::getApproximateTotalRowsToRead(
    const RangesInDataParts & parts,
    const StorageMetadataPtr & metadata_snapshot,
    const KeyCondition & key_condition,
    const Settings & settings,
    LoggerPtr log)
{
    size_t rows_count = 0;

    /// We will find out how many rows we would have read without sampling.
    LOG_DEBUG(log, "Preliminary index scan with condition: {}", key_condition.toString());

    MarkRanges exact_ranges;
    for (const auto & part : parts)
    {
        MarkRanges part_ranges = markRangesFromPKRange(part, metadata_snapshot, key_condition, {}, {}, &exact_ranges, settings, log);
        for (const auto & range : part_ranges)
            rows_count += part.data_part->index_granularity->getRowsCountInRange(range);
    }
    UNUSED(exact_ranges);

    return rows_count;
}


using RelativeSize = boost::rational<ASTSampleRatio::BigNum>;

static std::string toString(const RelativeSize & x)
{
    return ASTSampleRatio::toString(x.numerator()) + "/" + ASTSampleRatio::toString(x.denominator());
}

/// Converts sample size to an approximate number of rows (ex. `SAMPLE 1000000`) to relative value (ex. `SAMPLE 0.1`).
static RelativeSize convertAbsoluteSampleSizeToRelative(const ASTSampleRatio::Rational & ratio, size_t approx_total_rows)
{
    if (approx_total_rows == 0)
        return 1;

    auto absolute_sample_size = ratio.numerator / ratio.denominator;
    return std::min(RelativeSize(1), RelativeSize(absolute_sample_size) / RelativeSize(approx_total_rows));
}

QueryPlanPtr MergeTreeDataSelectExecutor::read(
    const Names & column_names_to_return,
    const StorageSnapshotPtr & storage_snapshot,
    const SelectQueryInfo & query_info,
    ContextPtr context,
    const UInt64 max_block_size,
    const size_t num_streams,
    PartitionIdToMaxBlockPtr max_block_numbers_to_read,
    bool enable_parallel_reading) const
{
    const auto & snapshot_data = assert_cast<const MergeTreeData::SnapshotData &>(*storage_snapshot->data);

    auto step = readFromParts(
        snapshot_data.parts,
        snapshot_data.mutations_snapshot,
        column_names_to_return,
        storage_snapshot,
        query_info,
        context,
        max_block_size,
        num_streams,
        max_block_numbers_to_read,
        /*merge_tree_select_result_ptr=*/ nullptr,
        enable_parallel_reading);

    auto plan = std::make_unique<QueryPlan>();
    if (step)
        plan->addStep(std::move(step));
    return plan;
}

MergeTreeDataSelectSamplingData MergeTreeDataSelectExecutor::getSampling(
    const SelectQueryInfo & select_query_info,
    NamesAndTypesList available_real_columns,
    const RangesInDataParts & parts,
    KeyCondition & key_condition,
    const MergeTreeData & data,
    const StorageMetadataPtr & metadata_snapshot,
    ContextPtr context,
    LoggerPtr log)
{
    const Settings & settings = context->getSettingsRef();
    /// Sampling.
    MergeTreeDataSelectSamplingData sampling;

    RelativeSize relative_sample_size = 0;
    RelativeSize relative_sample_offset = 0;

    std::optional<ASTSampleRatio::Rational> sample_size_ratio;
    std::optional<ASTSampleRatio::Rational> sample_offset_ratio;

    if (select_query_info.table_expression_modifiers)
    {
        const auto & table_expression_modifiers = *select_query_info.table_expression_modifiers;
        sample_size_ratio = table_expression_modifiers.getSampleSizeRatio();
        sample_offset_ratio = table_expression_modifiers.getSampleOffsetRatio();
    }
    else
    {
        auto & select = select_query_info.query->as<ASTSelectQuery &>();

        auto select_sample_size = select.sampleSize();
        auto select_sample_offset = select.sampleOffset();

        if (select_sample_size)
            sample_size_ratio = select_sample_size->as<ASTSampleRatio &>().ratio;

        if (select_sample_offset)
            sample_offset_ratio = select_sample_offset->as<ASTSampleRatio &>().ratio;
    }

    if (sample_size_ratio)
    {
        relative_sample_size.assign(sample_size_ratio->numerator, sample_size_ratio->denominator);

        if (relative_sample_size < 0)
            throw Exception(ErrorCodes::ARGUMENT_OUT_OF_BOUND, "Negative sample size");

        relative_sample_offset = 0;
        if (sample_offset_ratio)
            relative_sample_offset.assign(sample_offset_ratio->numerator, sample_offset_ratio->denominator);

        if (relative_sample_offset < 0)
            throw Exception(ErrorCodes::ARGUMENT_OUT_OF_BOUND, "Negative sample offset");

        /// Convert absolute value of the sampling (in form `SAMPLE 1000000` - how many rows to
        /// read) into the relative `SAMPLE 0.1` (how much data to read).
        size_t approx_total_rows = 0;
        if (relative_sample_size > 1 || relative_sample_offset > 1)
            approx_total_rows = getApproximateTotalRowsToRead(parts, metadata_snapshot, key_condition, settings, log);

        if (relative_sample_size > 1)
        {
            relative_sample_size = convertAbsoluteSampleSizeToRelative(*sample_size_ratio, approx_total_rows);
            LOG_DEBUG(log, "Selected relative sample size: {}", toString(relative_sample_size));
        }

        /// SAMPLE 1 is the same as the absence of SAMPLE.
        if (relative_sample_size == RelativeSize(1))
            relative_sample_size = 0;

        if (relative_sample_offset > 0 && RelativeSize(0) == relative_sample_size)
            throw Exception(ErrorCodes::ARGUMENT_OUT_OF_BOUND, "Sampling offset is incorrect because no sampling");

        if (relative_sample_offset > 1)
        {
            relative_sample_offset = convertAbsoluteSampleSizeToRelative(*sample_offset_ratio, approx_total_rows);
            LOG_DEBUG(log, "Selected relative sample offset: {}", toString(relative_sample_offset));
        }
    }

    /** Which range of sampling key values do I need to read?
        * First, in the whole range ("universe") we select the interval
        *  of relative `relative_sample_size` size, offset from the beginning by `relative_sample_offset`.
        *
        * Example: SAMPLE 0.4 OFFSET 0.3
        *
        * [------********------]
        *        ^ - offset
        *        <------> - size
        *
        * If the interval passes through the end of the universe, then cut its right side.
        *
        * Example: SAMPLE 0.4 OFFSET 0.8
        *
        * [----------------****]
        *                  ^ - offset
        *                  <------> - size
        *
        * Next, if the `parallel_replicas_count`, `parallel_replica_offset` settings are set,
        *  then it is necessary to break the received interval into pieces of the number `parallel_replicas_count`,
        *  and select a piece with the number `parallel_replica_offset` (from zero).
        *
        * Example: SAMPLE 0.4 OFFSET 0.3, parallel_replicas_count = 2, parallel_replica_offset = 1
        *
        * [----------****------]
        *        ^ - offset
        *        <------> - size
        *        <--><--> - pieces for different `parallel_replica_offset`, select the second one.
        *
        * It is very important that the intervals for different `parallel_replica_offset` cover the entire range without gaps and overlaps.
        * It is also important that the entire universe can be covered using SAMPLE 0.1 OFFSET 0, ... OFFSET 0.9 and similar decimals.
        */

    const bool can_use_sampling_key_parallel_replicas =
        settings[Setting::allow_experimental_parallel_reading_from_replicas] > 0
        && settings[Setting::max_parallel_replicas] > 1
        && settings[Setting::parallel_replicas_mode] == ParallelReplicasMode::SAMPLING_KEY;

    /// Parallel replicas has been requested but there is no way to sample data.
    /// Select all data from first replica and no data from other replicas.
    if (can_use_sampling_key_parallel_replicas && settings[Setting::parallel_replicas_count] > 1
        && !data.supportsSampling() && settings[Setting::parallel_replica_offset] > 0)
    {
        LOG_DEBUG(
            log,
            "Will use no data on this replica because parallel replicas processing has been requested"
            " (the setting 'max_parallel_replicas') but the table does not support sampling and this replica is not the first.");
        sampling.read_nothing = true;
        return sampling;
    }

    sampling.use_sampling = relative_sample_size > 0 || (can_use_sampling_key_parallel_replicas && settings[Setting::parallel_replicas_count] > 1 && data.supportsSampling());
    bool no_data = false; /// There is nothing left after sampling.

    if (sampling.use_sampling)
    {
        if (relative_sample_size != RelativeSize(0))
            sampling.used_sample_factor = 1.0 / boost::rational_cast<Float64>(relative_sample_size);

        RelativeSize size_of_universum = 0;
        const auto & sampling_key = metadata_snapshot->getSamplingKey();
        DataTypePtr sampling_column_type = sampling_key.data_types.at(0);

        if (sampling_key.data_types.size() == 1)
        {
            if (typeid_cast<const DataTypeUInt64 *>(sampling_column_type.get()))
                size_of_universum = RelativeSize(std::numeric_limits<UInt64>::max()) + RelativeSize(1);
            else if (typeid_cast<const DataTypeUInt32 *>(sampling_column_type.get()))
                size_of_universum = RelativeSize(std::numeric_limits<UInt32>::max()) + RelativeSize(1);
            else if (typeid_cast<const DataTypeUInt16 *>(sampling_column_type.get()))
                size_of_universum = RelativeSize(std::numeric_limits<UInt16>::max()) + RelativeSize(1);
            else if (typeid_cast<const DataTypeUInt8 *>(sampling_column_type.get()))
                size_of_universum = RelativeSize(std::numeric_limits<UInt8>::max()) + RelativeSize(1);
        }

        if (size_of_universum == RelativeSize(0))
            throw Exception(ErrorCodes::ILLEGAL_TYPE_OF_COLUMN_FOR_FILTER,
                "Invalid sampling column type in storage parameters: {}. Must be one unsigned integer type",
                sampling_column_type->getName());

        if (settings[Setting::parallel_replicas_count] > 1)
        {
            if (relative_sample_size == RelativeSize(0))
                relative_sample_size = 1;

            relative_sample_size /= settings[Setting::parallel_replicas_count].value;
            relative_sample_offset += relative_sample_size * RelativeSize(settings[Setting::parallel_replica_offset].value);
        }

        if (relative_sample_offset >= RelativeSize(1))
            no_data = true;

        /// Calculate the half-interval of `[lower, upper)` column values.
        bool has_lower_limit = false;
        bool has_upper_limit = false;

        RelativeSize lower_limit_rational = relative_sample_offset * size_of_universum;
        RelativeSize upper_limit_rational = (relative_sample_offset + relative_sample_size) * size_of_universum;

        UInt64 lower = boost::rational_cast<ASTSampleRatio::BigNum>(lower_limit_rational);
        UInt64 upper = boost::rational_cast<ASTSampleRatio::BigNum>(upper_limit_rational);

        if (lower > 0)
            has_lower_limit = true;

        if (upper_limit_rational < size_of_universum)
            has_upper_limit = true;

        /*std::cerr << std::fixed << std::setprecision(100)
            << "relative_sample_size: " << relative_sample_size << "\n"
            << "relative_sample_offset: " << relative_sample_offset << "\n"
            << "lower_limit_float: " << lower_limit_rational << "\n"
            << "upper_limit_float: " << upper_limit_rational << "\n"
            << "lower: " << lower << "\n"
            << "upper: " << upper << "\n";*/

        if ((has_upper_limit && upper == 0)
            || (has_lower_limit && has_upper_limit && lower == upper))
            no_data = true;

        if (no_data || (!has_lower_limit && !has_upper_limit))
        {
            sampling.use_sampling = false;
        }
        else
        {
            /// Let's add the conditions to cut off something else when the index is scanned again and when the request is processed.

            std::shared_ptr<ASTFunction> lower_function;
            std::shared_ptr<ASTFunction> upper_function;

            chassert(metadata_snapshot->getSamplingKeyAST() != nullptr);
            ASTPtr sampling_key_ast = metadata_snapshot->getSamplingKeyAST()->clone();

            if (has_lower_limit)
            {
                if (!key_condition.addCondition(
                        sampling_key.column_names[0],
                        Range::createLeftBounded(lower, true, isNullableOrLowCardinalityNullable(sampling_key.data_types[0]))))
                    throw Exception(ErrorCodes::ILLEGAL_COLUMN, "Sampling column not in primary key");

                ASTPtr args = std::make_shared<ASTExpressionList>();
                args->children.push_back(sampling_key_ast);
                args->children.push_back(std::make_shared<ASTLiteral>(lower));

                lower_function = std::make_shared<ASTFunction>();
                lower_function->name = "greaterOrEquals";
                lower_function->arguments = args;
                lower_function->children.push_back(lower_function->arguments);

                sampling.filter_function = lower_function;
            }

            if (has_upper_limit)
            {
                if (!key_condition.addCondition(
                        sampling_key.column_names[0],
                        Range::createRightBounded(upper, false, isNullableOrLowCardinalityNullable(sampling_key.data_types[0]))))
                    throw Exception(ErrorCodes::ILLEGAL_COLUMN, "Sampling column not in primary key");

                ASTPtr args = std::make_shared<ASTExpressionList>();
                args->children.push_back(sampling_key_ast);
                args->children.push_back(std::make_shared<ASTLiteral>(upper));

                upper_function = std::make_shared<ASTFunction>();
                upper_function->name = "less";
                upper_function->arguments = args;
                upper_function->children.push_back(upper_function->arguments);

                sampling.filter_function = upper_function;
            }

            if (has_lower_limit && has_upper_limit)
            {
                ASTPtr args = std::make_shared<ASTExpressionList>();
                args->children.push_back(lower_function);
                args->children.push_back(upper_function);

                sampling.filter_function = std::make_shared<ASTFunction>();
                sampling.filter_function->name = "and";
                sampling.filter_function->arguments = args;
                sampling.filter_function->children.push_back(sampling.filter_function->arguments);
            }

            ASTPtr query = sampling.filter_function;
            auto syntax_result = TreeRewriter(context).analyze(query, available_real_columns);
            sampling.filter_expression = std::make_shared<const ActionsDAG>(ExpressionAnalyzer(sampling.filter_function, syntax_result, context).getActionsDAG(false));
        }
    }

    if (no_data)
    {
        LOG_DEBUG(log, "Sampling yields no data.");
        sampling.read_nothing = true;
    }

    return sampling;
}

void MergeTreeDataSelectExecutor::buildKeyConditionFromPartOffset(
    std::optional<KeyCondition> & part_offset_condition, const ActionsDAG::Node * predicate, ContextPtr context)
{
    if (!predicate)
        return;

    auto part_offset_type = std::make_shared<DataTypeUInt64>();
    auto part_type = std::make_shared<DataTypeLowCardinality>(std::make_shared<DataTypeString>());
    Block sample
        = {ColumnWithTypeAndName(part_offset_type->createColumn(), part_offset_type, "_part_offset"),
           ColumnWithTypeAndName(part_type->createColumn(), part_type, "_part")};

    auto dag = VirtualColumnUtils::splitFilterDagForAllowedInputs(predicate, &sample);
    if (!dag)
        return;

    /// The _part filter should only be effective in conjunction with the _part_offset filter.
    auto required_columns = dag->getRequiredColumnsNames();
    if (std::find(required_columns.begin(), required_columns.end(), "_part_offset") == required_columns.end())
        return;

    part_offset_condition.emplace(KeyCondition{
        ActionsDAGWithInversionPushDown(dag->getOutputs().front(), context),
        context,
        sample.getNames(),
        std::make_shared<ExpressionActions>(ActionsDAG(sample.getColumnsWithTypeAndName()), ExpressionActionsSettings{}),
        {}});
}

void MergeTreeDataSelectExecutor::buildKeyConditionFromTotalOffset(
    std::optional<KeyCondition> & total_offset_condition, const ActionsDAG::Node * predicate, ContextPtr context)
{
    if (!predicate)
        return;

    auto part_offset_type = std::make_shared<DataTypeUInt64>();
    Block sample
        = {ColumnWithTypeAndName(part_offset_type->createColumn(), part_offset_type, "_part_offset"),
           ColumnWithTypeAndName(part_offset_type->createColumn(), part_offset_type, "_part_starting_offset")};

    auto dag = VirtualColumnUtils::splitFilterDagForAllowedInputs(predicate, &sample);
    if (!dag)
        return;

    /// Try to recognize and fold expressions of the form:
    ///     _part_offset + _part_starting_offset
    /// or  _part_starting_offset + _part_offset
    ActionsDAG total_offset;
    const auto * part_offset = &total_offset.addInput("_part_offset", part_offset_type);
    const auto * part_starting_offset = &total_offset.addInput("_part_starting_offset", part_offset_type);
    const auto * node1
        = &total_offset.addFunction(FunctionFactory::instance().get("plus", context), {part_offset, part_starting_offset}, {});
    const auto * node2
        = &total_offset.addFunction(FunctionFactory::instance().get("plus", context), {part_starting_offset, part_offset}, {});
    auto matches = matchTrees({node1, node2}, *dag, false /* check_monotonicity */);
    auto new_inputs = resolveMatchedInputs(matches, {node1, node2}, dag->getOutputs());
    if (!new_inputs)
        return;
    dag = ActionsDAG::foldActionsByProjection(*new_inputs, dag->getOutputs());

    /// total_offset_condition is only valid if _part_offset and _part_starting_offset are used *together*.
    /// After folding, we expect a single input representing their combination.
    /// If more than one input remains, it means either of them is used independently,
    /// and we should skip adding total_offset_condition in that case.
    if (dag->getInputs().size() != 1)
        return;

    auto required_columns = dag->getRequiredColumns();
    total_offset_condition.emplace(KeyCondition{
        ActionsDAGWithInversionPushDown(dag->getOutputs().front(), context),
        context,
        required_columns.getNames(),
        std::make_shared<ExpressionActions>(ActionsDAG(required_columns), ExpressionActionsSettings{}),
        {}});
}

std::optional<std::unordered_set<String>> MergeTreeDataSelectExecutor::filterPartsByVirtualColumns(
    const StorageMetadataPtr & metadata_snapshot,
    const MergeTreeData & data,
    const RangesInDataParts & parts,
    const ActionsDAG::Node * predicate,
    ContextPtr context)
{
    if (!predicate)
        return {};

    auto sample = data.getHeaderWithVirtualsForFilter(metadata_snapshot);
    auto dag = VirtualColumnUtils::splitFilterDagForAllowedInputs(predicate, &sample);
    if (!dag)
        return {};

    auto virtual_columns_block = data.getBlockWithVirtualsForFilter(metadata_snapshot, parts);
    VirtualColumnUtils::filterBlockWithExpression(VirtualColumnUtils::buildFilterExpression(std::move(*dag), context), virtual_columns_block);
    return VirtualColumnUtils::extractSingleValueFromBlock<String>(virtual_columns_block, "_part");
}

void MergeTreeDataSelectExecutor::filterPartsByPartition(
    RangesInDataParts & parts,
    const std::optional<PartitionPruner> & partition_pruner,
    const std::optional<KeyCondition> & minmax_idx_condition,
    const std::optional<std::unordered_set<String>> & part_values,
    const StorageMetadataPtr & metadata_snapshot,
    const MergeTreeData & data,
    const ContextPtr & context,
    const PartitionIdToMaxBlock * max_block_numbers_to_read,
    LoggerPtr log,
    ReadFromMergeTree::IndexStats & index_stats)
{
    const Settings & settings = context->getSettingsRef();
    DataTypes minmax_columns_types;

    if (metadata_snapshot->hasPartitionKey())
    {
        chassert(minmax_idx_condition && partition_pruner);
        const auto & partition_key = metadata_snapshot->getPartitionKey();
        minmax_columns_types = MergeTreeData::getMinMaxColumnsTypes(partition_key);

        if (settings[Setting::force_index_by_date] && (minmax_idx_condition->alwaysUnknownOrTrue() && partition_pruner->isUseless()))
        {
            auto minmax_columns_names = MergeTreeData::getMinMaxColumnsNames(partition_key);
            throw Exception(ErrorCodes::INDEX_NOT_USED,
                "Neither MinMax index by columns ({}) nor partition expr is used and setting 'force_index_by_date' is set",
                fmt::join(minmax_columns_names, ", "));
        }
    }

    auto query_context = context->hasQueryContext() ? context->getQueryContext() : context;
    QueryStatusPtr query_status = context->getProcessListElement();

    PartFilterCounters part_filter_counters;
    if (query_context->getSettingsRef()[Setting::allow_experimental_query_deduplication])
        selectPartsToReadWithUUIDFilter(
            parts,
            part_values,
            data.getPinnedPartUUIDs(),
            minmax_idx_condition,
            minmax_columns_types,
            partition_pruner,
            max_block_numbers_to_read,
            query_context,
            part_filter_counters,
            log);
    else
        selectPartsToRead(
            parts,
            part_values,
            minmax_idx_condition,
            minmax_columns_types,
            partition_pruner,
            max_block_numbers_to_read,
            part_filter_counters,
            query_status);

    index_stats.emplace_back(ReadFromMergeTree::IndexStat{
        .type = ReadFromMergeTree::IndexType::None,
        .num_parts_after = part_filter_counters.num_initial_selected_parts,
        .num_granules_after = part_filter_counters.num_initial_selected_granules});

    if (minmax_idx_condition)
    {
        auto description = minmax_idx_condition->getDescription();
        index_stats.emplace_back(ReadFromMergeTree::IndexStat{
            .type = ReadFromMergeTree::IndexType::MinMax,
            .condition = std::move(description.condition),
            .used_keys = std::move(description.used_keys),
            .num_parts_after = part_filter_counters.num_parts_after_minmax,
            .num_granules_after = part_filter_counters.num_granules_after_minmax});
        LOG_DEBUG(log, "MinMax index condition: {}", minmax_idx_condition->toString());
    }

    if (partition_pruner)
    {
        auto description = partition_pruner->getKeyCondition().getDescription();
        index_stats.emplace_back(ReadFromMergeTree::IndexStat{
            .type = ReadFromMergeTree::IndexType::Partition,
            .condition = std::move(description.condition),
            .used_keys = std::move(description.used_keys),
            .num_parts_after = part_filter_counters.num_parts_after_partition_pruner,
            .num_granules_after = part_filter_counters.num_granules_after_partition_pruner});
    }
}

RangesInDataParts MergeTreeDataSelectExecutor::filterPartsByPrimaryKeyAndSkipIndexes(
    RangesInDataParts parts_with_ranges,
    StorageMetadataPtr metadata_snapshot,
    const ContextPtr & context,
    const KeyCondition & key_condition,
    const std::optional<KeyCondition> & part_offset_condition,
    const std::optional<KeyCondition> & total_offset_condition,
    const UsefulSkipIndexes & skip_indexes,
    const MergeTreeReaderSettings & reader_settings,
    LoggerPtr log,
    size_t num_streams,
    ReadFromMergeTree::IndexStats & index_stats,
    bool use_skip_indexes,
    bool find_exact_ranges,
    bool is_final_query)
{
    const Settings & settings = context->getSettingsRef();

    /// If parallel_replicas_support_projection is enabled, selected_marks will be used to determine the optimal projection.
    if (context->canUseParallelReplicasOnFollower() && settings[Setting::parallel_replicas_local_plan]
        && settings[Setting::parallel_replicas_index_analysis_only_on_coordinator]
        && !settings[Setting::parallel_replicas_support_projection])
    {
        // Skip index analysis and return parts with all marks
        // The coordinator will choose ranges to read for workers based on index analysis on its side
        return parts_with_ranges;
    }

    if (use_skip_indexes && settings[Setting::force_data_skipping_indices].changed)
    {
        const auto & indices_str = settings[Setting::force_data_skipping_indices].toString();
        auto forced_indices = parseIdentifiersOrStringLiterals(indices_str, settings);

        if (forced_indices.empty())
            throw Exception(ErrorCodes::CANNOT_PARSE_TEXT, "No indices parsed from force_data_skipping_indices ('{}')", indices_str);

        std::unordered_set<std::string> useful_indices_names;
        for (const auto & useful_index : skip_indexes.useful_indices)
            useful_indices_names.insert(useful_index.index->index.name);

        for (const auto & index_name : forced_indices)
        {
            if (!useful_indices_names.contains(index_name))
            {
                throw Exception(
                    ErrorCodes::INDEX_NOT_USED,
                    "Index {} is not used and setting 'force_data_skipping_indices' contains it",
                    backQuote(index_name));
            }
        }
    }

    struct IndexStat
    {
        std::atomic<size_t> total_granules = 0;
        std::atomic<size_t> granules_dropped = 0;
        std::atomic<size_t> total_parts = 0;
        std::atomic<size_t> parts_dropped = 0;
        std::atomic<size_t> elapsed_us = 0;
        std::atomic<MarkRanges::SearchAlgorithm> search_algorithm = MarkRanges::SearchAlgorithm::Unknown;
    };

    IndexStat pk_stat;
    std::vector<IndexStat> useful_indices_stat(skip_indexes.useful_indices.size());
    std::vector<IndexStat> merged_indices_stat(skip_indexes.merged_indices.size());

    std::atomic<size_t> sum_marks_pk = 0;
    std::atomic<size_t> sum_parts_pk = 0;

    std::vector<size_t> skip_index_used_in_part(parts_with_ranges.size(), 0);

    size_t num_threads = std::min<size_t>(num_streams, parts_with_ranges.size());
    if (settings[Setting::max_threads_for_indexes])
    {
        num_threads = std::min<size_t>(num_streams, settings[Setting::max_threads_for_indexes]);
    }

    /// Let's find what range to read from each part.
    {
        auto mark_cache = context->getIndexMarkCache();
        auto uncompressed_cache = context->getIndexUncompressedCache();
        auto vector_similarity_index_cache = context->getVectorSimilarityIndexCache();

        auto query_status = context->getProcessListElement();

        auto process_part = [&](size_t part_index)
        {
            if (query_status)
                query_status->checkTimeLimit();

            auto & ranges = parts_with_ranges[part_index];
            if (metadata_snapshot->hasPrimaryKey() || part_offset_condition || total_offset_condition)
            {
                CurrentMetrics::Increment metric(CurrentMetrics::FilteringMarksWithPrimaryKey);
                ProfileEventTimeIncrement<Microseconds> watch(ProfileEvents::FilteringMarksWithPrimaryKeyMicroseconds);

                size_t total_marks_count = ranges.data_part->index_granularity->getMarksCountWithoutFinal();
                pk_stat.total_parts.fetch_add(1, std::memory_order_relaxed);
                pk_stat.total_granules.fetch_add(ranges.data_part->index_granularity->getMarksCountWithoutFinal(), std::memory_order_relaxed);

                ranges.ranges = markRangesFromPKRange(
                    ranges,
                    metadata_snapshot,
                    key_condition,
                    part_offset_condition,
                    total_offset_condition,
                    find_exact_ranges ? &ranges.exact_ranges : nullptr,
                    settings,
                    log);

                pk_stat.search_algorithm.store(ranges.ranges.search_algorithm, std::memory_order_relaxed);
                pk_stat.granules_dropped.fetch_add(total_marks_count - ranges.ranges.getNumberOfMarks(), std::memory_order_relaxed);
                if (ranges.ranges.empty())
                    pk_stat.parts_dropped.fetch_add(1, std::memory_order_relaxed);
                pk_stat.elapsed_us.fetch_add(watch.elapsed(), std::memory_order_relaxed);
            }

            sum_marks_pk.fetch_add(ranges.getMarksCount(), std::memory_order_relaxed);

            if (!ranges.ranges.empty())
                sum_parts_pk.fetch_add(1, std::memory_order_relaxed);

            CurrentMetrics::Increment metric(CurrentMetrics::FilteringMarksWithSecondaryKeys);

            for (size_t idx = 0; idx < skip_indexes.useful_indices.size(); ++idx)
            {
                if (ranges.ranges.empty())
                    break;

                ProfileEventTimeIncrement<Microseconds> watch(ProfileEvents::FilteringMarksWithSecondaryKeysMicroseconds);

                const auto & index_and_condition = skip_indexes.useful_indices[idx];
                auto & stat = useful_indices_stat[idx];
                stat.total_parts.fetch_add(1, std::memory_order_relaxed);
                size_t total_granules = ranges.ranges.getNumberOfMarks();
                stat.total_granules.fetch_add(total_granules, std::memory_order_relaxed);

                std::tie(ranges.ranges, ranges.read_hints) = filterMarksUsingIndex(
                    index_and_condition.index,
                    index_and_condition.condition,
                    ranges.data_part,
                    ranges.ranges,
                    ranges.read_hints,
                    settings,
                    reader_settings,
                    mark_cache.get(),
                    uncompressed_cache.get(),
                    vector_similarity_index_cache.get(),
                    log);

                stat.granules_dropped.fetch_add(total_granules - ranges.ranges.getNumberOfMarks(), std::memory_order_relaxed);
                if (ranges.ranges.empty())
                    stat.parts_dropped.fetch_add(1, std::memory_order_relaxed);
                stat.elapsed_us.fetch_add(watch.elapsed(), std::memory_order_relaxed);
                skip_index_used_in_part[part_index] = 1; /// thread-safe
            }

            for (size_t idx = 0; idx < skip_indexes.merged_indices.size(); ++idx)
            {
                if (ranges.ranges.empty())
                    break;

                const auto & indices_and_condition = skip_indexes.merged_indices[idx];
                auto & stat = merged_indices_stat[idx];
                stat.total_parts.fetch_add(1, std::memory_order_relaxed);

                size_t total_granules = ranges.ranges.getNumberOfMarks();
                ranges.ranges = filterMarksUsingMergedIndex(
                    indices_and_condition.indices, indices_and_condition.condition,
                    ranges.data_part, ranges.ranges,
                    settings, reader_settings,
                    mark_cache.get(), uncompressed_cache.get(), vector_similarity_index_cache.get(), log);

                stat.total_granules.fetch_add(total_granules, std::memory_order_relaxed);
                stat.granules_dropped.fetch_add(total_granules - ranges.ranges.getNumberOfMarks(), std::memory_order_relaxed);

                if (ranges.ranges.empty())
                    stat.parts_dropped.fetch_add(1, std::memory_order_relaxed);
            }
        };

        LOG_TRACE(log, "Filtering marks by primary and secondary keys");

        if (num_threads <= 1)
        {
            for (size_t part_index = 0; part_index < parts_with_ranges.size(); ++part_index)
                process_part(part_index);
        }
        else
        {
            /// Parallel loading and filtering of data parts.
            ThreadPool pool(
                CurrentMetrics::MergeTreeDataSelectExecutorThreads,
                CurrentMetrics::MergeTreeDataSelectExecutorThreadsActive,
                CurrentMetrics::MergeTreeDataSelectExecutorThreadsScheduled,
                num_threads);


            /// Instances of ThreadPool "borrow" threads from the global thread pool.
            /// We intentionally use scheduleOrThrow here to avoid a deadlock.
            /// For example, queries can already be running with threads from the
            /// global pool, and if we saturate max_thread_pool_size whilst requesting
            /// more in this loop, queries will block infinitely.
            /// So we wait until lock_acquire_timeout, and then raise an exception.
            for (size_t part_index = 0; part_index < parts_with_ranges.size(); ++part_index)
            {
                pool.scheduleOrThrow(
                    [&, part_index, thread_group = CurrentThread::getGroup()]
                    {
                        ThreadGroupSwitcher switcher(thread_group, "MergeTreeIndex");

                        process_part(part_index);
                    },
                    Priority{},
                    context->getSettingsRef()[Setting::lock_acquire_timeout].totalMicroseconds());
            }

            pool.wait();
        }

        /// Skip empty ranges.
        std::erase_if(
            parts_with_ranges,
            [&](const auto & part)
            {
                size_t index = &part - parts_with_ranges.data();
                if (is_final_query && settings[Setting::use_skip_indexes_if_final_exact_mode] && skip_index_used_in_part[index])
                {
                    /// retain this part even if empty due to FINAL
                    return false;
                }

                return !part.data_part || part.ranges.empty();
            });
    }

    if (metadata_snapshot->hasPrimaryKey())
    {
        LOG_DEBUG(
            log,
            "PK index has dropped {}/{} granules, it took {}ms across {} threads.",
            pk_stat.granules_dropped.load(),
            pk_stat.total_granules.load(),
            pk_stat.elapsed_us.load() / 1000,
            num_threads);

        auto description = key_condition.getDescription();

        index_stats.emplace_back(ReadFromMergeTree::IndexStat{
            .type = ReadFromMergeTree::IndexType::PrimaryKey,
            .condition = std::move(description.condition),
            .used_keys = std::move(description.used_keys),
            .num_parts_after = sum_parts_pk.load(std::memory_order_relaxed),
            .num_granules_after = sum_marks_pk.load(std::memory_order_relaxed),
            .search_algorithm = pk_stat.search_algorithm.load(std::memory_order_relaxed)
        });
    }

    for (size_t idx = 0; idx < skip_indexes.useful_indices.size(); ++idx)
    {
        const auto & index_and_condition = skip_indexes.useful_indices[idx];
        const auto & stat = useful_indices_stat[idx];
        const auto & index_name = index_and_condition.index->index.name;
        LOG_DEBUG(
            log,
            "Index {} has dropped {}/{} granules, it took {}ms across {} threads.",
            backQuote(index_name),
            stat.granules_dropped.load(),
            stat.total_granules.load(),
            stat.elapsed_us.load() / 1000,
            num_threads);

        std::string description
            = index_and_condition.index->index.type + " GRANULARITY " + std::to_string(index_and_condition.index->index.granularity);

        index_stats.emplace_back(ReadFromMergeTree::IndexStat{
            .type = ReadFromMergeTree::IndexType::Skip,
            .name = index_name,
            .description = std::move(description),
            .num_parts_after = stat.total_parts - stat.parts_dropped,
            .num_granules_after = stat.total_granules - stat.granules_dropped});
    }

    for (size_t idx = 0; idx < skip_indexes.merged_indices.size(); ++idx)
    {
        const auto & index_and_condition = skip_indexes.merged_indices[idx];
        const auto & stat = merged_indices_stat[idx];
        const auto & index_name = "Merged";
        LOG_DEBUG(
            log,
            "Index {} has dropped {}/{} granules, it took {}ms across {} threads.",
            backQuote(index_name),
            stat.granules_dropped.load(),
            stat.total_granules.load(),
            stat.elapsed_us.load() / 1000,
            num_threads);

        std::string description = "MERGED GRANULARITY " + std::to_string(index_and_condition.indices.at(0)->index.granularity);

        index_stats.emplace_back(ReadFromMergeTree::IndexStat{
            .type = ReadFromMergeTree::IndexType::Skip,
            .name = index_name,
            .description = std::move(description),
            .num_parts_after = stat.total_parts - stat.parts_dropped,
            .num_granules_after = stat.total_granules - stat.granules_dropped});
    }

    return parts_with_ranges;
}

void MergeTreeDataSelectExecutor::filterPartsByQueryConditionCache(
    RangesInDataParts & parts_with_ranges,
    const SelectQueryInfo & select_query_info,
    const std::optional<VectorSearchParameters> & vector_search_parameters,
    const ContextPtr & context,
    LoggerPtr log)
{
    const auto & settings = context->getSettingsRef();
    if (!settings[Setting::use_query_condition_cache]
            || !settings[Setting::allow_experimental_analyzer]
            || (!select_query_info.prewhere_info && !select_query_info.filter_actions_dag)
            || (vector_search_parameters.has_value())) /// vector search has filter in the ORDER BY
        return;

    QueryConditionCachePtr query_condition_cache = context->getQueryConditionCache();

    struct Stats
    {
        size_t total_granules = 0;
        size_t granules_dropped = 0;
    };

    auto drop_mark_ranges = [&](const ActionsDAG::Node * dag)
    {
        UInt64 condition_hash = dag->getHash();
        Stats stats;
        for (auto it = parts_with_ranges.begin(); it != parts_with_ranges.end();)
        {
            auto & part_with_ranges = *it;
            stats.total_granules += part_with_ranges.getMarksCount();

            const auto & data_part = part_with_ranges.data_part;
            auto storage_id = data_part->storage.getStorageID();
            auto matching_marks_opt = query_condition_cache->read(storage_id.uuid, data_part->name, condition_hash);
            if (!matching_marks_opt)
            {
                ++it;
                continue;
            }

            auto & matching_marks = *matching_marks_opt;
            MarkRanges ranges;
            const auto & part = it->data_part;
            size_t min_marks_for_seek = roundRowsOrBytesToMarks(
                settings[Setting::merge_tree_min_rows_for_seek],
                settings[Setting::merge_tree_min_bytes_for_seek],
                part->index_granularity_info.fixed_index_granularity,
                part->index_granularity_info.index_granularity_bytes);

            for (const auto & mark_range : part_with_ranges.ranges)
            {
                size_t begin = mark_range.begin;
                for (size_t mark_it = begin; mark_it < mark_range.end;)
                {
                    if (!matching_marks[mark_it])
                    {
                        if (mark_it == begin)
                        {
                            /// mark_range.begin -> 0 0 0 1 x x x x. Need to skip starting zeros.
                            ++stats.granules_dropped;
                            ++begin;
                            ++mark_it;
                        }
                        else
                        {
                            size_t end = mark_it;
                            for (; end < mark_range.end && !matching_marks[end]; ++end)
                                ;

                            if (min_marks_for_seek && end != mark_range.end && end - mark_it <= min_marks_for_seek)
                            {
                                /// x x x 1 1 1 0 0 1 x x x. And gap is small enough to merge, skip gap.
                                mark_it = end + 1;
                            }
                            else
                            {
                                /// Case1: x x x 1 1 1 0 0 1 x x x. Gap is too big to merge, do not merge
                                /// Case2: x x x 1 1 1 0 0 0 0 -> mark_range.end. Reach the end of range, do not merge
                                stats.granules_dropped += end - mark_it;
                                ranges.emplace_back(begin, mark_it);
                                begin = end;

                                if (end == mark_range.end)
                                    break;

                                mark_it = end + 1;
                            }
                        }
                    }
                    else
                        ++mark_it;
                }

                if (begin != mark_range.begin && begin != mark_range.end)
                    ranges.emplace_back(begin, mark_range.end);
                else if (begin == mark_range.begin)
                    ranges.emplace_back(begin, mark_range.end);
            }

            if (ranges.empty())
                it = parts_with_ranges.erase(it);
            else
            {
                part_with_ranges.ranges = std::move(ranges);
                ++it;
            }
        }

        return stats;
    };

    if (const auto & prewhere_info = select_query_info.prewhere_info)
    {
        for (const auto * outputs : prewhere_info->prewhere_actions.getOutputs())
        {
            if (outputs->result_name == prewhere_info->prewhere_column_name)
            {
                auto stats = drop_mark_ranges(outputs);
                LOG_DEBUG(log,
                        "Query condition cache has dropped {}/{} granules for PREWHERE condition {}.",
                        stats.granules_dropped,
                        stats.total_granules,
                        prewhere_info->prewhere_column_name);
                break;
            }
        }
    }

    if (const auto & filter_actions_dag = select_query_info.filter_actions_dag)
    {
        const auto * output = filter_actions_dag->getOutputs().front();
        auto stats = drop_mark_ranges(output);
        LOG_DEBUG(log,
                "Query condition cache has dropped {}/{} granules for WHERE condition {}.",
                stats.granules_dropped,
                stats.total_granules,
                filter_actions_dag->getOutputs().front()->result_name);
    }
}


std::shared_ptr<QueryIdHolder> MergeTreeDataSelectExecutor::checkLimits(
    const MergeTreeData & data,
    const ReadFromMergeTree::AnalysisResult & result,
    const ContextPtr & context)
{
    const auto & settings = context->getSettingsRef();
    const auto data_settings = data.getSettings();
    auto max_partitions_to_read
        = settings[Setting::max_partitions_to_read].changed ? settings[Setting::max_partitions_to_read].value : (*data_settings)[MergeTreeSetting::max_partitions_to_read].value;
    if (max_partitions_to_read > 0)
    {
        std::set<String> partitions;
        for (const auto & part_with_ranges : result.parts_with_ranges)
            partitions.insert(part_with_ranges.data_part->info.getPartitionId());
        if (partitions.size() > static_cast<size_t>(max_partitions_to_read))
            throw Exception(
                ErrorCodes::TOO_MANY_PARTITIONS,
                "Too many partitions to read. Current {}, max {}",
                partitions.size(),
                max_partitions_to_read);
    }

    if ((*data_settings)[MergeTreeSetting::max_concurrent_queries] > 0 && (*data_settings)[MergeTreeSetting::min_marks_to_honor_max_concurrent_queries] > 0
        && result.selected_marks >= (*data_settings)[MergeTreeSetting::min_marks_to_honor_max_concurrent_queries])
    {
        auto query_id = context->getCurrentQueryId();
        if (!query_id.empty())
            return data.getQueryIdHolder(query_id, (*data_settings)[MergeTreeSetting::max_concurrent_queries]);
    }
    return nullptr;
}

ReadFromMergeTree::AnalysisResultPtr MergeTreeDataSelectExecutor::estimateNumMarksToRead(
    RangesInDataParts parts,
    MergeTreeData::MutationsSnapshotPtr mutations_snapshot,
    const Names & column_names_to_return,
    const StorageMetadataPtr & metadata_snapshot,
    const SelectQueryInfo & query_info,
    ContextPtr context,
    size_t num_streams,
    PartitionIdToMaxBlockPtr max_block_numbers_to_read) const
{
    size_t total_parts = parts.size();
    if (total_parts == 0)
        return std::make_shared<ReadFromMergeTree::AnalysisResult>();

    std::optional<ReadFromMergeTree::Indexes> indexes;
    return ReadFromMergeTree::selectRangesToRead(
        std::move(parts),
        mutations_snapshot,
        std::nullopt,
        metadata_snapshot,
        query_info,
        context,
        num_streams,
        max_block_numbers_to_read,
        data,
        column_names_to_return,
        log,
        indexes,
        /*find_exact_ranges*/false);
}

QueryPlanStepPtr MergeTreeDataSelectExecutor::readFromParts(
    RangesInDataParts parts,
    MergeTreeData::MutationsSnapshotPtr mutations_snapshot,
    const Names & column_names_to_return,
    const StorageSnapshotPtr & storage_snapshot,
    const SelectQueryInfo & query_info,
    ContextPtr context,
    const UInt64 max_block_size,
    const size_t num_streams,
    PartitionIdToMaxBlockPtr max_block_numbers_to_read,
    ReadFromMergeTree::AnalysisResultPtr merge_tree_select_result_ptr,
    bool enable_parallel_reading,
    std::shared_ptr<ParallelReadingExtension> extension_) const
{
    /// If merge_tree_select_result_ptr != nullptr, we use analyzed result so parts will always be empty.
    if (merge_tree_select_result_ptr)
    {
        if (merge_tree_select_result_ptr->selected_marks == 0)
            return {};
    }
    else if (parts.empty())
        return {};

    return std::make_unique<ReadFromMergeTree>(
        parts,
        std::move(mutations_snapshot),
        column_names_to_return,
        data,
        query_info,
        storage_snapshot,
        context,
        max_block_size,
        num_streams,
        max_block_numbers_to_read,
        log,
        merge_tree_select_result_ptr,
        enable_parallel_reading,
        extension_ ? std::optional(extension_->getAllRangesCallback()) : std::nullopt,
        extension_ ? std::optional(extension_->getReadTaskCallback()) : std::nullopt,
        extension_ ? std::optional(extension_->getNumberOfCurrentReplica()) : std::nullopt);
}


/// Marks are placed whenever threshold on rows or bytes is met.
/// So we have to return the number of marks on whatever estimate is higher - by rows or by bytes.
size_t MergeTreeDataSelectExecutor::roundRowsOrBytesToMarks(
    size_t rows_setting,
    size_t bytes_setting,
    size_t rows_granularity,
    size_t bytes_granularity)
{
    size_t res = (rows_setting + rows_granularity - 1) / rows_granularity;

    if (bytes_granularity == 0)
        return res;
    return std::max(res, (bytes_setting + bytes_granularity - 1) / bytes_granularity);
}

/// Same as roundRowsOrBytesToMarks() but do not return more then max_marks
size_t MergeTreeDataSelectExecutor::minMarksForConcurrentRead(
    size_t rows_setting, size_t bytes_setting, size_t rows_granularity, size_t bytes_granularity, size_t min_marks, size_t max_marks)
{
    size_t marks = 1;

    if (rows_setting + rows_granularity <= rows_setting) /// overflow
        marks = max_marks;
    else if (rows_setting)
        marks = (rows_setting + rows_granularity - 1) / rows_granularity;

    if (bytes_granularity)
    {
        /// Overflow
        if (bytes_setting + bytes_granularity <= bytes_setting) /// overflow
            marks = max_marks;
        else if (bytes_setting)
            marks = std::max(marks, (bytes_setting + bytes_granularity - 1) / bytes_granularity);
    }
    return std::max(marks, min_marks);
}

/// Calculates a set of mark ranges, that could possibly contain keys, required by condition.
/// In other words, it removes subranges from whole range, that definitely could not contain required keys.
/// If @exact_ranges is not null, fill it with ranges containing marks of fully matched records.
MarkRanges MergeTreeDataSelectExecutor::markRangesFromPKRange(
    const RangesInDataPart & part_with_ranges,
    const StorageMetadataPtr & metadata_snapshot,
    const KeyCondition & key_condition,
    const std::optional<KeyCondition> & part_offset_condition,
    const std::optional<KeyCondition> & total_offset_condition,
    MarkRanges * exact_ranges,
    const Settings & settings,
    LoggerPtr log)
{
    const auto & part = part_with_ranges.data_part;
    MarkRanges res;

    size_t marks_count = part->index_granularity->getMarksCount();
    if (marks_count == 0)
        return res;

    bool has_final_mark = part->index_granularity->hasFinalMark();

    bool key_condition_useful = !key_condition.alwaysUnknownOrTrue();
    bool part_offset_condition_useful = part_offset_condition && !part_offset_condition->alwaysUnknownOrTrue();
    bool total_offset_condition_useful = total_offset_condition && !total_offset_condition->alwaysUnknownOrTrue();

    /// If index is not used.
    if (!key_condition_useful && !part_offset_condition_useful && !total_offset_condition_useful)
    {
        if (has_final_mark)
            res.push_back(MarkRange(0, marks_count - 1));
        else
            res.push_back(MarkRange(0, marks_count));

        return res;
    }

    /// If conditions are relaxed, don't fill exact ranges.
    if (key_condition.isRelaxed() || (part_offset_condition && part_offset_condition->isRelaxed())
        || (total_offset_condition && total_offset_condition->isRelaxed()))
        exact_ranges = nullptr;

    const auto & primary_key = metadata_snapshot->getPrimaryKey();
    const auto & sorting_key = metadata_snapshot->getSortingKey();
    auto index_columns = std::make_shared<ColumnsWithTypeAndName>();
    std::vector<bool> reverse_flags;
    const auto & key_indices = key_condition.getKeyIndices();
    DataTypes key_types;
    if (!key_indices.empty())
    {
        const auto index = part->getIndex();

        for (size_t i : key_indices)
        {
            if (i < index->size())
            {
                index_columns->emplace_back(index->at(i), primary_key.data_types[i], primary_key.column_names[i]);
                reverse_flags.push_back(!sorting_key.reverse_flags.empty() && sorting_key.reverse_flags[i]);
            }
            else
            {
                index_columns->emplace_back(); /// The column of the primary key was not loaded in memory - we'll skip it.
                reverse_flags.push_back(false);
            }

            key_types.emplace_back(primary_key.data_types[i]);
        }
    }

    /// If there are no monotonic functions, there is no need to save block reference.
    /// Passing explicit field to FieldRef allows to optimize ranges and shows better performance.
    std::function<void(size_t, size_t, FieldRef &)> create_field_ref;
    if (key_condition.hasMonotonicFunctionsChain())
    {
        create_field_ref = [index_columns](size_t row, size_t column, FieldRef & field)
        {
            field = {index_columns.get(), row, column};
            // NULL_LAST
            if (field.isNull())
                field = POSITIVE_INFINITY;
        };
    }
    else
    {
        create_field_ref = [index_columns](size_t row, size_t column, FieldRef & field)
        {
            (*index_columns)[column].column->get(row, field);
            // NULL_LAST
            if (field.isNull())
                field = POSITIVE_INFINITY;
        };
    }

    /// NOTE Creating temporary Field objects to pass to KeyCondition.
    size_t used_key_size = key_indices.size();
    std::vector<FieldRef> index_left(used_key_size);
    std::vector<FieldRef> index_right(used_key_size);

    /// For _part_offset and _part virtual columns
    DataTypes part_offset_types
        = {std::make_shared<DataTypeUInt64>(), std::make_shared<DataTypeLowCardinality>(std::make_shared<DataTypeString>())};
    std::vector<FieldRef> part_offset_left(2);
    std::vector<FieldRef> part_offset_right(2);

    auto check_in_range = [&](const MarkRange & range, BoolMask initial_mask = {})
    {
        auto check_key_condition = [&]()
        {
            if (range.end == marks_count)
            {
                for (size_t i = 0; i < used_key_size; ++i)
                {
                    auto & left = reverse_flags[i] ? index_right[i] : index_left[i];
                    auto & right = reverse_flags[i] ? index_left[i] : index_right[i];
                    if ((*index_columns)[i].column)
                        create_field_ref(range.begin, i, left);
                    else
                        left = NEGATIVE_INFINITY;

                    right = POSITIVE_INFINITY;
                }
            }
            else
            {
                for (size_t i = 0; i < used_key_size; ++i)
                {
                    auto & left = reverse_flags[i] ? index_right[i] : index_left[i];
                    auto & right = reverse_flags[i] ? index_left[i] : index_right[i];
                    if ((*index_columns)[i].column)
                    {
                        create_field_ref(range.begin, i, left);
                        create_field_ref(range.end, i, right);
                    }
                    else
                    {
                        /// If the PK column was not loaded in memory - exclude it from the analysis.
                        left = NEGATIVE_INFINITY;
                        right = POSITIVE_INFINITY;
                    }
                }
            }
            return key_condition.checkInRange(used_key_size, index_left.data(), index_right.data(), key_types, initial_mask);
        };

        auto check_part_offset_condition = [&]()
        {
            auto begin = part->index_granularity->getMarkStartingRow(range.begin);
            auto end = part->index_granularity->getMarkStartingRow(range.end) - 1;
            if (begin > end)
            {
                /// Empty mark (final mark)
                return BoolMask(false, true);
            }

            part_offset_left[0] = begin;
            part_offset_right[0] = end;

            part_offset_left[1] = part->name;
            part_offset_right[1] = part->name;

            return part_offset_condition->checkInRange(
                2, part_offset_left.data(), part_offset_right.data(), part_offset_types, initial_mask);
        };

        auto check_total_offset_condition = [&]()
        {
            auto begin = part->index_granularity->getMarkStartingRow(range.begin);
            auto end = part->index_granularity->getMarkStartingRow(range.end) - 1;
            if (begin > end)
            {
                /// Empty mark (final mark)
                return BoolMask(false, true);
            }

            part_offset_left[0] = begin + part_with_ranges.part_starting_offset_in_query;
            part_offset_right[0] = end + part_with_ranges.part_starting_offset_in_query;
            return total_offset_condition->checkInRange(
                1, part_offset_left.data(), part_offset_right.data(), part_offset_types, initial_mask);
        };

        BoolMask result(true, false);

        if (key_condition_useful)
            result = result & check_key_condition();

        if (part_offset_condition_useful)
            result = result & check_part_offset_condition();

        if (total_offset_condition_useful)
            result = result & check_total_offset_condition();

        return result;
    };

    bool key_condition_exact_range = !key_condition_useful || key_condition.matchesExactContinuousRange();
    bool part_offset_condition_exact_range = !part_offset_condition_useful || part_offset_condition->matchesExactContinuousRange();
    bool total_offset_condition_exact_range = !total_offset_condition_useful || total_offset_condition->matchesExactContinuousRange();
    const String & part_name = part->isProjectionPart() ? fmt::format("{}.{}", part->name, part->getParentPart()->name) : part->name;

    if (!key_condition_exact_range || !part_offset_condition_exact_range || !total_offset_condition_exact_range)
    {
        // Do exclusion search, where we drop ranges that do not match

        if (settings[Setting::merge_tree_coarse_index_granularity] <= 1)
            throw Exception(ErrorCodes::ARGUMENT_OUT_OF_BOUND, "Setting merge_tree_coarse_index_granularity should be greater than 1");

        size_t min_marks_for_seek = roundRowsOrBytesToMarks(
            settings[Setting::merge_tree_min_rows_for_seek],
            settings[Setting::merge_tree_min_bytes_for_seek],
            part->index_granularity_info.fixed_index_granularity,
            part->index_granularity_info.index_granularity_bytes);

        /// There will always be disjoint suspicious segments on the stack, the leftmost one at the top (back).
        /// At each step, take the left segment and check if it fits.
        /// If fits, split it into smaller ones and put them on the stack. If not, discard it.
        /// If the segment is already of one mark length, add it to response and discard it.
        std::vector<MarkRange> ranges_stack = { {0, marks_count - (has_final_mark ? 1 : 0)} };

        size_t steps = 0;

        while (!ranges_stack.empty())
        {
            MarkRange range = ranges_stack.back();
            ranges_stack.pop_back();

            ++steps;

            auto result
                = check_in_range(range, exact_ranges && range.end == range.begin + 1 ? BoolMask() : BoolMask::consider_only_can_be_true);
            if (!result.can_be_true)
                continue;

            if (range.end == range.begin + 1)
            {
                /// We saw a useful gap between neighboring marks. Either add it to the last range, or start a new range.
                if (res.empty() || range.begin - res.back().end > min_marks_for_seek)
                    res.push_back(range);
                else
                    res.back().end = range.end;

                if (exact_ranges && !result.can_be_false)
                {
                    if (exact_ranges->empty() || range.begin - exact_ranges->back().end > min_marks_for_seek)
                        exact_ranges->push_back(range);
                    else
                        exact_ranges->back().end = range.end;
                }
            }
            else
            {
                /// Break the segment and put the result on the stack from right to left.
                size_t step = (range.end - range.begin - 1) / settings[Setting::merge_tree_coarse_index_granularity] + 1;
                size_t end;

                for (end = range.end; end > range.begin + step; end -= step)
                    ranges_stack.emplace_back(end - step, end);

                ranges_stack.emplace_back(range.begin, end);
            }
        }

        res.search_algorithm = MarkRanges::SearchAlgorithm::GenericExclusionSearch;
        ProfileEvents::increment(ProfileEvents::IndexGenericExclusionSearchAlgorithm);
        LOG_TRACE(
            log,
            "Used generic exclusion search {}over index for part {} with {} steps",
            exact_ranges ? "with exact ranges " : "",
            part_name,
            steps);
    }
    else
    {
        /// In case when SELECT's predicate defines a single continuous interval of keys,
        /// we can use binary search algorithm to find the left and right endpoint key marks of such interval.
        /// The returned value is the minimum range of marks, containing all keys for which KeyCondition holds

        res.search_algorithm = MarkRanges::SearchAlgorithm::BinarySearch;
        ProfileEvents::increment(ProfileEvents::IndexBinarySearchAlgorithm);
        LOG_TRACE(log, "Running binary search on index range for part {} ({} marks)", part_name, marks_count);

        size_t steps = 0;

        MarkRange result_range;

        size_t last_mark = marks_count - (has_final_mark ? 1 : 0);
        size_t searched_left = 0;
        size_t searched_right = last_mark;

        bool check_left = false;
        bool check_right = false;
        while (searched_left + 1 < searched_right)
        {
            const size_t middle = (searched_left + searched_right) / 2;
            MarkRange range(0, middle);
            if (check_in_range(range, BoolMask::consider_only_can_be_true).can_be_true)
                searched_right = middle;
            else
                searched_left = middle;
            ++steps;
            check_left = true;
        }
        result_range.begin = searched_left;
        LOG_TRACE(log, "Found (LEFT) boundary mark: {}", searched_left);

        searched_right = last_mark;
        while (searched_left + 1 < searched_right)
        {
            const size_t middle = (searched_left + searched_right) / 2;
            MarkRange range(middle, last_mark);
            if (check_in_range(range, BoolMask::consider_only_can_be_true).can_be_true)
                searched_left = middle;
            else
                searched_right = middle;
            ++steps;
            check_right = true;
        }
        result_range.end = searched_right;
        LOG_TRACE(log, "Found (RIGHT) boundary mark: {}", searched_right);

        if (result_range.begin < result_range.end)
        {
            if (exact_ranges)
            {
                if (result_range.begin + 1 == result_range.end)
                {
                    auto check_result = check_in_range(result_range);
                    if (check_result.can_be_true)
                    {
                        if (!check_result.can_be_false)
                            exact_ranges->emplace_back(result_range);
                        res.emplace_back(std::move(result_range));
                    }
                }
                else
                {
                    /// Candidate range with size > 1 is already can_be_true
                    auto result_exact_range = result_range;
                    if (check_in_range({result_range.begin, result_range.begin + 1}, BoolMask::consider_only_can_be_false).can_be_false)
                        ++result_exact_range.begin;

                    if (check_in_range({result_range.end - 1, result_range.end}, BoolMask::consider_only_can_be_false).can_be_false)
                        --result_exact_range.end;

                    if (result_exact_range.begin < result_exact_range.end)
                    {
                        chassert(check_in_range(result_exact_range, BoolMask::consider_only_can_be_false) == BoolMask(true, false));
                        exact_ranges->emplace_back(std::move(result_exact_range));
                    }

                    res.emplace_back(std::move(result_range));
                }
            }
            else
            {
                /// Candidate range with both ends checked is already can_be_true
                if ((check_left && check_right) || check_in_range(result_range, BoolMask::consider_only_can_be_true).can_be_true)
                    res.emplace_back(std::move(result_range));
            }
        }

        LOG_TRACE(
            log, "Found {} range {}in {} steps", res.empty() ? "empty" : "continuous", exact_ranges ? "with exact range " : "", steps);
    }

    return res;
}


std::pair<MarkRanges, RangesInDataPartReadHints> MergeTreeDataSelectExecutor::filterMarksUsingIndex(
    MergeTreeIndexPtr index_helper,
    MergeTreeIndexConditionPtr condition,
    MergeTreeData::DataPartPtr part,
    const MarkRanges & ranges,
    const RangesInDataPartReadHints & in_read_hints,
    const Settings & settings,
    const MergeTreeReaderSettings & reader_settings,
    MarkCache * mark_cache,
    UncompressedCache * uncompressed_cache,
    VectorSimilarityIndexCache * vector_similarity_index_cache,
    LoggerPtr log)
{
    if (!index_helper->getDeserializedFormat(part->getDataPartStorage(), index_helper->getFileName()))
    {
        LOG_DEBUG(log, "File for index {} does not exist ({}.*). Skipping it.", backQuote(index_helper->index.name),
            (fs::path(part->getDataPartStorage().getFullPath()) / index_helper->getFileName()).string());
        return {ranges, in_read_hints};
    }

    /// Whether we should use a more optimal filtering.
    bool bulk_filtering = settings[Setting::secondary_indices_enable_bulk_filtering] && index_helper->supportsBulkFiltering();

    auto index_granularity = index_helper->index.granularity;

    const size_t min_marks_for_seek = roundRowsOrBytesToMarks(
        settings[Setting::merge_tree_min_rows_for_seek],
        settings[Setting::merge_tree_min_bytes_for_seek],
        part->index_granularity_info.fixed_index_granularity,
        part->index_granularity_info.index_granularity_bytes);

    size_t marks_count = part->index_granularity->getMarksCountWithoutFinal();
    size_t index_marks_count = (marks_count + index_granularity - 1) / index_granularity;

    /// The vector similarity index can only be used if the PK did not prune some ranges within the part.
    /// (the vector index is built on the entire part).
    const bool all_match  = (marks_count == ranges.getNumberOfMarks());
    if (index_helper->isVectorSimilarityIndex() && !all_match)
    {
        return {ranges, in_read_hints};
    }

    MarkRanges index_ranges;
    for (const auto & range : ranges)
    {
        MarkRange index_range(
                range.begin / index_granularity,
                (range.end + index_granularity - 1) / index_granularity);
        index_ranges.push_back(index_range);
    }

    MergeTreeIndexReader reader(
        index_helper, part,
        index_marks_count,
        index_ranges,
        mark_cache,
        uncompressed_cache,
        vector_similarity_index_cache,
        reader_settings);

    MarkRanges res;
    size_t ranges_size = ranges.size();
    RangesInDataPartReadHints read_hints = in_read_hints;

    if (bulk_filtering)
    {
        MergeTreeIndexBulkGranulesPtr granules;

        size_t current_granule_num = 0;
        for (size_t i = 0; i < ranges_size; ++i)
        {
            const MarkRange & index_range = index_ranges[i];

            for (size_t index_mark = index_range.begin; index_mark < index_range.end; ++index_mark)
            {
                reader.read(index_mark, current_granule_num, granules);
                ++current_granule_num;
            }
        }

        IMergeTreeIndexCondition::FilteredGranules filtered_granules = condition->getPossibleGranules(granules);
        if (filtered_granules.empty())
            return {res, read_hints};

        auto it = filtered_granules.begin();
        current_granule_num = 0;
        for (size_t i = 0; i < ranges_size; ++i)
        {
            const MarkRange & index_range = index_ranges[i];

            for (size_t index_mark = index_range.begin; index_mark < index_range.end; ++index_mark)
            {
                if (current_granule_num == *it)
                {
                    MarkRange data_range(
                        std::max(ranges[i].begin, index_mark * index_granularity),
                        std::min(ranges[i].end, (index_mark + 1) * index_granularity));

                    if (res.empty() || data_range.begin - res.back().end > min_marks_for_seek)
                        res.push_back(data_range);
                    else
                        res.back().end = data_range.end;

                    ++it;
                    if (it == filtered_granules.end())
                        break;
                }

                ++current_granule_num;
            }

            if (it == filtered_granules.end())
                break;
        }
    }
    else
    {
        /// Some granules can cover two or more ranges,
        /// this variable is stored to avoid reading the same granule twice.
        MergeTreeIndexGranulePtr granule = nullptr;
        size_t last_index_mark = 0;

        PostingsCacheForStore cache_in_store;
        if (dynamic_cast<const MergeTreeIndexGin *>(index_helper.get()))
            cache_in_store.store = GinIndexStoreFactory::instance().get(index_helper->getFileName(), part->getDataPartStoragePtr());

        for (size_t i = 0; i < ranges_size; ++i)
        {
            const MarkRange & index_range = index_ranges[i];

            for (size_t index_mark = index_range.begin; index_mark < index_range.end; ++index_mark)
            {
                if (index_mark != index_range.begin || !granule || last_index_mark != index_range.begin)
                    reader.read(index_mark, granule);

                if (index_helper->isVectorSimilarityIndex())
                {
                    read_hints.vector_search_results = condition->calculateApproximateNearestNeighbors(granule);

                    /// We need to sort the result ranges ascendingly
                    auto rows = read_hints.vector_search_results.value().rows;
                    std::sort(rows.begin(), rows.end());
#ifndef NDEBUG
                    /// Duplicates should in theory not be possible but better be safe than sorry ...
                    const bool has_duplicates = std::adjacent_find(rows.begin(), rows.end()) != rows.end();
                    if (has_duplicates)
                        throw Exception(ErrorCodes::INCORRECT_DATA, "Usearch returned duplicate row numbers");
#endif
                    if (!(read_hints.vector_search_results.value().distances.has_value()))
                        read_hints = {};

                    for (auto row : rows)
                    {
                        size_t num_marks = part->index_granularity->countMarksForRows(index_mark * index_granularity, row);

                        MarkRange data_range(
                            std::max(ranges[i].begin, (index_mark * index_granularity) + num_marks),
                            std::min(ranges[i].end, (index_mark * index_granularity) + num_marks + 1));

                        if (!res.empty() && data_range.end == res.back().end)
                            /// Vector search may return >1 hit within the same granule/mark. Don't add to the result twice.
                            continue;

                        if (res.empty() || data_range.begin - res.back().end > min_marks_for_seek)
                            res.push_back(data_range);
                        else
                            res.back().end = data_range.end;
                    }
                }
                else
                {
                    bool result = false;
                    if (const auto * gin_filter_condition = dynamic_cast<const MergeTreeIndexConditionGin *>(&*condition))
                        result = cache_in_store.store ? gin_filter_condition->mayBeTrueOnGranuleInPart(granule, cache_in_store) : true;
                    else
                        result = condition->mayBeTrueOnGranule(granule);

                    if (!result)
                        continue;

                    MarkRange data_range(
                        std::max(ranges[i].begin, index_mark * index_granularity),
                        std::min(ranges[i].end, (index_mark + 1) * index_granularity));

                    if (res.empty() || data_range.begin - res.back().end > min_marks_for_seek)
                        res.push_back(data_range);
                    else
                        res.back().end = data_range.end;
                }
            }

            last_index_mark = index_range.end - 1;
        }
    }

    return {res, read_hints};
}

MarkRanges MergeTreeDataSelectExecutor::filterMarksUsingMergedIndex(
    MergeTreeIndices indices,
    MergeTreeIndexMergedConditionPtr condition,
    MergeTreeData::DataPartPtr part,
    const MarkRanges & ranges,
    const Settings & settings,
    const MergeTreeReaderSettings & reader_settings,
    MarkCache * mark_cache,
    UncompressedCache * uncompressed_cache,
    VectorSimilarityIndexCache * vector_similarity_index_cache,
    LoggerPtr log)
{
    for (const auto & index_helper : indices)
    {
        if (!part->getDataPartStorage().existsFile(index_helper->getFileName() + ".idx"))
        {
            LOG_DEBUG(log, "File for index {} does not exist. Skipping it.", backQuote(index_helper->index.name));
            return ranges;
        }
    }

    auto index_granularity = indices.front()->index.granularity;

    const size_t min_marks_for_seek = roundRowsOrBytesToMarks(
        settings[Setting::merge_tree_min_rows_for_seek],
        settings[Setting::merge_tree_min_bytes_for_seek],
        part->index_granularity_info.fixed_index_granularity,
        part->index_granularity_info.index_granularity_bytes);

    size_t marks_count = part->index_granularity->getMarksCountWithoutFinal();
    size_t index_marks_count = (marks_count + index_granularity - 1) / index_granularity;

    MarkRanges index_ranges;
    for (const auto & range : ranges)
    {
        MarkRange index_range(
                range.begin / index_granularity,
                (range.end + index_granularity - 1) / index_granularity);
        index_ranges.push_back(index_range);
    }

    std::vector<std::unique_ptr<MergeTreeIndexReader>> readers;
    for (const auto & index_helper : indices)
    {
        readers.emplace_back(
            std::make_unique<MergeTreeIndexReader>(
                index_helper,
                part,
                index_marks_count,
                index_ranges,
                mark_cache,
                uncompressed_cache,
                vector_similarity_index_cache,
                reader_settings));
    }

    MarkRanges res;

    /// Some granules can cover two or more ranges,
    /// this variable is stored to avoid reading the same granule twice.
    MergeTreeIndexGranules granules(indices.size(), nullptr);
    bool granules_filled = false;
    size_t last_index_mark = 0;
    for (const auto & range : ranges)
    {
        MarkRange index_range(
            range.begin / index_granularity,
            (range.end + index_granularity - 1) / index_granularity);

        for (size_t index_mark = index_range.begin; index_mark < index_range.end; ++index_mark)
        {
            if (index_mark != index_range.begin || !granules_filled || last_index_mark != index_range.begin)
            {
                for (size_t i = 0; i < readers.size(); ++i)
                {
                    readers[i]->read(index_mark, granules[i]);
                    granules_filled = true;
                }
            }

            if (!condition->mayBeTrueOnGranule(granules))
                continue;

            MarkRange data_range(
                std::max(range.begin, index_mark * index_granularity),
                std::min(range.end, (index_mark + 1) * index_granularity));

            if (res.empty() || data_range.begin - res.back().end > min_marks_for_seek)
                res.push_back(data_range);
            else
                res.back().end = data_range.end;
        }

        last_index_mark = index_range.end - 1;
    }

    return res;
}

void MergeTreeDataSelectExecutor::selectPartsToRead(
    RangesInDataParts & parts,
    const std::optional<std::unordered_set<String>> & part_values,
    const std::optional<KeyCondition> & minmax_idx_condition,
    const DataTypes & minmax_columns_types,
    const std::optional<PartitionPruner> & partition_pruner,
    const PartitionIdToMaxBlock * max_block_numbers_to_read,
    PartFilterCounters & counters,
    QueryStatusPtr query_status)
{
    RangesInDataParts prev_parts;
    std::swap(prev_parts, parts);

    for (const auto & prev_part : prev_parts)
    {
        const auto & part_or_projection = prev_part.data_part;

        if (query_status)
            query_status->checkTimeLimit();

        fiu_do_on(FailPoints::slowdown_index_analysis,
        {
            sleepForMilliseconds(1000);
        });

        const auto * part = part_or_projection->isProjectionPart() ? part_or_projection->getParentPart() : part_or_projection.get();
        if (part_values && part_values->find(part->name) == part_values->end())
            continue;

        if (part->isEmpty())
            continue;

        if (max_block_numbers_to_read)
        {
            auto blocks_iterator = max_block_numbers_to_read->find(part->info.getPartitionId());
            if (blocks_iterator == max_block_numbers_to_read->end() || part->info.max_block > blocks_iterator->second)
                continue;
        }

        size_t num_granules = part->index_granularity->getMarksCountWithoutFinal();

        counters.num_initial_selected_parts += 1;
        counters.num_initial_selected_granules += num_granules;

        if (minmax_idx_condition && !minmax_idx_condition->checkInHyperrectangle(
                part->minmax_idx->hyperrectangle, minmax_columns_types).can_be_true)
            continue;

        counters.num_parts_after_minmax += 1;
        counters.num_granules_after_minmax += num_granules;

        if (partition_pruner)
        {
            if (partition_pruner->canBePruned(*part))
                continue;
        }

        counters.num_parts_after_partition_pruner += 1;
        counters.num_granules_after_partition_pruner += num_granules;

        parts.push_back(prev_part);
    }
}

void MergeTreeDataSelectExecutor::selectPartsToReadWithUUIDFilter(
    RangesInDataParts & parts,
    const std::optional<std::unordered_set<String>> & part_values,
    MergeTreeData::PinnedPartUUIDsPtr pinned_part_uuids,
    const std::optional<KeyCondition> & minmax_idx_condition,
    const DataTypes & minmax_columns_types,
    const std::optional<PartitionPruner> & partition_pruner,
    const PartitionIdToMaxBlock * max_block_numbers_to_read,
    ContextPtr query_context,
    PartFilterCounters & counters,
    LoggerPtr log)
{
    /// process_parts prepare parts that have to be read for the query,
    /// returns false if duplicated parts' UUID have been met
    auto select_parts = [&](RangesInDataParts & selected_parts) -> bool
    {
        auto ignored_part_uuids = query_context->getIgnoredPartUUIDs();
        std::unordered_set<UUID> temp_part_uuids;

        RangesInDataParts prev_parts;
        std::swap(prev_parts, selected_parts);

        for (const auto & prev_part : prev_parts)
        {
            const auto & part_or_projection = prev_part.data_part;
            const auto * part = part_or_projection->isProjectionPart() ? part_or_projection->getParentPart() : part_or_projection.get();
            if (part_values && part_values->find(part->name) == part_values->end())
                continue;

            if (part->isEmpty())
                continue;

            if (max_block_numbers_to_read)
            {
                auto blocks_iterator = max_block_numbers_to_read->find(part->info.getPartitionId());
                if (blocks_iterator == max_block_numbers_to_read->end() || part->info.max_block > blocks_iterator->second)
                    continue;
            }

            /// Skip the part if its uuid is meant to be excluded
            if (part->uuid != UUIDHelpers::Nil && ignored_part_uuids->has(part->uuid))
                continue;

            size_t num_granules = part->index_granularity->getMarksCountWithoutFinal();

            counters.num_initial_selected_parts += 1;
            counters.num_initial_selected_granules += num_granules;

            if (minmax_idx_condition
                && !minmax_idx_condition->checkInHyperrectangle(part->minmax_idx->hyperrectangle, minmax_columns_types)
                        .can_be_true)
                continue;

            counters.num_parts_after_minmax += 1;
            counters.num_granules_after_minmax += num_granules;

            if (partition_pruner)
            {
                if (partition_pruner->canBePruned(*part))
                    continue;
            }

            counters.num_parts_after_partition_pruner += 1;
            counters.num_granules_after_partition_pruner += num_granules;

            /// populate UUIDs and exclude ignored parts if enabled
            if (part->uuid != UUIDHelpers::Nil && pinned_part_uuids->contains(part->uuid))
            {
                auto result = temp_part_uuids.insert(part->uuid);
                if (!result.second)
                    throw Exception(ErrorCodes::LOGICAL_ERROR, "Found a part with the same UUID on the same replica.");
            }

            selected_parts.push_back(prev_part);
        }

        if (!temp_part_uuids.empty())
        {
            auto duplicates = query_context->getPartUUIDs()->add(std::vector<UUID>{temp_part_uuids.begin(), temp_part_uuids.end()});
            if (!duplicates.empty())
            {
                /// on a local replica with prefer_localhost_replica=1 if any duplicates appeared during the first pass,
                /// adding them to the exclusion, so they will be skipped on second pass
                query_context->getIgnoredPartUUIDs()->add(duplicates);
                return false;
            }
        }

        return true;
    };

    /// Process parts that have to be read for a query.
    auto needs_retry = !select_parts(parts);

    /// If any duplicated part UUIDs met during the first step, try to ignore them in second pass.
    /// This may happen when `prefer_localhost_replica` is set and "distributed" stage runs in the same process with "remote" stage.
    if (needs_retry)
    {
        LOG_DEBUG(log, "Found duplicate uuids locally, will retry part selection without them");

        counters = PartFilterCounters();

        /// Second attempt didn't help, throw an exception
        if (!select_parts(parts))
            throw Exception(ErrorCodes::DUPLICATED_PART_UUIDS, "Found duplicate UUIDs while processing query.");
    }
}

}<|MERGE_RESOLUTION|>--- conflicted
+++ resolved
@@ -90,11 +90,8 @@
     extern const SettingsBool parallel_replicas_local_plan;
     extern const SettingsBool parallel_replicas_index_analysis_only_on_coordinator;
     extern const SettingsBool secondary_indices_enable_bulk_filtering;
-<<<<<<< HEAD
     extern const SettingsBool parallel_replicas_support_projection;
-=======
     extern const SettingsBool vector_search_with_rescoring;
->>>>>>> 08946ea8
 }
 
 namespace MergeTreeSetting
