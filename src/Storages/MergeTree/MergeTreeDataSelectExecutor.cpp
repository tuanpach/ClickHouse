#include <boost/rational.hpp>   /// For calculations related to sampling coefficients.
#include <optional>
#include <unordered_set>

#include <Storages/MergeTree/MergeTreeDataSelectExecutor.h>
#include <Storages/MergeTree/MergeTreeReadPool.h>
#include <Storages/MergeTree/MergeTreeIndices.h>
#include <Storages/MergeTree/MergeTreeIndexReader.h>
#include <Storages/MergeTree/MergeTreeSettings.h>
#include <Storages/MergeTree/KeyCondition.h>
#include <Storages/MergeTree/MergeTreeDataPartUUID.h>
#include <Storages/MergeTree/StorageFromMergeTreeDataPart.h>
#include <Storages/MergeTree/MergeTreeIndexFullText.h>
#include <Storages/MergeTree/VectorSimilarityCondition.h>
#include <Storages/ReadInOrderOptimizer.h>
#include <Storages/VirtualColumnUtils.h>
#include <Parsers/ASTIdentifier.h>
#include <Parsers/ASTLiteral.h>
#include <Parsers/ASTFunction.h>
#include <Parsers/ASTSampleRatio.h>
#include <Parsers/ExpressionListParsers.h>
#include <Parsers/parseIdentifierOrStringLiteral.h>
#include <Interpreters/ExpressionAnalyzer.h>
#include <Interpreters/InterpreterSelectQuery.h>
#include <Interpreters/Context.h>
#include <Interpreters/ProcessList.h>
#include <Processors/ConcatProcessor.h>
#include <Processors/QueryPlan/QueryPlan.h>
#include <Processors/QueryPlan/CreatingSetsStep.h>
#include <Processors/QueryPlan/FilterStep.h>
#include <Processors/QueryPlan/ExpressionStep.h>
#include <Processors/QueryPlan/ReadFromPreparedSource.h>
#include <Processors/QueryPlan/ReadFromMergeTree.h>
#include <Processors/QueryPlan/UnionStep.h>
#include <Processors/QueryPlan/QueryIdHolder.h>
#include <Processors/QueryPlan/AggregatingStep.h>
#include <Processors/QueryPlan/SortingStep.h>
#include <Processors/Sources/SourceFromSingleChunk.h>
#include <Processors/Transforms/AggregatingTransform.h>

#include <Core/UUID.h>
#include <Core/Settings.h>
#include <Common/CurrentMetrics.h>
#include <Common/FailPoint.h>
#include <base/sleep.h>
#include <DataTypes/DataTypeDate.h>
#include <DataTypes/DataTypeEnum.h>
#include <DataTypes/DataTypeUUID.h>
#include <DataTypes/DataTypeTuple.h>
#include <DataTypes/DataTypesNumber.h>
#include <DataTypes/DataTypeArray.h>
#include <Functions/IFunction.h>

#include <IO/WriteBufferFromOStream.h>

namespace CurrentMetrics
{
    extern const Metric MergeTreeDataSelectExecutorThreads;
    extern const Metric MergeTreeDataSelectExecutorThreadsActive;
    extern const Metric MergeTreeDataSelectExecutorThreadsScheduled;
    extern const Metric FilteringMarksWithPrimaryKey;
    extern const Metric FilteringMarksWithSecondaryKeys;
}

namespace DB
{
namespace Setting
{
    extern const SettingsBool allow_experimental_query_deduplication;
    extern const SettingsUInt64 allow_experimental_parallel_reading_from_replicas;
    extern const SettingsString force_data_skipping_indices;
    extern const SettingsBool force_index_by_date;
    extern const SettingsSeconds lock_acquire_timeout;
    extern const SettingsInt64 max_partitions_to_read;
    extern const SettingsUInt64 max_threads_for_indexes;
    extern const SettingsNonZeroUInt64 max_parallel_replicas;
    extern const SettingsUInt64 merge_tree_coarse_index_granularity;
    extern const SettingsUInt64 merge_tree_min_bytes_for_seek;
    extern const SettingsUInt64 merge_tree_min_rows_for_seek;
    extern const SettingsUInt64 parallel_replica_offset;
    extern const SettingsUInt64 parallel_replicas_count;
    extern const SettingsParallelReplicasMode parallel_replicas_mode;
}

namespace MergeTreeSetting
{
    extern const MergeTreeSettingsUInt64 max_concurrent_queries;
    extern const MergeTreeSettingsInt64 max_partitions_to_read;
    extern const MergeTreeSettingsUInt64 min_marks_to_honor_max_concurrent_queries;
}

namespace ErrorCodes
{
    extern const int LOGICAL_ERROR;
    extern const int INDEX_NOT_USED;
    extern const int ILLEGAL_TYPE_OF_COLUMN_FOR_FILTER;
    extern const int ILLEGAL_COLUMN;
    extern const int ARGUMENT_OUT_OF_BOUND;
    extern const int CANNOT_PARSE_TEXT;
    extern const int TOO_MANY_PARTITIONS;
    extern const int DUPLICATED_PART_UUIDS;
}

namespace FailPoints
{
    extern const char slowdown_index_analysis[];
}


MergeTreeDataSelectExecutor::MergeTreeDataSelectExecutor(const MergeTreeData & data_)
    : data(data_), log(getLogger(data.getLogName() + " (SelectExecutor)"))
{
}

size_t MergeTreeDataSelectExecutor::getApproximateTotalRowsToRead(
    const MergeTreeData::DataPartsVector & parts,
    const StorageMetadataPtr & metadata_snapshot,
    const KeyCondition & key_condition,
    const Settings & settings,
    LoggerPtr log)
{
    size_t rows_count = 0;

    /// We will find out how many rows we would have read without sampling.
    LOG_DEBUG(log, "Preliminary index scan with condition: {}", key_condition.toString());

    MarkRanges exact_ranges;
    for (const auto & part : parts)
    {
        MarkRanges part_ranges = markRangesFromPKRange(part, metadata_snapshot, key_condition, {}, &exact_ranges, settings, log);
        for (const auto & range : part_ranges)
            rows_count += part->index_granularity->getRowsCountInRange(range);
    }
    UNUSED(exact_ranges);

    return rows_count;
}


using RelativeSize = boost::rational<ASTSampleRatio::BigNum>;

static std::string toString(const RelativeSize & x)
{
    return ASTSampleRatio::toString(x.numerator()) + "/" + ASTSampleRatio::toString(x.denominator());
}

/// Converts sample size to an approximate number of rows (ex. `SAMPLE 1000000`) to relative value (ex. `SAMPLE 0.1`).
static RelativeSize convertAbsoluteSampleSizeToRelative(const ASTSampleRatio::Rational & ratio, size_t approx_total_rows)
{
    if (approx_total_rows == 0)
        return 1;

    auto absolute_sample_size = ratio.numerator / ratio.denominator;
    return std::min(RelativeSize(1), RelativeSize(absolute_sample_size) / RelativeSize(approx_total_rows));
}

QueryPlanPtr MergeTreeDataSelectExecutor::read(
    const Names & column_names_to_return,
    const StorageSnapshotPtr & storage_snapshot,
    const SelectQueryInfo & query_info,
    ContextPtr context,
    const UInt64 max_block_size,
    const size_t num_streams,
    std::shared_ptr<PartitionIdToMaxBlock> max_block_numbers_to_read,
    bool enable_parallel_reading) const
{
    const auto & snapshot_data = assert_cast<const MergeTreeData::SnapshotData &>(*storage_snapshot->data);

    auto step = readFromParts(
        snapshot_data.parts,
        snapshot_data.mutations_snapshot,
        column_names_to_return,
        storage_snapshot,
        query_info,
        context,
        max_block_size,
        num_streams,
        max_block_numbers_to_read,
        /*merge_tree_select_result_ptr=*/ nullptr,
        enable_parallel_reading);

    auto plan = std::make_unique<QueryPlan>();
    if (step)
        plan->addStep(std::move(step));
    return plan;
}

MergeTreeDataSelectSamplingData MergeTreeDataSelectExecutor::getSampling(
    const SelectQueryInfo & select_query_info,
    NamesAndTypesList available_real_columns,
    const MergeTreeData::DataPartsVector & parts,
    KeyCondition & key_condition,
    const MergeTreeData & data,
    const StorageMetadataPtr & metadata_snapshot,
    ContextPtr context,
    LoggerPtr log)
{
    const Settings & settings = context->getSettingsRef();
    /// Sampling.
    MergeTreeDataSelectSamplingData sampling;

    RelativeSize relative_sample_size = 0;
    RelativeSize relative_sample_offset = 0;

    bool final = false;
    std::optional<ASTSampleRatio::Rational> sample_size_ratio;
    std::optional<ASTSampleRatio::Rational> sample_offset_ratio;

    if (select_query_info.table_expression_modifiers)
    {
        const auto & table_expression_modifiers = *select_query_info.table_expression_modifiers;
        final = table_expression_modifiers.hasFinal();
        sample_size_ratio = table_expression_modifiers.getSampleSizeRatio();
        sample_offset_ratio = table_expression_modifiers.getSampleOffsetRatio();
    }
    else
    {
        auto & select = select_query_info.query->as<ASTSelectQuery &>();

        final = select.final();
        auto select_sample_size = select.sampleSize();
        auto select_sample_offset = select.sampleOffset();

        if (select_sample_size)
            sample_size_ratio = select_sample_size->as<ASTSampleRatio &>().ratio;

        if (select_sample_offset)
            sample_offset_ratio = select_sample_offset->as<ASTSampleRatio &>().ratio;
    }

    if (sample_size_ratio)
    {
        relative_sample_size.assign(sample_size_ratio->numerator, sample_size_ratio->denominator);

        if (relative_sample_size < 0)
            throw Exception(ErrorCodes::ARGUMENT_OUT_OF_BOUND, "Negative sample size");

        relative_sample_offset = 0;
        if (sample_offset_ratio)
            relative_sample_offset.assign(sample_offset_ratio->numerator, sample_offset_ratio->denominator);

        if (relative_sample_offset < 0)
            throw Exception(ErrorCodes::ARGUMENT_OUT_OF_BOUND, "Negative sample offset");

        /// Convert absolute value of the sampling (in form `SAMPLE 1000000` - how many rows to
        /// read) into the relative `SAMPLE 0.1` (how much data to read).
        size_t approx_total_rows = 0;
        if (relative_sample_size > 1 || relative_sample_offset > 1)
            approx_total_rows = getApproximateTotalRowsToRead(parts, metadata_snapshot, key_condition, settings, log);

        if (relative_sample_size > 1)
        {
            relative_sample_size = convertAbsoluteSampleSizeToRelative(*sample_size_ratio, approx_total_rows);
            LOG_DEBUG(log, "Selected relative sample size: {}", toString(relative_sample_size));
        }

        /// SAMPLE 1 is the same as the absence of SAMPLE.
        if (relative_sample_size == RelativeSize(1))
            relative_sample_size = 0;

        if (relative_sample_offset > 0 && RelativeSize(0) == relative_sample_size)
            throw Exception(ErrorCodes::ARGUMENT_OUT_OF_BOUND, "Sampling offset is incorrect because no sampling");

        if (relative_sample_offset > 1)
        {
            relative_sample_offset = convertAbsoluteSampleSizeToRelative(*sample_offset_ratio, approx_total_rows);
            LOG_DEBUG(log, "Selected relative sample offset: {}", toString(relative_sample_offset));
        }
    }

    /** Which range of sampling key values do I need to read?
        * First, in the whole range ("universe") we select the interval
        *  of relative `relative_sample_size` size, offset from the beginning by `relative_sample_offset`.
        *
        * Example: SAMPLE 0.4 OFFSET 0.3
        *
        * [------********------]
        *        ^ - offset
        *        <------> - size
        *
        * If the interval passes through the end of the universe, then cut its right side.
        *
        * Example: SAMPLE 0.4 OFFSET 0.8
        *
        * [----------------****]
        *                  ^ - offset
        *                  <------> - size
        *
        * Next, if the `parallel_replicas_count`, `parallel_replica_offset` settings are set,
        *  then it is necessary to break the received interval into pieces of the number `parallel_replicas_count`,
        *  and select a piece with the number `parallel_replica_offset` (from zero).
        *
        * Example: SAMPLE 0.4 OFFSET 0.3, parallel_replicas_count = 2, parallel_replica_offset = 1
        *
        * [----------****------]
        *        ^ - offset
        *        <------> - size
        *        <--><--> - pieces for different `parallel_replica_offset`, select the second one.
        *
        * It is very important that the intervals for different `parallel_replica_offset` cover the entire range without gaps and overlaps.
        * It is also important that the entire universe can be covered using SAMPLE 0.1 OFFSET 0, ... OFFSET 0.9 and similar decimals.
        */

    const bool can_use_sampling_key_parallel_replicas =
        settings[Setting::allow_experimental_parallel_reading_from_replicas] > 0
        && settings[Setting::max_parallel_replicas] > 1
        && settings[Setting::parallel_replicas_mode] == ParallelReplicasMode::SAMPLING_KEY;

    /// Parallel replicas has been requested but there is no way to sample data.
    /// Select all data from first replica and no data from other replicas.
    if (can_use_sampling_key_parallel_replicas && settings[Setting::parallel_replicas_count] > 1
        && !data.supportsSampling() && settings[Setting::parallel_replica_offset] > 0)
    {
        LOG_DEBUG(
            log,
            "Will use no data on this replica because parallel replicas processing has been requested"
            " (the setting 'max_parallel_replicas') but the table does not support sampling and this replica is not the first.");
        sampling.read_nothing = true;
        return sampling;
    }

    sampling.use_sampling = relative_sample_size > 0 || (can_use_sampling_key_parallel_replicas && settings[Setting::parallel_replicas_count] > 1 && data.supportsSampling());
    bool no_data = false; /// There is nothing left after sampling.

    if (sampling.use_sampling)
    {
        if (relative_sample_size != RelativeSize(0))
            sampling.used_sample_factor = 1.0 / boost::rational_cast<Float64>(relative_sample_size);

        RelativeSize size_of_universum = 0;
        const auto & sampling_key = metadata_snapshot->getSamplingKey();
        DataTypePtr sampling_column_type = sampling_key.data_types.at(0);

        if (sampling_key.data_types.size() == 1)
        {
            if (typeid_cast<const DataTypeUInt64 *>(sampling_column_type.get()))
                size_of_universum = RelativeSize(std::numeric_limits<UInt64>::max()) + RelativeSize(1);
            else if (typeid_cast<const DataTypeUInt32 *>(sampling_column_type.get()))
                size_of_universum = RelativeSize(std::numeric_limits<UInt32>::max()) + RelativeSize(1);
            else if (typeid_cast<const DataTypeUInt16 *>(sampling_column_type.get()))
                size_of_universum = RelativeSize(std::numeric_limits<UInt16>::max()) + RelativeSize(1);
            else if (typeid_cast<const DataTypeUInt8 *>(sampling_column_type.get()))
                size_of_universum = RelativeSize(std::numeric_limits<UInt8>::max()) + RelativeSize(1);
        }

        if (size_of_universum == RelativeSize(0))
            throw Exception(ErrorCodes::ILLEGAL_TYPE_OF_COLUMN_FOR_FILTER,
                "Invalid sampling column type in storage parameters: {}. Must be one unsigned integer type",
                sampling_column_type->getName());

        if (settings[Setting::parallel_replicas_count] > 1)
        {
            if (relative_sample_size == RelativeSize(0))
                relative_sample_size = 1;

            relative_sample_size /= settings[Setting::parallel_replicas_count].value;
            relative_sample_offset += relative_sample_size * RelativeSize(settings[Setting::parallel_replica_offset].value);
        }

        if (relative_sample_offset >= RelativeSize(1))
            no_data = true;

        /// Calculate the half-interval of `[lower, upper)` column values.
        bool has_lower_limit = false;
        bool has_upper_limit = false;

        RelativeSize lower_limit_rational = relative_sample_offset * size_of_universum;
        RelativeSize upper_limit_rational = (relative_sample_offset + relative_sample_size) * size_of_universum;

        UInt64 lower = boost::rational_cast<ASTSampleRatio::BigNum>(lower_limit_rational);
        UInt64 upper = boost::rational_cast<ASTSampleRatio::BigNum>(upper_limit_rational);

        if (lower > 0)
            has_lower_limit = true;

        if (upper_limit_rational < size_of_universum)
            has_upper_limit = true;

        /*std::cerr << std::fixed << std::setprecision(100)
            << "relative_sample_size: " << relative_sample_size << "\n"
            << "relative_sample_offset: " << relative_sample_offset << "\n"
            << "lower_limit_float: " << lower_limit_rational << "\n"
            << "upper_limit_float: " << upper_limit_rational << "\n"
            << "lower: " << lower << "\n"
            << "upper: " << upper << "\n";*/

        if ((has_upper_limit && upper == 0)
            || (has_lower_limit && has_upper_limit && lower == upper))
            no_data = true;

        if (no_data || (!has_lower_limit && !has_upper_limit))
        {
            sampling.use_sampling = false;
        }
        else
        {
            /// Let's add the conditions to cut off something else when the index is scanned again and when the request is processed.

            std::shared_ptr<ASTFunction> lower_function;
            std::shared_ptr<ASTFunction> upper_function;

            /// If sample and final are used together no need to calculate sampling expression twice.
            /// The first time it was calculated for final, because sample key is a part of the PK.
            /// So, assume that we already have calculated column.
            ASTPtr sampling_key_ast;

            if (final)
            {
                sampling_key_ast = std::make_shared<ASTIdentifier>(sampling_key.column_names[0]);
                /// We do spoil available_real_columns here, but it is not used later.
                available_real_columns.emplace_back(sampling_key.column_names[0], std::move(sampling_column_type));
            }
            else
            {
                sampling_key_ast = metadata_snapshot->getSamplingKeyAST()->clone();
            }

            chassert(sampling_key_ast != nullptr);

            if (has_lower_limit)
            {
                if (!key_condition.addCondition(
                        sampling_key.column_names[0],
                        Range::createLeftBounded(lower, true, isNullableOrLowCardinalityNullable(sampling_key.data_types[0]))))
                    throw Exception(ErrorCodes::ILLEGAL_COLUMN, "Sampling column not in primary key");

                ASTPtr args = std::make_shared<ASTExpressionList>();
                args->children.push_back(sampling_key_ast);
                args->children.push_back(std::make_shared<ASTLiteral>(lower));

                lower_function = std::make_shared<ASTFunction>();
                lower_function->name = "greaterOrEquals";
                lower_function->arguments = args;
                lower_function->children.push_back(lower_function->arguments);

                sampling.filter_function = lower_function;
            }

            if (has_upper_limit)
            {
                if (!key_condition.addCondition(
                        sampling_key.column_names[0],
                        Range::createRightBounded(upper, false, isNullableOrLowCardinalityNullable(sampling_key.data_types[0]))))
                    throw Exception(ErrorCodes::ILLEGAL_COLUMN, "Sampling column not in primary key");

                ASTPtr args = std::make_shared<ASTExpressionList>();
                args->children.push_back(sampling_key_ast);
                args->children.push_back(std::make_shared<ASTLiteral>(upper));

                upper_function = std::make_shared<ASTFunction>();
                upper_function->name = "less";
                upper_function->arguments = args;
                upper_function->children.push_back(upper_function->arguments);

                sampling.filter_function = upper_function;
            }

            if (has_lower_limit && has_upper_limit)
            {
                ASTPtr args = std::make_shared<ASTExpressionList>();
                args->children.push_back(lower_function);
                args->children.push_back(upper_function);

                sampling.filter_function = std::make_shared<ASTFunction>();
                sampling.filter_function->name = "and";
                sampling.filter_function->arguments = args;
                sampling.filter_function->children.push_back(sampling.filter_function->arguments);
            }

            ASTPtr query = sampling.filter_function;
            auto syntax_result = TreeRewriter(context).analyze(query, available_real_columns);
            sampling.filter_expression = std::make_shared<const ActionsDAG>(ExpressionAnalyzer(sampling.filter_function, syntax_result, context).getActionsDAG(false));
        }
    }

    if (no_data)
    {
        LOG_DEBUG(log, "Sampling yields no data.");
        sampling.read_nothing = true;
    }

    return sampling;
}

void MergeTreeDataSelectExecutor::buildKeyConditionFromPartOffset(
    std::optional<KeyCondition> & part_offset_condition, const ActionsDAG * filter_dag, ContextPtr context)
{
    if (!filter_dag)
        return;

    auto part_offset_type = std::make_shared<DataTypeUInt64>();
    auto part_type = std::make_shared<DataTypeLowCardinality>(std::make_shared<DataTypeString>());
    Block sample
        = {ColumnWithTypeAndName(part_offset_type->createColumn(), part_offset_type, "_part_offset"),
           ColumnWithTypeAndName(part_type->createColumn(), part_type, "_part")};

    auto dag = VirtualColumnUtils::splitFilterDagForAllowedInputs(filter_dag->getOutputs().at(0), &sample);
    if (!dag)
        return;

    /// The _part filter should only be effective in conjunction with the _part_offset filter.
    auto required_columns = dag->getRequiredColumnsNames();
    if (std::find(required_columns.begin(), required_columns.end(), "_part_offset") == required_columns.end())
        return;

    part_offset_condition.emplace(KeyCondition{
        &*dag,
        context,
        sample.getNames(),
        std::make_shared<ExpressionActions>(ActionsDAG(sample.getColumnsWithTypeAndName()), ExpressionActionsSettings{}),
        {}});
}

std::optional<std::unordered_set<String>> MergeTreeDataSelectExecutor::filterPartsByVirtualColumns(
    const StorageMetadataPtr & metadata_snapshot,
    const MergeTreeData & data,
    const MergeTreeData::DataPartsVector & parts,
    const ActionsDAG * filter_dag,
    ContextPtr context)
{
    if (!filter_dag)
        return {};

    auto sample = data.getHeaderWithVirtualsForFilter(metadata_snapshot);
    auto dag = VirtualColumnUtils::splitFilterDagForAllowedInputs(filter_dag->getOutputs().at(0), &sample);
    if (!dag)
        return {};

    auto virtual_columns_block = data.getBlockWithVirtualsForFilter(metadata_snapshot, parts);
    VirtualColumnUtils::filterBlockWithExpression(VirtualColumnUtils::buildFilterExpression(std::move(*dag), context), virtual_columns_block);
    return VirtualColumnUtils::extractSingleValueFromBlock<String>(virtual_columns_block, "_part");
}

void MergeTreeDataSelectExecutor::filterPartsByPartition(
    MergeTreeData::DataPartsVector & parts,
    const std::optional<PartitionPruner> & partition_pruner,
    const std::optional<KeyCondition> & minmax_idx_condition,
    const std::optional<std::unordered_set<String>> & part_values,
    const StorageMetadataPtr & metadata_snapshot,
    const MergeTreeData & data,
    const ContextPtr & context,
    const PartitionIdToMaxBlock * max_block_numbers_to_read,
    LoggerPtr log,
    ReadFromMergeTree::IndexStats & index_stats)
{
    const Settings & settings = context->getSettingsRef();
    DataTypes minmax_columns_types;

    if (metadata_snapshot->hasPartitionKey())
    {
        chassert(minmax_idx_condition && partition_pruner);
        const auto & partition_key = metadata_snapshot->getPartitionKey();
        minmax_columns_types = MergeTreeData::getMinMaxColumnsTypes(partition_key);

        if (settings[Setting::force_index_by_date] && (minmax_idx_condition->alwaysUnknownOrTrue() && partition_pruner->isUseless()))
        {
            auto minmax_columns_names = MergeTreeData::getMinMaxColumnsNames(partition_key);
            throw Exception(ErrorCodes::INDEX_NOT_USED,
                "Neither MinMax index by columns ({}) nor partition expr is used and setting 'force_index_by_date' is set",
                fmt::join(minmax_columns_names, ", "));
        }
    }

    auto query_context = context->hasQueryContext() ? context->getQueryContext() : context;
    QueryStatusPtr query_status = context->getProcessListElement();

    PartFilterCounters part_filter_counters;
    if (query_context->getSettingsRef()[Setting::allow_experimental_query_deduplication])
        selectPartsToReadWithUUIDFilter(
            parts,
            part_values,
            data.getPinnedPartUUIDs(),
            minmax_idx_condition,
            minmax_columns_types,
            partition_pruner,
            max_block_numbers_to_read,
            query_context,
            part_filter_counters,
            log);
    else
        selectPartsToRead(
            parts,
            part_values,
            minmax_idx_condition,
            minmax_columns_types,
            partition_pruner,
            max_block_numbers_to_read,
            part_filter_counters,
            query_status);

    index_stats.emplace_back(ReadFromMergeTree::IndexStat{
        .type = ReadFromMergeTree::IndexType::None,
        .num_parts_after = part_filter_counters.num_initial_selected_parts,
        .num_granules_after = part_filter_counters.num_initial_selected_granules});

    if (minmax_idx_condition)
    {
        auto description = minmax_idx_condition->getDescription();
        index_stats.emplace_back(ReadFromMergeTree::IndexStat{
            .type = ReadFromMergeTree::IndexType::MinMax,
            .condition = std::move(description.condition),
            .used_keys = std::move(description.used_keys),
            .num_parts_after = part_filter_counters.num_parts_after_minmax,
            .num_granules_after = part_filter_counters.num_granules_after_minmax});
        LOG_DEBUG(log, "MinMax index condition: {}", minmax_idx_condition->toString());
    }

    if (partition_pruner)
    {
        auto description = partition_pruner->getKeyCondition().getDescription();
        index_stats.emplace_back(ReadFromMergeTree::IndexStat{
            .type = ReadFromMergeTree::IndexType::Partition,
            .condition = std::move(description.condition),
            .used_keys = std::move(description.used_keys),
            .num_parts_after = part_filter_counters.num_parts_after_partition_pruner,
            .num_granules_after = part_filter_counters.num_granules_after_partition_pruner});
    }
}

RangesInDataParts MergeTreeDataSelectExecutor::filterPartsByPrimaryKeyAndSkipIndexes(
    MergeTreeData::DataPartsVector && parts,
    StorageMetadataPtr metadata_snapshot,
    const ContextPtr & context,
    const KeyCondition & key_condition,
    const std::optional<KeyCondition> & part_offset_condition,
    const UsefulSkipIndexes & skip_indexes,
    const MergeTreeReaderSettings & reader_settings,
    LoggerPtr log,
    size_t num_streams,
    ReadFromMergeTree::IndexStats & index_stats,
    bool use_skip_indexes,
    bool find_exact_ranges)
{
    RangesInDataParts parts_with_ranges;
    parts_with_ranges.resize(parts.size());
    const Settings & settings = context->getSettingsRef();

    if (use_skip_indexes && settings[Setting::force_data_skipping_indices].changed)
    {
        const auto & indices_str = settings[Setting::force_data_skipping_indices].toString();
        auto forced_indices = parseIdentifiersOrStringLiterals(indices_str, settings);

        if (forced_indices.empty())
            throw Exception(ErrorCodes::CANNOT_PARSE_TEXT, "No indices parsed from force_data_skipping_indices ('{}')", indices_str);

        std::unordered_set<std::string> useful_indices_names;
        for (const auto & useful_index : skip_indexes.useful_indices)
            useful_indices_names.insert(useful_index.index->index.name);

        for (const auto & index_name : forced_indices)
        {
            if (!useful_indices_names.contains(index_name))
            {
                throw Exception(
                    ErrorCodes::INDEX_NOT_USED,
                    "Index {} is not used and setting 'force_data_skipping_indices' contains it",
                    backQuote(index_name));
            }
        }
    }

    struct IndexStat
    {
        std::atomic<size_t> total_granules{0};
        std::atomic<size_t> granules_dropped{0};
        std::atomic<size_t> total_parts{0};
        std::atomic<size_t> parts_dropped{0};
    };

    std::vector<IndexStat> useful_indices_stat(skip_indexes.useful_indices.size());
    std::vector<IndexStat> merged_indices_stat(skip_indexes.merged_indices.size());

    std::atomic<size_t> sum_marks_pk = 0;
    std::atomic<size_t> sum_parts_pk = 0;

    /// Let's find what range to read from each part.
    {
        auto mark_cache = context->getIndexMarkCache();
        auto uncompressed_cache = context->getIndexUncompressedCache();

        auto query_status = context->getProcessListElement();

        auto process_part = [&](size_t part_index)
        {
            if (query_status)
                query_status->checkTimeLimit();

            auto & part = parts[part_index];

            RangesInDataPart ranges(part, part_index);
            size_t total_marks_count = part->index_granularity->getMarksCountWithoutFinal();

            if (metadata_snapshot->hasPrimaryKey() || part_offset_condition)
            {
                CurrentMetrics::Increment metric(CurrentMetrics::FilteringMarksWithPrimaryKey);
                ranges.ranges = markRangesFromPKRange(
                    part,
                    metadata_snapshot,
                    key_condition,
                    part_offset_condition,
                    find_exact_ranges ? &ranges.exact_ranges : nullptr,
                    settings,
                    log);
            }
            else if (total_marks_count)
            {
                ranges.ranges = MarkRanges{{MarkRange{0, total_marks_count}}};
            }

            sum_marks_pk.fetch_add(ranges.getMarksCount(), std::memory_order_relaxed);

            if (!ranges.ranges.empty())
                sum_parts_pk.fetch_add(1, std::memory_order_relaxed);

            CurrentMetrics::Increment metric(CurrentMetrics::FilteringMarksWithSecondaryKeys);

            for (size_t idx = 0; idx < skip_indexes.useful_indices.size(); ++idx)
            {
                if (ranges.ranges.empty())
                    break;

                const auto & index_and_condition = skip_indexes.useful_indices[idx];
                auto & stat = useful_indices_stat[idx];
                stat.total_parts.fetch_add(1, std::memory_order_relaxed);
                size_t total_granules = ranges.ranges.getNumberOfMarks();
                stat.total_granules.fetch_add(total_granules, std::memory_order_relaxed);

                ranges.ranges = filterMarksUsingIndex(
                    index_and_condition.index,
                    index_and_condition.condition,
                    part,
                    ranges.ranges,
                    settings,
                    reader_settings,
                    mark_cache.get(),
                    uncompressed_cache.get(),
                    log);

                stat.granules_dropped.fetch_add(total_granules - ranges.ranges.getNumberOfMarks(), std::memory_order_relaxed);
                if (ranges.ranges.empty())
                    stat.parts_dropped.fetch_add(1, std::memory_order_relaxed);
            }

            for (size_t idx = 0; idx < skip_indexes.merged_indices.size(); ++idx)
            {
                if (ranges.ranges.empty())
                    break;

                const auto & indices_and_condition = skip_indexes.merged_indices[idx];
                auto & stat = merged_indices_stat[idx];
                stat.total_parts.fetch_add(1, std::memory_order_relaxed);

                size_t total_granules = ranges.ranges.getNumberOfMarks();
                ranges.ranges = filterMarksUsingMergedIndex(
                    indices_and_condition.indices, indices_and_condition.condition,
                    part, ranges.ranges,
                    settings, reader_settings,
                    mark_cache.get(), uncompressed_cache.get(), log);

                stat.total_granules.fetch_add(total_granules, std::memory_order_relaxed);
                stat.granules_dropped.fetch_add(total_granules - ranges.ranges.getNumberOfMarks(), std::memory_order_relaxed);

                if (ranges.ranges.empty())
                    stat.parts_dropped.fetch_add(1, std::memory_order_relaxed);
            }

            if (!ranges.ranges.empty())
                parts_with_ranges[part_index] = std::move(ranges);
        };

        size_t num_threads = std::min<size_t>(num_streams, parts.size());
        if (settings[Setting::max_threads_for_indexes])
        {
            num_threads = std::min<size_t>(num_streams, settings[Setting::max_threads_for_indexes]);
        }

        LOG_TRACE(log, "Filtering marks by primary and secondary keys");

        if (num_threads <= 1)
        {
            for (size_t part_index = 0; part_index < parts.size(); ++part_index)
                process_part(part_index);
        }
        else
        {
            /// Parallel loading and filtering of data parts.
            ThreadPool pool(
                CurrentMetrics::MergeTreeDataSelectExecutorThreads,
                CurrentMetrics::MergeTreeDataSelectExecutorThreadsActive,
                CurrentMetrics::MergeTreeDataSelectExecutorThreadsScheduled,
                num_threads);


            /// Instances of ThreadPool "borrow" threads from the global thread pool.
            /// We intentionally use scheduleOrThrow here to avoid a deadlock.
            /// For example, queries can already be running with threads from the
            /// global pool, and if we saturate max_thread_pool_size whilst requesting
            /// more in this loop, queries will block infinitely.
            /// So we wait until lock_acquire_timeout, and then raise an exception.
            for (size_t part_index = 0; part_index < parts.size(); ++part_index)
            {
                pool.scheduleOrThrow(
                    [&, part_index, thread_group = CurrentThread::getGroup()]
                    {
                        setThreadName("MergeTreeIndex");

                        SCOPE_EXIT_SAFE(if (thread_group) CurrentThread::detachFromGroupIfNotDetached(););
                        if (thread_group)
                            CurrentThread::attachToGroupIfDetached(thread_group);

                        process_part(part_index);
                    },
                    Priority{},
                    context->getSettingsRef()[Setting::lock_acquire_timeout].totalMicroseconds());
            }

            pool.wait();
        }

        /// Skip empty ranges.
        size_t next_part = 0;
        for (size_t part_index = 0; part_index < parts.size(); ++part_index)
        {
            auto & part = parts_with_ranges[part_index];
            if (!part.data_part)
                continue;

            if (next_part != part_index)
                std::swap(parts_with_ranges[next_part], part);

            ++next_part;
        }

        parts_with_ranges.resize(next_part);
    }

    if (metadata_snapshot->hasPrimaryKey())
    {
        auto description = key_condition.getDescription();

        index_stats.emplace_back(ReadFromMergeTree::IndexStat{
            .type = ReadFromMergeTree::IndexType::PrimaryKey,
            .condition = std::move(description.condition),
            .used_keys = std::move(description.used_keys),
            .num_parts_after = sum_parts_pk.load(std::memory_order_relaxed),
            .num_granules_after = sum_marks_pk.load(std::memory_order_relaxed)});
    }

    for (size_t idx = 0; idx < skip_indexes.useful_indices.size(); ++idx)
    {
        const auto & index_and_condition = skip_indexes.useful_indices[idx];
        const auto & stat = useful_indices_stat[idx];
        const auto & index_name = index_and_condition.index->index.name;
        LOG_DEBUG(
            log,
            "Index {} has dropped {}/{} granules.",
            backQuote(index_name),
            stat.granules_dropped,
            stat.total_granules);

        std::string description
            = index_and_condition.index->index.type + " GRANULARITY " + std::to_string(index_and_condition.index->index.granularity);

        index_stats.emplace_back(ReadFromMergeTree::IndexStat{
            .type = ReadFromMergeTree::IndexType::Skip,
            .name = index_name,
            .description = std::move(description),
            .num_parts_after = stat.total_parts - stat.parts_dropped,
            .num_granules_after = stat.total_granules - stat.granules_dropped});
    }

    for (size_t idx = 0; idx < skip_indexes.merged_indices.size(); ++idx)
    {
        const auto & index_and_condition = skip_indexes.merged_indices[idx];
        const auto & stat = merged_indices_stat[idx];
        const auto & index_name = "Merged";
        LOG_DEBUG(log, "Index {} has dropped {}/{} granules.",
                    backQuote(index_name),
                    stat.granules_dropped, stat.total_granules);

        std::string description = "MERGED GRANULARITY " + std::to_string(index_and_condition.indices.at(0)->index.granularity);

        index_stats.emplace_back(ReadFromMergeTree::IndexStat{
            .type = ReadFromMergeTree::IndexType::Skip,
            .name = index_name,
            .description = std::move(description),
            .num_parts_after = stat.total_parts - stat.parts_dropped,
            .num_granules_after = stat.total_granules - stat.granules_dropped});
    }

    return parts_with_ranges;
}

std::shared_ptr<QueryIdHolder> MergeTreeDataSelectExecutor::checkLimits(
    const MergeTreeData & data,
    const ReadFromMergeTree::AnalysisResult & result,
    const ContextPtr & context)
{
    const auto & settings = context->getSettingsRef();
    const auto data_settings = data.getSettings();
    auto max_partitions_to_read
        = settings[Setting::max_partitions_to_read].changed ? settings[Setting::max_partitions_to_read] : (*data_settings)[MergeTreeSetting::max_partitions_to_read];
    if (max_partitions_to_read > 0)
    {
        std::set<String> partitions;
        for (const auto & part_with_ranges : result.parts_with_ranges)
            partitions.insert(part_with_ranges.data_part->info.partition_id);
        if (partitions.size() > static_cast<size_t>(max_partitions_to_read))
            throw Exception(
                ErrorCodes::TOO_MANY_PARTITIONS,
                "Too many partitions to read. Current {}, max {}",
                partitions.size(),
                max_partitions_to_read);
    }

    if ((*data_settings)[MergeTreeSetting::max_concurrent_queries] > 0 && (*data_settings)[MergeTreeSetting::min_marks_to_honor_max_concurrent_queries] > 0
        && result.selected_marks >= (*data_settings)[MergeTreeSetting::min_marks_to_honor_max_concurrent_queries])
    {
        auto query_id = context->getCurrentQueryId();
        if (!query_id.empty())
            return data.getQueryIdHolder(query_id, (*data_settings)[MergeTreeSetting::max_concurrent_queries]);
    }
    return nullptr;
}

ReadFromMergeTree::AnalysisResultPtr MergeTreeDataSelectExecutor::estimateNumMarksToRead(
    MergeTreeData::DataPartsVector parts,
    MergeTreeData::MutationsSnapshotPtr mutations_snapshot,
    const Names & column_names_to_return,
    const StorageMetadataPtr & metadata_snapshot,
    const SelectQueryInfo & query_info,
    ContextPtr context,
    size_t num_streams,
    std::shared_ptr<PartitionIdToMaxBlock> max_block_numbers_to_read) const
{
    size_t total_parts = parts.size();
    if (total_parts == 0)
        return std::make_shared<ReadFromMergeTree::AnalysisResult>();

    std::optional<ReadFromMergeTree::Indexes> indexes;
    return ReadFromMergeTree::selectRangesToRead(
        std::move(parts),
        mutations_snapshot,
        metadata_snapshot,
        query_info,
        context,
        num_streams,
        max_block_numbers_to_read,
        data,
        column_names_to_return,
        log,
        indexes,
        /*find_exact_ranges*/false);
}

QueryPlanStepPtr MergeTreeDataSelectExecutor::readFromParts(
    MergeTreeData::DataPartsVector parts,
    MergeTreeData::MutationsSnapshotPtr mutations_snapshot,
    const Names & column_names_to_return,
    const StorageSnapshotPtr & storage_snapshot,
    const SelectQueryInfo & query_info,
    ContextPtr context,
    const UInt64 max_block_size,
    const size_t num_streams,
    std::shared_ptr<PartitionIdToMaxBlock> max_block_numbers_to_read,
    ReadFromMergeTree::AnalysisResultPtr merge_tree_select_result_ptr,
    bool enable_parallel_reading) const
{
    /// If merge_tree_select_result_ptr != nullptr, we use analyzed result so parts will always be empty.
    if (merge_tree_select_result_ptr)
    {
        if (merge_tree_select_result_ptr->selected_marks == 0)
            return {};
    }
    else if (parts.empty())
        return {};

    return std::make_unique<ReadFromMergeTree>(
        std::move(parts),
        std::move(mutations_snapshot),
        column_names_to_return,
        data,
        query_info,
        storage_snapshot,
        context,
        max_block_size,
        num_streams,
        max_block_numbers_to_read,
        log,
        merge_tree_select_result_ptr,
        enable_parallel_reading
    );
}


/// Marks are placed whenever threshold on rows or bytes is met.
/// So we have to return the number of marks on whatever estimate is higher - by rows or by bytes.
size_t MergeTreeDataSelectExecutor::roundRowsOrBytesToMarks(
    size_t rows_setting,
    size_t bytes_setting,
    size_t rows_granularity,
    size_t bytes_granularity)
{
    size_t res = (rows_setting + rows_granularity - 1) / rows_granularity;

    if (bytes_granularity == 0)
        return res;
    return std::max(res, (bytes_setting + bytes_granularity - 1) / bytes_granularity);
}

/// Same as roundRowsOrBytesToMarks() but do not return more then max_marks
size_t MergeTreeDataSelectExecutor::minMarksForConcurrentRead(
    size_t rows_setting, size_t bytes_setting, size_t rows_granularity, size_t bytes_granularity, size_t min_marks, size_t max_marks)
{
    size_t marks = 1;

    if (rows_setting + rows_granularity <= rows_setting) /// overflow
        marks = max_marks;
    else if (rows_setting)
        marks = (rows_setting + rows_granularity - 1) / rows_granularity;

    if (bytes_granularity)
    {
        /// Overflow
        if (bytes_setting + bytes_granularity <= bytes_setting) /// overflow
            marks = max_marks;
        else if (bytes_setting)
            marks = std::max(marks, (bytes_setting + bytes_granularity - 1) / bytes_granularity);
    }
    return std::max(marks, min_marks);
}

/// Calculates a set of mark ranges, that could possibly contain keys, required by condition.
/// In other words, it removes subranges from whole range, that definitely could not contain required keys.
/// If @exact_ranges is not null, fill it with ranges containing marks of fully matched records.
MarkRanges MergeTreeDataSelectExecutor::markRangesFromPKRange(
    const MergeTreeData::DataPartPtr & part,
    const StorageMetadataPtr & metadata_snapshot,
    const KeyCondition & key_condition,
    const std::optional<KeyCondition> & part_offset_condition,
    MarkRanges * exact_ranges,
    const Settings & settings,
    LoggerPtr log)
{
    MarkRanges res;

<<<<<<< HEAD
    size_t marks_count = part->index_granularity->getMarksCount();
    const auto & index = part->getIndex();
=======
    size_t marks_count = part->index_granularity.getMarksCount();
>>>>>>> 92c4dcfa
    if (marks_count == 0)
        return res;

    bool has_final_mark = part->index_granularity->hasFinalMark();

    bool key_condition_useful = !key_condition.alwaysUnknownOrTrue();
    bool part_offset_condition_useful = part_offset_condition && !part_offset_condition->alwaysUnknownOrTrue();

    /// If index is not used.
    if (!key_condition_useful && !part_offset_condition_useful)
    {
        if (has_final_mark)
            res.push_back(MarkRange(0, marks_count - 1));
        else
            res.push_back(MarkRange(0, marks_count));

        return res;
    }

    /// If conditions are relaxed, don't fill exact ranges.
    if (key_condition.isRelaxed() || (part_offset_condition && part_offset_condition->isRelaxed()))
        exact_ranges = nullptr;

    const auto & primary_key = metadata_snapshot->getPrimaryKey();
    auto index_columns = std::make_shared<ColumnsWithTypeAndName>();
    const auto & key_indices = key_condition.getKeyIndices();
    DataTypes key_types;
    if (!key_indices.empty())
    {
        const auto & index = part->getIndex();

        for (size_t i : key_indices)
        {
            if (i < index->size())
                index_columns->emplace_back(index->at(i), primary_key.data_types[i], primary_key.column_names[i]);
            else
                index_columns->emplace_back(); /// The column of the primary key was not loaded in memory - we'll skip it.

            key_types.emplace_back(primary_key.data_types[i]);
        }
    }

    /// If there are no monotonic functions, there is no need to save block reference.
    /// Passing explicit field to FieldRef allows to optimize ranges and shows better performance.
    std::function<void(size_t, size_t, FieldRef &)> create_field_ref;
    if (key_condition.hasMonotonicFunctionsChain())
    {
        create_field_ref = [index_columns](size_t row, size_t column, FieldRef & field)
        {
            field = {index_columns.get(), row, column};
            // NULL_LAST
            if (field.isNull())
                field = POSITIVE_INFINITY;
        };
    }
    else
    {
        create_field_ref = [index_columns](size_t row, size_t column, FieldRef & field)
        {
            (*index_columns)[column].column->get(row, field);
            // NULL_LAST
            if (field.isNull())
                field = POSITIVE_INFINITY;
        };
    }

    /// NOTE Creating temporary Field objects to pass to KeyCondition.
    size_t used_key_size = key_indices.size();
    std::vector<FieldRef> index_left(used_key_size);
    std::vector<FieldRef> index_right(used_key_size);

    /// For _part_offset and _part virtual columns
    DataTypes part_offset_types
        = {std::make_shared<DataTypeUInt64>(), std::make_shared<DataTypeLowCardinality>(std::make_shared<DataTypeString>())};
    std::vector<FieldRef> part_offset_left(2);
    std::vector<FieldRef> part_offset_right(2);

    auto check_in_range = [&](const MarkRange & range, BoolMask initial_mask = {})
    {
        auto check_key_condition = [&]()
        {
            if (range.end == marks_count)
            {
                for (size_t i = 0; i < used_key_size; ++i)
                {
                    if ((*index_columns)[i].column)
                        create_field_ref(range.begin, i, index_left[i]);
                    else
                        index_left[i] = NEGATIVE_INFINITY;

                    index_right[i] = POSITIVE_INFINITY;
                }
            }
            else
            {
                for (size_t i = 0; i < used_key_size; ++i)
                {
                    if ((*index_columns)[i].column)
                    {
                        create_field_ref(range.begin, i, index_left[i]);
                        create_field_ref(range.end, i, index_right[i]);
                    }
                    else
                    {
                        /// If the PK column was not loaded in memory - exclude it from the analysis.
                        index_left[i] = NEGATIVE_INFINITY;
                        index_right[i] = POSITIVE_INFINITY;
                    }
                }
            }
            return key_condition.checkInRange(used_key_size, index_left.data(), index_right.data(), key_types, initial_mask);
        };

        auto check_part_offset_condition = [&]()
        {
            auto begin = part->index_granularity->getMarkStartingRow(range.begin);
            auto end = part->index_granularity->getMarkStartingRow(range.end) - 1;
            if (begin > end)
            {
                /// Empty mark (final mark)
                return BoolMask(false, true);
            }

            part_offset_left[0] = part->index_granularity->getMarkStartingRow(range.begin);
            part_offset_right[0] = part->index_granularity->getMarkStartingRow(range.end) - 1;
            part_offset_left[1] = part->name;
            part_offset_right[1] = part->name;

            return part_offset_condition->checkInRange(
                2, part_offset_left.data(), part_offset_right.data(), part_offset_types, initial_mask);
        };

        if (key_condition_useful && part_offset_condition_useful)
            return check_key_condition() & check_part_offset_condition();
        if (key_condition_useful)
            return check_key_condition();
        if (part_offset_condition_useful)
            return check_part_offset_condition();
        throw Exception(ErrorCodes::LOGICAL_ERROR, "Condition is useless but check_in_range still gets called. It is a bug");
    };

    bool key_condition_exact_range = !key_condition_useful || key_condition.matchesExactContinuousRange();
    bool part_offset_condition_exact_range = !part_offset_condition_useful || part_offset_condition->matchesExactContinuousRange();
    const String & part_name = part->isProjectionPart() ? fmt::format("{}.{}", part->name, part->getParentPart()->name) : part->name;

    if (!key_condition_exact_range || !part_offset_condition_exact_range)
    {
        // Do exclusion search, where we drop ranges that do not match

        if (settings[Setting::merge_tree_coarse_index_granularity] <= 1)
            throw Exception(ErrorCodes::ARGUMENT_OUT_OF_BOUND, "Setting merge_tree_coarse_index_granularity should be greater than 1");

        size_t min_marks_for_seek = roundRowsOrBytesToMarks(
            settings[Setting::merge_tree_min_rows_for_seek],
            settings[Setting::merge_tree_min_bytes_for_seek],
            part->index_granularity_info.fixed_index_granularity,
            part->index_granularity_info.index_granularity_bytes);

        /// There will always be disjoint suspicious segments on the stack, the leftmost one at the top (back).
        /// At each step, take the left segment and check if it fits.
        /// If fits, split it into smaller ones and put them on the stack. If not, discard it.
        /// If the segment is already of one mark length, add it to response and discard it.
        std::vector<MarkRange> ranges_stack = { {0, marks_count - (has_final_mark ? 1 : 0)} };

        size_t steps = 0;

        while (!ranges_stack.empty())
        {
            MarkRange range = ranges_stack.back();
            ranges_stack.pop_back();

            ++steps;

            auto result
                = check_in_range(range, exact_ranges && range.end == range.begin + 1 ? BoolMask() : BoolMask::consider_only_can_be_true);
            if (!result.can_be_true)
                continue;

            if (range.end == range.begin + 1)
            {
                /// We saw a useful gap between neighboring marks. Either add it to the last range, or start a new range.
                if (res.empty() || range.begin - res.back().end > min_marks_for_seek)
                    res.push_back(range);
                else
                    res.back().end = range.end;

                if (exact_ranges && !result.can_be_false)
                {
                    if (exact_ranges->empty() || range.begin - exact_ranges->back().end > min_marks_for_seek)
                        exact_ranges->push_back(range);
                    else
                        exact_ranges->back().end = range.end;
                }
            }
            else
            {
                /// Break the segment and put the result on the stack from right to left.
                size_t step = (range.end - range.begin - 1) / settings[Setting::merge_tree_coarse_index_granularity] + 1;
                size_t end;

                for (end = range.end; end > range.begin + step; end -= step)
                    ranges_stack.emplace_back(end - step, end);

                ranges_stack.emplace_back(range.begin, end);
            }
        }

        LOG_TRACE(
            log,
            "Used generic exclusion search {}over index for part {} with {} steps",
            exact_ranges ? "with exact ranges " : "",
            part_name,
            steps);
    }
    else
    {
        /// In case when SELECT's predicate defines a single continuous interval of keys,
        /// we can use binary search algorithm to find the left and right endpoint key marks of such interval.
        /// The returned value is the minimum range of marks, containing all keys for which KeyCondition holds

        LOG_TRACE(log, "Running binary search on index range for part {} ({} marks)", part_name, marks_count);

        size_t steps = 0;

        MarkRange result_range;

        size_t last_mark = marks_count - (has_final_mark ? 1 : 0);
        size_t searched_left = 0;
        size_t searched_right = last_mark;

        bool check_left = false;
        bool check_right = false;
        while (searched_left + 1 < searched_right)
        {
            const size_t middle = (searched_left + searched_right) / 2;
            MarkRange range(0, middle);
            if (check_in_range(range, BoolMask::consider_only_can_be_true).can_be_true)
                searched_right = middle;
            else
                searched_left = middle;
            ++steps;
            check_left = true;
        }
        result_range.begin = searched_left;
        LOG_TRACE(log, "Found (LEFT) boundary mark: {}", searched_left);

        searched_right = last_mark;
        while (searched_left + 1 < searched_right)
        {
            const size_t middle = (searched_left + searched_right) / 2;
            MarkRange range(middle, last_mark);
            if (check_in_range(range, BoolMask::consider_only_can_be_true).can_be_true)
                searched_left = middle;
            else
                searched_right = middle;
            ++steps;
            check_right = true;
        }
        result_range.end = searched_right;
        LOG_TRACE(log, "Found (RIGHT) boundary mark: {}", searched_right);

        if (result_range.begin < result_range.end)
        {
            if (exact_ranges)
            {
                if (result_range.begin + 1 == result_range.end)
                {
                    auto check_result = check_in_range(result_range);
                    if (check_result.can_be_true)
                    {
                        if (!check_result.can_be_false)
                            exact_ranges->emplace_back(result_range);
                        res.emplace_back(std::move(result_range));
                    }
                }
                else
                {
                    /// Candidate range with size > 1 is already can_be_true
                    auto result_exact_range = result_range;
                    if (check_in_range({result_range.begin, result_range.begin + 1}, BoolMask::consider_only_can_be_false).can_be_false)
                        ++result_exact_range.begin;

                    if (check_in_range({result_range.end - 1, result_range.end}, BoolMask::consider_only_can_be_false).can_be_false)
                        --result_exact_range.end;

                    if (result_exact_range.begin < result_exact_range.end)
                    {
                        chassert(check_in_range(result_exact_range, BoolMask::consider_only_can_be_false) == BoolMask(true, false));
                        exact_ranges->emplace_back(std::move(result_exact_range));
                    }

                    res.emplace_back(std::move(result_range));
                }
            }
            else
            {
                /// Candidate range with both ends checked is already can_be_true
                if ((check_left && check_right) || check_in_range(result_range, BoolMask::consider_only_can_be_true).can_be_true)
                    res.emplace_back(std::move(result_range));
            }
        }

        LOG_TRACE(
            log, "Found {} range {}in {} steps", res.empty() ? "empty" : "continuous", exact_ranges ? "with exact range " : "", steps);
    }

    return res;
}


MarkRanges MergeTreeDataSelectExecutor::filterMarksUsingIndex(
    MergeTreeIndexPtr index_helper,
    MergeTreeIndexConditionPtr condition,
    MergeTreeData::DataPartPtr part,
    const MarkRanges & ranges,
    const Settings & settings,
    const MergeTreeReaderSettings & reader_settings,
    MarkCache * mark_cache,
    UncompressedCache * uncompressed_cache,
    LoggerPtr log)
{
    if (!index_helper->getDeserializedFormat(part->getDataPartStorage(), index_helper->getFileName()))
    {
        LOG_DEBUG(log, "File for index {} does not exist ({}.*). Skipping it.", backQuote(index_helper->index.name),
            (fs::path(part->getDataPartStorage().getFullPath()) / index_helper->getFileName()).string());
        return ranges;
    }

    auto index_granularity = index_helper->index.granularity;

    const size_t min_marks_for_seek = roundRowsOrBytesToMarks(
        settings[Setting::merge_tree_min_rows_for_seek],
        settings[Setting::merge_tree_min_bytes_for_seek],
        part->index_granularity_info.fixed_index_granularity,
        part->index_granularity_info.index_granularity_bytes);

    size_t marks_count = part->index_granularity->getMarksCountWithoutFinal();
    size_t index_marks_count = (marks_count + index_granularity - 1) / index_granularity;

    MarkRanges index_ranges;
    for (const auto & range : ranges)
    {
        MarkRange index_range(
                range.begin / index_granularity,
                (range.end + index_granularity - 1) / index_granularity);
        index_ranges.push_back(index_range);
    }

    MergeTreeIndexReader reader(
        index_helper, part,
        index_marks_count,
        index_ranges,
        mark_cache,
        uncompressed_cache,
        reader_settings);

    MarkRanges res;

    /// Some granules can cover two or more ranges,
    /// this variable is stored to avoid reading the same granule twice.
    MergeTreeIndexGranulePtr granule = nullptr;
    size_t last_index_mark = 0;

    PostingsCacheForStore cache_in_store;
    if (dynamic_cast<const MergeTreeIndexFullText *>(index_helper.get()))
        cache_in_store.store = GinIndexStoreFactory::instance().get(index_helper->getFileName(), part->getDataPartStoragePtr());

    for (size_t i = 0; i < ranges.size(); ++i)
    {
        const MarkRange & index_range = index_ranges[i];

        if (last_index_mark != index_range.begin || !granule)
            reader.seek(index_range.begin);

        for (size_t index_mark = index_range.begin; index_mark < index_range.end; ++index_mark)
        {
            if (index_mark != index_range.begin || !granule || last_index_mark != index_range.begin)
                reader.read(granule);

            if (index_helper->isVectorSimilarityIndex())
            {
                auto rows = condition->calculateApproximateNearestNeighbors(granule);

                for (auto row : rows)
                {
                    size_t num_marks = part->index_granularity->countMarksForRows(index_mark * index_granularity, row);

                    MarkRange data_range(
                        std::max(ranges[i].begin, (index_mark * index_granularity) + num_marks),
                        std::min(ranges[i].end, (index_mark * index_granularity) + num_marks + 1));

                    if (!res.empty() && data_range.end == res.back().end)
                        /// Vector search may return >1 hit within the same granule/mark. Don't add to the result twice.
                        continue;

                    if (res.empty() || data_range.begin - res.back().end > min_marks_for_seek)
                        res.push_back(data_range);
                    else
                        res.back().end = data_range.end;
                }
            }
            else
            {
                 bool result = false;
                 const auto * gin_filter_condition = dynamic_cast<const MergeTreeConditionFullText *>(&*condition);
                 if (!gin_filter_condition)
                     result = condition->mayBeTrueOnGranule(granule);
                 else
                     result = cache_in_store.store ? gin_filter_condition->mayBeTrueOnGranuleInPart(granule, cache_in_store) : true;

                if (!result)
                    continue;

                MarkRange data_range(
                    std::max(ranges[i].begin, index_mark * index_granularity),
                    std::min(ranges[i].end, (index_mark + 1) * index_granularity));

                if (res.empty() || data_range.begin - res.back().end > min_marks_for_seek)
                    res.push_back(data_range);
                else
                    res.back().end = data_range.end;
            }
        }

        last_index_mark = index_range.end - 1;
    }

    return res;
}

MarkRanges MergeTreeDataSelectExecutor::filterMarksUsingMergedIndex(
    MergeTreeIndices indices,
    MergeTreeIndexMergedConditionPtr condition,
    MergeTreeData::DataPartPtr part,
    const MarkRanges & ranges,
    const Settings & settings,
    const MergeTreeReaderSettings & reader_settings,
    MarkCache * mark_cache,
    UncompressedCache * uncompressed_cache,
    LoggerPtr log)
{
    for (const auto & index_helper : indices)
    {
        if (!part->getDataPartStorage().existsFile(index_helper->getFileName() + ".idx"))
        {
            LOG_DEBUG(log, "File for index {} does not exist. Skipping it.", backQuote(index_helper->index.name));
            return ranges;
        }
    }

    auto index_granularity = indices.front()->index.granularity;

    const size_t min_marks_for_seek = roundRowsOrBytesToMarks(
        settings[Setting::merge_tree_min_rows_for_seek],
        settings[Setting::merge_tree_min_bytes_for_seek],
        part->index_granularity_info.fixed_index_granularity,
        part->index_granularity_info.index_granularity_bytes);

    size_t marks_count = part->index_granularity->getMarksCountWithoutFinal();
    size_t index_marks_count = (marks_count + index_granularity - 1) / index_granularity;

    std::vector<std::unique_ptr<MergeTreeIndexReader>> readers;
    for (const auto & index_helper : indices)
    {
        readers.emplace_back(
            std::make_unique<MergeTreeIndexReader>(
                index_helper,
                part,
                index_marks_count,
                ranges,
                mark_cache,
                uncompressed_cache,
                reader_settings));
    }

    MarkRanges res;

    /// Some granules can cover two or more ranges,
    /// this variable is stored to avoid reading the same granule twice.
    MergeTreeIndexGranules granules(indices.size(), nullptr);
    bool granules_filled = false;
    size_t last_index_mark = 0;
    for (const auto & range : ranges)
    {
        MarkRange index_range(
            range.begin / index_granularity,
            (range.end + index_granularity - 1) / index_granularity);

        if (last_index_mark != index_range.begin || !granules_filled)
            for (auto & reader : readers)
                reader->seek(index_range.begin);

        for (size_t index_mark = index_range.begin; index_mark < index_range.end; ++index_mark)
        {
            if (index_mark != index_range.begin || !granules_filled || last_index_mark != index_range.begin)
            {
                for (size_t i = 0; i < readers.size(); ++i)
                {
                    readers[i]->read(granules[i]);
                    granules_filled = true;
                }
            }

            if (!condition->mayBeTrueOnGranule(granules))
                continue;

            MarkRange data_range(
                std::max(range.begin, index_mark * index_granularity),
                std::min(range.end, (index_mark + 1) * index_granularity));

            if (res.empty() || data_range.begin - res.back().end > min_marks_for_seek)
                res.push_back(data_range);
            else
                res.back().end = data_range.end;
        }

        last_index_mark = index_range.end - 1;
    }

    return res;
}

void MergeTreeDataSelectExecutor::selectPartsToRead(
    MergeTreeData::DataPartsVector & parts,
    const std::optional<std::unordered_set<String>> & part_values,
    const std::optional<KeyCondition> & minmax_idx_condition,
    const DataTypes & minmax_columns_types,
    const std::optional<PartitionPruner> & partition_pruner,
    const PartitionIdToMaxBlock * max_block_numbers_to_read,
    PartFilterCounters & counters,
    QueryStatusPtr query_status)
{
    MergeTreeData::DataPartsVector prev_parts;
    std::swap(prev_parts, parts);

    for (const auto & part_or_projection : prev_parts)
    {
        if (query_status)
            query_status->checkTimeLimit();

        fiu_do_on(FailPoints::slowdown_index_analysis,
        {
            sleepForMilliseconds(1000);
        });

        const auto * part = part_or_projection->isProjectionPart() ? part_or_projection->getParentPart() : part_or_projection.get();
        if (part_values && part_values->find(part->name) == part_values->end())
            continue;

        if (part->isEmpty())
            continue;

        if (max_block_numbers_to_read)
        {
            auto blocks_iterator = max_block_numbers_to_read->find(part->info.partition_id);
            if (blocks_iterator == max_block_numbers_to_read->end() || part->info.max_block > blocks_iterator->second)
                continue;
        }

        size_t num_granules = part->index_granularity->getMarksCountWithoutFinal();

        counters.num_initial_selected_parts += 1;
        counters.num_initial_selected_granules += num_granules;

        if (minmax_idx_condition && !minmax_idx_condition->checkInHyperrectangle(
                part->minmax_idx->hyperrectangle, minmax_columns_types).can_be_true)
            continue;

        counters.num_parts_after_minmax += 1;
        counters.num_granules_after_minmax += num_granules;

        if (partition_pruner)
        {
            if (partition_pruner->canBePruned(*part))
                continue;
        }

        counters.num_parts_after_partition_pruner += 1;
        counters.num_granules_after_partition_pruner += num_granules;

        parts.push_back(part_or_projection);
    }
}

void MergeTreeDataSelectExecutor::selectPartsToReadWithUUIDFilter(
    MergeTreeData::DataPartsVector & parts,
    const std::optional<std::unordered_set<String>> & part_values,
    MergeTreeData::PinnedPartUUIDsPtr pinned_part_uuids,
    const std::optional<KeyCondition> & minmax_idx_condition,
    const DataTypes & minmax_columns_types,
    const std::optional<PartitionPruner> & partition_pruner,
    const PartitionIdToMaxBlock * max_block_numbers_to_read,
    ContextPtr query_context,
    PartFilterCounters & counters,
    LoggerPtr log)
{
    /// process_parts prepare parts that have to be read for the query,
    /// returns false if duplicated parts' UUID have been met
    auto select_parts = [&](MergeTreeData::DataPartsVector & selected_parts) -> bool
    {
        auto ignored_part_uuids = query_context->getIgnoredPartUUIDs();
        std::unordered_set<UUID> temp_part_uuids;

        MergeTreeData::DataPartsVector prev_parts;
        std::swap(prev_parts, selected_parts);

        for (const auto & part_or_projection : prev_parts)
        {
            const auto * part = part_or_projection->isProjectionPart() ? part_or_projection->getParentPart() : part_or_projection.get();
            if (part_values && part_values->find(part->name) == part_values->end())
                continue;

            if (part->isEmpty())
                continue;

            if (max_block_numbers_to_read)
            {
                auto blocks_iterator = max_block_numbers_to_read->find(part->info.partition_id);
                if (blocks_iterator == max_block_numbers_to_read->end() || part->info.max_block > blocks_iterator->second)
                    continue;
            }

            /// Skip the part if its uuid is meant to be excluded
            if (part->uuid != UUIDHelpers::Nil && ignored_part_uuids->has(part->uuid))
                continue;

            size_t num_granules = part->index_granularity->getMarksCountWithoutFinal();

            counters.num_initial_selected_parts += 1;
            counters.num_initial_selected_granules += num_granules;

            if (minmax_idx_condition
                && !minmax_idx_condition->checkInHyperrectangle(part->minmax_idx->hyperrectangle, minmax_columns_types)
                        .can_be_true)
                continue;

            counters.num_parts_after_minmax += 1;
            counters.num_granules_after_minmax += num_granules;

            if (partition_pruner)
            {
                if (partition_pruner->canBePruned(*part))
                    continue;
            }

            counters.num_parts_after_partition_pruner += 1;
            counters.num_granules_after_partition_pruner += num_granules;

            /// populate UUIDs and exclude ignored parts if enabled
            if (part->uuid != UUIDHelpers::Nil && pinned_part_uuids->contains(part->uuid))
            {
                auto result = temp_part_uuids.insert(part->uuid);
                if (!result.second)
                    throw Exception(ErrorCodes::LOGICAL_ERROR, "Found a part with the same UUID on the same replica.");
            }

            selected_parts.push_back(part_or_projection);
        }

        if (!temp_part_uuids.empty())
        {
            auto duplicates = query_context->getPartUUIDs()->add(std::vector<UUID>{temp_part_uuids.begin(), temp_part_uuids.end()});
            if (!duplicates.empty())
            {
                /// on a local replica with prefer_localhost_replica=1 if any duplicates appeared during the first pass,
                /// adding them to the exclusion, so they will be skipped on second pass
                query_context->getIgnoredPartUUIDs()->add(duplicates);
                return false;
            }
        }

        return true;
    };

    /// Process parts that have to be read for a query.
    auto needs_retry = !select_parts(parts);

    /// If any duplicated part UUIDs met during the first step, try to ignore them in second pass.
    /// This may happen when `prefer_localhost_replica` is set and "distributed" stage runs in the same process with "remote" stage.
    if (needs_retry)
    {
        LOG_DEBUG(log, "Found duplicate uuids locally, will retry part selection without them");

        counters = PartFilterCounters();

        /// Second attempt didn't help, throw an exception
        if (!select_parts(parts))
            throw Exception(ErrorCodes::DUPLICATED_PART_UUIDS, "Found duplicate UUIDs while processing query.");
    }
}

}<|MERGE_RESOLUTION|>--- conflicted
+++ resolved
@@ -1044,12 +1044,7 @@
 {
     MarkRanges res;
 
-<<<<<<< HEAD
-    size_t marks_count = part->index_granularity->getMarksCount();
-    const auto & index = part->getIndex();
-=======
     size_t marks_count = part->index_granularity.getMarksCount();
->>>>>>> 92c4dcfa
     if (marks_count == 0)
         return res;
 
