#include <Storages/MergeTree/MergeTreeDataPartWriterOnDisk.h>

#include <Storages/MergeTree/MergeTreeData.h>
#include <Storages/MergeTree/MergeTreeIndicesSerialization.h>
#include <Storages/MergeTree/MergeTreeSettings.h>
#include <Common/ElapsedTimeProfileEventIncrement.h>
#include <Common/MemoryTrackerBlockerInThread.h>
#include <Common/logger_useful.h>
#include <Compression/CompressionFactory.h>

namespace ProfileEvents
{
extern const Event MergeTreeDataWriterSkipIndicesCalculationMicroseconds;
extern const Event MergeTreeDataWriterStatisticsCalculationMicroseconds;
}

namespace DB
{
namespace MergeTreeSetting
{
    extern const MergeTreeSettingsUInt64 index_granularity;
    extern const MergeTreeSettingsUInt64 index_granularity_bytes;
}

namespace ErrorCodes
{
    extern const int LOGICAL_ERROR;
}

MergeTreeDataPartWriterOnDisk::MergeTreeDataPartWriterOnDisk(
    const String & data_part_name_,
    const String & logger_name_,
    const SerializationByName & serializations_,
    MutableDataPartStoragePtr data_part_storage_,
    const MergeTreeIndexGranularityInfo & index_granularity_info_,
    const MergeTreeSettingsPtr & storage_settings_,
    const NamesAndTypesList & columns_list_,
    const StorageMetadataPtr & metadata_snapshot_,
    const VirtualsDescriptionPtr & virtual_columns_,
    const MergeTreeIndices & indices_to_recalc_,
    const ColumnsStatistics & stats_to_recalc_,
    const String & marks_file_extension_,
    const CompressionCodecPtr & default_codec_,
    const MergeTreeWriterSettings & settings_,
    MergeTreeIndexGranularityPtr index_granularity_)
    : IMergeTreeDataPartWriter(
        data_part_name_, serializations_, data_part_storage_, index_granularity_info_,
        storage_settings_, columns_list_, metadata_snapshot_, virtual_columns_, settings_, std::move(index_granularity_))
    , skip_indices(indices_to_recalc_)
    , stats(stats_to_recalc_)
    , marks_file_extension(marks_file_extension_)
    , default_codec(default_codec_)
    , compute_granularity(index_granularity->empty())
    , compress_primary_key(settings.compress_primary_key)
    , execution_stats(skip_indices.size(), stats.size())
    , log(getLogger(logger_name_ + " (DataPartWriter)"))
{
    if (settings.blocks_are_granules_size && !index_granularity->empty())
        throw Exception(ErrorCodes::LOGICAL_ERROR,
                        "Can't take information about index granularity from blocks, when non empty index_granularity array specified");

    /// We don't need to check if it exists or not, createDirectories doesn't throw
    getDataPartStorage().createDirectories();

    if (settings.rewrite_primary_key)
        initPrimaryIndex();

    initSkipIndices();
    initStatistics();
}

void MergeTreeDataPartWriterOnDisk::cancel() noexcept
{
    if (index_file_stream)
        index_file_stream->cancel();
    if (index_file_hashing_stream)
        index_file_hashing_stream->cancel();
    if (index_compressor_stream)
        index_compressor_stream->cancel();
    if (index_source_hashing_stream)
        index_source_hashing_stream->cancel();

    for (auto & stream : stats_streams)
        stream->cancel();

    for (auto & stream : skip_indices_streams_holders)
        stream->cancel();
}

size_t MergeTreeDataPartWriterOnDisk::computeIndexGranularity(const Block & block) const
{
    return DB::computeIndexGranularity(
        block.rows(),
        block.bytes(),
        (*storage_settings)[MergeTreeSetting::index_granularity_bytes],
        (*storage_settings)[MergeTreeSetting::index_granularity],
        settings.blocks_are_granules_size,
        settings.can_use_adaptive_granularity);
}

void MergeTreeDataPartWriterOnDisk::initPrimaryIndex()
{
    if (metadata_snapshot->hasPrimaryKey())
    {
        String index_name = "primary" + getIndexExtension(compress_primary_key);
        index_file_stream = getDataPartStorage().writeFile(index_name, DBMS_DEFAULT_BUFFER_SIZE, settings.query_write_settings);
        index_file_hashing_stream = std::make_unique<HashingWriteBuffer>(*index_file_stream);

        if (compress_primary_key)
        {
            CompressionCodecPtr primary_key_compression_codec = CompressionCodecFactory::instance().get(settings.primary_key_compression_codec);
            index_compressor_stream = std::make_unique<CompressedWriteBuffer>(*index_file_hashing_stream, primary_key_compression_codec, settings.primary_key_compress_block_size);
            index_source_hashing_stream = std::make_unique<HashingWriteBuffer>(*index_compressor_stream);
        }

        const auto & primary_key_types = metadata_snapshot->getPrimaryKey().data_types;
        index_serializations.reserve(primary_key_types.size());

        for (const auto & type : primary_key_types)
            index_serializations.push_back(type->getDefaultSerialization());
    }
}

void MergeTreeDataPartWriterOnDisk::initStatistics()
{
    for (const auto & stat_ptr : stats)
    {
        String stats_name = stat_ptr->getFileName();
        stats_streams.emplace_back(std::make_unique<MergeTreeWriterStream<true>>(
                                       stats_name,
                                       data_part_storage,
                                       stats_name, STATS_FILE_SUFFIX,
                                       default_codec, settings.max_compress_block_size,
                                       settings.query_write_settings));
    }
}

void MergeTreeDataPartWriterOnDisk::initSkipIndices()
{
    if (skip_indices.empty())
        return;

    ParserCodec codec_parser;
    auto ast = parseQuery(codec_parser, "(" + Poco::toUpper(settings.marks_compression_codec) + ")", 0, DBMS_DEFAULT_MAX_PARSER_DEPTH, DBMS_DEFAULT_MAX_PARSER_BACKTRACKS);
    CompressionCodecPtr marks_compression_codec = CompressionCodecFactory::instance().get(ast, nullptr);

    for (const auto & skip_index : skip_indices)
    {
        auto index_name = skip_index->getFileName();
        auto index_substreams = skip_index->getSubstreams();
        auto & index_streams = skip_indices_streams.emplace_back();

        for (const auto & index_substream : index_substreams)
        {
            auto stream_name = index_name + index_substream.suffix;

            auto stream = std::make_unique<MergeTreeIndexWriterStream>(
                stream_name,
                data_part_storage,
                stream_name,
                index_substream.extension,
                stream_name,
                marks_file_extension,
                default_codec,
                settings.max_compress_block_size,
                marks_compression_codec,
                settings.marks_compress_block_size,
                settings.query_write_settings);

            index_streams[index_substream.type] = stream.get();
            skip_indices_streams_holders.push_back(std::move(stream));
        }

        skip_indices_aggregators.push_back(skip_index->createIndexAggregator(settings));
        skip_index_accumulated_marks.push_back(0);
    }
}

void MergeTreeDataPartWriterOnDisk::calculateAndSerializePrimaryIndexRow(const Block & index_block, size_t row)
{
    chassert(index_block.columns() == index_serializations.size());
    auto & index_stream = compress_primary_key ? *index_source_hashing_stream : *index_file_hashing_stream;

    for (size_t i = 0; i < index_block.columns(); ++i)
    {
        const auto & column = index_block.getByPosition(i).column;
        index_serializations[i]->serializeBinary(*column, row, index_stream, {});

        if (settings.save_primary_index_in_memory)
            index_columns[i]->insertFrom(*column, row);
    }
}

void MergeTreeDataPartWriterOnDisk::calculateAndSerializePrimaryIndex(const Block & primary_index_block, const Granules & granules_to_write)
{
    if (!metadata_snapshot->hasPrimaryKey())
        return;

    {
        /** While filling index (index_columns), disable memory tracker.
         * Because memory is allocated here (maybe in context of INSERT query),
         *  but then freed in completely different place (while merging parts), where query memory_tracker is not available.
         * And otherwise it will look like excessively growing memory consumption in context of query.
         *  (observed in long INSERT SELECTs)
         */
        MemoryTrackerBlockerInThread temporarily_disable_memory_tracker;

        if (settings.save_primary_index_in_memory && index_columns.empty())
        {
            index_columns = primary_index_block.cloneEmptyColumns();
        }

        /// Write index. The index contains Primary Key value for each `index_granularity` row.
        for (const auto & granule : granules_to_write)
        {
            if (granule.mark_on_start)
                calculateAndSerializePrimaryIndexRow(primary_index_block, granule.start_row);
        }
    }

    /// Store block with last index row to write final mark at the end of column
    if (with_final_mark)
        last_index_block = primary_index_block;
}

void MergeTreeDataPartWriterOnDisk::calculateAndSerializeStatistics(const Block & block)
{
    for (size_t i = 0; i < stats.size(); ++i)
    {
        const auto & stat_ptr = stats[i];
        ProfileEventTimeIncrement<Microseconds> watch(ProfileEvents::MergeTreeDataWriterStatisticsCalculationMicroseconds);
        stat_ptr->build(block.getByName(stat_ptr->columnName()).column);
        execution_stats.statistics_build_us[i] += watch.elapsed();
    }
}

void MergeTreeDataPartWriterOnDisk::calculateAndSerializeSkipIndices(const Block & skip_indexes_block, const Granules & granules_to_write)
{
    /// Filling and writing skip indices like in MergeTreeDataPartWriterWide::writeColumn
    for (size_t i = 0; i < skip_indices.size(); ++i)
    {
        const auto index_helper = skip_indices[i];
        auto & index_streams = skip_indices_streams[i];

        for (const auto & granule : granules_to_write)
        {
            if (skip_index_accumulated_marks[i] == index_helper->index.granularity)
            {
                auto index_granule = skip_indices_aggregators[i]->getGranuleAndReset();
                index_granule->serializeBinaryWithMultipleStreams(index_streams);
                skip_index_accumulated_marks[i] = 0;
            }

            if (skip_indices_aggregators[i]->empty() && granule.mark_on_start)
            {
                skip_indices_aggregators[i] = index_helper->createIndexAggregator(settings);

                for (const auto & [type, stream] : index_streams)
                {
                    auto & marks_out = stream->compress_marks ? stream->marks_compressed_hashing : stream->marks_hashing;

                    if (stream->compressed_hashing.offset() >= settings.min_compress_block_size)
                        stream->compressed_hashing.next();

                    writeBinaryLittleEndian(stream->plain_hashing.count(), marks_out);
                    writeBinaryLittleEndian(stream->compressed_hashing.offset(), marks_out);

                    /// Actually this numbers is redundant, but we have to store them
                    /// to be compatible with the normal .mrk2 file format
                    if (settings.can_use_adaptive_granularity)
                        writeBinaryLittleEndian(1UL, marks_out);
                }
            }

            ProfileEventTimeIncrement<Microseconds> watch(ProfileEvents::MergeTreeDataWriterSkipIndicesCalculationMicroseconds);

            size_t pos = granule.start_row;
            skip_indices_aggregators[i]->update(skip_indexes_block, &pos, granule.rows_to_write);

            if (granule.is_complete)
                ++skip_index_accumulated_marks[i];

            execution_stats.skip_indices_build_us[i] += watch.elapsed();
        }
    }
}

void MergeTreeDataPartWriterOnDisk::fillPrimaryIndexChecksums(MergeTreeData::DataPart::Checksums & checksums)
{
    bool write_final_mark = (with_final_mark && data_written);
    if (write_final_mark && compute_granularity)
        index_granularity->appendMark(0);

    if (index_file_hashing_stream)
    {
        if (write_final_mark && !last_index_block.empty())
        {
            MemoryTrackerBlockerInThread temporarily_disable_memory_tracker;
            calculateAndSerializePrimaryIndexRow(last_index_block, last_index_block.rows() - 1);
        }

        last_index_block.clear();

        if (compress_primary_key)
        {
            index_source_hashing_stream->finalize();
            index_compressor_stream->finalize();
        }

        index_file_hashing_stream->finalize();

        String index_name = "primary" + getIndexExtension(compress_primary_key);
        if (compress_primary_key)
        {
            checksums.files[index_name].is_compressed = true;
            checksums.files[index_name].uncompressed_size = index_source_hashing_stream->count();
            checksums.files[index_name].uncompressed_hash = index_source_hashing_stream->getHash();
        }

        checksums.files[index_name].file_size = index_file_hashing_stream->count();
        checksums.files[index_name].file_hash = index_file_hashing_stream->getHash();

        index_file_stream->preFinalize();
    }
}

void MergeTreeDataPartWriterOnDisk::finishPrimaryIndexSerialization(bool sync)
{
    if (index_file_hashing_stream)
    {
        index_file_stream->finalize();
        if (sync)
            index_file_stream->sync();

        if (compress_primary_key)
        {
            index_source_hashing_stream = nullptr;
            index_compressor_stream = nullptr;
        }

        index_file_hashing_stream = nullptr;
    }
}

void MergeTreeDataPartWriterOnDisk::fillSkipIndicesChecksums(MergeTreeData::DataPart::Checksums & checksums)
{
    for (size_t i = 0; i < skip_indices.size(); ++i)
    {
        if (!skip_indices_aggregators[i]->empty())
        {
            auto & index_streams = skip_indices_streams[i];
            auto index_granule = skip_indices_aggregators[i]->getGranuleAndReset();
            index_granule->serializeBinaryWithMultipleStreams(index_streams);
        }
    }

    for (auto & stream : skip_indices_streams_holders)
    {
        stream->preFinalize();
        stream->addToChecksums(checksums);
    }
}

void MergeTreeDataPartWriterOnDisk::finishStatisticsSerialization(bool sync)
{
    for (auto & stream : stats_streams)
    {
        stream->finalize();
        if (sync)
            stream->sync();
    }

    for (size_t i = 0; i < stats.size(); ++i)
        LOG_DEBUG(log, "Spent {} ms calculating statistics {} for the part {}", execution_stats.statistics_build_us[i] / 1000, stats[i]->columnName(), data_part_name);
}

void MergeTreeDataPartWriterOnDisk::fillStatisticsChecksums(MergeTreeData::DataPart::Checksums & checksums)
{
    for (size_t i = 0; i < stats.size(); i++)
    {
        auto & stream = *stats_streams[i];
        stats[i]->serialize(stream.compressed_hashing);
        stream.preFinalize();
        stream.addToChecksums(checksums);
    }
}

void MergeTreeDataPartWriterOnDisk::finishSkipIndicesSerialization(bool sync)
{
    for (auto & stream : skip_indices_streams_holders)
    {
        stream->finalize();
        if (sync)
            stream->sync();
    }

    for (size_t i = 0; i < skip_indices.size(); ++i)
        LOG_DEBUG(log, "Spent {} ms calculating index {} for the part {}", execution_stats.skip_indices_build_us[i] / 1000, skip_indices[i]->index.name, data_part_name);

    skip_indices_streams.clear();
    skip_indices_streams_holders.clear();
    skip_indices_aggregators.clear();
    skip_index_accumulated_marks.clear();
}

Names MergeTreeDataPartWriterOnDisk::getSkipIndicesColumns() const
{
    std::unordered_set<String> skip_indexes_column_names_set;
    for (const auto & index : skip_indices)
        std::copy(index->index.column_names.cbegin(), index->index.column_names.cend(),
                  std::inserter(skip_indexes_column_names_set, skip_indexes_column_names_set.end()));
    return Names(skip_indexes_column_names_set.begin(), skip_indexes_column_names_set.end());
}

void MergeTreeDataPartWriterOnDisk::initOrAdjustDynamicStructureIfNeeded(Block & block)
{
    if (!is_dynamic_streams_initialized)
    {
        block_sample = block.cloneEmpty();

        for (const auto & column : columns_list)
        {
            if (column.type->hasDynamicSubcolumns())
            {
                /// Create all streams for dynamic subcolumns using dynamic structure from block.
                auto compression = getCodecDescOrDefault(column.name, default_codec);
                addStreams(column, compression);
            }
        }
        is_dynamic_streams_initialized = true;
    }
    else
    {
        size_t size = block.columns();
        for (size_t i = 0; i != size; ++i)
        {
            auto & column = block.getByPosition(i);
            const auto & sample_column = block_sample.getByPosition(i);
            /// Check if the dynamic structure of this column is different from the sample column.
            if (column.type->hasDynamicSubcolumns() && !column.column->dynamicStructureEquals(*sample_column.column))
            {
                /// We need to change the dynamic structure of the column so it matches the sample column.
                /// To do it, we create empty column of this type, take dynamic structure from sample column
                /// and insert data into it. Resulting column will have required dynamic structure and the content
                /// of the column in current block.
                auto new_column = sample_column.type->createColumn();
<<<<<<< HEAD
                new_column->takeDynamicStructureFromSourceColumns({sample_column.column}, std::nullopt);
=======
                new_column->takeDynamicStructureFromColumn(sample_column.column);
>>>>>>> 23bfe37b
                new_column->insertRangeFrom(*column.column, 0, column.column->size());
                column.column = std::move(new_column);
            }
        }
    }
}

}<|MERGE_RESOLUTION|>--- conflicted
+++ resolved
@@ -444,11 +444,7 @@
                 /// and insert data into it. Resulting column will have required dynamic structure and the content
                 /// of the column in current block.
                 auto new_column = sample_column.type->createColumn();
-<<<<<<< HEAD
-                new_column->takeDynamicStructureFromSourceColumns({sample_column.column}, std::nullopt);
-=======
                 new_column->takeDynamicStructureFromColumn(sample_column.column);
->>>>>>> 23bfe37b
                 new_column->insertRangeFrom(*column.column, 0, column.column->size());
                 column.column = std::move(new_column);
             }
