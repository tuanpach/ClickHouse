--- conflicted
+++ resolved
@@ -23,11 +23,7 @@
     MergeTreeDataPartType type;
     MergeTreePartInfo part_info;
     MergeTreeData::DataPartsVector parts;
-<<<<<<< HEAD
-    MergeType merge_type = MergeType::NORMAL;
-=======
     MergeType merge_type = MergeType::REGULAR;
->>>>>>> 6f5ba4d8
 
     const MergeTreePartition & getPartition() const { return parts.front()->partition; }
 
@@ -63,12 +59,12 @@
     /** Get maximum total size of parts to do merge, at current moment of time.
       * It depends on number of free threads in background_pool and amount of free space in disk.
       */
-    UInt64 getMaxSourcePartsSizeForMerge(bool with_ttl) const;
+    UInt64 getMaxSourcePartsSizeForMerge() const;
 
     /** For explicitly passed size of pool and number of used tasks.
       * This method could be used to calculate threshold depending on number of tasks in replication queue.
       */
-    UInt64 getMaxSourcePartsSizeForMerge(size_t pool_size, size_t pool_used, bool with_ttl) const;
+    UInt64 getMaxSourcePartsSizeForMerge(size_t pool_size, size_t pool_used) const;
 
     /** Get maximum total size of parts to do mutation, at current moment of time.
       * It depends only on amount of free space in disk.
@@ -87,11 +83,7 @@
         bool aggressive,
         size_t max_total_size_to_merge,
         const AllowedMergingPredicate & can_merge,
-<<<<<<< HEAD
-        size_t max_total_size_to_merge_with_ttl,
-=======
         bool merge_with_ttl_allowed,
->>>>>>> 6f5ba4d8
         String * out_disable_reason = nullptr);
 
     /** Select all the parts in the specified partition for merge, if possible.
