#pragma once

#include <list>
#include <memory>

#include <Common/ProfileEvents.h>
#include <Common/filesystemHelpers.h>

#include <Compression/CompressedReadBuffer.h>
#include <Compression/CompressedReadBufferFromFile.h>

#include <Interpreters/Squashing.h>
#include <Interpreters/TemporaryDataOnDisk.h>

#include <Processors/Executors/PullingPipelineExecutor.h>
#include <Processors/Transforms/ColumnGathererTransform.h>

#include <QueryPipeline/QueryPipeline.h>

#include <Storages/MergeTree/MergeTreeVirtualColumns.h>
#include <Storages/MergeTree/ColumnSizeEstimator.h>
#include <Storages/MergeTree/FutureMergedMutatedPart.h>
#include <Storages/MergeTree/IExecutableTask.h>
#include <Storages/MergeTree/IMergedBlockOutputStream.h>
#include <Storages/MergeTree/MergedBlockOutputStream.h>
#include <Storages/MergeTree/MergedColumnOnlyOutputStream.h>
#include <Storages/MergeTree/MergeProgress.h>
#include <Storages/MergeTree/MergeTreeData.h>
#include <Storages/MergeTree/MergeTreeIndices.h>

namespace ProfileEvents
{
    extern const Event MergeHorizontalStageTotalMilliseconds;
    extern const Event MergeVerticalStageTotalMilliseconds;
    extern const Event MergeProjectionStageTotalMilliseconds;
}

namespace DB
{

class MergeTask;
using MergeTaskPtr = std::shared_ptr<MergeTask>;
class RowsSourcesTemporaryFile;

/**
 * Overview of the merge algorithm
 *
 * Each merge is executed sequentially block by block.
 * The main idea is to make a merge not a subroutine which is executed
 * in a thread pool and may occupy a thread for a period of time,
 * but to make a merge a coroutine which can suspend the execution
 * in some points and then resume the execution from this point.
 *
 * A perfect point where to suspend the execution is after the work over a block is finished.
 * The task itself will be executed via BackgroundJobExecutor.
 *
 * The interface of the task is simple.
 * The main method is `execute()` which will return true, if the task wants to be executed again and false otherwise.
 *
 * With this kind of task we can give a merge a priority.
 * A priority is simple - the lower the size of the merge, the higher priority.
 * So, if ClickHouse wants to merge some really big parts into a bigger part,
 * then it will be executed for a long time, because the result of the merge is not really needed immediately.
 * It is better to merge small parts as soon as possible.
*/
class MergeTask
{
public:

    MergeTask(
        FutureMergedMutatedPartPtr future_part_,
        StorageMetadataPtr metadata_snapshot_,
        MergeList::Entry * merge_entry_,
        std::unique_ptr<MergeListElement> projection_merge_list_element_,
        time_t time_of_merge_,
        ContextPtr context_,
        TableLockHolder & holder,
        ReservationSharedPtr space_reservation_,
        bool deduplicate_,
        Names deduplicate_by_columns_,
        bool cleanup_,
        MergeTreeData::MergingParams merging_params_,
        bool need_prefix,
        IMergeTreeDataPart * parent_part_,
        String suffix_,
        MergeTreeTransactionPtr txn,
        MergeTreeData * data_,
        MergeTreeDataMergerMutator * mutator_,
        ActionBlocker * merges_blocker_,
        ActionBlocker * ttl_merges_blocker_)
        {
            global_ctx = std::make_shared<GlobalRuntimeContext>();

            global_ctx->future_part = std::move(future_part_);
            global_ctx->metadata_snapshot = std::move(metadata_snapshot_);
            global_ctx->merge_entry = std::move(merge_entry_);
            global_ctx->projection_merge_list_element = std::move(projection_merge_list_element_);
            global_ctx->merge_list_element_ptr
                = global_ctx->projection_merge_list_element ? global_ctx->projection_merge_list_element.get() : (*global_ctx->merge_entry)->ptr();
            global_ctx->time_of_merge = std::move(time_of_merge_);
            global_ctx->context = std::move(context_);
            global_ctx->holder = &holder;
            global_ctx->space_reservation = std::move(space_reservation_);
            global_ctx->disk = global_ctx->space_reservation->getDisk();
            global_ctx->deduplicate = std::move(deduplicate_);
            global_ctx->deduplicate_by_columns = std::move(deduplicate_by_columns_);
            global_ctx->cleanup = std::move(cleanup_);
            global_ctx->parent_part = std::move(parent_part_);
            global_ctx->data = std::move(data_);
            global_ctx->mutator = std::move(mutator_);
            global_ctx->merges_blocker = std::move(merges_blocker_);
            global_ctx->ttl_merges_blocker = std::move(ttl_merges_blocker_);
            global_ctx->txn = std::move(txn);
            global_ctx->need_prefix = need_prefix;
            global_ctx->suffix = std::move(suffix_);
            global_ctx->merging_params = std::move(merging_params_);

            auto prepare_stage_ctx = std::make_shared<ExecuteAndFinalizeHorizontalPartRuntimeContext>();
            (*stages.begin())->setRuntimeContext(std::move(prepare_stage_ctx), global_ctx);
        }

    std::future<MergeTreeData::MutableDataPartPtr> getFuture()
    {
        return global_ctx->promise.get_future();
    }

    MergeTreeData::MutableDataPartPtr getUnfinishedPart()
    {
        if (global_ctx)
            return global_ctx->new_data_part;
        return nullptr;
    }

    bool execute();

private:
    struct IStage;
    using StagePtr = std::shared_ptr<IStage>;

    struct IStageRuntimeContext {};
    using StageRuntimeContextPtr = std::shared_ptr<IStageRuntimeContext>;

    struct IStage
    {
        virtual void setRuntimeContext(StageRuntimeContextPtr local, StageRuntimeContextPtr global) = 0;
        virtual StageRuntimeContextPtr getContextForNextStage() = 0;
        virtual ProfileEvents::Event getTotalTimeProfileEvent() const = 0;
        virtual bool execute() = 0;
        virtual ~IStage() = default;
    };

    /// By default this context is uninitialized, but some variables has to be set after construction,
    /// some variables are used in a process of execution
    /// Proper initialization is responsibility of the author
    struct GlobalRuntimeContext : public IStageRuntimeContext
    {
        TableLockHolder * holder;
        MergeList::Entry * merge_entry{nullptr};
        /// If not null, use this instead of the global MergeList::Entry. This is for merging projections.
        std::unique_ptr<MergeListElement> projection_merge_list_element;
        MergeListElement * merge_list_element_ptr{nullptr};
        MergeTreeData * data{nullptr};
        MergeTreeDataMergerMutator * mutator{nullptr};
        ActionBlocker * merges_blocker{nullptr};
        ActionBlocker * ttl_merges_blocker{nullptr};
        StorageSnapshotPtr storage_snapshot{nullptr};
        StorageMetadataPtr metadata_snapshot{nullptr};
        FutureMergedMutatedPartPtr future_part{nullptr};
        std::vector<AlterConversionsPtr> alter_conversions;
        /// This will be either nullptr or new_data_part, so raw pointer is ok.
        IMergeTreeDataPart * parent_part{nullptr};
        ContextPtr context{nullptr};
        time_t time_of_merge{0};
        ReservationSharedPtr space_reservation{nullptr};
        DiskPtr disk{nullptr};
        bool deduplicate{false};
        Names deduplicate_by_columns{};
        bool cleanup{false};

        NamesAndTypesList gathering_columns{};
        NamesAndTypesList merging_columns{};
        NamesAndTypesList storage_columns{};
        MergeTreeData::DataPart::Checksums checksums_gathered_columns{};

        IndicesDescription merging_skip_indexes;
        std::unordered_map<String, IndicesDescription> skip_indexes_by_column;

        MergeAlgorithm chosen_merge_algorithm{MergeAlgorithm::Undecided};

        std::vector<ProjectionDescriptionRawPtr> projections_to_rebuild{};
        std::vector<ProjectionDescriptionRawPtr> projections_to_merge{};
        std::map<String, MergeTreeData::DataPartsVector> projections_to_merge_parts{};

        std::unique_ptr<MergeStageProgress> horizontal_stage_progress{nullptr};
        std::unique_ptr<MergeStageProgress> column_progress{nullptr};

        std::shared_ptr<MergedBlockOutputStream> to{nullptr};
        QueryPipeline merged_pipeline;
        std::unique_ptr<PullingPipelineExecutor> merging_executor;

        MergeTreeData::MutableDataPartPtr new_data_part{nullptr};

        /// If lightweight delete mask is present then some input rows are filtered out right after reading.
        std::shared_ptr<std::atomic<size_t>> input_rows_filtered{std::make_shared<std::atomic<size_t>>(0)};
        size_t rows_written{0};
        UInt64 watch_prev_elapsed{0};

        std::promise<MergeTreeData::MutableDataPartPtr> promise{};

        IMergedBlockOutputStream::WrittenOffsetColumns written_offset_columns{};

        MergeTreeTransactionPtr txn;
        bool need_prefix;
        String suffix;
        MergeTreeData::MergingParams merging_params{};

        scope_guard temporary_directory_lock;
        UInt64 prev_elapsed_ms{0};
    };

    using GlobalRuntimeContextPtr = std::shared_ptr<GlobalRuntimeContext>;

    /// By default this context is uninitialized, but some variables has to be set after construction,
    /// some variables are used in a process of execution
    /// Proper initialization is responsibility of the author
    struct ExecuteAndFinalizeHorizontalPartRuntimeContext : public IStageRuntimeContext
    {
<<<<<<< HEAD
        TemporaryDataOnDiskPtr tmp_disk{nullptr};
=======
        /// Dependencies
        String suffix;
        bool need_prefix;
        MergeTreeData::MergingParams merging_params{};

        DiskPtr disk{nullptr};
>>>>>>> bbcde199
        bool need_remove_expired_values{false};
        bool force_ttl{false};
        CompressionCodecPtr compression_codec{nullptr};
        size_t sum_input_rows_upper_bound{0};
        std::shared_ptr<RowsSourcesTemporaryFile> rows_sources_temporary_file;
        std::optional<ColumnSizeEstimator> column_sizes{};

        /// For projections to rebuild
        using ProjectionNameToItsBlocks = std::map<String, MergeTreeData::MutableDataPartsVector>;
        ProjectionNameToItsBlocks projection_parts;
        std::move_iterator<ProjectionNameToItsBlocks::iterator> projection_parts_iterator;
        std::vector<Squashing> projection_squashes;
        size_t projection_block_num = 0;
        ExecutableTaskPtr merge_projection_parts_task_ptr;

        size_t initial_reservation{0};
        bool read_with_direct_io{false};

        std::function<bool()> is_cancelled{};

        /// Local variables for this stage
        size_t sum_compressed_bytes_upper_bound{0};
        bool blocks_are_granules_size{false};

        LoggerPtr log{getLogger("MergeTask::PrepareStage")};

        /// Dependencies for next stages
        std::list<DB::NameAndTypePair>::const_iterator it_name_and_type;
        bool need_sync{false};
        UInt64 elapsed_execute_ns{0};
    };

    using ExecuteAndFinalizeHorizontalPartRuntimeContextPtr = std::shared_ptr<ExecuteAndFinalizeHorizontalPartRuntimeContext>;

    struct ExecuteAndFinalizeHorizontalPart : public IStage
    {
        bool execute() override;

        bool prepare() const;
        bool executeImpl() const;
        void finalize() const;

        /// NOTE: Using pointer-to-member instead of std::function and lambda makes stacktraces much more concise and readable
        using ExecuteAndFinalizeHorizontalPartSubtasks = std::array<bool(ExecuteAndFinalizeHorizontalPart::*)()const, 3>;

        const ExecuteAndFinalizeHorizontalPartSubtasks subtasks
        {
            &ExecuteAndFinalizeHorizontalPart::prepare,
            &ExecuteAndFinalizeHorizontalPart::executeImpl,
            &ExecuteAndFinalizeHorizontalPart::executeMergeProjections
        };

        ExecuteAndFinalizeHorizontalPartSubtasks::const_iterator subtasks_iterator = subtasks.begin();

        void prepareProjectionsToMergeAndRebuild() const;
        void calculateProjections(const Block & block) const;
        void finalizeProjections() const;
        void constructTaskForProjectionPartsMerge() const;
        bool executeMergeProjections() const;

        MergeAlgorithm chooseMergeAlgorithm() const;
        void createMergedStream() const;
        void extractMergingAndGatheringColumns() const;

        void setRuntimeContext(StageRuntimeContextPtr local, StageRuntimeContextPtr global) override
        {
            ctx = static_pointer_cast<ExecuteAndFinalizeHorizontalPartRuntimeContext>(local);
            global_ctx = static_pointer_cast<GlobalRuntimeContext>(global);
        }

        StageRuntimeContextPtr getContextForNextStage() override;
        ProfileEvents::Event getTotalTimeProfileEvent() const override { return ProfileEvents::MergeHorizontalStageTotalMilliseconds; }

        ExecuteAndFinalizeHorizontalPartRuntimeContextPtr ctx;
        GlobalRuntimeContextPtr global_ctx;
    };

    /// By default this context is uninitialized, but some variables has to be set after construction,
    /// some variables are used in a process of execution
    /// Proper initialization is responsibility of the author
    struct VerticalMergeRuntimeContext : public IStageRuntimeContext
    {
        /// Begin dependencies from previous stage
        std::shared_ptr<RowsSourcesTemporaryFile> rows_sources_temporary_file;
        std::optional<ColumnSizeEstimator> column_sizes;
        CompressionCodecPtr compression_codec;
        std::list<DB::NameAndTypePair>::const_iterator it_name_and_type;
        bool read_with_direct_io{false};
        bool need_sync{false};
        /// End dependencies from previous stages

        enum class State : uint8_t
        {
            NEED_PREPARE,
            NEED_EXECUTE,
            NEED_FINISH
        };
        State vertical_merge_one_column_state{State::NEED_PREPARE};

        Float64 progress_before = 0;
        std::unique_ptr<MergedColumnOnlyOutputStream> column_to{nullptr};

        /// Used for prefetching. Right before starting merge of a column we create a pipeline for the next column
        /// and it initiates prefetching of the first range of that column.
        struct PreparedColumnPipeline
        {
            QueryPipeline pipeline;
            MergeTreeIndices indexes_to_recalc;
        };

        std::optional<PreparedColumnPipeline> prepared_pipeline;
        size_t max_delayed_streams = 0;
        bool use_prefetch = false;
        std::list<std::unique_ptr<MergedColumnOnlyOutputStream>> delayed_streams;
        size_t column_elems_written{0};
        QueryPipeline column_parts_pipeline;
        std::unique_ptr<PullingPipelineExecutor> executor;
        UInt64 elapsed_execute_ns{0};
    };

    using VerticalMergeRuntimeContextPtr = std::shared_ptr<VerticalMergeRuntimeContext>;

    struct VerticalMergeStage : public IStage
    {
        bool execute() override;
        void setRuntimeContext(StageRuntimeContextPtr local, StageRuntimeContextPtr global) override
        {
            ctx = static_pointer_cast<VerticalMergeRuntimeContext>(local);
            global_ctx = static_pointer_cast<GlobalRuntimeContext>(global);
        }
        StageRuntimeContextPtr getContextForNextStage() override;
        ProfileEvents::Event getTotalTimeProfileEvent() const override { return ProfileEvents::MergeVerticalStageTotalMilliseconds; }

        bool prepareVerticalMergeForAllColumns() const;
        bool executeVerticalMergeForAllColumns() const;
        bool finalizeVerticalMergeForAllColumns() const;

        /// NOTE: Using pointer-to-member instead of std::function and lambda makes stacktraces much more concise and readable
        using VerticalMergeStageSubtasks = std::array<bool(VerticalMergeStage::*)()const, 3>;

        const VerticalMergeStageSubtasks subtasks
        {
            &VerticalMergeStage::prepareVerticalMergeForAllColumns,
            &VerticalMergeStage::executeVerticalMergeForAllColumns,
            &VerticalMergeStage::finalizeVerticalMergeForAllColumns
        };

        VerticalMergeStageSubtasks::const_iterator subtasks_iterator = subtasks.begin();

        void prepareVerticalMergeForOneColumn() const;
        bool executeVerticalMergeForOneColumn() const;
        void finalizeVerticalMergeForOneColumn() const;

        VerticalMergeRuntimeContext::PreparedColumnPipeline createPipelineForReadingOneColumn(const String & column_name) const;

        VerticalMergeRuntimeContextPtr ctx;
        GlobalRuntimeContextPtr global_ctx;
    };

    /// By default this context is uninitialized, but some variables has to be set after construction,
    /// some variables are used in a process of execution
    /// Proper initialization is responsibility of the author
    struct MergeProjectionsRuntimeContext : public IStageRuntimeContext
    {
        /// Only one dependency
        bool need_sync{false};

        using MergeTasks = std::deque<MergeTaskPtr>;
        MergeTasks tasks_for_projections;
        MergeTasks::iterator projections_iterator;

        LoggerPtr log{getLogger("MergeTask::MergeProjectionsStage")};
        UInt64 elapsed_execute_ns{0};
    };

    using MergeProjectionsRuntimeContextPtr = std::shared_ptr<MergeProjectionsRuntimeContext>;

    struct MergeProjectionsStage : public IStage
    {
        bool execute() override;

        void setRuntimeContext(StageRuntimeContextPtr local, StageRuntimeContextPtr global) override
        {
            ctx = static_pointer_cast<MergeProjectionsRuntimeContext>(local);
            global_ctx = static_pointer_cast<GlobalRuntimeContext>(global);
        }

        StageRuntimeContextPtr getContextForNextStage() override;
        ProfileEvents::Event getTotalTimeProfileEvent() const override { return ProfileEvents::MergeProjectionStageTotalMilliseconds; }

        bool mergeMinMaxIndexAndPrepareProjections() const;
        bool executeProjections() const;
        bool finalizeProjectionsAndWholeMerge() const;

        /// NOTE: Using pointer-to-member instead of std::function and lambda makes stacktraces much more concise and readable
        using MergeProjectionsStageSubtasks = std::array<bool(MergeProjectionsStage::*)()const, 3>;

        const MergeProjectionsStageSubtasks subtasks
        {
            &MergeProjectionsStage::mergeMinMaxIndexAndPrepareProjections,
            &MergeProjectionsStage::executeProjections,
            &MergeProjectionsStage::finalizeProjectionsAndWholeMerge
        };

        MergeProjectionsStageSubtasks::const_iterator subtasks_iterator = subtasks.begin();

        MergeProjectionsRuntimeContextPtr ctx;
        GlobalRuntimeContextPtr global_ctx;
    };

    GlobalRuntimeContextPtr global_ctx;

    using Stages = std::array<StagePtr, 3>;

    const Stages stages
    {
        std::make_shared<ExecuteAndFinalizeHorizontalPart>(),
        std::make_shared<VerticalMergeStage>(),
        std::make_shared<MergeProjectionsStage>()
    };

    Stages::const_iterator stages_iterator = stages.begin();

    static bool enabledBlockNumberColumn(GlobalRuntimeContextPtr global_ctx);
    static bool enabledBlockOffsetColumn(GlobalRuntimeContextPtr global_ctx);

    static void addGatheringColumn(GlobalRuntimeContextPtr global_ctx, const String & name, const DataTypePtr & type);
};

/// FIXME
[[ maybe_unused]] static MergeTreeData::MutableDataPartPtr executeHere(MergeTaskPtr task)
{
    while (task->execute()) {}
    return task->getFuture().get();
}

}<|MERGE_RESOLUTION|>--- conflicted
+++ resolved
@@ -225,16 +225,6 @@
     /// Proper initialization is responsibility of the author
     struct ExecuteAndFinalizeHorizontalPartRuntimeContext : public IStageRuntimeContext
     {
-<<<<<<< HEAD
-        TemporaryDataOnDiskPtr tmp_disk{nullptr};
-=======
-        /// Dependencies
-        String suffix;
-        bool need_prefix;
-        MergeTreeData::MergingParams merging_params{};
-
-        DiskPtr disk{nullptr};
->>>>>>> bbcde199
         bool need_remove_expired_values{false};
         bool force_ttl{false};
         CompressionCodecPtr compression_codec{nullptr};
