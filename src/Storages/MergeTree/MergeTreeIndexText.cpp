#include <Storages/MergeTree/MergeTreeIndexText.h>

#include <Storages/MergeTree/IDataPartStorage.h>
#include <Storages/MergeTree/MergeTreeWriterStream.h>
#include <Storages/MergeTree/MergeTreeIndexConditionText.h>
#include <Columns/ColumnsNumber.h>
#include <Columns/ColumnString.h>
#include <DataTypes/Serializations/SerializationNumber.h>
#include <DataTypes/Serializations/SerializationString.h>
#include <Interpreters/BloomFilterHash.h>
#include <Common/ElapsedTimeProfileEventIncrement.h>
#include <Common/HashTable/HashSet.h>
#include <Common/logger_useful.h>
#include "Interpreters/ITokenExtractor.h"
#include <base/range.h>
#include <fmt/ranges.h>

namespace ProfileEvents
{
    extern const Event TextIndexReadDictionaryBlocks;
    extern const Event TextIndexReadSparseIndexBlocks;
    extern const Event TextIndexBloomFilterTrueNegatives;
    extern const Event TextIndexBloomFilterTruePositives;
    extern const Event TextIndexBloomFilterFalsePositives;
    extern const Event TextIndexReadGranulesMicroseconds;
}

namespace DB
{

namespace ErrorCodes
{
    extern const int LOGICAL_ERROR;
    extern const int INCORRECT_QUERY;
    extern const int INCORRECT_NUMBER_OF_COLUMNS;
    extern const int CORRUPTED_DATA;
}

static size_t getBloomFilterSizeInBytes(size_t bits_per_row, size_t num_tokens)
{
    static constexpr size_t atom_size = 8;
    return std::max(1UL, (bits_per_row * num_tokens + atom_size - 1) / atom_size);
}

static constexpr UInt64 MAX_CARDINALITY_FOR_RAW_POSTINGS = 16;
static_assert(PostingListBuilder::max_small_size <= MAX_CARDINALITY_FOR_RAW_POSTINGS, "max_small_size must be less than or equal to MAX_CARDINALITY_FOR_RAW_POSTINGS");

static constexpr UInt64 DEFAULT_NGRAM_SIZE = 3;
static constexpr UInt64 DEFAULT_DICTIONARY_BLOCK_SIZE = 128;
static constexpr bool DEFAULT_DICTIONARY_BLOCK_USE_FRONTCODING = true;
static constexpr UInt64 DEFAULT_MAX_CARDINALITY_FOR_EMBEDDED_POSTINGS = 16;
/// 0.1 may seem quite high. The motivation of it is to minimize the size of the bloom filter.
/// Rate of 0.1 gives 5 bits per token. 0.05 gives 7 bits; 0.025 - 8 bits.
static constexpr double DEFAULT_BLOOM_FILTER_FALSE_POSITIVE_RATE = 0.1; /// 10%

enum class TokensSerializationFormat : UInt64
{
    RawStrings = 0,
    FrontCodedStrings = 1
};

UInt32 TokenPostingsInfo::getCardinality() const
{
    return std::visit([]<typename T>(const T & arg) -> UInt32
    {
        if constexpr (std::is_same_v<T, PostingList>)
            return arg.cardinality();
        else
            return arg.cardinality;
    }, postings);
}

bool DictionaryBlockBase::empty() const
{
    return !tokens || tokens->empty();
}

size_t DictionaryBlockBase::size() const
{
    return tokens ? tokens->size() : 0;
}

size_t DictionaryBlockBase::lowerBound(const StringRef & token) const
{
    auto range = collections::range(0, tokens->size());

    auto it = std::lower_bound(range.begin(), range.end(), token, [this](size_t lhs_idx, const StringRef & rhs_ref)
    {
        return assert_cast<const ColumnString &>(*tokens).getDataAt(lhs_idx) < rhs_ref;
    });

    return it - range.begin();
}

size_t DictionaryBlockBase::upperBound(const StringRef & token) const
{
    auto range = collections::range(0, tokens->size());

    auto it = std::upper_bound(range.begin(), range.end(), token, [this](const StringRef & lhs_ref, size_t rhs_idx)
    {
        return lhs_ref < assert_cast<const ColumnString &>(*tokens).getDataAt(rhs_idx);
    });

    return it - range.begin();
}

std::optional<size_t> DictionaryBlockBase::binarySearch(const StringRef & token) const
{
    size_t idx = lowerBound(token);
    const auto & tokens_str = assert_cast<const ColumnString &>(*tokens);

    if (idx == tokens_str.size() || token != tokens_str.getDataAt(idx))
        return std::nullopt;

    return idx;
}

DictionarySparseIndex::DictionarySparseIndex(ColumnPtr tokens_, ColumnPtr offsets_in_file_)
    : DictionaryBlockBase(std::move(tokens_)), offsets_in_file(std::move(offsets_in_file_))
{
}

UInt64 DictionarySparseIndex::getOffsetInFile(size_t idx) const
{
    return assert_cast<const ColumnUInt64 &>(*offsets_in_file).getData()[idx];
}

DictionaryBlock::DictionaryBlock(ColumnPtr tokens_, std::vector<TokenPostingsInfo> token_infos_)
    : DictionaryBlockBase(std::move(tokens_))
    , token_infos(std::move(token_infos_))
{
}

void PostingsSerialization::serialize(UInt64 header, PostingListBuilder && postings, WriteBuffer & ostr)
{
    if (header & Flags::RawPostings)
    {
        if (postings.isSmall())
        {
            size_t size = postings.size();
            const auto & array = postings.getSmall();
            for (size_t i = 0; i < size; ++i)
                writeVarUInt(array[i], ostr);
        }
        else
        {
            const auto & posting_list = postings.getLarge();
            for (const auto row_id : posting_list)
                writeVarUInt(row_id, ostr);
        }
    }
    else
    {
        chassert(!postings.isSmall());
        auto & posting_list = postings.getLarge();

        posting_list.runOptimize();
        size_t num_bytes = posting_list.getSizeInBytes();
        writeVarUInt(num_bytes, ostr);

        std::vector<char> memory(num_bytes);
        posting_list.write(memory.data());
        ostr.write(memory.data(), num_bytes);
    }
}

PostingList PostingsSerialization::deserialize(UInt64 header, UInt32 cardinality, ReadBuffer & istr)
{
    if (header & Flags::RawPostings)
    {
        std::vector<UInt32> values(cardinality);
        for (size_t i = 0; i < cardinality; ++i)
            readVarUInt(values[i], istr);

        PostingList postings;
        postings.addMany(cardinality, values.data());
        return postings;
    }

    size_t num_bytes;
    readVarUInt(num_bytes, istr);

    /// If the posting list is completely in the buffer, avoid copying.
    if (istr.position() && istr.position() + num_bytes <= istr.buffer().end())
    {
        return PostingList::read(istr.position());
    }

    std::vector<char> buf(num_bytes);
    istr.readStrict(buf.data(), num_bytes);
    return PostingList::read(buf.data());
}

MergeTreeIndexGranuleText::MergeTreeIndexGranuleText(MergeTreeIndexTextParams params_)
    : params(std::move(params_))
    , bloom_filter(params.bloom_filter_bits_per_row, params.bloom_filter_num_hashes, 0)
{
}

void MergeTreeIndexGranuleText::serializeBinary(WriteBuffer &) const
{
    throw Exception(ErrorCodes::LOGICAL_ERROR, "Serialization of MergeTreeIndexGranuleText is not implemented");
}

void MergeTreeIndexGranuleText::deserializeBinary(ReadBuffer &, MergeTreeIndexVersion)
{
    throw Exception(ErrorCodes::LOGICAL_ERROR, "Index with type 'text' must be deserialized with 3 streams: index, dictionary, postings");
}

void MergeTreeIndexGranuleText::deserializeBloomFilter(ReadBuffer & istr)
{
    readVarUInt(num_tokens, istr);

    size_t bytes_size = getBloomFilterSizeInBytes(params.bloom_filter_bits_per_row, num_tokens);
    bloom_filter.resize(bytes_size);
    istr.readStrict(reinterpret_cast<char *>(bloom_filter.getFilter().data()), bytes_size);
}

namespace
{
ColumnPtr deserializeTokensRaw(ReadBuffer & istr, size_t num_tokens)
{
    auto tokens_column = ColumnString::create();
    tokens_column->reserve(num_tokens);

    SerializationString serialization_string;
    serialization_string.deserializeBinaryBulk(*tokens_column, istr, 0, num_tokens, 0.0);

    return tokens_column;
}

ColumnPtr deserializeTokensFrontCoding(ReadBuffer & istr, size_t num_tokens)
{
    auto tokens_column = ColumnString::create();

    if (num_tokens != 0)
    {
        tokens_column->reserve(num_tokens);
        ColumnString::Chars & data = tokens_column->getChars();
        ColumnString::Offsets & offsets = tokens_column->getOffsets();

        /// Avoiding calling resize in a loop improves the performance.
        /// The average length of words in English language is 4.7 characters, rounded up to the next power of 2.
        data.resize(roundUpToPowerOfTwoOrZero(num_tokens * 8));

        size_t offset = 0;

        /// Read the first token
        {
            UInt64 first_token_size = 0;
            readVarUInt(first_token_size, istr);
            offset += first_token_size;
            if (offset > data.size())
                data.resize_exact(roundUpToPowerOfTwoOrZero(std::max(offset, data.size() * 2)));
            istr.readStrict(reinterpret_cast<char *>(data.data()), first_token_size);
            offsets.push_back(offset);
        }

        size_t previous_token_offset = 0;
        for (size_t i = 1; i < num_tokens; ++i)
        {
            const UInt64 data_offset = offset;

            UInt64 lcp = 0;
            readVarUInt(lcp, istr);
            UInt64 data_size = 0;
            readVarUInt(data_size, istr);

            offset += lcp + data_size;

            if (offset > data.size())
                data.resize_exact(roundUpToPowerOfTwoOrZero(std::max(offset, data.size() * 2)));

            std::memcpy(&data[data_offset], &data[previous_token_offset], lcp);
            istr.readStrict(reinterpret_cast<char *>(&data[data_offset + lcp]), data_size);

            offsets.push_back(offset);
            previous_token_offset = data_offset;
        }

        data.resize_exact(offset);
    }

    return tokens_column;
}
}

/// TODO: add cache for dictionary blocks
static DictionaryBlock deserializeDictionaryBlock(ReadBuffer & istr)
{
    ProfileEvents::increment(ProfileEvents::TextIndexReadDictionaryBlocks);

    UInt64 tokens_format;
    readVarUInt(tokens_format, istr);

    size_t num_tokens = 0;
    readVarUInt(num_tokens, istr);

    ColumnPtr tokens_column;
    switch (tokens_format)
    {
        case static_cast<UInt64>(TokensSerializationFormat::RawStrings):
            tokens_column = deserializeTokensRaw(istr, num_tokens);
            break;
        case static_cast<UInt64>(TokensSerializationFormat::FrontCodedStrings):
            tokens_column = deserializeTokensFrontCoding(istr, num_tokens);
            break;
        default:
            throw Exception(ErrorCodes::CORRUPTED_DATA, "Unknown tokens serialization format ({}) in dictionary block", tokens_format);
    }

    std::vector<TokenPostingsInfo> token_infos;
    token_infos.reserve(num_tokens);

    for (size_t i = 0; i < num_tokens; ++i)
    {
        UInt64 header;
        UInt32 cardinality;

        readVarUInt(header, istr);
        readVarUInt(cardinality, istr);

        if (header & PostingsSerialization::EmbeddedPostings)
        {
            auto postings = PostingsSerialization::deserialize(header, cardinality, istr);
            token_infos.emplace_back(std::move(postings));
        }
        else
        {
            UInt64 offset_in_file;
            readVarUInt(offset_in_file, istr);
            token_infos.emplace_back(TokenPostingsInfo::FuturePostings{header, cardinality, offset_in_file});
        }
    }

    return DictionaryBlock(std::move(tokens_column), std::move(token_infos));
}

/// TODO: add cache for dictionary sparse index
void MergeTreeIndexGranuleText::deserializeSparseIndex(ReadBuffer & istr)
{
    ProfileEvents::increment(ProfileEvents::TextIndexReadSparseIndexBlocks);

    size_t num_sparse_index_tokens = 0;
    readVarUInt(num_sparse_index_tokens, istr);

    sparse_index.tokens = deserializeTokensRaw(istr, num_sparse_index_tokens);

    auto offsets_in_file = ColumnUInt64::create();
    SerializationNumber<UInt64> serialization_number;
    serialization_number.deserializeBinaryBulk(*offsets_in_file, istr, 0, num_sparse_index_tokens, 0.0);
    sparse_index.offsets_in_file = std::move(offsets_in_file);
}

void MergeTreeIndexGranuleText::deserializeBinaryWithMultipleStreams(MergeTreeIndexInputStreams & streams, MergeTreeIndexDeserializationState & state)
{
    ProfileEventTimeIncrement<Microseconds> watch(ProfileEvents::TextIndexReadGranulesMicroseconds);

    auto * index_stream = streams.at(MergeTreeIndexSubstream::Type::Regular);
    auto * dictionary_stream = streams.at(MergeTreeIndexSubstream::Type::TextIndexDictionary);

    if (!index_stream || !dictionary_stream)
        throw Exception(ErrorCodes::LOGICAL_ERROR, "Index with type 'text' must be deserialized with 3 streams: index, dictionary, postings. One of the streams is missing");

    deserializeBloomFilter(*index_stream->getDataBuffer());
    deserializeSparseIndex(*index_stream->getDataBuffer());

    analyzeBloomFilter(*state.condition);
    analyzeDictionary(*dictionary_stream, state);
}

void MergeTreeIndexGranuleText::analyzeBloomFilter(const IMergeTreeIndexCondition & condition)
{
    const auto & condition_text = typeid_cast<const MergeTreeIndexConditionText &>(condition);
    const auto & search_tokens = condition_text.getAllSearchTokens();
    auto global_search_mode = condition_text.getGlobalSearchMode();

    if (condition_text.useBloomFilter())
    {
        for (const auto & token : search_tokens)
        {
            if (bloom_filter.find(token.data(), token.size()))
            {
                /// Create empty postings info, it will be filled during the dictionary analysis.
                remaining_tokens.emplace(token, TokenPostingsInfo{});
            }
            else
            {
                ProfileEvents::increment(ProfileEvents::TextIndexBloomFilterTrueNegatives);

                if (global_search_mode == TextSearchMode::All)
                {
                    remaining_tokens.clear();
                    return;
                }
            }
        }
    }
    else
    {
        for (const auto & token : search_tokens)
            remaining_tokens.emplace(token, TokenPostingsInfo{});
    }
}

void MergeTreeIndexGranuleText::analyzeDictionary(MergeTreeIndexReaderStream & stream, MergeTreeIndexDeserializationState & state)
{
    if (remaining_tokens.empty())
        return;

    const auto & condition_text = typeid_cast<const MergeTreeIndexConditionText &>(*state.condition);
    auto global_search_mode = condition_text.getGlobalSearchMode();
    std::map<size_t, std::vector<StringRef>> block_to_tokens;

    for (const auto & [token, _] : remaining_tokens)
    {
        size_t idx = sparse_index.upperBound(token);

        if (idx != 0)
            --idx;

        block_to_tokens[idx].emplace_back(token);
    }

    auto * data_buffer = stream.getDataBuffer();
    auto * compressed_buffer = stream.getCompressedDataBuffer();

    for (const auto & [block_idx, tokens] : block_to_tokens)
    {
        UInt64 offset_in_file = sparse_index.getOffsetInFile(block_idx);
        compressed_buffer->seek(offset_in_file, 0);
        auto dictionary_block = deserializeDictionaryBlock(*data_buffer);

        for (const auto & token : tokens)
        {
            auto it = remaining_tokens.find(token);
            chassert(it != remaining_tokens.end());
            auto token_idx = dictionary_block.binarySearch(token);

            if (token_idx.has_value())
            {
                ProfileEvents::increment(ProfileEvents::TextIndexBloomFilterTruePositives);
                it->second = dictionary_block.token_infos.at(token_idx.value());
            }
            else
            {
                ProfileEvents::increment(ProfileEvents::TextIndexBloomFilterFalsePositives);

                if (global_search_mode == TextSearchMode::All)
                {
                    remaining_tokens.clear();
                    return;
                }

                remaining_tokens.erase(it);
            }
        }
    }
}

size_t MergeTreeIndexGranuleText::memoryUsageBytes() const
{
    return sizeof(*this)
        + bloom_filter.getFilterSizeBytes()
        + sparse_index.tokens->allocatedBytes()
        + sparse_index.offsets_in_file->allocatedBytes()
        + remaining_tokens.capacity() * sizeof(*remaining_tokens.begin());
}

bool MergeTreeIndexGranuleText::hasAnyTokenFromQuery(const TextSearchQuery & query) const
{
    for (const auto & token : query.tokens)
    {
        if (remaining_tokens.contains(token))
            return true;
    }
    return query.tokens.empty();
}

bool MergeTreeIndexGranuleText::hasAllTokensFromQuery(const TextSearchQuery & query) const
{
    for (const auto & token : query.tokens)
    {
        if (!remaining_tokens.contains(token))
            return false;
    }
    return true;
}

void MergeTreeIndexGranuleText::resetAfterAnalysis()
{
    /// Reset data that is not needed after the analysis.
    /// Keep only remaining tokens with postings lists.
    bloom_filter = BloomFilter(1, 1, 0);
    sparse_index = DictionarySparseIndex();
}

MergeTreeIndexGranuleTextWritable::MergeTreeIndexGranuleTextWritable(
    MergeTreeIndexTextParams params_,
    BloomFilter && bloom_filter_,
    SortedTokensAndPostings && tokens_and_postings_,
    TokenToPostingsMap && tokens_map_,
    std::list<PostingList> && posting_lists_,
    std::unique_ptr<Arena> && arena_)
    : params(std::move(params_))
    , bloom_filter(std::move(bloom_filter_))
    , tokens_and_postings(std::move(tokens_and_postings_))
    , tokens_map(std::move(tokens_map_))
    , posting_lists(std::move(posting_lists_))
    , arena(std::move(arena_))
{
}

namespace
{
size_t computeCommonPrefixLength(const StringRef & lhs, const StringRef & rhs)
{
    size_t common_prefix_length = 0;
    for (size_t max_length = std::min(lhs.size, rhs.size);
         common_prefix_length < max_length && lhs.data[common_prefix_length] == rhs.data[common_prefix_length];
         ++common_prefix_length)
        ;
    return common_prefix_length;
}

void serializeTokensRaw(
    WriteBuffer & write_buffer, const SortedTokensAndPostings & tokens_and_postings, size_t block_begin, size_t block_end)
{
    /// Write tokens the same as in SerializationString::serializeBinaryBulk
    /// to be able to read them later with SerializationString::deserializeBinaryBulk.
    for (size_t i = block_begin; i < block_end; ++i)
    {
        auto current_token = tokens_and_postings[i].first;
        writeVarUInt(current_token.size, write_buffer);
        write_buffer.write(current_token.data, current_token.size);
    }
}

/*
 * The front coding implementation is based on the idea from following papers.
 * 1. https://doi.org/10.1109/Innovate-Data.2017.9
 * 2. https://doi.org/10.1145/3448016.345279
 */
void serializeTokensFrontCoding(
    WriteBuffer & write_buffer, const SortedTokensAndPostings & tokens_and_postings, size_t block_begin, size_t block_end)
{
    const auto & first_token = tokens_and_postings[block_begin].first;
    writeVarUInt(first_token.size, write_buffer);
    write_buffer.write(first_token.data, first_token.size);

    StringRef previous_token = first_token;
    for (size_t i = block_begin + 1; i < block_end; ++i)
    {
        auto current_token = tokens_and_postings[i].first;
        auto lcp = computeCommonPrefixLength(previous_token, current_token);
        writeVarUInt(lcp, write_buffer);
        writeVarUInt(current_token.size - lcp, write_buffer);
        write_buffer.write(current_token.data + lcp, current_token.size - lcp);
        previous_token = current_token;
    }
}
}

template <typename Stream>
DictionarySparseIndex serializeTokensAndPostings(
    const SortedTokensAndPostings & tokens_and_postings,
    Stream & dictionary_stream,
    Stream & postings_stream,
    size_t block_size,
    size_t max_cardinality_for_embedded_postings,
    bool dictionary_block_frontcoding_compression)
{
    size_t num_tokens = tokens_and_postings.size();
    size_t num_blocks = (num_tokens + block_size - 1) / block_size;

    auto sparse_index_tokens = ColumnString::create();
    auto & sparse_index_str = assert_cast<ColumnString &>(*sparse_index_tokens);
    sparse_index_str.reserve(num_blocks);

    auto sparse_index_offsets = ColumnUInt64::create();
    auto & sparse_index_offsets_data = sparse_index_offsets->getData();
    sparse_index_offsets_data.reserve(num_blocks);

    TokensSerializationFormat tokens_format
        = dictionary_block_frontcoding_compression ? TokensSerializationFormat::FrontCodedStrings : TokensSerializationFormat::RawStrings;

    for (size_t block_idx = 0; block_idx < num_blocks; ++block_idx)
    {
        size_t block_begin = block_idx * block_size;
        size_t block_end = std::min(block_begin + block_size, num_tokens);

        /// Start a new compressed block because the dictionary blocks
        /// are usually read with random reads and it is more efficient
        /// to decompress only the needed data.
        dictionary_stream.compressed_hashing.next();
        auto current_mark = dictionary_stream.getCurrentMark();
        chassert(current_mark.offset_in_decompressed_block == 0);

        const auto & first_token = tokens_and_postings[block_begin].first;
        sparse_index_offsets_data.emplace_back(current_mark.offset_in_compressed_file);
        sparse_index_str.insertData(first_token.data, first_token.size);

        size_t num_tokens_in_block = block_end - block_begin;
        writeVarUInt(static_cast<UInt64>(tokens_format), dictionary_stream.compressed_hashing);
        writeVarUInt(num_tokens_in_block, dictionary_stream.compressed_hashing);

        switch (tokens_format)
        {
            case TokensSerializationFormat::RawStrings:
                serializeTokensRaw(dictionary_stream.compressed_hashing, tokens_and_postings, block_begin, block_end);
                break;
            case TokensSerializationFormat::FrontCodedStrings:
                serializeTokensFrontCoding(dictionary_stream.compressed_hashing, tokens_and_postings, block_begin, block_end);
                break;
        }

        for (size_t i = block_begin; i < block_end; ++i)
        {
            auto & postings = *tokens_and_postings[i].second;
            UInt32 cardinality = postings.size();

            UInt64 header = 0;
            bool raw_postings = cardinality <= MAX_CARDINALITY_FOR_RAW_POSTINGS;
            bool embedded_postings = cardinality <= max_cardinality_for_embedded_postings;

            if (raw_postings)
                header |= PostingsSerialization::RawPostings;

            if (embedded_postings)
                header |= PostingsSerialization::EmbeddedPostings;

            writeVarUInt(header, dictionary_stream.compressed_hashing);
            writeVarUInt(cardinality, dictionary_stream.compressed_hashing);

            if (embedded_postings)
            {
                PostingsSerialization::serialize(header, std::move(postings), dictionary_stream.compressed_hashing);
            }
            else
            {
                /// Start a new compressed block because of the same reason as above for dictionary block.
                postings_stream.compressed_hashing.next();
                auto postings_mark = postings_stream.getCurrentMark();
                chassert(postings_mark.offset_in_decompressed_block == 0);
                UInt64 offset_in_file = postings_mark.offset_in_compressed_file;

                writeVarUInt(offset_in_file, dictionary_stream.compressed_hashing);
                PostingsSerialization::serialize(header, std::move(postings), postings_stream.compressed_hashing);
            }
        }
    }

    return DictionarySparseIndex(std::move(sparse_index_tokens), std::move(sparse_index_offsets));
}

template <typename Stream>
void serializeBloomFilter(size_t num_tokens, const BloomFilter & bloom_filter, Stream & stream)
{
    writeVarUInt(num_tokens, stream.compressed_hashing);
    const char * filter_data = reinterpret_cast<const char *>(bloom_filter.getFilter().data());
    stream.compressed_hashing.write(filter_data, bloom_filter.getFilterSizeBytes());
}

template <typename Stream>
void serializeSparseIndex(const DictionarySparseIndex & sparse_index, Stream & stream)
{
    chassert(sparse_index.tokens->size() == sparse_index.offsets_in_file->size());

    SerializationString serialization_string;
    SerializationNumber<UInt64> serialization_number;

    writeVarUInt(sparse_index.tokens->size(), stream.compressed_hashing);
    serialization_string.serializeBinaryBulk(*sparse_index.tokens, stream.compressed_hashing, 0, sparse_index.tokens->size());
    serialization_number.serializeBinaryBulk(*sparse_index.offsets_in_file, stream.compressed_hashing, 0, sparse_index.offsets_in_file->size());
}

void MergeTreeIndexGranuleTextWritable::serializeBinary(WriteBuffer &) const
{
    throw Exception(ErrorCodes::LOGICAL_ERROR, "Index with type 'text' must be serialized with 3 streams: index, dictionary, postings");
}

void MergeTreeIndexGranuleTextWritable::serializeBinaryWithMultipleStreams(MergeTreeIndexOutputStreams & streams) const
{
    auto * index_stream = streams.at(MergeTreeIndexSubstream::Type::Regular);
    auto * dictionary_stream = streams.at(MergeTreeIndexSubstream::Type::TextIndexDictionary);
    auto * postings_stream = streams.at(MergeTreeIndexSubstream::Type::TextIndexPostings);

    if (!index_stream || !dictionary_stream || !postings_stream)
        throw Exception(ErrorCodes::LOGICAL_ERROR, "Index with type 'text' must be serialized with 3 streams: index, dictionary, postings. One of the streams is missing");

    auto sparse_index_block = serializeTokensAndPostings(
        tokens_and_postings,
        *dictionary_stream,
        *postings_stream,
        params.dictionary_block_size,
        params.max_cardinality_for_embedded_postings,
        params.dictionary_block_frontcoding_compression);

    serializeBloomFilter(tokens_and_postings.size(), bloom_filter, *index_stream);
    serializeSparseIndex(sparse_index_block, *index_stream);
}

void MergeTreeIndexGranuleTextWritable::deserializeBinary(ReadBuffer &, MergeTreeIndexVersion)
{
    throw Exception(ErrorCodes::LOGICAL_ERROR, "Deserialization of MergeTreeIndexGranuleTextWritable is not implemented");
}

MergeTreeIndexTextGranuleBuilder::MergeTreeIndexTextGranuleBuilder(MergeTreeIndexTextParams params_, TokenExtractorPtr token_extractor_)
    : params(std::move(params_))
    , token_extractor(token_extractor_)
    , arena(std::make_unique<Arena>())
{
}

void PostingListBuilder::add(UInt32 value, PostingListsHolder & postings_holder)
{
    if (small_size < max_small_size)
    {
        if (small_size)
        {
            /// Values are added in non-descending order.
            chassert(small[small_size - 1] <= value);
            if (small[small_size - 1] == value)
                return;
        }

        small[small_size++] = value;

        if (small_size == max_small_size)
        {
            auto small_copy = std::move(small);
            large.first = &postings_holder.emplace_back();
            large.second = roaring::BulkContext();

            for (size_t i = 0; i < max_small_size; ++i)
                large.first->addBulk(large.second, small_copy[i]);
        }
    }
    else
    {
        /// Use addBulk to optimize consecutive insertions into the posting list.
        large.first->addBulk(large.second, value);
    }
}

void MergeTreeIndexTextGranuleBuilder::addDocument(StringRef document)
{
    size_t cur = 0;
    size_t token_start = 0;
    size_t token_len = 0;
    size_t length = document.size;

    while (cur < length && token_extractor->nextInStringPadded(document.data, length, &cur, &token_start, &token_len))
    {
        bool inserted;
        TokenToPostingsMap::LookupResult it;

        ArenaKeyHolder key_holder{StringRef(document.data + token_start, token_len), *arena};
        tokens_map.emplace(key_holder, it, inserted);

        auto & posting_list_builder = it->getMapped();
        posting_list_builder.add(current_row, posting_lists);
    }
}

std::unique_ptr<MergeTreeIndexGranuleTextWritable> MergeTreeIndexTextGranuleBuilder::build()
{
    SortedTokensAndPostings sorted_values;
    sorted_values.reserve(tokens_map.size());

    size_t bloom_filter_bytes = getBloomFilterSizeInBytes(params.bloom_filter_bits_per_row, tokens_map.size());
    BloomFilter bloom_filter(bloom_filter_bytes, params.bloom_filter_num_hashes, 0);

    tokens_map.forEachValue([&](const auto & key, auto & mapped)
    {
        sorted_values.emplace_back(key, &mapped);
        bloom_filter.add(key.data, key.size);
    });

    std::ranges::sort(sorted_values, [](const auto & lhs, const auto & rhs) { return lhs.first < rhs.first; });

    return std::make_unique<MergeTreeIndexGranuleTextWritable>(
        params,
        std::move(bloom_filter),
        std::move(sorted_values),
        std::move(tokens_map),
        std::move(posting_lists),
        std::move(arena));
}

void MergeTreeIndexTextGranuleBuilder::reset()
{
    current_row = 0;
    tokens_map = {};
    posting_lists.clear();
    arena = std::make_unique<Arena>();
}

MergeTreeIndexAggregatorText::MergeTreeIndexAggregatorText(
    String index_column_name_,
    MergeTreeIndexTextParams params_,
    TokenExtractorPtr token_extractor_)
    : index_column_name(std::move(index_column_name_))
    , params(std::move(params_))
    , token_extractor(token_extractor_)
    , granule_builder(params, token_extractor_)
{
}

MergeTreeIndexGranulePtr MergeTreeIndexAggregatorText::getGranuleAndReset()
{
    auto granule = granule_builder.build();
    granule_builder.reset();
    return granule;
}

void MergeTreeIndexAggregatorText::update(const Block & block, size_t * pos, size_t limit)
{
    if (*pos >= block.rows())
    {
        throw Exception(ErrorCodes::LOGICAL_ERROR,
            "The provided position is not less than the number of block rows. Position: {}, Block rows: {}.",
            *pos, block.rows());
    }

    size_t rows_read = std::min(limit, block.rows() - *pos);
    if (rows_read == 0)
        return;

    size_t current_position = *pos;
    const auto & index_column = block.getByName(index_column_name).column;

    if (isArray(index_column->getDataType()))
    {
        const auto & column_array = assert_cast<const ColumnArray &>(*index_column);
        const auto & column_data = column_array.getData();
        const auto & column_offsets = column_array.getOffsets();
        for (size_t i = 0; i < rows_read; ++i)
        {
            size_t element_start_row = column_offsets[current_position + i - 1];
            size_t elements_size = column_offsets[current_position + i] - element_start_row;

            for (size_t element_idx = 0; element_idx < elements_size; ++element_idx)
            {
                auto ref = column_data.getDataAt(element_start_row + element_idx);
                granule_builder.addDocument(ref);
            }

            granule_builder.incrementCurrentRow();
        }
    }
    else
    {
        for (size_t i = 0; i < rows_read; ++i)
        {
            auto ref = index_column->getDataAt(current_position + i);
            granule_builder.addDocument(ref);
            granule_builder.incrementCurrentRow();
        }
    }

    *pos += rows_read;
}

MergeTreeIndexText::MergeTreeIndexText(
    const IndexDescription & index_,
    MergeTreeIndexTextParams params_,
    std::unique_ptr<ITokenExtractor> token_extractor_)
    : IMergeTreeIndex(index_)
    , params(std::move(params_))
    , token_extractor(std::move(token_extractor_))
{
}

MergeTreeIndexSubstreams MergeTreeIndexText::getSubstreams() const
{
    return
    {
        {MergeTreeIndexSubstream::Type::Regular, "", ".idx"},
        {MergeTreeIndexSubstream::Type::TextIndexDictionary, ".dct", ".idx"},
        {MergeTreeIndexSubstream::Type::TextIndexPostings, ".pst", ".idx"}
    };
}

MergeTreeIndexFormat MergeTreeIndexText::getDeserializedFormat(const IDataPartStorage & data_part_storage, const std::string & path_prefix) const
{
    if (data_part_storage.existsFile(path_prefix + ".idx"))
        return {1, getSubstreams()};
    return {0, {}};
}

MergeTreeIndexGranulePtr MergeTreeIndexText::createIndexGranule() const
{
    return std::make_shared<MergeTreeIndexGranuleText>(params);
}

MergeTreeIndexAggregatorPtr MergeTreeIndexText::createIndexAggregator(const MergeTreeWriterSettings & /*settings*/) const
{
    return std::make_shared<MergeTreeIndexAggregatorText>(index.column_names[0], params, token_extractor.get());
}

MergeTreeIndexConditionPtr MergeTreeIndexText::createIndexCondition(const ActionsDAG::Node * predicate, ContextPtr context) const
{
    return std::make_shared<MergeTreeIndexConditionText>(predicate, context, index.sample_block, token_extractor.get());
}

static const String ARGUMENT_TOKENIZER = "tokenizer";
static const String ARGUMENT_DICTIONARY_BLOCK_SIZE = "dictionary_block_size";
static const String ARGUMENT_DICTIONARY_BLOCK_FRONTCODING_COMPRESSION = "dictionary_block_frontcoding_compression";
static const String ARGUMENT_MAX_CARDINALITY_FOR_EMBEDDED_POSTINGS = "max_cardinality_for_embedded_postings";
static const String ARGUMENT_BLOOM_FILTER_FALSE_POSITIVE_RATE = "bloom_filter_false_positive_rate";
static const String ARGUMENT_SPARSE_GRAMS_MIN_LENGTH = "min_length";
static const String ARGUMENT_SPARSE_GRAMS_MAX_LENGTH = "max_length";
static const String ARGUMENT_SPARSE_GRAMS_MIN_CUTOFF_LENGTH = "min_cutoff_length";

namespace
{

template <typename Type>
std::optional<Type> castAs(const std::optional<Field> & option, bool throw_on_unexpected_type = true)
{
    if (!option.has_value())
        return {};

    Field::Types::Which expected_type = Field::TypeToEnum<NearestFieldType<Type>>::value;
    if (option->getType() != expected_type)
    {
        if (throw_on_unexpected_type)
            throw Exception(
                ErrorCodes::INCORRECT_QUERY,
                "Text index argument expected to be {}, but got {}",
                fieldTypeToString(expected_type),
                option->getTypeName());
        return {};
    }
    return option->safeGet<Type>();
}

template <typename Type>
std::optional<Type> extractOption(std::unordered_map<String, Field> & options, const String & option, bool throw_on_unexpected_type = true)
{
    auto it = options.find(option);
    if (it == options.end() || !castAs<Type>(it->second, throw_on_unexpected_type))
        return {};

    Field value = std::move(it->second);
    options.erase(it);
    return value.safeGet<Type>();
}

std::optional<std::vector<String>> castAsStringArray(const std::optional<Field> & option)
{
    auto array = castAs<Array>(option);
    if (array.has_value())
    {
        std::vector<String> values;
        for (const auto & entry : array.value())
            values.emplace_back(entry.template safeGet<String>());

        return values;
    }
    return {};
}

std::unordered_map<String, Field> convertArgumentsToOptionsMap(const FieldVector & arguments)
{
    std::unordered_map<String, Field> options;
    for (const Field & argument : arguments)
    {
        if (argument.getType() != Field::Types::Tuple)
            throw Exception(ErrorCodes::INCORRECT_QUERY, "Arguments of text index must be key-value pair (identifier = literal)");

        Tuple tuple = argument.safeGet<Tuple>();
        String key = tuple[0].safeGet<String>();

        if (options.contains(key))
            throw Exception(ErrorCodes::INCORRECT_QUERY, "Text index '{}' argument is specified more than once", key);

        options[key] = tuple[1];
    }
    return options;
}

/**
 * Tokenizer option can be String literal, identifier or function.
 * In case of a function, tokenizer specific argument is provided as parameter of the function.
 * This function is responsible to extract the tokenizer name and parameter if provided.
 */
std::pair<String, std::optional<Field>> extractTokenizer(std::unordered_map<String, Field> & options)
{
    /// Check that tokenizer is present
    if (!options.contains(ARGUMENT_TOKENIZER))
        throw Exception(ErrorCodes::INCORRECT_QUERY, "Text index must have an '{}' argument", ARGUMENT_TOKENIZER);

    /// Tokenizer is provided as Literal or Identifier.
    if (auto tokenizer_str = extractOption<String>(options, ARGUMENT_TOKENIZER, false); tokenizer_str)
        return {tokenizer_str.value(), {}};

    /// Tokenizer is provided as Function.
    if (auto tokenizer_tuple = extractOption<Tuple>(options, ARGUMENT_TOKENIZER, false); tokenizer_tuple)
    {
        /// Functions are converted into Tuples as the first entry is the name of the function and rest is arguments.
        chassert(!tokenizer_tuple->empty());

        const auto & function_name = tokenizer_tuple->at(0);
        if (function_name.getType() != Field::Types::Which::String)
            throw Exception(
                ErrorCodes::INCORRECT_QUERY,
                "Text index argument '{}': function name expected to be String, but got {}",
                ARGUMENT_TOKENIZER,
                function_name.getTypeName());

        /// Only a single parameter is supported.
        if (tokenizer_tuple->size() > 2)
            throw Exception(
                ErrorCodes::INCORRECT_QUERY,
                "Text index argument '{}': function accepts at most one parameter, but got {}",
                ARGUMENT_TOKENIZER,
                tokenizer_tuple->size() - 1);

        if (tokenizer_tuple->size() == 2)
            return {function_name.safeGet<String>(), tokenizer_tuple->at(1)};
        return {function_name.safeGet<String>(), {}};
    }

    throw Exception(
        ErrorCodes::INCORRECT_QUERY,
        "Text index argument '{}' expected to be either String or Function, but got {}",
        ARGUMENT_TOKENIZER,
        options.at(ARGUMENT_TOKENIZER).getTypeName());
}
}

MergeTreeIndexPtr textIndexCreator(const IndexDescription & index)
{
    std::unordered_map<String, Field> options = convertArgumentsToOptionsMap(index.arguments);

    const auto [tokenizer, tokenizer_param] = extractTokenizer(options);

    std::unique_ptr<ITokenExtractor> token_extractor;

    if (tokenizer == DefaultTokenExtractor::getExternalName())
    {
        token_extractor = std::make_unique<DefaultTokenExtractor>();
    }
    else if (tokenizer == NgramTokenExtractor::getExternalName())
    {
        auto ngram_size = castAs<UInt64>(tokenizer_param);
        token_extractor = std::make_unique<NgramTokenExtractor>(ngram_size.value_or(DEFAULT_NGRAM_SIZE));
    }
    else if (tokenizer == SplitTokenExtractor::getExternalName())
    {
        auto separators = castAsStringArray(tokenizer_param).value_or(std::vector<String>{" "});
        token_extractor = std::make_unique<SplitTokenExtractor>(separators);
    }
    else if (tokenizer == NoOpTokenExtractor::getExternalName())
    {
        token_extractor = std::make_unique<NoOpTokenExtractor>();
    }
    else if (tokenizer == SparseGramTokenExtractor::getExternalName())
    {
        auto min_length = extractOption<UInt64>(options, ARGUMENT_SPARSE_GRAMS_MIN_LENGTH);
        auto max_length = extractOption<UInt64>(options, ARGUMENT_SPARSE_GRAMS_MAX_LENGTH);
        auto min_cutoff_length = extractOption<UInt64>(options, ARGUMENT_SPARSE_GRAMS_MIN_CUTOFF_LENGTH);

        token_extractor = std::make_unique<SparseGramTokenExtractor>(min_length.value_or(2), max_length.value_or(100), min_cutoff_length);
    }
    else
    {
        throw Exception(ErrorCodes::LOGICAL_ERROR, "Tokenizer {} not supported", tokenizer);
    }

    UInt64 dictionary_block_size = extractOption<UInt64>(options, ARGUMENT_DICTIONARY_BLOCK_SIZE).value_or(DEFAULT_DICTIONARY_BLOCK_SIZE);
    UInt64 dictionary_block_frontcoding_compression = extractOption<UInt64>(options, ARGUMENT_DICTIONARY_BLOCK_FRONTCODING_COMPRESSION).value_or(DEFAULT_DICTIONARY_BLOCK_USE_FRONTCODING);
    UInt64 max_cardinality_for_embedded_postings = extractOption<UInt64>(options, ARGUMENT_MAX_CARDINALITY_FOR_EMBEDDED_POSTINGS).value_or(DEFAULT_MAX_CARDINALITY_FOR_EMBEDDED_POSTINGS);
    double bloom_filter_false_positive_rate = extractOption<double>(options, ARGUMENT_BLOOM_FILTER_FALSE_POSITIVE_RATE).value_or(DEFAULT_BLOOM_FILTER_FALSE_POSITIVE_RATE);

    const auto [bits_per_rows, num_hashes] = BloomFilterHash::calculationBestPractices(bloom_filter_false_positive_rate);
    MergeTreeIndexTextParams params{dictionary_block_size, dictionary_block_frontcoding_compression, max_cardinality_for_embedded_postings, bits_per_rows, num_hashes};

    if (!options.empty())
        throw Exception(ErrorCodes::INCORRECT_QUERY, "Unexpected text index arguments: {}", fmt::join(std::views::keys(options), ", "));

    return std::make_shared<MergeTreeIndexText>(index, params, std::move(token_extractor));
}

void textIndexValidator(const IndexDescription & index, bool /*attach*/)
{
    std::unordered_map<String, Field> options = convertArgumentsToOptionsMap(index.arguments);

    const auto [tokenizer, tokenizer_param] = extractTokenizer(options);

<<<<<<< HEAD
    const bool is_supported_tokenizer = (tokenizer.value() == DefaultTokenExtractor::getExternalName()
                                      || tokenizer.value() == NgramTokenExtractor::getExternalName()
                                      || tokenizer.value() == SplitTokenExtractor::getExternalName()
                                      || tokenizer.value() == NoOpTokenExtractor::getExternalName()
                                      || tokenizer.value() == SparseGramTokenExtractor::getExternalName());
=======
    /// Check that tokenizer is supported
    const bool is_supported_tokenizer = (tokenizer == DefaultTokenExtractor::getExternalName()
                                      || tokenizer == NgramTokenExtractor::getExternalName()
                                      || tokenizer == SplitTokenExtractor::getExternalName()
                                      || tokenizer == NoOpTokenExtractor::getExternalName());
>>>>>>> ea8478e3
    if (!is_supported_tokenizer)
    {
        throw Exception(
            ErrorCodes::INCORRECT_QUERY,
<<<<<<< HEAD
            "Text index argument '{}' supports only 'default', 'ngram', 'split', 'no_op', and 'sparse_gram' but got {}",
=======
            "Text index argument '{}' supports only 'splitByNonAlpha', 'ngrams', 'splitByString', and 'array', but got {}",
>>>>>>> ea8478e3
            ARGUMENT_TOKENIZER,
            tokenizer);
    }

    if (tokenizer == NgramTokenExtractor::getExternalName() && tokenizer_param.has_value())
    {
        auto ngram_size = castAs<UInt64>(tokenizer_param);
        if (ngram_size.has_value() && (*ngram_size < 2 || *ngram_size > 8))
            throw Exception(
                ErrorCodes::INCORRECT_QUERY,
                "Text index '{}': function '{}' parameter must be between 2 and 8, but got {}",
                ARGUMENT_TOKENIZER,
                tokenizer,
                *ngram_size);
    }
    else if (tokenizer == SplitTokenExtractor::getExternalName() && tokenizer_param.has_value())
    {
        auto separators = castAs<Array>(tokenizer_param);
        if (separators.has_value())
        {
            for (const auto & separator : separators.value())
            {
                if (separator.getType() != Field::Types::String)
                    throw Exception(
                        ErrorCodes::INCORRECT_QUERY,
                        "Element of text index '{}' function '{}' parameter expected to be String, but got {}",
                        ARGUMENT_TOKENIZER,
                        tokenizer,
                        separator.getTypeName());
            }
        }
    }
    else if (tokenizer.value() == SparseGramTokenExtractor::getExternalName())
    {
        auto min_length = extractOption<UInt64>(options, ARGUMENT_SPARSE_GRAMS_MIN_LENGTH);
        auto max_length = extractOption<UInt64>(options, ARGUMENT_SPARSE_GRAMS_MAX_LENGTH);
        auto min_cutoff_length = extractOption<UInt64>(options, ARGUMENT_SPARSE_GRAMS_MIN_CUTOFF_LENGTH);
        if (min_length.has_value() && max_length.has_value() && (*min_length > *max_length))
        {
            throw Exception(
                ErrorCodes::INCORRECT_QUERY,
                "Minimal length {} can not be larger than maximum {}",
                *min_length,
                *max_length);
        }
        if (min_length.has_value() && min_cutoff_length.has_value() && (*min_length > *min_cutoff_length))
        {
            throw Exception(
                ErrorCodes::INCORRECT_QUERY,
                "Minimal length {} can not be larger than minimum cutoff {}",
                *min_length,
                *min_cutoff_length);
        }
        if (max_length.has_value() && min_cutoff_length.has_value() && (*max_length < *min_cutoff_length))
        {
            throw Exception(
                ErrorCodes::INCORRECT_QUERY,
                "Minimal cutoff length {} can not be smaller than maximum {}",
                *min_cutoff_length,
                *max_length);
        }
    }

    double bloom_filter_false_positive_rate = extractOption<double>(options, ARGUMENT_BLOOM_FILTER_FALSE_POSITIVE_RATE).value_or(DEFAULT_BLOOM_FILTER_FALSE_POSITIVE_RATE);

    if (!std::isfinite(bloom_filter_false_positive_rate) || bloom_filter_false_positive_rate <= 0.0 || bloom_filter_false_positive_rate >= 1.0)
    {
        throw Exception(
            ErrorCodes::INCORRECT_QUERY,
            "Text index argument '{}' must be between 0.0 and 1.0, but got {}",
            ARGUMENT_BLOOM_FILTER_FALSE_POSITIVE_RATE,
            bloom_filter_false_positive_rate);
    }

    UInt64 dictionary_block_size = extractOption<UInt64>(options, ARGUMENT_DICTIONARY_BLOCK_SIZE).value_or(DEFAULT_DICTIONARY_BLOCK_SIZE);
    if (dictionary_block_size == 0)
        throw Exception(ErrorCodes::INCORRECT_QUERY, "Text index argument '{}' must be greater than 0, but got {}", ARGUMENT_DICTIONARY_BLOCK_SIZE, dictionary_block_size);

    UInt64 dictionary_block_use_fc_compression = extractOption<UInt64>(options, ARGUMENT_DICTIONARY_BLOCK_FRONTCODING_COMPRESSION).value_or(DEFAULT_DICTIONARY_BLOCK_USE_FRONTCODING);
    if (dictionary_block_use_fc_compression > 1)
        throw Exception(ErrorCodes::INCORRECT_QUERY, "Text index argument '{}' must be 0 or 1, but got {}", ARGUMENT_DICTIONARY_BLOCK_FRONTCODING_COMPRESSION, dictionary_block_use_fc_compression);

    /// No validation for max_cardinality_for_embedded_postings.
    extractOption<UInt64>(options, ARGUMENT_MAX_CARDINALITY_FOR_EMBEDDED_POSTINGS);

    if (!options.empty())
        throw Exception(ErrorCodes::INCORRECT_QUERY, "Unexpected text index arguments: {}", fmt::join(std::views::keys(options), ", "));

    /// Check that the index is created on a single column
    if (index.column_names.size() != 1 || index.data_types.size() != 1)
        throw Exception(ErrorCodes::INCORRECT_NUMBER_OF_COLUMNS, "Text index must be created on a single column");

    WhichDataType data_type(index.data_types[0]);
    if (data_type.isArray())
    {
        const auto & array_type = assert_cast<const DataTypeArray &>(*index.data_types[0]);
        data_type = WhichDataType(array_type.getNestedType());
    }
    else if (data_type.isLowCardinality())
    {
        const auto & low_cardinality = assert_cast<const DataTypeLowCardinality &>(*index.data_types[0]);
        data_type = WhichDataType(low_cardinality.getDictionaryType());
    }

    if (!data_type.isString() && !data_type.isFixedString())
    {
        throw Exception(
            ErrorCodes::INCORRECT_QUERY,
            "Text index must be created on columns of type `String`, `FixedString`, `LowCardinality(String)`, `LowCardinality(FixedString)`, `Array(String)` or `Array(FixedString)`");
    }
}

}<|MERGE_RESOLUTION|>--- conflicted
+++ resolved
@@ -1090,28 +1090,16 @@
 
     const auto [tokenizer, tokenizer_param] = extractTokenizer(options);
 
-<<<<<<< HEAD
     const bool is_supported_tokenizer = (tokenizer.value() == DefaultTokenExtractor::getExternalName()
                                       || tokenizer.value() == NgramTokenExtractor::getExternalName()
                                       || tokenizer.value() == SplitTokenExtractor::getExternalName()
                                       || tokenizer.value() == NoOpTokenExtractor::getExternalName()
                                       || tokenizer.value() == SparseGramTokenExtractor::getExternalName());
-=======
-    /// Check that tokenizer is supported
-    const bool is_supported_tokenizer = (tokenizer == DefaultTokenExtractor::getExternalName()
-                                      || tokenizer == NgramTokenExtractor::getExternalName()
-                                      || tokenizer == SplitTokenExtractor::getExternalName()
-                                      || tokenizer == NoOpTokenExtractor::getExternalName());
->>>>>>> ea8478e3
     if (!is_supported_tokenizer)
     {
         throw Exception(
             ErrorCodes::INCORRECT_QUERY,
-<<<<<<< HEAD
-            "Text index argument '{}' supports only 'default', 'ngram', 'split', 'no_op', and 'sparse_gram' but got {}",
-=======
-            "Text index argument '{}' supports only 'splitByNonAlpha', 'ngrams', 'splitByString', and 'array', but got {}",
->>>>>>> ea8478e3
+            "Text index argument '{}' supports only 'splitByNonAlpha', 'ngrams', 'splitByString', 'sparse_gram', and 'array', but got {}",
             ARGUMENT_TOKENIZER,
             tokenizer);
     }
