#pragma once
#include <memory>
#include <Storages/MergeTree/MergeTreeIndices.h>
#include <Interpreters/ITokenExtractor.h>
#include <Storages/MergeTree/RPNBuilder.h>

namespace DB
{

class TextIndexDictionaryBlockCache;

enum class TextSearchMode : uint8_t
{
    Any,
    All,
};

/// Represents a single text-search function
struct TextSearchQuery
{
    TextSearchQuery(String function_name_, TextSearchMode mode_, std::vector<String> tokens_)
        : function_name(std::move(function_name_)), mode(std::move(mode_)), tokens(std::move(tokens_))
    {
        std::sort(tokens.begin(), tokens.end());
    }

    String function_name;
    TextSearchMode mode;
    std::vector<String> tokens;

    SipHash getHash() const;
};

using TextSearchQueryPtr = std::shared_ptr<TextSearchQuery>;

class MergeTreeIndexTextPreprocessor;
using MergeTreeIndexTextPreprocessorPtr = std::shared_ptr<MergeTreeIndexTextPreprocessor>;

/// Condition for text index.
/// Unlike conditions for other indexes, it can be used after analysis
/// of granules on reading from text index step (see MergeTreeReaderTextIndex)
class MergeTreeIndexConditionText final : public IMergeTreeIndexCondition, WithContext
{
public:
    MergeTreeIndexConditionText(
        const ActionsDAG::Node * predicate,
        ContextPtr context,
        const Block & index_sample_block,
        TokenExtractorPtr token_extactor_,
        MergeTreeIndexTextPreprocessorPtr preprocessor_);

    ~MergeTreeIndexConditionText() override = default;
    static bool isSupportedFunctionForDirectRead(const String & function_name);
    static bool isSupportedFunction(const String & function_name);

    bool alwaysUnknownOrTrue() const override;
    bool mayBeTrueOnGranule(MergeTreeIndexGranulePtr idx_granule) const override;

    const std::vector<String> & getAllSearchTokens() const { return all_search_tokens; }
    bool useBloomFilter() const { return use_bloom_filter; }
    TextSearchMode getGlobalSearchMode() const { return global_search_mode; }
    const Block & getHeader() const { return header; }

    /// Create text search query for the function node if it is suitable for optimization.
    TextSearchQueryPtr createTextSearchQuery(const ActionsDAG::Node & node) const;
    /// Returns generated virtual column name for the replacement of related function node.
    std::optional<String> replaceToVirtualColumn(const TextSearchQuery & query, const String & index_name);
    TextSearchQueryPtr getSearchQueryForVirtualColumn(const String & column_name) const;

    bool useDictionaryBlockCache() const { return use_dictionary_block_cache; }
    TextIndexDictionaryBlockCache * dictionaryBlockCache() const { return dictionary_block_cache; }

private:
    /// Uses RPN like KeyCondition
    struct RPNElement
    {
        enum Function
        {
            /// Atoms
            FUNCTION_EQUALS,
            FUNCTION_NOT_EQUALS,
            FUNCTION_HAS,
            FUNCTION_IN,
            FUNCTION_NOT_IN,
            FUNCTION_MATCH,
            FUNCTION_HAS_ANY_TOKENS,
            FUNCTION_HAS_ALL_TOKENS,
            /// Can take any value
            FUNCTION_UNKNOWN,
            /// Operators
            FUNCTION_NOT,
            FUNCTION_AND,
            FUNCTION_OR,
            /// Constants
            ALWAYS_FALSE,
            ALWAYS_TRUE,
        };

        Function function = FUNCTION_UNKNOWN;
        std::vector<TextSearchQueryPtr> text_search_queries;
    };

    using RPN = std::vector<RPNElement>;

    bool traverseAtomNode(const RPNBuilderTreeNode & node, RPNElement & out) const;

    bool traverseFunctionNode(
        const RPNBuilderFunctionTreeNode & function_node,
        const RPNBuilderTreeNode & index_column_node,
        const DataTypePtr & value_type,
        const Field & value_field,
        RPNElement & out) const;

    std::vector<String> stringToTokens(const Field & field) const;
    std::vector<String> substringToTokens(const Field & field, bool is_prefix, bool is_suffix) const;
    std::vector<String> stringLikeToTokens(const Field & field) const;

    bool tryPrepareSetForTextSearch(const RPNBuilderTreeNode & lhs, const RPNBuilderTreeNode & rhs, const String & function_name, RPNElement & out) const;
    static TextSearchMode getTextSearchMode(const RPNElement & element);

    Block header;
    TokenExtractorPtr token_extractor;
    RPN rpn;
    PreparedSetsPtr prepared_sets;

    /// Sorted unique tokens from all RPN elements.
    std::vector<String> all_search_tokens;
    /// Search queries from all RPN elements
    std::unordered_map<UInt128, TextSearchQueryPtr> all_search_queries;
    /// Mapping from virtual column (optimized for direct read from text index) to search query.
    std::unordered_map<String, TextSearchQueryPtr> virtual_column_to_search_query;
    /// Bloom filter can be disabled for better testing of dictionary analysis.
    bool use_bloom_filter = true;
    /// If global mode is All, then we can exit analysis earlier if any token is missing in granule.
    TextSearchMode global_search_mode = TextSearchMode::All;
<<<<<<< HEAD
    /// Reference preprocessor expression
    MergeTreeIndexTextPreprocessorPtr preprocessor;
=======
    /// Using text index dictionary block cache can be enabled to reduce I/O
    bool use_dictionary_block_cache;
    /// Instance of the text index dictionary block cache
    TextIndexDictionaryBlockCache * dictionary_block_cache;
>>>>>>> 4d9272ba
};

static constexpr std::string_view TEXT_INDEX_VIRTUAL_COLUMN_PREFIX = "__text_index_";
bool isTextIndexVirtualColumn(const String & column_name);

}<|MERGE_RESOLUTION|>--- conflicted
+++ resolved
@@ -46,7 +46,7 @@
         const ActionsDAG::Node * predicate,
         ContextPtr context,
         const Block & index_sample_block,
-        TokenExtractorPtr token_extactor_,
+        TokenExtractorPtr token_extractor_,
         MergeTreeIndexTextPreprocessorPtr preprocessor_);
 
     ~MergeTreeIndexConditionText() override = default;
@@ -133,15 +133,12 @@
     bool use_bloom_filter = true;
     /// If global mode is All, then we can exit analysis earlier if any token is missing in granule.
     TextSearchMode global_search_mode = TextSearchMode::All;
-<<<<<<< HEAD
     /// Reference preprocessor expression
     MergeTreeIndexTextPreprocessorPtr preprocessor;
-=======
     /// Using text index dictionary block cache can be enabled to reduce I/O
     bool use_dictionary_block_cache;
     /// Instance of the text index dictionary block cache
     TextIndexDictionaryBlockCache * dictionary_block_cache;
->>>>>>> 4d9272ba
 };
 
 static constexpr std::string_view TEXT_INDEX_VIRTUAL_COLUMN_PREFIX = "__text_index_";
