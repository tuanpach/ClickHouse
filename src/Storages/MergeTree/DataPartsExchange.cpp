--- conflicted
+++ resolved
@@ -48,11 +48,8 @@
 constexpr auto REPLICATION_PROTOCOL_VERSION_WITH_PARTS_SIZE_AND_TTL_INFOS = 2;
 constexpr auto REPLICATION_PROTOCOL_VERSION_WITH_PARTS_TYPE = 3;
 constexpr auto REPLICATION_PROTOCOL_VERSION_WITH_PARTS_DEFAULT_COMPRESSION = 4;
-<<<<<<< HEAD
-constexpr auto REPLICATION_PROTOCOL_VERSION_WITH_PARTS_S3_COPY = 5;
-=======
 constexpr auto REPLICATION_PROTOCOL_VERSION_WITH_PARTS_UUID = 5;
->>>>>>> d99792e6
+constexpr auto REPLICATION_PROTOCOL_VERSION_WITH_PARTS_S3_COPY = 6;
 
 
 std::string getEndpointId(const std::string & node_id)
@@ -117,11 +114,7 @@
     }
 
     /// We pretend to work as older server version, to be sure that client will correctly process our version
-<<<<<<< HEAD
     response.addCookie({"server_protocol_version", toString(std::min(client_protocol_version, REPLICATION_PROTOCOL_VERSION_WITH_PARTS_S3_COPY))});
-=======
-    response.addCookie({"server_protocol_version", toString(std::min(client_protocol_version, REPLICATION_PROTOCOL_VERSION_WITH_PARTS_UUID))});
->>>>>>> d99792e6
 
     ++total_sends;
     SCOPE_EXIT({--total_sends;});
@@ -157,7 +150,6 @@
             sendPartFromMemory(part, out);
         else
         {
-<<<<<<< HEAD
             bool try_use_s3_copy = false;
 
             if (data_settings->allow_s3_zero_copy_replication
@@ -180,12 +172,8 @@
             }
             else
             {
-                bool send_default_compression_file = client_protocol_version >= REPLICATION_PROTOCOL_VERSION_WITH_PARTS_DEFAULT_COMPRESSION;
-                sendPartFromDisk(part, out, send_default_compression_file);
+                sendPartFromDisk(part, out, client_protocol_version);
             }
-=======
-            sendPartFromDisk(part, out, client_protocol_version);
->>>>>>> d99792e6
         }
     }
     catch (const NetException &)
@@ -356,11 +344,7 @@
     {
         {"endpoint",                getEndpointId(replica_path)},
         {"part",                    part_name},
-<<<<<<< HEAD
         {"client_protocol_version", toString(REPLICATION_PROTOCOL_VERSION_WITH_PARTS_S3_COPY)},
-=======
-        {"client_protocol_version", toString(REPLICATION_PROTOCOL_VERSION_WITH_PARTS_UUID)},
->>>>>>> d99792e6
         {"compress",                "false"}
     });
 
