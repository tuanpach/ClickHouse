#include <Storages/MergeTree/IDataPartStorage.h>
#include <Storages/Statistics/Statistics.h>
#include <Storages/MergeTree/MergeTask.h>

#include <memory>
#include <fmt/format.h>

#include <Common/logger_useful.h>
#include <Core/Settings.h>
#include <Common/ProfileEvents.h>
#include <Compression/CompressedWriteBuffer.h>
#include <DataTypes/ObjectUtils.h>
#include <DataTypes/Serializations/SerializationInfo.h>
#include <IO/ReadBufferFromEmptyFile.h>
#include <Storages/MergeTree/MergeTreeData.h>
#include <Storages/MergeTree/IMergeTreeDataPart.h>
#include <Storages/MergeTree/MergeTreeSequentialSource.h>
#include <Storages/MergeTree/MergeTreeSettings.h>
#include <Storages/MergeTree/FutureMergedMutatedPart.h>
#include <Storages/MergeTree/MergeTreeDataWriter.h>
#include <Storages/MergeTree/MergeProjectionPartsTask.h>
#include <Processors/Transforms/MaterializingTransform.h>
#include <Processors/Transforms/FilterTransform.h>
#include <Processors/Merges/MergingSortedTransform.h>
#include <Processors/Merges/CollapsingSortedTransform.h>
#include <Processors/Merges/SummingSortedTransform.h>
#include <Processors/Merges/ReplacingSortedTransform.h>
#include <Processors/Merges/GraphiteRollupSortedTransform.h>
#include <Processors/Merges/AggregatingSortedTransform.h>
#include <Processors/Merges/VersionedCollapsingTransform.h>
#include <Processors/Transforms/TTLTransform.h>
#include <Processors/QueryPlan/CreatingSetsStep.h>
#include <Processors/QueryPlan/DistinctStep.h>
#include <Processors/QueryPlan/Optimizations/QueryPlanOptimizationSettings.h>
#include <Processors/QueryPlan/QueryPlan.h>
#include <Processors/QueryPlan/UnionStep.h>
#include <Processors/QueryPlan/ExpressionStep.h>
#include <Processors/QueryPlan/TemporaryFiles.h>
#include <Interpreters/PreparedSets.h>
#include <Interpreters/MergeTreeTransaction.h>
#include <QueryPipeline/QueryPipelineBuilder.h>

#ifndef NDEBUG
    #include <Processors/Transforms/CheckSortedTransform.h>
#endif

#ifdef CLICKHOUSE_CLOUD
    #include <Interpreters/Cache/FileCacheFactory.h>
    #include <Disks/ObjectStorages/DiskObjectStorage.h>
    #include <Storages/MergeTree/DataPartStorageOnDiskPacked.h>
    #include <Storages/MergeTree/MergeTreeDataPartCompact.h>
#endif


namespace ProfileEvents
{
    extern const Event Merge;
    extern const Event MergeSourceParts;
    extern const Event MergedColumns;
    extern const Event GatheredColumns;
    extern const Event MergeTotalMilliseconds;
    extern const Event MergeExecuteMilliseconds;
    extern const Event MergeHorizontalStageExecuteMilliseconds;
    extern const Event MergeVerticalStageExecuteMilliseconds;
    extern const Event MergeProjectionStageExecuteMilliseconds;
}

namespace DB
{
namespace Setting
{
    extern const SettingsBool compile_sort_description;
    extern const SettingsUInt64 max_insert_delayed_streams_for_parallel_write;
    extern const SettingsUInt64 min_count_to_compile_sort_description;
    extern const SettingsUInt64 min_insert_block_size_bytes;
    extern const SettingsUInt64 min_insert_block_size_rows;
}

namespace MergeTreeSetting
{
    extern const MergeTreeSettingsBool allow_experimental_replacing_merge_with_cleanup;
    extern const MergeTreeSettingsBool allow_vertical_merges_from_compact_to_wide_parts;
    extern const MergeTreeSettingsMilliseconds background_task_preferred_step_execution_time_ms;
    extern const MergeTreeSettingsDeduplicateMergeProjectionMode deduplicate_merge_projection_mode;
    extern const MergeTreeSettingsBool enable_block_number_column;
    extern const MergeTreeSettingsBool enable_block_offset_column;
    extern const MergeTreeSettingsUInt64 enable_vertical_merge_algorithm;
    extern const MergeTreeSettingsUInt64 merge_max_block_size_bytes;
    extern const MergeTreeSettingsUInt64 merge_max_block_size;
    extern const MergeTreeSettingsUInt64 min_merge_bytes_to_use_direct_io;
    extern const MergeTreeSettingsFloat ratio_of_defaults_for_sparse_serialization;
    extern const MergeTreeSettingsUInt64 vertical_merge_algorithm_min_bytes_to_activate;
    extern const MergeTreeSettingsUInt64 vertical_merge_algorithm_min_columns_to_activate;
    extern const MergeTreeSettingsUInt64 vertical_merge_algorithm_min_rows_to_activate;
    extern const MergeTreeSettingsBool vertical_merge_remote_filesystem_prefetch;
}

namespace ErrorCodes
{
    extern const int ABORTED;
    extern const int DIRECTORY_ALREADY_EXISTS;
    extern const int LOGICAL_ERROR;
    extern const int SUPPORT_IS_DISABLED;
}


static ColumnsStatistics getStatisticsForColumns(
    const NamesAndTypesList & columns_to_read,
    const StorageMetadataPtr & metadata_snapshot)
{
    ColumnsStatistics all_statistics;
    const auto & all_columns = metadata_snapshot->getColumns();

    for (const auto & column : columns_to_read)
    {
        const auto * desc = all_columns.tryGet(column.name);
        if (desc && !desc->statistics.empty())
        {
            auto statistics = MergeTreeStatisticsFactory::instance().get(*desc);
            all_statistics.push_back(std::move(statistics));
        }
    }
    return all_statistics;
}

static void addMissedColumnsToSerializationInfos(
    size_t num_rows_in_parts,
    const Names & part_columns,
    const ColumnsDescription & storage_columns,
    const SerializationInfo::Settings & info_settings,
    SerializationInfoByName & new_infos)
{
    NameSet part_columns_set(part_columns.begin(), part_columns.end());

    for (const auto & column : storage_columns)
    {
        if (part_columns_set.contains(column.name))
            continue;

        if (column.default_desc.kind != ColumnDefaultKind::Default)
            continue;

        if (column.default_desc.expression)
            continue;

        auto new_info = column.type->createSerializationInfo(info_settings);
        new_info->addDefaults(num_rows_in_parts);
        new_infos.emplace(column.name, std::move(new_info));
    }
}

bool MergeTask::GlobalRuntimeContext::isCancelled() const
{
    return (future_part ? merges_blocker->isCancelledForPartition(future_part->part_info.partition_id) : merges_blocker->isCancelled())
        || merge_list_element_ptr->is_cancelled.load(std::memory_order_relaxed);
}

void MergeTask::GlobalRuntimeContext::checkOperationIsNotCanceled() const
{
    if (isCancelled())
    {
        throw Exception(ErrorCodes::ABORTED, "Cancelled merging parts");
    }
}

/// PK columns are sorted and merged, ordinary columns are gathered using info from merge step
void MergeTask::ExecuteAndFinalizeHorizontalPart::extractMergingAndGatheringColumns() const
{
    const auto & sorting_key_expr = global_ctx->metadata_snapshot->getSortingKey().expression;
    Names sort_key_columns_vec = sorting_key_expr->getRequiredColumns();

    std::set<String> key_columns(sort_key_columns_vec.cbegin(), sort_key_columns_vec.cend());

    /// Force sign column for Collapsing mode
    if (global_ctx->merging_params.mode == MergeTreeData::MergingParams::Collapsing)
        key_columns.emplace(global_ctx->merging_params.sign_column);

    /// Force version column for Replacing mode
    if (global_ctx->merging_params.mode == MergeTreeData::MergingParams::Replacing)
    {
        key_columns.emplace(global_ctx->merging_params.is_deleted_column);
        key_columns.emplace(global_ctx->merging_params.version_column);
    }

    /// Force sign column for VersionedCollapsing mode. Version is already in primary key.
    if (global_ctx->merging_params.mode == MergeTreeData::MergingParams::VersionedCollapsing)
        key_columns.emplace(global_ctx->merging_params.sign_column);

    /// Force to merge at least one column in case of empty key
    if (key_columns.empty())
        key_columns.emplace(global_ctx->storage_columns.front().name);

    const auto & skip_indexes = global_ctx->metadata_snapshot->getSecondaryIndices();

    for (const auto & index : skip_indexes)
    {
        auto index_columns = index.expression->getRequiredColumns();

        /// Calculate indexes that depend only on one column on vertical
        /// stage and other indexes on horizonatal stage of merge.
        if (index_columns.size() == 1)
        {
            const auto & column_name = index_columns.front();
            global_ctx->skip_indexes_by_column[column_name].push_back(index);
        }
        else
        {
            std::ranges::copy(index_columns, std::inserter(key_columns, key_columns.end()));
            global_ctx->merging_skip_indexes.push_back(index);
        }
    }

    for (const auto * projection : global_ctx->projections_to_rebuild)
    {
        Names projection_columns_vec = projection->getRequiredColumns();
        std::copy(projection_columns_vec.cbegin(), projection_columns_vec.cend(),
                  std::inserter(key_columns, key_columns.end()));
    }

    /// TODO: also force "summing" and "aggregating" columns to make Horizontal merge only for such columns

    for (const auto & column : global_ctx->storage_columns)
    {
        if (key_columns.contains(column.name))
        {
            global_ctx->merging_columns.emplace_back(column);

            /// If column is in horizontal stage we need to calculate its indexes on horizontal stage as well
            auto it = global_ctx->skip_indexes_by_column.find(column.name);
            if (it != global_ctx->skip_indexes_by_column.end())
            {
                for (auto & index : it->second)
                    global_ctx->merging_skip_indexes.push_back(std::move(index));

                global_ctx->skip_indexes_by_column.erase(it);
            }
        }
        else
        {
            global_ctx->gathering_columns.emplace_back(column);
        }
    }
}

bool MergeTask::ExecuteAndFinalizeHorizontalPart::prepare() const
{
    ProfileEvents::increment(ProfileEvents::Merge);
    ProfileEvents::increment(ProfileEvents::MergeSourceParts, global_ctx->future_part->parts.size());

    String local_tmp_prefix;
    if (global_ctx->need_prefix)
    {
        // projection parts have different prefix and suffix compared to normal parts.
        // E.g. `proj_a.proj` for a normal projection merge and `proj_a.tmp_proj` for a projection materialization merge.
        local_tmp_prefix = global_ctx->parent_part ? "" : "tmp_merge_";
    }

    const String local_tmp_suffix = global_ctx->parent_part ? global_ctx->suffix : "";

    global_ctx->checkOperationIsNotCanceled();

    /// We don't want to perform merge assigned with TTL as normal merge, so
    /// throw exception
    if (isTTLMergeType(global_ctx->future_part->merge_type) && global_ctx->ttl_merges_blocker->isCancelled())
        throw Exception(ErrorCodes::ABORTED, "Cancelled merging parts with TTL");

    LOG_DEBUG(ctx->log, "Merging {} parts: from {} to {} into {} with storage {}",
        global_ctx->future_part->parts.size(),
        global_ctx->future_part->parts.front()->name,
        global_ctx->future_part->parts.back()->name,
        global_ctx->future_part->part_format.part_type.toString(),
        global_ctx->future_part->part_format.storage_type.toString());

    if (global_ctx->deduplicate)
    {
        if (global_ctx->deduplicate_by_columns.empty())
            LOG_DEBUG(ctx->log, "DEDUPLICATE BY all columns");
        else
            LOG_DEBUG(ctx->log, "DEDUPLICATE BY ('{}')", fmt::join(global_ctx->deduplicate_by_columns, "', '"));
    }

    global_ctx->disk = global_ctx->space_reservation->getDisk();
    auto local_tmp_part_basename = local_tmp_prefix + global_ctx->future_part->name + local_tmp_suffix;

    std::optional<MergeTreeDataPartBuilder> builder;
    if (global_ctx->parent_part)
    {
        auto data_part_storage = global_ctx->parent_part->getDataPartStorage().getProjection(local_tmp_part_basename,  /* use parent transaction */ false);
        builder.emplace(*global_ctx->data, global_ctx->future_part->name, data_part_storage);
        builder->withParentPart(global_ctx->parent_part);
    }
    else
    {
        auto local_single_disk_volume = std::make_shared<SingleDiskVolume>("volume_" + global_ctx->future_part->name, global_ctx->disk, 0);
        builder.emplace(global_ctx->data->getDataPartBuilder(global_ctx->future_part->name, local_single_disk_volume, local_tmp_part_basename));
        builder->withPartStorageType(global_ctx->future_part->part_format.storage_type);
    }

    builder->withPartInfo(global_ctx->future_part->part_info);
    builder->withPartType(global_ctx->future_part->part_format.part_type);

    global_ctx->new_data_part = std::move(*builder).build();
    auto data_part_storage = global_ctx->new_data_part->getDataPartStoragePtr();

    if (data_part_storage->exists())
        throw Exception(ErrorCodes::DIRECTORY_ALREADY_EXISTS, "Directory {} already exists", data_part_storage->getFullPath());

    data_part_storage->beginTransaction();
    /// Background temp dirs cleaner will not touch tmp projection directory because
    /// it's located inside part's directory
    if (!global_ctx->parent_part)
        global_ctx->temporary_directory_lock = global_ctx->data->getTemporaryPartDirectoryHolder(local_tmp_part_basename);

    global_ctx->storage_columns = global_ctx->metadata_snapshot->getColumns().getAllPhysical();

    auto object_columns = MergeTreeData::getConcreteObjectColumns(global_ctx->future_part->parts, global_ctx->metadata_snapshot->getColumns());
    extendObjectColumns(global_ctx->storage_columns, object_columns, false);
    global_ctx->storage_snapshot = std::make_shared<StorageSnapshot>(*global_ctx->data, global_ctx->metadata_snapshot, std::move(object_columns));

    prepareProjectionsToMergeAndRebuild();

    extractMergingAndGatheringColumns();

    global_ctx->new_data_part->uuid = global_ctx->future_part->uuid;
    global_ctx->new_data_part->partition.assign(global_ctx->future_part->getPartition());
    global_ctx->new_data_part->is_temp = global_ctx->parent_part == nullptr;

    /// In case of replicated merge tree with zero copy replication
    /// Here Clickhouse claims that this new part can be deleted in temporary state without unlocking the blobs
    /// The blobs have to be removed along with the part, this temporary part owns them and does not share them yet.
    global_ctx->new_data_part->remove_tmp_policy = IMergeTreeDataPart::BlobsRemovalPolicyForTemporaryParts::REMOVE_BLOBS;

    ctx->need_remove_expired_values = false;
    ctx->force_ttl = false;

    if (enabledBlockNumberColumn(global_ctx))
        addGatheringColumn(global_ctx, BlockNumberColumn::name, BlockNumberColumn::type);

    if (enabledBlockOffsetColumn(global_ctx))
        addGatheringColumn(global_ctx, BlockOffsetColumn::name, BlockOffsetColumn::type);

    MergeTreeData::IMutationsSnapshot::Params params
    {
        .metadata_version = global_ctx->metadata_snapshot->getMetadataVersion(),
        .min_part_metadata_version = MergeTreeData::getMinMetadataVersion(global_ctx->future_part->parts),
    };

    auto mutations_snapshot = global_ctx->data->getMutationsSnapshot(params);

    SerializationInfo::Settings info_settings =
    {
        .ratio_of_defaults_for_sparse = (*global_ctx->data->getSettings())[MergeTreeSetting::ratio_of_defaults_for_sparse_serialization],
        .choose_kind = true,
    };

    SerializationInfoByName infos(global_ctx->storage_columns, info_settings);
    global_ctx->alter_conversions.reserve(global_ctx->future_part->parts.size());

    for (const auto & part : global_ctx->future_part->parts)
    {
        global_ctx->new_data_part->ttl_infos.update(part->ttl_infos);

        if (global_ctx->metadata_snapshot->hasAnyTTL() && !part->checkAllTTLCalculated(global_ctx->metadata_snapshot))
        {
            LOG_INFO(ctx->log, "Some TTL values were not calculated for part {}. Will calculate them forcefully during merge.", part->name);
            ctx->need_remove_expired_values = true;
            ctx->force_ttl = true;
        }

        if (!info_settings.isAlwaysDefault())
        {
            auto part_infos = part->getSerializationInfos();

            addMissedColumnsToSerializationInfos(
                part->rows_count,
                part->getColumns().getNames(),
                global_ctx->metadata_snapshot->getColumns(),
                info_settings,
                part_infos);

            infos.add(part_infos);
        }

        global_ctx->alter_conversions.push_back(MergeTreeData::getAlterConversionsForPart(part, mutations_snapshot, global_ctx->metadata_snapshot, global_ctx->context));
    }

    const auto & local_part_min_ttl = global_ctx->new_data_part->ttl_infos.part_min_ttl;
    if (local_part_min_ttl && local_part_min_ttl <= global_ctx->time_of_merge)
        ctx->need_remove_expired_values = true;

    global_ctx->new_data_part->setColumns(global_ctx->storage_columns, infos, global_ctx->metadata_snapshot->getMetadataVersion());

    if (ctx->need_remove_expired_values && global_ctx->ttl_merges_blocker->isCancelled())
    {
        LOG_INFO(ctx->log, "Part {} has values with expired TTL, but merges with TTL are cancelled.", global_ctx->new_data_part->name);
        ctx->need_remove_expired_values = false;
    }

    ctx->sum_input_rows_upper_bound = global_ctx->merge_list_element_ptr->total_rows_count;
    ctx->sum_compressed_bytes_upper_bound = global_ctx->merge_list_element_ptr->total_size_bytes_compressed;

    global_ctx->chosen_merge_algorithm = chooseMergeAlgorithm();
    global_ctx->merge_list_element_ptr->merge_algorithm.store(global_ctx->chosen_merge_algorithm, std::memory_order_relaxed);

    LOG_DEBUG(ctx->log, "Selected MergeAlgorithm: {}", toString(global_ctx->chosen_merge_algorithm));

    /// Note: this is done before creating input streams, because otherwise data.data_parts_mutex
    /// (which is locked in data.getTotalActiveSizeInBytes())
    /// (which is locked in shared mode when input streams are created) and when inserting new data
    /// the order is reverse. This annoys TSan even though one lock is locked in shared mode and thus
    /// deadlock is impossible.
    ctx->compression_codec = global_ctx->data->getCompressionCodecForPart(
        global_ctx->merge_list_element_ptr->total_size_bytes_compressed, global_ctx->new_data_part->ttl_infos, global_ctx->time_of_merge);

    switch (global_ctx->chosen_merge_algorithm)
    {
        case MergeAlgorithm::Horizontal:
        {
            global_ctx->merging_columns = global_ctx->storage_columns;
            global_ctx->merging_skip_indexes = global_ctx->metadata_snapshot->getSecondaryIndices();
            global_ctx->gathering_columns.clear();
            global_ctx->skip_indexes_by_column.clear();
            break;
        }
        case MergeAlgorithm::Vertical:
        {
            ctx->rows_sources_temporary_file = std::make_unique<TemporaryDataBuffer>(global_ctx->context->getTempDataOnDisk().get());

            std::map<String, UInt64> local_merged_column_to_size;
            for (const auto & part : global_ctx->future_part->parts)
                part->accumulateColumnSizes(local_merged_column_to_size);

            ctx->column_sizes = ColumnSizeEstimator(
                std::move(local_merged_column_to_size),
                global_ctx->merging_columns,
                global_ctx->gathering_columns);

            break;
        }
        default :
            throw Exception(ErrorCodes::LOGICAL_ERROR, "Merge algorithm must be chosen");
    }

    /// If merge is vertical we cannot calculate it
    ctx->blocks_are_granules_size = (global_ctx->chosen_merge_algorithm == MergeAlgorithm::Vertical);

    /// Merged stream will be created and available as merged_stream variable
    createMergedStream();

    /// Skip fully expired columns manually, since in case of
    /// need_remove_expired_values is not set, TTLTransform will not be used,
    /// and columns that had been removed by TTL (via TTLColumnAlgorithm) will
    /// be added again with default values.
    ///
    /// Also note, that it is better to do this here, since in other places it
    /// will be too late (i.e. they will be written, and we will burn CPU/disk
    /// resources for this).
    if (!ctx->need_remove_expired_values)
    {
        auto part_serialization_infos = global_ctx->new_data_part->getSerializationInfos();

        NameSet columns_to_remove;
        for (auto & [column_name, ttl] : global_ctx->new_data_part->ttl_infos.columns_ttl)
        {
            if (ttl.finished())
            {
                global_ctx->new_data_part->expired_columns.insert(column_name);
                LOG_TRACE(ctx->log, "Adding expired column {} for part {}", column_name, global_ctx->new_data_part->name);
                columns_to_remove.insert(column_name);
                part_serialization_infos.erase(column_name);
            }
        }

        if (!columns_to_remove.empty())
        {
            global_ctx->gathering_columns = global_ctx->gathering_columns.eraseNames(columns_to_remove);
            global_ctx->merging_columns = global_ctx->merging_columns.eraseNames(columns_to_remove);
            global_ctx->storage_columns = global_ctx->storage_columns.eraseNames(columns_to_remove);

            global_ctx->new_data_part->setColumns(
                global_ctx->storage_columns,
                part_serialization_infos,
                global_ctx->metadata_snapshot->getMetadataVersion());
        }
    }

    global_ctx->to = std::make_shared<MergedBlockOutputStream>(
        global_ctx->new_data_part,
        global_ctx->metadata_snapshot,
        global_ctx->merging_columns,
        MergeTreeIndexFactory::instance().getMany(global_ctx->merging_skip_indexes),
        getStatisticsForColumns(global_ctx->merging_columns, global_ctx->metadata_snapshot),
        ctx->compression_codec,
        global_ctx->txn ? global_ctx->txn->tid : Tx::PrehistoricTID,
        /*reset_columns=*/ true,
        ctx->blocks_are_granules_size,
        global_ctx->context->getWriteSettings());

    global_ctx->rows_written = 0;
    ctx->initial_reservation = global_ctx->space_reservation ? global_ctx->space_reservation->getSize() : 0;

    ctx->is_cancelled = [merges_blocker = global_ctx->merges_blocker,
        ttl_merges_blocker = global_ctx->ttl_merges_blocker,
        need_remove = ctx->need_remove_expired_values,
        merge_list_element = global_ctx->merge_list_element_ptr,
        partition_id = global_ctx->future_part->part_info.partition_id]() -> bool
    {
        return merges_blocker->isCancelledForPartition(partition_id)
            || (need_remove && ttl_merges_blocker->isCancelled())
            || merge_list_element->is_cancelled.load(std::memory_order_relaxed);
    };

    /// This is the end of preparation. Execution will be per block.
    return false;
}

bool MergeTask::enabledBlockNumberColumn(GlobalRuntimeContextPtr global_ctx)
{
    return (*global_ctx->data->getSettings())[MergeTreeSetting::enable_block_number_column] && global_ctx->metadata_snapshot->getGroupByTTLs().empty();
}

bool MergeTask::enabledBlockOffsetColumn(GlobalRuntimeContextPtr global_ctx)
{
    return (*global_ctx->data->getSettings())[MergeTreeSetting::enable_block_offset_column] && global_ctx->metadata_snapshot->getGroupByTTLs().empty();
}

void MergeTask::addGatheringColumn(GlobalRuntimeContextPtr global_ctx, const String & name, const DataTypePtr & type)
{
    if (global_ctx->storage_columns.contains(name))
        return;

    global_ctx->storage_columns.emplace_back(name, type);
    global_ctx->gathering_columns.emplace_back(name, type);
}


MergeTask::StageRuntimeContextPtr MergeTask::ExecuteAndFinalizeHorizontalPart::getContextForNextStage()
{
    /// Do not increment for projection stage because time is already accounted in main task.
    if (global_ctx->parent_part == nullptr)
    {
        ProfileEvents::increment(ProfileEvents::MergeExecuteMilliseconds, ctx->elapsed_execute_ns / 1000000UL);
        ProfileEvents::increment(ProfileEvents::MergeHorizontalStageExecuteMilliseconds, ctx->elapsed_execute_ns / 1000000UL);
    }

    auto new_ctx = std::make_shared<VerticalMergeRuntimeContext>();

    new_ctx->rows_sources_temporary_file = std::move(ctx->rows_sources_temporary_file);
    new_ctx->column_sizes = std::move(ctx->column_sizes);
    new_ctx->compression_codec = std::move(ctx->compression_codec);
    new_ctx->it_name_and_type = std::move(ctx->it_name_and_type);
    new_ctx->read_with_direct_io = std::move(ctx->read_with_direct_io);
    new_ctx->need_sync = std::move(ctx->need_sync);

    ctx.reset();
    return new_ctx;
}

MergeTask::StageRuntimeContextPtr MergeTask::VerticalMergeStage::getContextForNextStage()
{
    /// Do not increment for projection stage because time is already accounted in main task.
    if (global_ctx->parent_part == nullptr)
    {
        ProfileEvents::increment(ProfileEvents::MergeExecuteMilliseconds, ctx->elapsed_execute_ns / 1000000UL);
        ProfileEvents::increment(ProfileEvents::MergeVerticalStageExecuteMilliseconds, ctx->elapsed_execute_ns / 1000000UL);
    }

    auto new_ctx = std::make_shared<MergeProjectionsRuntimeContext>();
    new_ctx->need_sync = std::move(ctx->need_sync);

    ctx.reset();
    return new_ctx;
}


bool MergeTask::ExecuteAndFinalizeHorizontalPart::execute()
{
    chassert(subtasks_iterator != subtasks.end());

    Stopwatch watch;
    bool res = (this->**subtasks_iterator)();
    ctx->elapsed_execute_ns += watch.elapsedNanoseconds();

    if (res)
        return res;

    /// Move to the next subtask in an array of subtasks
    ++subtasks_iterator;
    return subtasks_iterator != subtasks.end();
}


void MergeTask::ExecuteAndFinalizeHorizontalPart::prepareProjectionsToMergeAndRebuild() const
{
    const auto mode = (*global_ctx->data->getSettings())[MergeTreeSetting::deduplicate_merge_projection_mode];
    /// Under throw mode, we still choose to drop projections due to backward compatibility since some
    /// users might have projections before this change.
    if (global_ctx->data->merging_params.mode != MergeTreeData::MergingParams::Ordinary
        && (mode == DeduplicateMergeProjectionMode::THROW || mode == DeduplicateMergeProjectionMode::DROP))
        return;

    /// These merging modes may or may not reduce number of rows. It's not known until the horizontal stage is finished.
    const bool merge_may_reduce_rows =
        global_ctx->cleanup ||
        global_ctx->deduplicate ||
        global_ctx->merging_params.mode == MergeTreeData::MergingParams::Collapsing ||
        global_ctx->merging_params.mode == MergeTreeData::MergingParams::Replacing ||
        global_ctx->merging_params.mode == MergeTreeData::MergingParams::VersionedCollapsing;

    const auto & projections = global_ctx->metadata_snapshot->getProjections();

    for (const auto & projection : projections)
    {
        /// Checking IGNORE here is just for compatibility.
        if (merge_may_reduce_rows && mode != DeduplicateMergeProjectionMode::IGNORE)
        {
            global_ctx->projections_to_rebuild.push_back(&projection);
            continue;
        }

        MergeTreeData::DataPartsVector projection_parts;
        for (const auto & part : global_ctx->future_part->parts)
        {
            auto it = part->getProjectionParts().find(projection.name);
            if (it != part->getProjectionParts().end() && !it->second->is_broken)
                projection_parts.push_back(it->second);
        }
        if (projection_parts.size() == global_ctx->future_part->parts.size())
        {
            global_ctx->projections_to_merge.push_back(&projection);
            global_ctx->projections_to_merge_parts[projection.name].assign(projection_parts.begin(), projection_parts.end());
        }
        else
        {
            chassert(projection_parts.size() < global_ctx->future_part->parts.size());
            LOG_DEBUG(ctx->log, "Projection {} is not merged because some parts don't have it", projection.name);
            continue;
        }
    }

    const auto & settings = global_ctx->context->getSettingsRef();

    for (const auto * projection : global_ctx->projections_to_rebuild)
        ctx->projection_squashes.emplace_back(projection->sample_block.cloneEmpty(),
            settings[Setting::min_insert_block_size_rows], settings[Setting::min_insert_block_size_bytes]);
}


void MergeTask::ExecuteAndFinalizeHorizontalPart::calculateProjections(const Block & block) const
{
    for (size_t i = 0, size = global_ctx->projections_to_rebuild.size(); i < size; ++i)
    {
        const auto & projection = *global_ctx->projections_to_rebuild[i];
        Block block_to_squash = projection.calculate(block, global_ctx->context);
        auto & projection_squash_plan = ctx->projection_squashes[i];
        projection_squash_plan.setHeader(block_to_squash.cloneEmpty());
        Chunk squashed_chunk = Squashing::squash(projection_squash_plan.add({block_to_squash.getColumns(), block_to_squash.rows()}));
        if (squashed_chunk)
        {
            auto result = projection_squash_plan.getHeader().cloneWithColumns(squashed_chunk.detachColumns());
            auto tmp_part = MergeTreeDataWriter::writeTempProjectionPart(
                *global_ctx->data, ctx->log, result, projection, global_ctx->new_data_part.get(), ++ctx->projection_block_num);
            tmp_part.finalize();
            tmp_part.part->getDataPartStorage().commitTransaction();
            ctx->projection_parts[projection.name].emplace_back(std::move(tmp_part.part));
        }
    }
}


void MergeTask::ExecuteAndFinalizeHorizontalPart::finalizeProjections() const
{
    for (size_t i = 0, size = global_ctx->projections_to_rebuild.size(); i < size; ++i)
    {
        const auto & projection = *global_ctx->projections_to_rebuild[i];
        auto & projection_squash_plan = ctx->projection_squashes[i];
        auto squashed_chunk = Squashing::squash(projection_squash_plan.flush());
        if (squashed_chunk)
        {
            auto result = projection_squash_plan.getHeader().cloneWithColumns(squashed_chunk.detachColumns());
            auto temp_part = MergeTreeDataWriter::writeTempProjectionPart(
                *global_ctx->data, ctx->log, result, projection, global_ctx->new_data_part.get(), ++ctx->projection_block_num);
            temp_part.finalize();
            temp_part.part->getDataPartStorage().commitTransaction();
            ctx->projection_parts[projection.name].emplace_back(std::move(temp_part.part));
        }
    }

    ctx->projection_parts_iterator = std::make_move_iterator(ctx->projection_parts.begin());
    if (ctx->projection_parts_iterator != std::make_move_iterator(ctx->projection_parts.end()))
        constructTaskForProjectionPartsMerge();
}


void MergeTask::ExecuteAndFinalizeHorizontalPart::constructTaskForProjectionPartsMerge() const
{
    auto && [name, parts] = *ctx->projection_parts_iterator;
    const auto & projection = global_ctx->metadata_snapshot->projections.get(name);

    ctx->merge_projection_parts_task_ptr = std::make_unique<MergeProjectionPartsTask>
    (
        name,
        std::move(parts),
        projection,
        ctx->projection_block_num,
        global_ctx->context,
        global_ctx->holder,
        global_ctx->mutator,
        global_ctx->merge_entry,
        global_ctx->time_of_merge,
        global_ctx->new_data_part,
        global_ctx->space_reservation
    );
}


bool MergeTask::ExecuteAndFinalizeHorizontalPart::executeMergeProjections() const
{
    /// In case if there are no projections we didn't construct a task
    if (!ctx->merge_projection_parts_task_ptr)
        return false;

    if (ctx->merge_projection_parts_task_ptr->executeStep())
        return true;

    ++ctx->projection_parts_iterator;

    if (ctx->projection_parts_iterator == std::make_move_iterator(ctx->projection_parts.end()))
        return false;

    constructTaskForProjectionPartsMerge();

    return true;
}

bool MergeTask::ExecuteAndFinalizeHorizontalPart::executeImpl() const
{
    Stopwatch watch(CLOCK_MONOTONIC_COARSE);
    UInt64 step_time_ms = (*global_ctx->data->getSettings())[MergeTreeSetting::background_task_preferred_step_execution_time_ms].totalMilliseconds();

    do
    {
        Block block;

        if (ctx->is_cancelled() || !global_ctx->merging_executor->pull(block))
        {
            finalize();
            return false;
        }

        global_ctx->rows_written += block.rows();
        const_cast<MergedBlockOutputStream &>(*global_ctx->to).write(block);

        calculateProjections(block);

        UInt64 result_rows = 0;
        UInt64 result_bytes = 0;
        global_ctx->merged_pipeline.tryGetResultRowsAndBytes(result_rows, result_bytes);
        global_ctx->merge_list_element_ptr->rows_written = result_rows;
        global_ctx->merge_list_element_ptr->bytes_written_uncompressed = result_bytes;

        /// Reservation updates is not performed yet, during the merge it may lead to higher free space requirements
        if (global_ctx->space_reservation && ctx->sum_input_rows_upper_bound)
        {
            /// The same progress from merge_entry could be used for both algorithms (it should be more accurate)
            /// But now we are using inaccurate row-based estimation in Horizontal case for backward compatibility
            Float64 progress = (global_ctx->chosen_merge_algorithm == MergeAlgorithm::Horizontal)
                ? std::min(1., 1. * global_ctx->rows_written / ctx->sum_input_rows_upper_bound)
                : std::min(1., global_ctx->merge_list_element_ptr->progress.load(std::memory_order_relaxed));

            global_ctx->space_reservation->update(static_cast<size_t>((1. - progress) * ctx->initial_reservation));
        }
    } while (watch.elapsedMilliseconds() < step_time_ms);

    /// Need execute again
    return true;
}


void MergeTask::ExecuteAndFinalizeHorizontalPart::finalize() const
{
    finalizeProjections();
    global_ctx->merging_executor.reset();
    global_ctx->merged_pipeline.reset();

    global_ctx->checkOperationIsNotCanceled();

    if (ctx->need_remove_expired_values && global_ctx->ttl_merges_blocker->isCancelled())
        throw Exception(ErrorCodes::ABORTED, "Cancelled merging parts with expired TTL");

    const size_t sum_compressed_bytes_upper_bound = global_ctx->merge_list_element_ptr->total_size_bytes_compressed;
    ctx->need_sync = global_ctx->data->getSettings()->needSyncPart(ctx->sum_input_rows_upper_bound, sum_compressed_bytes_upper_bound);
}

bool MergeTask::VerticalMergeStage::prepareVerticalMergeForAllColumns() const
{
    /// No need to execute this part if it is horizontal merge.
    if (global_ctx->chosen_merge_algorithm != MergeAlgorithm::Vertical)
        return false;

    global_ctx->merge_list_element_ptr->columns_written = global_ctx->merging_columns.size();
    global_ctx->merge_list_element_ptr->progress.store(ctx->column_sizes->keyColumnsWeight(), std::memory_order_relaxed);

    /// Ensure data has written to disk.
    ctx->rows_sources_temporary_file->finishWriting();

    ctx->it_name_and_type = global_ctx->gathering_columns.cbegin();

    const auto & settings = global_ctx->context->getSettingsRef();

    size_t max_delayed_streams = 0;
    if (global_ctx->new_data_part->getDataPartStorage().supportParallelWrite())
    {
        if (settings[Setting::max_insert_delayed_streams_for_parallel_write].changed)
            max_delayed_streams = settings[Setting::max_insert_delayed_streams_for_parallel_write];
        else
            max_delayed_streams = DEFAULT_DELAYED_STREAMS_FOR_PARALLEL_WRITE;
    }

    ctx->max_delayed_streams = max_delayed_streams;

    bool all_parts_on_remote_disks = std::ranges::all_of(global_ctx->future_part->parts, [](const auto & part) { return part->isStoredOnRemoteDisk(); });
    ctx->use_prefetch = all_parts_on_remote_disks && (*global_ctx->data->getSettings())[MergeTreeSetting::vertical_merge_remote_filesystem_prefetch];

    if (ctx->use_prefetch && ctx->it_name_and_type != global_ctx->gathering_columns.end())
        ctx->prepared_pipeline = createPipelineForReadingOneColumn(ctx->it_name_and_type->name);

    return false;
}

/// Gathers values from all parts for one column using rows sources temporary file
class ColumnGathererStep : public ITransformingStep
{
public:
    ColumnGathererStep(
        const Header & input_header_,
        std::unique_ptr<ReadBuffer> rows_sources_read_buf_,
        UInt64 merge_block_size_rows_,
        UInt64 merge_block_size_bytes_,
        bool is_result_sparse_)
        : ITransformingStep(input_header_, input_header_, getTraits())
        , rows_sources_read_buf(std::move(rows_sources_read_buf_))
        , merge_block_size_rows(merge_block_size_rows_)
        , merge_block_size_bytes(merge_block_size_bytes_)
        , is_result_sparse(is_result_sparse_)
    {}

    String getName() const override { return "ColumnGatherer"; }

    void transformPipeline(QueryPipelineBuilder & pipeline, const BuildQueryPipelineSettings & /* pipeline_settings */) override
    {
        const auto & header = pipeline.getHeader();
        const auto input_streams_count = pipeline.getNumStreams();

        if (!rows_sources_read_buf)
            throw Exception(ErrorCodes::LOGICAL_ERROR, "Temporary data buffer for rows sources is not set");

        auto transform = std::make_unique<ColumnGathererTransform>(
            header,
            input_streams_count,
            std::move(rows_sources_read_buf),
            merge_block_size_rows,
            merge_block_size_bytes,
            is_result_sparse);

        pipeline.addTransform(std::move(transform));
    }

    void updateOutputHeader() override
    {
        output_header = input_headers.front();
    }

private:
    static Traits getTraits()
    {
        return ITransformingStep::Traits
        {
            {
                .returns_single_stream = true,
                .preserves_number_of_streams = true,
                .preserves_sorting = true,
            },
            {
                .preserves_number_of_rows = false,
            }
        };
    }

    MergeTreeData::MergingParams merging_params{};
    std::unique_ptr<ReadBuffer> rows_sources_read_buf;
    const UInt64 merge_block_size_rows;
    const UInt64 merge_block_size_bytes;
    const bool is_result_sparse;
};

MergeTask::VerticalMergeRuntimeContext::PreparedColumnPipeline MergeTask::VerticalMergeStage::createPipelineForReadingOneColumn(const String & column_name) const
{
    /// Read from all parts
    std::vector<QueryPlanPtr> plans;
    for (size_t part_num = 0; part_num < global_ctx->future_part->parts.size(); ++part_num)
    {
        auto plan_for_part = std::make_unique<QueryPlan>();
        createReadFromPartStep(
            MergeTreeSequentialSourceType::Merge,
            *plan_for_part,
            *global_ctx->data,
            global_ctx->storage_snapshot,
            global_ctx->future_part->parts[part_num],
            global_ctx->alter_conversions[part_num],
            Names{column_name},
            global_ctx->input_rows_filtered,
            /*apply_deleted_mask=*/ true,
            std::nullopt,
            ctx->read_with_direct_io,
            ctx->use_prefetch,
            global_ctx->context,
            getLogger("VerticalMergeStage"));

        plans.emplace_back(std::move(plan_for_part));
    }

    QueryPlan merge_column_query_plan;

    /// Union of all parts streams
    {
        Headers input_headers;
        input_headers.reserve(plans.size());
        for (auto & plan : plans)
            input_headers.emplace_back(plan->getCurrentHeader());

        auto union_step = std::make_unique<UnionStep>(std::move(input_headers));
        merge_column_query_plan.unitePlans(std::move(union_step), std::move(plans));
    }

    /// Add column gatherer step
    {
        bool is_result_sparse = global_ctx->new_data_part->getSerialization(column_name)->getKind() == ISerialization::Kind::SPARSE;
        const auto data_settings = global_ctx->data->getSettings();
        auto merge_step = std::make_unique<ColumnGathererStep>(
            merge_column_query_plan.getCurrentHeader(),
            ctx->rows_sources_temporary_file->read(),
            (*data_settings)[MergeTreeSetting::merge_max_block_size],
            (*data_settings)[MergeTreeSetting::merge_max_block_size_bytes],
            is_result_sparse);
        merge_step->setStepDescription("Gather column");
        merge_column_query_plan.addStep(std::move(merge_step));
    }

    /// Add expression step for indexes
    MergeTreeIndices indexes_to_recalc;
    IndicesDescription indexes_to_recalc_description;
    {
        auto indexes_it = global_ctx->skip_indexes_by_column.find(column_name);

        if (indexes_it != global_ctx->skip_indexes_by_column.end())
        {
            indexes_to_recalc_description = indexes_it->second;
            indexes_to_recalc = MergeTreeIndexFactory::instance().getMany(indexes_it->second);

            auto indices_expression_dag = indexes_it->second.getSingleExpressionForIndices(global_ctx->metadata_snapshot->getColumns(), global_ctx->data->getContext())->getActionsDAG().clone();
            indices_expression_dag.addMaterializingOutputActions(/*materialize_sparse=*/ true); /// Const columns cannot be written without materialization.
            auto calculate_indices_expression_step = std::make_unique<ExpressionStep>(
                merge_column_query_plan.getCurrentHeader(),
                std::move(indices_expression_dag));
            merge_column_query_plan.addStep(std::move(calculate_indices_expression_step));
        }
    }

    auto pipeline_settings = BuildQueryPipelineSettings::fromContext(global_ctx->context);
    auto optimization_settings = QueryPlanOptimizationSettings::fromContext(global_ctx->context);
    auto builder = merge_column_query_plan.buildQueryPipeline(optimization_settings, pipeline_settings);
    builder->addResource(ctx->rows_sources_temporary_file, &QueryPlanResourceHolder::rows_sources_temporary_file);

    return {QueryPipelineBuilder::getPipeline(std::move(*builder)), std::move(indexes_to_recalc)};
}

void MergeTask::VerticalMergeStage::prepareVerticalMergeForOneColumn() const
{
    const auto & column_name = ctx->it_name_and_type->name;

    ctx->progress_before = global_ctx->merge_list_element_ptr->progress.load(std::memory_order_relaxed);
    global_ctx->column_progress = std::make_unique<MergeStageProgress>(ctx->progress_before, ctx->column_sizes->columnWeight(column_name));

    VerticalMergeRuntimeContext::PreparedColumnPipeline column_pipepline;
    if (ctx->prepared_pipeline)
    {
        column_pipepline = std::move(*ctx->prepared_pipeline);

        /// Prepare next column pipeline to initiate prefetching
        auto next_column_it = std::next(ctx->it_name_and_type);
        if (next_column_it != global_ctx->gathering_columns.end())
            ctx->prepared_pipeline = createPipelineForReadingOneColumn(next_column_it->name);
    }
    else
    {
        column_pipepline = createPipelineForReadingOneColumn(column_name);
    }

    ctx->column_parts_pipeline = std::move(column_pipepline.pipeline);

    /// Dereference unique_ptr
    ctx->column_parts_pipeline.setProgressCallback(MergeProgressCallback(
        global_ctx->merge_list_element_ptr,
        global_ctx->watch_prev_elapsed,
        *global_ctx->column_progress));

    /// Is calculated inside MergeProgressCallback.
    ctx->column_parts_pipeline.disableProfileEventUpdate();
    ctx->executor = std::make_unique<PullingPipelineExecutor>(ctx->column_parts_pipeline);
    NamesAndTypesList columns_list = {*ctx->it_name_and_type};

    ctx->column_to = std::make_unique<MergedColumnOnlyOutputStream>(
        global_ctx->new_data_part,
        global_ctx->metadata_snapshot,
        columns_list,
        ctx->compression_codec,
        column_pipepline.indexes_to_recalc,
        getStatisticsForColumns(columns_list, global_ctx->metadata_snapshot),
        &global_ctx->written_offset_columns,
        global_ctx->to->getIndexGranularity());

    ctx->column_elems_written = 0;
}


bool MergeTask::VerticalMergeStage::executeVerticalMergeForOneColumn() const
{
    Stopwatch watch(CLOCK_MONOTONIC_COARSE);
    UInt64 step_time_ms = (*global_ctx->data->getSettings())[MergeTreeSetting::background_task_preferred_step_execution_time_ms].totalMilliseconds();

    do
    {
        Block block;

        if (global_ctx->isCancelled()
            || !ctx->executor->pull(block))
            return false;

        ctx->column_elems_written += block.rows();
        ctx->column_to->write(block);
    } while (watch.elapsedMilliseconds() < step_time_ms);

    /// Need execute again
    return true;
}


void MergeTask::VerticalMergeStage::finalizeVerticalMergeForOneColumn() const
{
    const String & column_name = ctx->it_name_and_type->name;
    global_ctx->checkOperationIsNotCanceled();

    ctx->executor.reset();
    auto changed_checksums = ctx->column_to->fillChecksums(global_ctx->new_data_part, global_ctx->checksums_gathered_columns);
    global_ctx->checksums_gathered_columns.add(std::move(changed_checksums));

    ctx->delayed_streams.emplace_back(std::move(ctx->column_to));

    while (ctx->delayed_streams.size() > ctx->max_delayed_streams)
    {
        ctx->delayed_streams.front()->finish(ctx->need_sync);
        ctx->delayed_streams.pop_front();
    }

    if (global_ctx->rows_written != ctx->column_elems_written)
    {
        throw Exception(ErrorCodes::LOGICAL_ERROR, "Written {} elements of column {}, but {} rows of PK columns",
                        toString(ctx->column_elems_written), column_name, toString(global_ctx->rows_written));
    }

    UInt64 rows = 0;
    UInt64 bytes = 0;
    ctx->column_parts_pipeline.tryGetResultRowsAndBytes(rows, bytes);

    /// NOTE: 'progress' is modified by single thread, but it may be concurrently read from MergeListElement::getInfo() (StorageSystemMerges).

    global_ctx->merge_list_element_ptr->columns_written += 1;
    global_ctx->merge_list_element_ptr->bytes_written_uncompressed += bytes;
    global_ctx->merge_list_element_ptr->progress.store(ctx->progress_before + ctx->column_sizes->columnWeight(column_name), std::memory_order_relaxed);

    /// This is the external loop increment.
    ++ctx->it_name_and_type;
}


bool MergeTask::VerticalMergeStage::finalizeVerticalMergeForAllColumns() const
{
    for (auto & stream : ctx->delayed_streams)
        stream->finish(ctx->need_sync);

    return false;
}


bool MergeTask::MergeProjectionsStage::mergeMinMaxIndexAndPrepareProjections() const
{
    for (const auto & part : global_ctx->future_part->parts)
    {
        /// Skip empty parts,
        /// (that can be created in StorageReplicatedMergeTree::createEmptyPartInsteadOfLost())
        /// since they can incorrectly set min,
        /// that will be changed after one more merge/OPTIMIZE.
        if (!part->isEmpty())
            global_ctx->new_data_part->minmax_idx->merge(*part->minmax_idx);
    }

    /// Print overall profiling info. NOTE: it may duplicates previous messages
    {
        ProfileEvents::increment(ProfileEvents::MergedColumns, global_ctx->merging_columns.size());
        ProfileEvents::increment(ProfileEvents::GatheredColumns, global_ctx->gathering_columns.size());

        double elapsed_seconds = global_ctx->merge_list_element_ptr->watch.elapsedSeconds();
        LOG_DEBUG(ctx->log,
            "Merge sorted {} rows, containing {} columns ({} merged, {} gathered) in {} sec., {} rows/sec., {}/sec.",
            global_ctx->merge_list_element_ptr->rows_read,
            global_ctx->storage_columns.size(),
            global_ctx->merging_columns.size(),
            global_ctx->gathering_columns.size(),
            elapsed_seconds,
            global_ctx->merge_list_element_ptr->rows_read / elapsed_seconds,
            ReadableSize(global_ctx->merge_list_element_ptr->bytes_read_uncompressed / elapsed_seconds));
    }

    for (const auto & projection : global_ctx->projections_to_merge)
    {
        MergeTreeData::DataPartsVector projection_parts = global_ctx->projections_to_merge_parts[projection->name];
        LOG_DEBUG(
            ctx->log,
            "Selected {} projection_parts from {} to {}",
            projection_parts.size(),
            projection_parts.front()->name,
            projection_parts.back()->name);

        auto projection_future_part = std::make_shared<FutureMergedMutatedPart>();
        projection_future_part->assign(std::move(projection_parts));
        projection_future_part->name = projection->name;
        // TODO (ab): path in future_part is only for merge process introspection, which is not available for merges of projection parts.
        // Let's comment this out to avoid code inconsistency and add it back after we implement projection merge introspection.
        // projection_future_part->path = global_ctx->future_part->path + "/" + projection.name + ".proj/";
        projection_future_part->part_info = MergeListElement::FAKE_RESULT_PART_FOR_PROJECTION;

        MergeTreeData::MergingParams projection_merging_params;
        projection_merging_params.mode = MergeTreeData::MergingParams::Ordinary;
        if (projection->type == ProjectionDescription::Type::Aggregate)
            projection_merging_params.mode = MergeTreeData::MergingParams::Aggregating;

        ctx->tasks_for_projections.emplace_back(std::make_shared<MergeTask>(
            projection_future_part,
            projection->metadata,
            global_ctx->merge_entry,
            std::make_unique<MergeListElement>((*global_ctx->merge_entry)->table_id, projection_future_part, global_ctx->context),
            global_ctx->time_of_merge,
            global_ctx->context,
            *global_ctx->holder,
            global_ctx->space_reservation,
            global_ctx->deduplicate,
            global_ctx->deduplicate_by_columns,
            global_ctx->cleanup,
            projection_merging_params,
            global_ctx->need_prefix,
            global_ctx->new_data_part.get(),
            ".proj",
            NO_TRANSACTION_PTR,
            global_ctx->data,
            global_ctx->mutator,
            global_ctx->merges_blocker,
            global_ctx->ttl_merges_blocker));
    }

    /// We will iterate through projections and execute them
    ctx->projections_iterator = ctx->tasks_for_projections.begin();

    return false;
}


bool MergeTask::MergeProjectionsStage::executeProjections() const
{
    if (ctx->projections_iterator == ctx->tasks_for_projections.end())
        return false;

    if ((*ctx->projections_iterator)->execute())
        return true;

    ++ctx->projections_iterator;
    return true;
}


bool MergeTask::MergeProjectionsStage::finalizeProjectionsAndWholeMerge() const
{
    for (const auto & task : ctx->tasks_for_projections)
    {
        auto part = task->getFuture().get();
        global_ctx->new_data_part->addProjectionPart(part->name, std::move(part));
    }

    if (global_ctx->chosen_merge_algorithm != MergeAlgorithm::Vertical)
        global_ctx->to->finalizePart(global_ctx->new_data_part, ctx->need_sync);
    else
        global_ctx->to->finalizePart(global_ctx->new_data_part, ctx->need_sync, &global_ctx->storage_columns, &global_ctx->checksums_gathered_columns);

    global_ctx->new_data_part->getDataPartStorage().precommitTransaction();
    global_ctx->promise.set_value(global_ctx->new_data_part);

    return false;
}

MergeTask::StageRuntimeContextPtr MergeTask::MergeProjectionsStage::getContextForNextStage()
{
    /// Do not increment for projection stage because time is already accounted in main task.
    /// The projection stage has its own empty projection stage which may add a drift of several milliseconds.
    if (global_ctx->parent_part == nullptr)
    {
        ProfileEvents::increment(ProfileEvents::MergeExecuteMilliseconds, ctx->elapsed_execute_ns / 1000000UL);
        ProfileEvents::increment(ProfileEvents::MergeProjectionStageExecuteMilliseconds, ctx->elapsed_execute_ns / 1000000UL);
    }

    return nullptr;
}

bool MergeTask::VerticalMergeStage::execute()
{
    chassert(subtasks_iterator != subtasks.end());

    Stopwatch watch;
    bool res = (this->**subtasks_iterator)();
    ctx->elapsed_execute_ns += watch.elapsedNanoseconds();

    if (res)
        return res;

    /// Move to the next subtask in an array of subtasks
    ++subtasks_iterator;
    return subtasks_iterator != subtasks.end();
}

bool MergeTask::MergeProjectionsStage::execute()
{
    chassert(subtasks_iterator != subtasks.end());

    Stopwatch watch;
    bool res = (this->**subtasks_iterator)();
    ctx->elapsed_execute_ns += watch.elapsedNanoseconds();

    if (res)
        return res;

    /// Move to the next subtask in an array of subtasks
    ++subtasks_iterator;
    return subtasks_iterator != subtasks.end();
}


bool MergeTask::VerticalMergeStage::executeVerticalMergeForAllColumns() const
{
    /// No need to execute this part if it is horizontal merge.
    if (global_ctx->chosen_merge_algorithm != MergeAlgorithm::Vertical)
        return false;

    /// This is the external cycle condition
    if (ctx->it_name_and_type == global_ctx->gathering_columns.end())
        return false;

    switch (ctx->vertical_merge_one_column_state)
    {
        case VerticalMergeRuntimeContext::State::NEED_PREPARE:
        {
            prepareVerticalMergeForOneColumn();
            ctx->vertical_merge_one_column_state = VerticalMergeRuntimeContext::State::NEED_EXECUTE;
            return true;
        }
        case VerticalMergeRuntimeContext::State::NEED_EXECUTE:
        {
            if (executeVerticalMergeForOneColumn())
                return true;

            ctx->vertical_merge_one_column_state = VerticalMergeRuntimeContext::State::NEED_FINISH;
            return true;
        }
        case VerticalMergeRuntimeContext::State::NEED_FINISH:
        {
            finalizeVerticalMergeForOneColumn();
            ctx->vertical_merge_one_column_state = VerticalMergeRuntimeContext::State::NEED_PREPARE;
            return true;
        }
    }
    return false;
}


bool MergeTask::execute()
{
    chassert(stages_iterator != stages.end());
    const auto & current_stage = *stages_iterator;

    if (current_stage->execute())
        return true;

    /// Stage is finished, need to initialize context for the next stage and update profile events.

    UInt64 current_elapsed_ms = global_ctx->merge_list_element_ptr->watch.elapsedMilliseconds();
    UInt64 stage_elapsed_ms = current_elapsed_ms - global_ctx->prev_elapsed_ms;
    global_ctx->prev_elapsed_ms = current_elapsed_ms;

    auto next_stage_context = current_stage->getContextForNextStage();

    /// Do not increment for projection stage because time is already accounted in main task.
    if (global_ctx->parent_part == nullptr)
    {
        ProfileEvents::increment(current_stage->getTotalTimeProfileEvent(), stage_elapsed_ms);
        ProfileEvents::increment(ProfileEvents::MergeTotalMilliseconds, stage_elapsed_ms);
    }

    /// Move to the next stage in an array of stages
    ++stages_iterator;
    if (stages_iterator == stages.end())
        return false;

    (*stages_iterator)->setRuntimeContext(std::move(next_stage_context), global_ctx);
    return true;
}


/// Apply merge strategy (Ordinary, Collapsing, Aggregating, etc) to the stream
class MergePartsStep : public ITransformingStep
{
public:
    MergePartsStep(
        const Header & input_header_,
        const SortDescription & sort_description_,
        const Names partition_key_columns_,
        const MergeTreeData::MergingParams & merging_params_,
        std::shared_ptr<TemporaryDataBuffer> rows_sources_temporary_file_,
        UInt64 merge_block_size_rows_,
        UInt64 merge_block_size_bytes_,
        bool blocks_are_granules_size_,
        bool cleanup_,
        time_t time_of_merge_)
        : ITransformingStep(input_header_, input_header_, getTraits())
        , sort_description(sort_description_)
        , partition_key_columns(partition_key_columns_)
        , merging_params(merging_params_)
        , rows_sources_temporary_file(rows_sources_temporary_file_)
        , merge_block_size_rows(merge_block_size_rows_)
        , merge_block_size_bytes(merge_block_size_bytes_)
        , blocks_are_granules_size(blocks_are_granules_size_)
        , cleanup(cleanup_)
        , time_of_merge(time_of_merge_)
    {}

    String getName() const override { return "MergeParts"; }

    void transformPipeline(QueryPipelineBuilder & pipeline, const BuildQueryPipelineSettings & /* pipeline_settings */) override
    {
        /// The order of the streams is important: when the key is matched, the elements go in the order of the source stream number.
        /// In the merged part, the lines with the same key must be in the ascending order of the identifier of original part,
        ///  that is going in insertion order.
        ProcessorPtr merged_transform;

        const auto & header = pipeline.getHeader();
        const auto input_streams_count = pipeline.getNumStreams();

        switch (merging_params.mode)
        {
            case MergeTreeData::MergingParams::Ordinary:
                merged_transform = std::make_shared<MergingSortedTransform>(
                    header,
                    input_streams_count,
                    sort_description,
                    merge_block_size_rows,
                    merge_block_size_bytes,
                    SortingQueueStrategy::Default,
                    /* limit_= */0,
                    /* always_read_till_end_= */false,
                    rows_sources_temporary_file,
                    blocks_are_granules_size);
                break;

            case MergeTreeData::MergingParams::Collapsing:
                merged_transform = std::make_shared<CollapsingSortedTransform>(
                    header, input_streams_count, sort_description, merging_params.sign_column, false,
                    merge_block_size_rows, merge_block_size_bytes, rows_sources_temporary_file, blocks_are_granules_size);
                break;

            case MergeTreeData::MergingParams::Summing:
                merged_transform = std::make_shared<SummingSortedTransform>(
                    header, input_streams_count, sort_description, merging_params.columns_to_sum, partition_key_columns, merge_block_size_rows, merge_block_size_bytes);
                break;

            case MergeTreeData::MergingParams::Aggregating:
                merged_transform = std::make_shared<AggregatingSortedTransform>(header, input_streams_count, sort_description, merge_block_size_rows, merge_block_size_bytes);
                break;

            case MergeTreeData::MergingParams::Replacing:
                merged_transform = std::make_shared<ReplacingSortedTransform>(
                    header, input_streams_count, sort_description, merging_params.is_deleted_column, merging_params.version_column,
                    merge_block_size_rows, merge_block_size_bytes, rows_sources_temporary_file, blocks_are_granules_size,
                    cleanup);
                break;

            case MergeTreeData::MergingParams::Graphite:
                merged_transform = std::make_shared<GraphiteRollupSortedTransform>(
                    header, input_streams_count, sort_description, merge_block_size_rows, merge_block_size_bytes,
                    merging_params.graphite_params, time_of_merge);
                break;

            case MergeTreeData::MergingParams::VersionedCollapsing:
                merged_transform = std::make_shared<VersionedCollapsingTransform>(
                    header, input_streams_count, sort_description, merging_params.sign_column,
                    merge_block_size_rows, merge_block_size_bytes, rows_sources_temporary_file, blocks_are_granules_size);
                break;
        }

        pipeline.addTransform(std::move(merged_transform));

#ifndef NDEBUG
        if (!sort_description.empty())
        {
            pipeline.addSimpleTransform([&](const Block & header_)
            {
                auto transform = std::make_shared<CheckSortedTransform>(header_, sort_description);
                return transform;
            });
        }
#endif
    }

    void updateOutputHeader() override
    {
        output_header = input_headers.front();
    }

private:
    static Traits getTraits()
    {
        return ITransformingStep::Traits
        {
            {
                .returns_single_stream = true,
                .preserves_number_of_streams = true,
                .preserves_sorting = true,
            },
            {
                .preserves_number_of_rows = false,
            }
        };
    }

    const SortDescription sort_description;
    const Names partition_key_columns;
    const MergeTreeData::MergingParams merging_params{};
    std::shared_ptr<TemporaryDataBuffer> rows_sources_temporary_file;
    const UInt64 merge_block_size_rows;
    const UInt64 merge_block_size_bytes;
    const bool blocks_are_granules_size;
    const bool cleanup{false};
    const time_t time_of_merge{0};
};

class TTLStep : public ITransformingStep
{
public:
    TTLStep(
        const Header & input_header_,
        const ContextPtr & context_,
        const MergeTreeData & storage_,
        const StorageMetadataPtr & metadata_snapshot_,
        const MergeTreeData::MutableDataPartPtr & data_part_,
        time_t current_time,
        bool force_)
        : ITransformingStep(input_header_, input_header_, getTraits())
    {
        transform = std::make_shared<TTLTransform>(context_, input_header_, storage_, metadata_snapshot_, data_part_, current_time, force_);
        subqueries_for_sets = transform->getSubqueries();
    }

    String getName() const override { return "TTL"; }

    PreparedSets::Subqueries getSubqueries() { return std::move(subqueries_for_sets); }

    void transformPipeline(QueryPipelineBuilder & pipeline, const BuildQueryPipelineSettings &) override
    {
        pipeline.addTransform(transform);
    }

    void updateOutputHeader() override
    {
        output_header = input_headers.front();
    }

private:
    static Traits getTraits()
    {
        return ITransformingStep::Traits
        {
            {
                .returns_single_stream = true,
                .preserves_number_of_streams = true,
                .preserves_sorting = true,
            },
            {
                .preserves_number_of_rows = false,
            }
        };
    }

    std::shared_ptr<TTLTransform> transform;
    PreparedSets::Subqueries subqueries_for_sets;
};


void MergeTask::ExecuteAndFinalizeHorizontalPart::createMergedStream() const
{
    /** Read from all parts, merge and write into a new one.
      * In passing, we calculate expression for sorting.
      */

    global_ctx->watch_prev_elapsed = 0;

    /// We count total amount of bytes in parts
    /// and use direct_io + aio if there is more than min_merge_bytes_to_use_direct_io
    ctx->read_with_direct_io = false;
    const auto data_settings = global_ctx->data->getSettings();
    if ((*data_settings)[MergeTreeSetting::min_merge_bytes_to_use_direct_io] != 0)
    {
        size_t total_size = 0;
        for (const auto & part : global_ctx->future_part->parts)
        {
            total_size += part->getBytesOnDisk();
            if (total_size >= (*data_settings)[MergeTreeSetting::min_merge_bytes_to_use_direct_io])
            {
                LOG_DEBUG(ctx->log, "Will merge parts reading files in O_DIRECT");
                ctx->read_with_direct_io = true;

                break;
            }
        }
    }

    /// Using unique_ptr, because MergeStageProgress has no default constructor
    global_ctx->horizontal_stage_progress = std::make_unique<MergeStageProgress>(
        ctx->column_sizes ? ctx->column_sizes->keyColumnsWeight() : 1.0);

    /// Read from all parts
    std::vector<QueryPlanPtr> plans;
    for (size_t i = 0; i < global_ctx->future_part->parts.size(); ++i)
    {
        if (global_ctx->future_part->parts[i]->getMarksCount() == 0)
            LOG_TRACE(ctx->log, "Part {} is empty", global_ctx->future_part->parts[i]->name);

        auto plan_for_part = std::make_unique<QueryPlan>();
        createReadFromPartStep(
            MergeTreeSequentialSourceType::Merge,
            *plan_for_part,
            *global_ctx->data,
            global_ctx->storage_snapshot,
            global_ctx->future_part->parts[i],
            global_ctx->alter_conversions[i],
            global_ctx->merging_columns.getNames(),
            global_ctx->input_rows_filtered,
            /*apply_deleted_mask=*/ true,
            /*filter=*/ std::nullopt,
            ctx->read_with_direct_io,
            /*prefetch=*/ false,
            global_ctx->context,
            ctx->log);

        plans.emplace_back(std::move(plan_for_part));
    }

    QueryPlan merge_parts_query_plan;

    /// Union of all parts streams
    {
        Headers input_headers;
        input_headers.reserve(plans.size());
        for (auto & plan : plans)
            input_headers.emplace_back(plan->getCurrentHeader());

        auto union_step = std::make_unique<UnionStep>(std::move(input_headers));
        merge_parts_query_plan.unitePlans(std::move(union_step), std::move(plans));
    }

    if (global_ctx->metadata_snapshot->hasSortingKey())
    {
        /// Calculate sorting key expressions so that they are available for merge sorting.
        auto sorting_key_expression_dag = global_ctx->metadata_snapshot->getSortingKey().expression->getActionsDAG().clone();
        auto calculate_sorting_key_expression_step = std::make_unique<ExpressionStep>(
            merge_parts_query_plan.getCurrentHeader(),
            std::move(sorting_key_expression_dag));
        merge_parts_query_plan.addStep(std::move(calculate_sorting_key_expression_step));
    }

    SortDescription sort_description;
    /// Merge
    {
        Names sort_columns = global_ctx->metadata_snapshot->getSortingKeyColumns();
        sort_description.compile_sort_description = global_ctx->data->getContext()->getSettingsRef()[Setting::compile_sort_description];
        sort_description.min_count_to_compile_sort_description = global_ctx->data->getContext()->getSettingsRef()[Setting::min_count_to_compile_sort_description];

        size_t sort_columns_size = sort_columns.size();
        sort_description.reserve(sort_columns_size);

        Names partition_key_columns = global_ctx->metadata_snapshot->getPartitionKey().column_names;

        for (size_t i = 0; i < sort_columns_size; ++i)
            sort_description.emplace_back(sort_columns[i], 1, 1);

        const bool is_vertical_merge = (global_ctx->chosen_merge_algorithm == MergeAlgorithm::Vertical);
        /// If merge is vertical we cannot calculate it
        ctx->blocks_are_granules_size = is_vertical_merge;

        if (global_ctx->cleanup && !(*data_settings)[MergeTreeSetting::allow_experimental_replacing_merge_with_cleanup])
            throw Exception(ErrorCodes::SUPPORT_IS_DISABLED, "Experimental merges with CLEANUP are not allowed");

        auto merge_step = std::make_unique<MergePartsStep>(
            merge_parts_query_plan.getCurrentHeader(),
            sort_description,
            partition_key_columns,
            global_ctx->merging_params,
<<<<<<< HEAD
            (is_vertical_merge ? ctx->rows_sources_temporary_file : nullptr),  /// rows_sources temporaty file is used only for vertical merge
=======
            (is_vertical_merge ? RowsSourcesTemporaryFile::FILE_ID : ""),  /// rows_sources' temporary file is used only for vertical merge
>>>>>>> 2e61f2bb
            (*data_settings)[MergeTreeSetting::merge_max_block_size],
            (*data_settings)[MergeTreeSetting::merge_max_block_size_bytes],
            ctx->blocks_are_granules_size,
            global_ctx->cleanup,
            global_ctx->time_of_merge);
        merge_step->setStepDescription("Merge sorted parts");
        merge_parts_query_plan.addStep(std::move(merge_step));
    }

    if (global_ctx->deduplicate)
    {
        const auto & virtuals = *global_ctx->data->getVirtualsPtr();

        /// We don't want to deduplicate by virtual persistent column.
        /// If deduplicate_by_columns is empty, add all columns except virtuals.
        if (global_ctx->deduplicate_by_columns.empty())
        {
            for (const auto & column : global_ctx->merging_columns)
            {
                if (virtuals.tryGet(column.name, VirtualsKind::Persistent))
                    continue;

                global_ctx->deduplicate_by_columns.emplace_back(column.name);
            }
        }

        auto deduplication_step = std::make_unique<DistinctStep>(
            merge_parts_query_plan.getCurrentHeader(),
            SizeLimits(), 0 /*limit_hint*/,
            global_ctx->deduplicate_by_columns,
            false /*pre_distinct*/);
        deduplication_step->setStepDescription("Deduplication step");
        deduplication_step->applyOrder(sort_description); // Distinct-in-order.
        merge_parts_query_plan.addStep(std::move(deduplication_step));
    }

    PreparedSets::Subqueries subqueries;

    /// TTL step
    if (ctx->need_remove_expired_values)
    {
        auto ttl_step = std::make_unique<TTLStep>(
            merge_parts_query_plan.getCurrentHeader(), global_ctx->context, *global_ctx->data, global_ctx->metadata_snapshot, global_ctx->new_data_part, global_ctx->time_of_merge, ctx->force_ttl);
        subqueries = ttl_step->getSubqueries();
        ttl_step->setStepDescription("TTL step");
        merge_parts_query_plan.addStep(std::move(ttl_step));
    }

    /// Secondary indices expressions
    if (!global_ctx->merging_skip_indexes.empty())
    {
        auto indices_expression_dag = global_ctx->merging_skip_indexes.getSingleExpressionForIndices(global_ctx->metadata_snapshot->getColumns(), global_ctx->data->getContext())->getActionsDAG().clone();
        indices_expression_dag.addMaterializingOutputActions(/*materialize_sparse=*/ true); /// Const columns cannot be written without materialization.
        auto calculate_indices_expression_step = std::make_unique<ExpressionStep>(
            merge_parts_query_plan.getCurrentHeader(),
            std::move(indices_expression_dag));
        merge_parts_query_plan.addStep(std::move(calculate_indices_expression_step));
    }

    if (!subqueries.empty())
        addCreatingSetsStep(merge_parts_query_plan, std::move(subqueries), global_ctx->context);

    {
        auto pipeline_settings = BuildQueryPipelineSettings::fromContext(global_ctx->context);
        auto optimization_settings = QueryPlanOptimizationSettings::fromContext(global_ctx->context);
        auto builder = merge_parts_query_plan.buildQueryPipeline(optimization_settings, pipeline_settings);

        // Merges are not using concurrency control now. Queries and merges running together could lead to CPU overcommit.
        // TODO(serxa): Enable concurrency control for merges. This should be done after CPU scheduler introduction.
        builder->setConcurrencyControl(false);

        global_ctx->merged_pipeline = QueryPipelineBuilder::getPipeline(std::move(*builder));
    }

    /// Dereference unique_ptr and pass horizontal_stage_progress by reference
    global_ctx->merged_pipeline.setProgressCallback(MergeProgressCallback(global_ctx->merge_list_element_ptr, global_ctx->watch_prev_elapsed, *global_ctx->horizontal_stage_progress));
    /// Is calculated inside MergeProgressCallback.
    global_ctx->merged_pipeline.disableProfileEventUpdate();

    global_ctx->merging_executor = std::make_unique<PullingPipelineExecutor>(global_ctx->merged_pipeline);
}


MergeAlgorithm MergeTask::ExecuteAndFinalizeHorizontalPart::chooseMergeAlgorithm() const
{
    const size_t total_rows_count = global_ctx->merge_list_element_ptr->total_rows_count;
    const size_t total_size_bytes_uncompressed = global_ctx->merge_list_element_ptr->total_size_bytes_uncompressed;
    const auto data_settings = global_ctx->data->getSettings();

    if (global_ctx->deduplicate)
        return MergeAlgorithm::Horizontal;
    if ((*data_settings)[MergeTreeSetting::enable_vertical_merge_algorithm] == 0)
        return MergeAlgorithm::Horizontal;
    if (ctx->need_remove_expired_values)
        return MergeAlgorithm::Horizontal;
    if (global_ctx->future_part->part_format.part_type != MergeTreeDataPartType::Wide)
        return MergeAlgorithm::Horizontal;
    if (global_ctx->future_part->part_format.storage_type != MergeTreeDataPartStorageType::Full)
        return MergeAlgorithm::Horizontal;
    if (global_ctx->cleanup)
        return MergeAlgorithm::Horizontal;

    if (!(*data_settings)[MergeTreeSetting::allow_vertical_merges_from_compact_to_wide_parts])
    {
        for (const auto & part : global_ctx->future_part->parts)
        {
            if (!isWidePart(part))
                return MergeAlgorithm::Horizontal;
        }
    }

    bool is_supported_storage =
        global_ctx->merging_params.mode == MergeTreeData::MergingParams::Ordinary ||
        global_ctx->merging_params.mode == MergeTreeData::MergingParams::Collapsing ||
        global_ctx->merging_params.mode == MergeTreeData::MergingParams::Replacing ||
        global_ctx->merging_params.mode == MergeTreeData::MergingParams::VersionedCollapsing;

    bool enough_ordinary_cols = global_ctx->gathering_columns.size() >= (*data_settings)[MergeTreeSetting::vertical_merge_algorithm_min_columns_to_activate];

    bool enough_total_rows = total_rows_count >= (*data_settings)[MergeTreeSetting::vertical_merge_algorithm_min_rows_to_activate];

    bool enough_total_bytes = total_size_bytes_uncompressed >= (*data_settings)[MergeTreeSetting::vertical_merge_algorithm_min_bytes_to_activate];

    bool no_parts_overflow = global_ctx->future_part->parts.size() <= RowSourcePart::MAX_PARTS;

    auto merge_alg = (is_supported_storage && enough_total_rows && enough_total_bytes && enough_ordinary_cols && no_parts_overflow) ?
                        MergeAlgorithm::Vertical : MergeAlgorithm::Horizontal;

    return merge_alg;
}

}<|MERGE_RESOLUTION|>--- conflicted
+++ resolved
@@ -1620,11 +1620,7 @@
             sort_description,
             partition_key_columns,
             global_ctx->merging_params,
-<<<<<<< HEAD
             (is_vertical_merge ? ctx->rows_sources_temporary_file : nullptr),  /// rows_sources temporaty file is used only for vertical merge
-=======
-            (is_vertical_merge ? RowsSourcesTemporaryFile::FILE_ID : ""),  /// rows_sources' temporary file is used only for vertical merge
->>>>>>> 2e61f2bb
             (*data_settings)[MergeTreeSetting::merge_max_block_size],
             (*data_settings)[MergeTreeSetting::merge_max_block_size_bytes],
             ctx->blocks_are_granules_size,
