--- conflicted
+++ resolved
@@ -925,40 +925,6 @@
     return stream.isFinished();
 }
 
-<<<<<<< HEAD
-=======
-/// When executing ExpressionActions on an empty block, it is not possible to determine the number of rows
-/// in the block for the new columns so the result block will have 0 rows and it will not match the rest of
-/// the columns in the ReadResult.
-/// The dummy column is added to maintain the information about the number of rows in the block and to produce
-/// the result block with the correct number of rows.
-String MergeTreeRangeReader::addDummyColumnWithRowCount(Block & block, size_t num_rows)
-{
-    bool has_columns = false;
-    for (const auto & column : block)
-    {
-        if (column.column)
-        {
-            assert(column.column->size() == num_rows);
-            has_columns = true;
-            break;
-        }
-    }
-
-    if (has_columns)
-        return {};
-
-    ColumnWithTypeAndName dummy_column;
-    dummy_column.column = DataTypeUInt8().createColumnConst(num_rows, Field(1));
-    dummy_column.type = std::make_shared<DataTypeUInt8>();
-    /// Generate a random name to avoid collisions with real columns.
-    dummy_column.name = "....dummy...." + toString(UUIDHelpers::generateV4());
-    block.insert(dummy_column);
-
-    return dummy_column.name;
-}
-
->>>>>>> 981f765b
 MergeTreeRangeReader::ReadResult MergeTreeRangeReader::startReadingChain(size_t max_rows, MarkRanges & ranges)
 {
     ReadResult result(log);
