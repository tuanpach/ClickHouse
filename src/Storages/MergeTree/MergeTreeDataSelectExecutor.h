#pragma once
#include <boost/dynamic_bitset.hpp>
#include <Storages/MergeTree/MergeTreeReadTask.h>
#include <Storages/SelectQueryInfo.h>
#include <Storages/MergeTree/MergeTreeData.h>
#include <Storages/MergeTree/RangesInDataPart.h>
#include <Storages/MergeTree/PartitionPruner.h>
#include <Processors/QueryPlan/ReadFromMergeTree.h>
#include <Interpreters/ActionsDAG.h>


namespace DB
{

class KeyCondition;
struct QueryIdHolder;
class VectorSimilarityIndexCache;

using PartialEvalResultsBits = boost::dynamic_bitset<>;

/** Executes SELECT queries on data from the merge tree.
  */
class MergeTreeDataSelectExecutor
{
public:
    explicit MergeTreeDataSelectExecutor(const MergeTreeData & data_);

    /** When reading, selects a set of parts that covers the desired range of the index.
      * max_blocks_number_to_read - if not nullptr, do not read all the parts whose right border is greater than max_block in partition.
      */

    QueryPlanPtr read(
        const Names & column_names,
        const StorageSnapshotPtr & storage_snapshot,
        const SelectQueryInfo & query_info,
        ContextPtr context,
        UInt64 max_block_size,
        size_t num_streams,
        PartitionIdToMaxBlockPtr max_block_numbers_to_read = nullptr,
        bool enable_parallel_reading = false) const;

    /// The same as read, but with specified set of parts.
    QueryPlanStepPtr readFromParts(
        RangesInDataPartsPtr parts,
        MergeTreeData::MutationsSnapshotPtr mutations_snapshot,
        const Names & column_names,
        const StorageSnapshotPtr & storage_snapshot,
        const SelectQueryInfo & query_info,
        ContextPtr context,
        UInt64 max_block_size,
        size_t num_streams,
        PartitionIdToMaxBlockPtr max_block_numbers_to_read = nullptr,
        ReadFromMergeTree::AnalysisResultPtr merge_tree_select_result_ptr = nullptr,
        bool enable_parallel_reading = false,
        std::shared_ptr<ParallelReadingExtension> extension_ = nullptr) const;

    /// Get an estimation for the number of marks we are going to read.
    /// Reads nothing. Secondary indexes are not used.
    /// This method is used to select best projection for table.
    ReadFromMergeTree::AnalysisResultPtr estimateNumMarksToRead(
        RangesInDataParts parts,
        MergeTreeData::MutationsSnapshotPtr mutations_snapshot,
        const Names & column_names,
        const StorageMetadataPtr & metadata_snapshot,
        const SelectQueryInfo & query_info,
        ContextPtr context,
        size_t num_streams,
        PartitionIdToMaxBlockPtr max_block_numbers_to_read = nullptr) const;

    static MarkRanges markRangesFromPKRange(
        const RangesInDataPart & part_with_ranges,
        const StorageMetadataPtr & metadata_snapshot,
        const KeyCondition & key_condition,
        const std::optional<KeyCondition> & part_offset_condition,
        const std::optional<KeyCondition> & total_offset_condition,
        MarkRanges * exact_ranges,
        const Settings & settings,
        LoggerPtr log);

    static std::pair<MarkRanges, RangesInDataPartReadHints> filterMarksUsingIndex(
        MergeTreeIndexPtr index_helper,
        MergeTreeIndexConditionPtr condition,
        const std::optional<KeyCondition> & key_condition_rpn_template,
        MergeTreeData::DataPartPtr part,
        const MarkRanges & ranges,
        const RangesInDataPartReadHints & in_read_hints,
        const MergeTreeReaderSettings & reader_settings,
        MarkCache * mark_cache,
        UncompressedCache * uncompressed_cache,
        VectorSimilarityIndexCache * vector_similarity_index_cache,
        bool support_disjuncts,
        PartialEvalResultsBits & partial_eval_results_for_disjuncts,
        LoggerPtr log);

    static MarkRanges filterMarksUsingMergedIndex(
        MergeTreeIndices indices,
        MergeTreeIndexMergedConditionPtr condition,
        MergeTreeData::DataPartPtr part,
        const MarkRanges & ranges,
        const MergeTreeReaderSettings & reader_settings,
        MarkCache * mark_cache,
        UncompressedCache * uncompressed_cache,
        VectorSimilarityIndexCache * vector_similarity_index_cache,
        LoggerPtr log);

    /// Maximum number of elements in the RPN condition for disjunct processing.
    /// Each RPN element needs one bit for partial evaluation result storage.
    /// 32 is a good limit, could be lowered for e.g (A = 5 OR B = 5) requires 3 bits,
    /// (A = 5 OR B = 5) AND (C > 5 OR D > 5) requires 7 bits
    static constexpr size_t BITS_FOR_RPN_EVALUATION_RESULTS = 32;

private:
    const MergeTreeData & data;
    LoggerPtr log;

    /// Get the approximate value (bottom estimate - only by full marks) of the number of rows falling under the index.
    static size_t getApproximateTotalRowsToRead(
        const RangesInDataParts & parts,
        const StorageMetadataPtr & metadata_snapshot,
        const KeyCondition & key_condition,
        const Settings & settings,
        LoggerPtr log);

    struct PartFilterCounters
    {
        size_t num_initial_selected_parts = 0;
        size_t num_initial_selected_granules = 0;
        size_t num_parts_after_minmax = 0;
        size_t num_granules_after_minmax = 0;
        size_t num_parts_after_partition_pruner = 0;
        size_t num_granules_after_partition_pruner = 0;
    };

    /// Select the parts in which there can be data that satisfy `minmax_idx_condition` and that match the condition on `_part`,
    ///  as well as `max_block_number_to_read`.
    static RangesInDataParts selectPartsToRead(
        const RangesInDataParts & parts,
        const std::optional<std::unordered_set<String>> & part_values,
        const std::optional<KeyCondition> & minmax_idx_condition,
        const DataTypes & minmax_columns_types,
        const std::optional<PartitionPruner> & partition_pruner,
        const PartitionIdToMaxBlock * max_block_numbers_to_read,
        PartFilterCounters & counters,
        QueryStatusPtr query_status);

    /// Same as previous but also skip parts uuids if any to the query context, or skip parts which uuids marked as excluded.
    static RangesInDataParts selectPartsToReadWithUUIDFilter(
        const RangesInDataParts & parts,
        const std::optional<std::unordered_set<String>> & part_values,
        MergeTreeData::PinnedPartUUIDsPtr pinned_part_uuids,
        const std::optional<KeyCondition> & minmax_idx_condition,
        const DataTypes & minmax_columns_types,
        const std::optional<PartitionPruner> & partition_pruner,
        const PartitionIdToMaxBlock * max_block_numbers_to_read,
        ContextPtr query_context,
        PartFilterCounters & counters,
        LoggerPtr log);

public:
    /// For given number rows and bytes, get the number of marks to read.
    /// It is a minimal number of marks which contain so many rows and bytes.
    static size_t roundRowsOrBytesToMarks(
        size_t rows_setting,
        size_t bytes_setting,
        size_t rows_granularity,
        size_t bytes_granularity);

    /// The same as roundRowsOrBytesToMarks, but return no more than max_marks.
    static size_t minMarksForConcurrentRead(
        size_t rows_setting, size_t bytes_setting, size_t rows_granularity, size_t bytes_granularity, size_t min_marks, size_t max_marks);

    /// If possible, construct optional key condition from predicates containing _part_offset and _part column.
    static void buildKeyConditionFromPartOffset(
        std::optional<KeyCondition> & part_offset_condition, const ActionsDAG::Node * predicate, ContextPtr context);

    /// If possible, construct optional key condition from predicates containing _part_offset + _part_starting_offset expression.
    static void buildKeyConditionFromTotalOffset(
        std::optional<KeyCondition> & total_offset_condition, const ActionsDAG::Node * predicate, ContextPtr context);

    /// If possible, filter using expression on virtual columns.
    /// Example: SELECT count() FROM table WHERE _part = 'part_name'
    /// If expression found, return a set with allowed part names (std::nullopt otherwise).
    static std::optional<std::unordered_set<String>> filterPartsByVirtualColumns(
        const StorageMetadataPtr & metadata_snapshot,
        const MergeTreeData & data,
        const RangesInDataParts & parts,
        const ActionsDAG::Node * predicate,
        ContextPtr context);

    /// Filter parts using minmax index and partition key.
    static RangesInDataParts filterPartsByPartition(
        const RangesInDataParts & parts,
        const std::optional<PartitionPruner> & partition_pruner,
        const std::optional<KeyCondition> & minmax_idx_condition,
        const std::optional<std::unordered_set<String>> & part_values,
        const StorageMetadataPtr & metadata_snapshot,
        const MergeTreeData & data,
        const ContextPtr & context,
        const PartitionIdToMaxBlock * max_block_numbers_to_read,
        LoggerPtr log,
        ReadFromMergeTree::IndexStats & index_stats);

    /// Filter parts using primary key and secondary indexes.
    /// For every part, select mark ranges to read.
    /// If 'check_limits = true' it will throw exception if the amount of data exceed the limits from settings.
    static RangesInDataParts filterPartsByPrimaryKeyAndSkipIndexes(
        RangesInDataParts parts_with_ranges,
        StorageMetadataPtr metadata_snapshot,
        MergeTreeData::MutationsSnapshotPtr mutations_snapshot,
        const ContextPtr & context,
        const KeyCondition & key_condition,
        const std::optional<KeyCondition> & part_offset_condition,
        const std::optional<KeyCondition> & total_offset_condition,
        const std::optional<KeyCondition> & key_condition_rpn_template,
        const UsefulSkipIndexes & skip_indexes,
        const MergeTreeReaderSettings & reader_settings,
        LoggerPtr log,
        size_t num_streams,
        ReadFromMergeTree::IndexStats & index_stats,
        bool use_skip_indexes,
        bool find_exact_ranges,
        bool is_final_query,
<<<<<<< HEAD
        bool is_parallel_reading_from_replicas,
        bool is_support_disjuncts,
        ReadFromMergeTree::AnalysisResult & result);
=======
        bool is_parallel_reading_from_replicas);
>>>>>>> 7fe421ed

    /// Filter parts using query condition cache.
    static void filterPartsByQueryConditionCache(
        RangesInDataParts & parts_with_ranges,
        const SelectQueryInfo & select_query_info,
        const std::optional<VectorSearchParameters> & vector_search_parameters,
        const MergeTreeData::MutationsSnapshotPtr & mutations_snapshot,
        const ContextPtr & context,
        LoggerPtr log);

    /// Create expression for sampling.
    /// Also, calculate _sample_factor if needed.
    /// Also, update key condition with selected sampling range.
    static MergeTreeDataSelectSamplingData getSampling(
        const SelectQueryInfo & select_query_info,
        NamesAndTypesList available_real_columns,
        const RangesInDataParts & parts,
        KeyCondition & key_condition,
        const MergeTreeData & data,
        const StorageMetadataPtr & metadata_snapshot,
        ContextPtr context,
        LoggerPtr log);

    /// Check query limits: max_partitions_to_read, max_concurrent_queries.
    /// Also, return QueryIdHolder. If not null, we should keep it until query finishes.
    static std::shared_ptr<QueryIdHolder> checkLimits(
        const MergeTreeData & data,
        const ReadFromMergeTree::AnalysisResult & result,
        const ContextPtr & context);
<<<<<<< HEAD

    static MarkRanges finalSetOfRangesForConditionWithORs(
        MergeTreeData::DataPartPtr part,
        const MarkRanges & ranges,
        const KeyCondition & rpn_template_for_eval_result,
        const PartialEvalResultsBits & partial_eval_results,
        MergeTreeReaderSettings reader_settings,
        LoggerPtr log);

    struct RowLimits
    {
        SizeLimits limits;
        SizeLimits leaf_limits;
    };

    /// Calculate row limits for reading based on settings and query info.
    /// Returns limits and leaf_limits that should be applied during part processing.
    static RowLimits getRowLimits(const Settings & settings, const SelectQueryInfo & query_info);
=======
>>>>>>> 7fe421ed
};

}<|MERGE_RESOLUTION|>--- conflicted
+++ resolved
@@ -220,13 +220,8 @@
         bool use_skip_indexes,
         bool find_exact_ranges,
         bool is_final_query,
-<<<<<<< HEAD
         bool is_parallel_reading_from_replicas,
-        bool is_support_disjuncts,
-        ReadFromMergeTree::AnalysisResult & result);
-=======
-        bool is_parallel_reading_from_replicas);
->>>>>>> 7fe421ed
+        bool is_support_disjuncts);
 
     /// Filter parts using query condition cache.
     static void filterPartsByQueryConditionCache(
@@ -256,7 +251,6 @@
         const MergeTreeData & data,
         const ReadFromMergeTree::AnalysisResult & result,
         const ContextPtr & context);
-<<<<<<< HEAD
 
     static MarkRanges finalSetOfRangesForConditionWithORs(
         MergeTreeData::DataPartPtr part,
@@ -266,17 +260,6 @@
         MergeTreeReaderSettings reader_settings,
         LoggerPtr log);
 
-    struct RowLimits
-    {
-        SizeLimits limits;
-        SizeLimits leaf_limits;
-    };
-
-    /// Calculate row limits for reading based on settings and query info.
-    /// Returns limits and leaf_limits that should be applied during part processing.
-    static RowLimits getRowLimits(const Settings & settings, const SelectQueryInfo & query_info);
-=======
->>>>>>> 7fe421ed
 };
 
 }