#include <Storages/MergeTree/MergeTreeIndexConditionText.h>
#include <Storages/MergeTree/RPNBuilder.h>
#include <Storages/MergeTree/MergeTreeIndexText.h>
#include <Storages/MergeTree/MergeTreeIndexTextPreprocessor.h>
#include <Functions/IFunctionAdaptors.h>
#include <Interpreters/misc.h>
#include <Functions/hasAnyAllTokens.h>
#include <Common/OptimizedRegularExpression.h>
#include <Interpreters/ExpressionActions.h>
#include <Interpreters/Context.h>
#include <Core/Settings.h>
#include <Interpreters/Set.h>
#include <Interpreters/PreparedSets.h>

namespace DB
{

namespace ErrorCodes
{
    extern const int LOGICAL_ERROR;
    extern const int NO_SUCH_COLUMN_IN_TABLE;
}

namespace Setting
{
    extern const SettingsBool text_index_use_bloom_filter;
    extern const SettingsBool query_plan_text_index_add_hint;
    extern const SettingsBool use_text_index_dictionary_cache;
    extern const SettingsBool use_text_index_header_cache;
    extern const SettingsBool use_text_index_postings_cache;
}

TextSearchQuery::TextSearchQuery(String function_name_, TextSearchMode search_mode_, TextIndexDirectReadMode read_mode_, std::vector<String> tokens_)
    : function_name(std::move(function_name_))
    , search_mode(search_mode_)
    , read_mode(read_mode_)
    , tokens(std::move(tokens_))
{
    std::sort(tokens.begin(), tokens.end());
}

SipHash TextSearchQuery::getHash() const
{
    SipHash hash;
    hash.update(function_name);
    hash.update(search_mode);
    hash.update(read_mode);
    hash.update(tokens.size());

    for (const auto & token : tokens)
        hash.update(token);

    return hash;
}

MergeTreeIndexConditionText::MergeTreeIndexConditionText(
    const ActionsDAG::Node * predicate,
    ContextPtr context_,
    const Block & index_sample_block,
    TokenExtractorPtr token_extractor_,
    MergeTreeIndexTextPreprocessorPtr preprocessor_)
    : WithContext(context_)
    , header(index_sample_block)
    , token_extractor(token_extractor_)
    , use_bloom_filter(context_->getSettingsRef()[Setting::text_index_use_bloom_filter])
    , preprocessor(preprocessor_)
    , use_dictionary_block_cache(context_->getSettingsRef()[Setting::use_text_index_dictionary_cache])
    , dictionary_block_cache(context_->getTextIndexDictionaryBlockCache())
    , use_header_cache(context_->getSettingsRef()[Setting::use_text_index_header_cache])
    , header_cache(context_->getTextIndexHeaderCache())
    , use_postings_cache(context_->getSettingsRef()[Setting::use_text_index_postings_cache])
    , postings_cache(context_->getTextIndexPostingsCache())
{
    if (!predicate)
    {
        rpn.emplace_back(RPNElement::FUNCTION_UNKNOWN);
        return;
    }

    rpn = std::move(RPNBuilder<RPNElement>(
        predicate,
        context_,
        [&](const RPNBuilderTreeNode & node, RPNElement & out)
        {
            return this->traverseAtomNode(node, out);
        }).extractRPN());

    NameSet all_search_tokens_set;

    for (const auto & element : rpn)
    {
        for (const auto & search_query : element.text_search_queries)
        {
            all_search_tokens_set.insert(search_query->tokens.begin(), search_query->tokens.end());
            all_search_queries[search_query->getHash().get128()] = search_query;
        }

        if (getTextSearchMode(element) == TextSearchMode::Any)
            global_search_mode = TextSearchMode::Any;
    }

    all_search_tokens = Names(all_search_tokens_set.begin(), all_search_tokens_set.end());
    std::ranges::sort(all_search_tokens); /// Technically not necessary but leads to nicer read patterns on sorted dictionary blocks
}

TextSearchMode MergeTreeIndexConditionText::getTextSearchMode(const RPNElement & element)
{
    if (element.function == RPNElement::FUNCTION_HAS_ALL_TOKENS
        || element.function == RPNElement::FUNCTION_AND
        || element.function == RPNElement::FUNCTION_EQUALS
        || (element.function == RPNElement::FUNCTION_MATCH && element.text_search_queries.size() == 1))
        return TextSearchMode::All;

    return TextSearchMode::Any;
}

bool MergeTreeIndexConditionText::isSupportedFunction(const String & function_name)
{
    return function_name == "hasToken"
        || function_name == "hasAnyTokens"
        || function_name == "hasAllTokens"
        || function_name == "equals"
        || function_name == "notEquals"
        || function_name == "mapContainsKey"
        || function_name == "mapContainsValue"
        || function_name == "has"
        || function_name == "like"
        || function_name == "notLike"
        || function_name == "hasTokenOrNull"
        || function_name == "startsWith"
        || function_name == "endsWith"
        || function_name == "match";
}

TextIndexDirectReadMode MergeTreeIndexConditionText::getHintOrNoneMode() const
{
    const auto & settings = getContext()->getSettingsRef();
    return settings[Setting::query_plan_text_index_add_hint] ? TextIndexDirectReadMode::Hint : TextIndexDirectReadMode::None;
}

TextIndexDirectReadMode MergeTreeIndexConditionText::getDirectReadMode(const String & function_name) const
{
    if (function_name == "hasToken"
        || function_name == "hasAnyTokens"
        || function_name == "hasAllTokens")
    {
        return TextIndexDirectReadMode::Exact;
    }

    if (function_name == "equals"
        || function_name == "has"
        || function_name == "mapContainsKey"
        || function_name == "mapContainsValue")
    {
        bool is_noop_extractor = typeid_cast<const NoOpTokenExtractor *>(token_extractor);
        return is_noop_extractor ? TextIndexDirectReadMode::Exact : getHintOrNoneMode();
    }

    if (function_name == "like"
        || function_name == "startsWith"
        || function_name == "endsWith")
    {
        return getHintOrNoneMode();
    }

    return TextIndexDirectReadMode::None;
}

TextSearchQueryPtr MergeTreeIndexConditionText::createTextSearchQuery(const ActionsDAG::Node & node) const
{
    RPNElement rpn_element;
    RPNBuilderTreeContext rpn_tree_context(getContext());
    RPNBuilderTreeNode rpn_node(&node, rpn_tree_context);

    if (!traverseAtomNode(rpn_node, rpn_element))
        return nullptr;

    if (rpn_element.text_search_queries.size() != 1)
        return nullptr;

    return rpn_element.text_search_queries.front();
}

std::optional<String> MergeTreeIndexConditionText::replaceToVirtualColumn(const TextSearchQuery & query, const String & index_name)
{
    auto query_hash = query.getHash();
    auto it = all_search_queries.find(query_hash.get128());

    if (it == all_search_queries.end())
        return std::nullopt;

    auto hash_str = getSipHash128AsHexString(query_hash);
    String virtual_column_name = fmt::format("{}{}_{}_{}", TEXT_INDEX_VIRTUAL_COLUMN_PREFIX, index_name, query.function_name, hash_str);

    virtual_column_to_search_query[virtual_column_name] = it->second;
    return virtual_column_name;
}

TextSearchQueryPtr MergeTreeIndexConditionText::getSearchQueryForVirtualColumn(const String & column_name) const
{
    auto it = virtual_column_to_search_query.find(column_name);
    if (it == virtual_column_to_search_query.end())
        throw Exception(ErrorCodes::NO_SUCH_COLUMN_IN_TABLE, "Virtual column {} not found in MergeTreeIndexConditionText", column_name);

    return it->second;
}

bool MergeTreeIndexConditionText::alwaysUnknownOrTrue() const
{
    return rpnEvaluatesAlwaysUnknownOrTrue(
        rpn,
        {RPNElement::FUNCTION_EQUALS,
         RPNElement::FUNCTION_NOT_EQUALS,
         RPNElement::FUNCTION_HAS,
         RPNElement::FUNCTION_HAS_ANY_TOKENS,
         RPNElement::FUNCTION_HAS_ALL_TOKENS,
         RPNElement::FUNCTION_IN,
         RPNElement::FUNCTION_NOT_IN,
         RPNElement::FUNCTION_MATCH});
}

bool MergeTreeIndexConditionText::mayBeTrueOnGranule(MergeTreeIndexGranulePtr idx_granule) const
{
    const auto * granule = typeid_cast<const MergeTreeIndexGranuleText *>(idx_granule.get());
    if (!granule)
        throw Exception(ErrorCodes::LOGICAL_ERROR, "Text index condition got a granule with the wrong type.");

    /// Check like in KeyCondition.
    std::vector<BoolMask> rpn_stack;
    for (const auto & element : rpn)
    {
        if (element.function == RPNElement::FUNCTION_UNKNOWN)
        {
            rpn_stack.emplace_back(true, true);
        }
        else if (element.function == RPNElement::FUNCTION_HAS_ANY_TOKENS)
        {
            chassert(element.text_search_queries.size() == 1);
            const auto & text_search_query = element.text_search_queries.front();
            bool exists_in_granule = granule->hasAnyTokenFromQuery(*text_search_query);
            rpn_stack.emplace_back(exists_in_granule, true);
        }
        else if (element.function == RPNElement::FUNCTION_HAS_ALL_TOKENS
            || element.function == RPNElement::FUNCTION_EQUALS
            || element.function == RPNElement::FUNCTION_NOT_EQUALS
            || element.function == RPNElement::FUNCTION_HAS)
        {
            chassert(element.text_search_queries.size() == 1);
            const auto & text_search_query = element.text_search_queries.front();
            bool exists_in_granule = granule->hasAllTokensFromQuery(*text_search_query);
            rpn_stack.emplace_back(exists_in_granule, true);

            if (element.function == RPNElement::FUNCTION_NOT_EQUALS)
                rpn_stack.back() = !rpn_stack.back();
        }
        else if (element.function == RPNElement::FUNCTION_MATCH
            || element.function == RPNElement::FUNCTION_IN
            || element.function == RPNElement::FUNCTION_NOT_IN)
        {
            bool exists_in_granule = false;

            for (const auto & text_search_query : element.text_search_queries)
            {
                if (granule->hasAllTokensFromQuery(*text_search_query))
                {
                    exists_in_granule = true;
                    break;
                }
            }

            rpn_stack.emplace_back(exists_in_granule, true);
            if (element.function == RPNElement::FUNCTION_NOT_IN)
                rpn_stack.back() = !rpn_stack.back();
        }
        else if (element.function == RPNElement::FUNCTION_NOT)
        {
            rpn_stack.back() = !rpn_stack.back();
        }
        else if (element.function == RPNElement::FUNCTION_AND)
        {
            auto arg1 = rpn_stack.back();
            rpn_stack.pop_back();
            auto arg2 = rpn_stack.back();
            rpn_stack.back() = arg1 & arg2;
        }
        else if (element.function == RPNElement::FUNCTION_OR)
        {
            auto arg1 = rpn_stack.back();
            rpn_stack.pop_back();
            auto arg2 = rpn_stack.back();
            rpn_stack.back() = arg1 | arg2;
        }
        else if (element.function == RPNElement::ALWAYS_FALSE)
        {
            rpn_stack.emplace_back(false, true);
        }
        else if (element.function == RPNElement::ALWAYS_TRUE)
        {
            rpn_stack.emplace_back(true, false);
        }
        else
        {
            throw Exception(ErrorCodes::LOGICAL_ERROR, "Unexpected function type {} in MergeTreeIndexConditionText::RPNElement", element.function);
        }
    }

    if (rpn_stack.size() != 1)
        throw Exception(ErrorCodes::LOGICAL_ERROR, "Unexpected stack size in MergeTreeIndexConditionText::mayBeTrueOnGranule");

    return rpn_stack[0].can_be_true;
}

bool MergeTreeIndexConditionText::traverseAtomNode(const RPNBuilderTreeNode & node, RPNElement & out) const
{
    {
        Field const_value;
        DataTypePtr const_type;

        if (node.tryGetConstant(const_value, const_type))
        {
            /// Check constant like in KeyCondition
            if (const_value.getType() == Field::Types::UInt64)
            {
                out.function = const_value.safeGet<UInt64>() ? RPNElement::ALWAYS_TRUE : RPNElement::ALWAYS_FALSE;
                return true;
            }

            if (const_value.getType() == Field::Types::Int64)
            {
                out.function = const_value.safeGet<Int64>() ? RPNElement::ALWAYS_TRUE : RPNElement::ALWAYS_FALSE;
                return true;
            }

            if (const_value.getType() == Field::Types::Float64)
            {
                out.function = const_value.safeGet<Float64>() != 0.00 ? RPNElement::ALWAYS_TRUE : RPNElement::ALWAYS_FALSE;
                return true;
            }
        }
    }

    if (node.isFunction())
    {
        const auto function = node.toFunctionNode();
        auto function_name = function.getFunctionName();
        size_t function_arguments_size = function.getArgumentsSize();

        if (traverseMapElementKeyNode(function, out))
            return true;

        if (function_arguments_size != 2)
            return false;

        auto lhs_argument = function.getArgumentAt(0);
        auto rhs_argument = function.getArgumentAt(1);

        if (functionIsInOrGlobalInOperator(function_name))
        {
            if (tryPrepareSetForTextSearch(lhs_argument, rhs_argument, function_name, out))
            {
                if (function_name == "notIn")
                {
                    out.function = RPNElement::FUNCTION_NOT_IN;
                    return true;
                }
                else if (function_name == "in")
                {
                    out.function = RPNElement::FUNCTION_IN;
                    return true;
                }
            }
        }
        else if (isSupportedFunction(function_name))
        {
            Field const_value;
            DataTypePtr const_type;

            if (rhs_argument.tryGetConstant(const_value, const_type))
            {
                if (traverseFunctionNode(function, lhs_argument, const_type, const_value, out))
                    return true;
            }
            else if (lhs_argument.tryGetConstant(const_value, const_type) && (function_name == "equals" || function_name == "notEquals"))
            {
                if (traverseFunctionNode(function, rhs_argument, const_type, const_value, out))
                    return true;
            }
        }
    }

    return false;
}

<<<<<<< HEAD
std::vector<String> MergeTreeIndexConditionText::stringToTokens(const Field & field) const
{
    std::vector<String> tokens;
    const String & value = field.safeGet<String>();
=======
namespace
{

/**
  * Since functions `mapKeys` and `mapValues` project data as Array(T) from Map, this function checks if an index column is defined for the Map.
  * The expected data is either form of Array(String) or Array(FixedString).
  */
bool traverseArrayFunctionNode(const RPNBuilderTreeNode & index_column_node, const Block & header, Field & const_value)
{
    const auto function = index_column_node.toFunctionNode();
    if (function.getFunctionName() == "arrayElement")
    {
        const auto column_name = function.getArgumentAt(0).getColumnName();
        bool has_maps_keys_index_column_name = header.has(fmt::format("mapKeys({})", column_name));
        bool has_map_values_index_column_name = header.has(fmt::format("mapValues({})", column_name));
        if (has_maps_keys_index_column_name)
        {
            const auto & argument_const_key = function.getArgumentAt(1);
            DataTypePtr key_const_type;
            if (argument_const_key.tryGetConstant(const_value, key_const_type))
            {
                auto const_data_type = WhichDataType(key_const_type);
                if (!const_data_type.isStringOrFixedString())
                    return false;
                return true;
            }
            return false;
        }
        return has_map_values_index_column_name;
    }
    return false;
}

}


std::vector<String> MergeTreeIndexConditionText::stringToTokens(const Field & field) const
{
    std::vector<String> tokens;
    const String value = preprocessor->process(field.safeGet<String>());
>>>>>>> 629c3e44
    token_extractor->stringToTokens(value.data(), value.size(), tokens);
    return tokens;
}

std::vector<String> MergeTreeIndexConditionText::substringToTokens(const Field & field, bool is_prefix, bool is_suffix) const
{
    std::vector<String> tokens;
<<<<<<< HEAD
    const String & value = field.safeGet<String>();
=======
    const String value = preprocessor->process(field.safeGet<String>());
>>>>>>> 629c3e44
    token_extractor->substringToTokens(value.data(), value.size(), tokens, is_prefix, is_suffix);
    return tokens;
}

std::vector<String> MergeTreeIndexConditionText::stringLikeToTokens(const Field & field) const
{
    std::vector<String> tokens;
<<<<<<< HEAD
    const String & value = field.safeGet<String>();
=======
    const String value = preprocessor->process(field.safeGet<String>());
>>>>>>> 629c3e44
    token_extractor->stringLikeToTokens(value.data(), value.size(), tokens);
    return tokens;
}


bool MergeTreeIndexConditionText::traverseFunctionNode(
    const RPNBuilderFunctionTreeNode & function_node,
    const RPNBuilderTreeNode & index_column_node,
    const DataTypePtr & value_type,
    const Field & value_field,
    RPNElement & out) const
{
    const String function_name = function_node.getFunctionName();
    auto read_mode = getDirectReadMode(function_name);

    bool has_index_column = header.has(index_column_node.getColumnName());
    bool has_map_keys_column = header.has(fmt::format("mapKeys({})", index_column_node.getColumnName()));
    bool has_map_values_column = header.has(fmt::format("mapValues({})", index_column_node.getColumnName()));

    if (traverseMapElementValueNode(index_column_node, value_field))
    {
        has_index_column = true;

        /// If we use index on `mapValues(m)` for `func(m['key'], 'value')`, we can use direct read only as a hint
        /// because we have to match the specific key to the value and therefore execute a real filter.
        if (read_mode == TextIndexDirectReadMode::Exact)
            read_mode = getHintOrNoneMode();
    }

    if (!has_index_column && !has_map_keys_column && !has_map_values_column)
        return false;

    auto value_data_type = WhichDataType(value_type);
    if (!value_data_type.isStringOrFixedString() && !value_data_type.isArray())
        return false;

    if (has_map_keys_column)
    {
        if (!value_data_type.isStringOrFixedString())
            return false;

        /// mapContainsKey can be used only with an index defined as `mapKeys(Map(String, ...))`
        if (function_name == "mapContainsKey" || function_name == "has")
        {
            auto tokens = stringToTokens(value_field);
            out.function = RPNElement::FUNCTION_HAS;
            out.text_search_queries.emplace_back(std::make_shared<TextSearchQuery>(function_name, TextSearchMode::All, read_mode, std::move(tokens)));
            return true;
        }
        return false;
    }
    if (has_map_values_column)
    {
        if (!value_data_type.isStringOrFixedString())
            return false;

        /// mapContainsValue can be used only with an index defined as `mapValues(Map(String, ...))`
        if (function_name == "mapContainsValue")
        {
            auto tokens = stringToTokens(value_field);
            out.function = RPNElement::FUNCTION_HAS;
            out.text_search_queries.emplace_back(std::make_shared<TextSearchQuery>(function_name, TextSearchMode::All, read_mode, std::move(tokens)));
            return true;
        }
        return false;
    }
    if (function_name == "notEquals")
    {
        auto tokens = stringToTokens(value_field);
        out.function = RPNElement::FUNCTION_NOT_EQUALS;
        out.text_search_queries.emplace_back(std::make_shared<TextSearchQuery>(function_name, TextSearchMode::All, read_mode, std::move(tokens)));
        return true;
    }
    if (function_name == "equals")
    {
        auto tokens = stringToTokens(value_field);
        out.function = RPNElement::FUNCTION_EQUALS;
        out.text_search_queries.emplace_back(std::make_shared<TextSearchQuery>(function_name, TextSearchMode::All, read_mode, std::move(tokens)));
        return true;
    }
    if (function_name == "hasAnyTokens" || function_name == "hasAllTokens")
    {
        std::vector<String> search_tokens;

        // hasAny/AllTokens funcs accept either string which will be tokenized or array of strings to be used as-is
        if (value_data_type.isString())
        {
            search_tokens = stringToTokens(value_field);
        }
        else
        {
            for (const auto & element : value_field.safeGet<Array>())
            {
                if (element.getType() != Field::Types::String)
                    return false;

                search_tokens.push_back(element.safeGet<String>());
            }
        }

        /// TODO(ahmadov): move this block to another place, e.g. optimizations or query tree re-write.
        const auto * function_dag_node = function_node.getDAGNode();
        chassert(function_dag_node != nullptr && function_dag_node->function_base != nullptr);

        const auto * adaptor = typeid_cast<const FunctionToFunctionBaseAdaptor *>(function_dag_node->function_base.get());
        chassert(adaptor != nullptr);

        if (function_name == "hasAnyTokens")
        {
            out.function = RPNElement::FUNCTION_HAS_ANY_TOKENS;
            out.text_search_queries.emplace_back(std::make_shared<TextSearchQuery>(function_name, TextSearchMode::Any, read_mode, search_tokens));

            auto & search_function = typeid_cast<FunctionHasAnyAllTokens<traits::HasAnyTokensTraits> &>(*adaptor->getFunction());
            search_function.setTokenExtractor(token_extractor->clone());
            search_function.setSearchTokens(search_tokens);
        }
        else
        {
            out.function = RPNElement::FUNCTION_HAS_ALL_TOKENS;
            out.text_search_queries.emplace_back(std::make_shared<TextSearchQuery>(function_name, TextSearchMode::All, read_mode, search_tokens));

            auto & search_function = typeid_cast<FunctionHasAnyAllTokens<traits::HasAllTokensTraits> &>(*adaptor->getFunction());
            search_function.setTokenExtractor(token_extractor->clone());
            search_function.setSearchTokens(search_tokens);
        }

        return true;
    }
    if (function_name == "hasToken" || function_name == "hasTokenOrNull")
    {
        auto tokens = stringToTokens(value_field);
        if (tokens.empty())
            tokens.push_back("");

        out.function = RPNElement::FUNCTION_EQUALS;
        out.text_search_queries.emplace_back(std::make_shared<TextSearchQuery>(function_name, TextSearchMode::All, read_mode, std::move(tokens)));
        return true;
    }
    if (function_name == "startsWith")
    {
        auto tokens = substringToTokens(value_field, true, false);
        out.function = RPNElement::FUNCTION_EQUALS;
        out.text_search_queries.emplace_back(std::make_shared<TextSearchQuery>(function_name, TextSearchMode::All, read_mode, std::move(tokens)));
        return true;
    }
    if (function_name == "endsWith")
    {
        auto tokens = substringToTokens(value_field, false, true);
        out.function = RPNElement::FUNCTION_EQUALS;
        out.text_search_queries.emplace_back(std::make_shared<TextSearchQuery>(function_name, TextSearchMode::All, read_mode, std::move(tokens)));
        return true;
    }
    /// Currently, not all token extractors support LIKE-style matching.
    if (function_name == "like" && token_extractor->supportsStringLike())
    {
        std::vector<String> tokens = stringLikeToTokens(value_field);

        out.function = RPNElement::FUNCTION_EQUALS;
        out.text_search_queries.emplace_back(std::make_shared<TextSearchQuery>(function_name, TextSearchMode::All, read_mode, std::move(tokens)));
        return true;
    }
    if (function_name == "notLike" && token_extractor->supportsStringLike())
    {
        std::vector<String> tokens = stringLikeToTokens(value_field);

        out.function = RPNElement::FUNCTION_NOT_EQUALS;
        out.text_search_queries.emplace_back(std::make_shared<TextSearchQuery>(function_name, TextSearchMode::All, read_mode, std::move(tokens)));
        return true;
    }
    if (function_name == "match" && token_extractor->supportsStringLike())
    {
        out.function = RPNElement::FUNCTION_MATCH;

        const auto & value = value_field.safeGet<String>();
        RegexpAnalysisResult result = OptimizedRegularExpression::analyze(value);

        if (!result.alternatives.empty())
        {
            for (const auto & alternative : result.alternatives)
            {
                auto tokens = substringToTokens(alternative, false, false);
                out.text_search_queries.emplace_back(std::make_shared<TextSearchQuery>(function_name, TextSearchMode::All, read_mode, std::move(tokens)));
            }
            return true;
        }
        if (!result.required_substring.empty())
        {
            auto tokens = substringToTokens(result.required_substring, false, false);
            out.text_search_queries.emplace_back(std::make_shared<TextSearchQuery>(function_name, TextSearchMode::All, read_mode, std::move(tokens)));
            return true;
        }
        return false;
    }
    if (function_name == "has")
    {
        auto tokens = stringToTokens(value_field);
        out.function = RPNElement::FUNCTION_HAS;
        out.text_search_queries.emplace_back(std::make_shared<TextSearchQuery>(function_name, TextSearchMode::All, read_mode, std::move(tokens)));
        return true;
    }

    return false;
}

bool MergeTreeIndexConditionText::traverseMapElementKeyNode(const RPNBuilderFunctionTreeNode & function_node, RPNElement & out) const
{
    const auto * dag_node = function_node.getDAGNode();
    if (!dag_node || !dag_node->function_base || !dag_node->isDeterministic() || !WhichDataType(dag_node->result_type).isUInt8())
        return false;

    auto subdag = ActionsDAG::cloneSubDAG({dag_node}, true);
    auto required_columns = subdag.getRequiredColumns();
    const auto & outputs = subdag.getOutputs();

    if (required_columns.size() != 1 || outputs.size() != 1)
        return false;

    auto required_column = required_columns.front();
    auto output_column_name = outputs.front()->result_name;

    if (!isMap(required_column.type) || !header.has(fmt::format("mapKeys({})", required_column.name)))
        return false;

    std::optional<String> key_const_value;
    std::vector<const ActionsDAG::Node *> stack;
    stack.push_back(outputs.front());

    while (!stack.empty())
    {
        const auto * node = stack.back();
        stack.pop_back();

        if (node->type == ActionsDAG::ActionType::FUNCTION
            && node->children.size() == 2
            && node->function_base
            && node->function_base->getName() == "arrayElement")
        {
            if (key_const_value.has_value())
                return false;

            const auto & map_argument = node->children[0];
            const auto & const_key_argument = node->children[1];

            if (map_argument->type != ActionsDAG::ActionType::INPUT || map_argument->result_name != required_column.name)
                return false;

            if (const_key_argument->type != ActionsDAG::ActionType::COLUMN || !isStringOrFixedString(const_key_argument->result_type))
                return false;

            key_const_value = const_key_argument->column->getDataAt(0).toString();
        }
        else
        {
            for (const auto & child : node->children)
                stack.push_back(child);
        }
    }

    if (!key_const_value.has_value())
        return false;

    Block block{{required_column.type->createColumnConstWithDefaultValue(1), required_column.type, required_column.name}};
    ExpressionActions actions(std::move(subdag));
    actions.execute(block);
    const auto & result_column = block.getByName(output_column_name).column;

    if (result_column->getBool(0))
        return false;

    auto tokens = stringToTokens(*key_const_value);
    out.function = RPNElement::FUNCTION_HAS;
    out.text_search_queries.emplace_back(std::make_shared<TextSearchQuery>("mapContainsKey", TextSearchMode::All, getHintOrNoneMode(), std::move(tokens)));
    return true;
}

/**
  * Since functions `mapKeys` and `mapValues` project data as Array(T) from Map, this function checks if an index column is defined for the Map.
  * The expected data is either form of Array(String) or Array(FixedString).
  */
bool MergeTreeIndexConditionText::traverseMapElementValueNode(const RPNBuilderTreeNode & index_column_node, const Field & const_value) const
{
    if (!index_column_node.isFunction())
        return false;

    const auto function = index_column_node.toFunctionNode();
    const auto column_name = function.getArgumentAt(0).getColumnName();

    if (function.getArgumentsSize() != 2 || function.getFunctionName() != "arrayElement")
        return false;

    if (const_value.getType() != Field::Types::String || const_value.safeGet<String>().empty())
        return false;

    return header.has(fmt::format("mapValues({})", column_name));
}

bool MergeTreeIndexConditionText::tryPrepareSetForTextSearch(
    const RPNBuilderTreeNode & lhs,
    const RPNBuilderTreeNode & rhs,
    const String & function_name,
    RPNElement & out) const
{
    std::optional<size_t> set_key_position;

    if (lhs.isFunction() && lhs.toFunctionNode().getFunctionName() == "tuple")
    {
        const auto function = lhs.toFunctionNode();
        auto arguments_size = function.getArgumentsSize();

        for (size_t i = 0; i < arguments_size; ++i)
        {
            if (header.has(function.getArgumentAt(i).getColumnName()))
            {
                /// Text index support only one index column.
                if (set_key_position.has_value())
                    return false;

                set_key_position = i;
            }
        }
    }
    else
    {
        if (header.has(lhs.getColumnName()))
            set_key_position = 0;
    }

    if (!set_key_position.has_value())
        return false;

    auto future_set = rhs.tryGetPreparedSet();
    if (!future_set)
        return false;

    auto prepared_set = future_set->buildOrderedSetInplace(rhs.getTreeContext().getQueryContext());
    if (!prepared_set || !prepared_set->hasExplicitSetElements())
        return false;

    Columns columns = prepared_set->getSetElements();
    const auto & set_column = *columns[*set_key_position];

    if (!WhichDataType(set_column.getDataType()).isStringOrFixedString())
        return false;

    size_t total_row_count = prepared_set->getTotalRowCount();

    for (size_t row = 0; row < total_row_count; ++row)
    {
        auto ref = set_column.getDataAt(row);

        std::vector<String> tokens;
        token_extractor->stringToTokens(ref.data, ref.size, tokens);
        out.text_search_queries.emplace_back(std::make_shared<TextSearchQuery>(function_name, TextSearchMode::All, TextIndexDirectReadMode::None, std::move(tokens)));
    }

    return true;
}

bool isTextIndexVirtualColumn(const String & column_name)
{
    return column_name.starts_with(TEXT_INDEX_VIRTUAL_COLUMN_PREFIX);
}

}<|MERGE_RESOLUTION|>--- conflicted
+++ resolved
@@ -391,20 +391,11 @@
     return false;
 }
 
-<<<<<<< HEAD
-std::vector<String> MergeTreeIndexConditionText::stringToTokens(const Field & field) const
-{
-    std::vector<String> tokens;
-    const String & value = field.safeGet<String>();
-=======
-namespace
-{
-
 /**
   * Since functions `mapKeys` and `mapValues` project data as Array(T) from Map, this function checks if an index column is defined for the Map.
   * The expected data is either form of Array(String) or Array(FixedString).
   */
-bool traverseArrayFunctionNode(const RPNBuilderTreeNode & index_column_node, const Block & header, Field & const_value)
+static bool traverseArrayFunctionNode(const RPNBuilderTreeNode & index_column_node, const Block & header, Field & const_value)
 {
     const auto function = index_column_node.toFunctionNode();
     if (function.getFunctionName() == "arrayElement")
@@ -430,14 +421,10 @@
     return false;
 }
 
-}
-
-
 std::vector<String> MergeTreeIndexConditionText::stringToTokens(const Field & field) const
 {
     std::vector<String> tokens;
     const String value = preprocessor->process(field.safeGet<String>());
->>>>>>> 629c3e44
     token_extractor->stringToTokens(value.data(), value.size(), tokens);
     return tokens;
 }
@@ -445,11 +432,7 @@
 std::vector<String> MergeTreeIndexConditionText::substringToTokens(const Field & field, bool is_prefix, bool is_suffix) const
 {
     std::vector<String> tokens;
-<<<<<<< HEAD
-    const String & value = field.safeGet<String>();
-=======
     const String value = preprocessor->process(field.safeGet<String>());
->>>>>>> 629c3e44
     token_extractor->substringToTokens(value.data(), value.size(), tokens, is_prefix, is_suffix);
     return tokens;
 }
@@ -457,11 +440,7 @@
 std::vector<String> MergeTreeIndexConditionText::stringLikeToTokens(const Field & field) const
 {
     std::vector<String> tokens;
-<<<<<<< HEAD
-    const String & value = field.safeGet<String>();
-=======
     const String value = preprocessor->process(field.safeGet<String>());
->>>>>>> 629c3e44
     token_extractor->stringLikeToTokens(value.data(), value.size(), tokens);
     return tokens;
 }
