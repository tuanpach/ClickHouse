#pragma once

#include <Common/FST.h>
#include <Compression/ICompressionCodec.h>
#include <Disks/IDisk.h>
#include <IO/ReadBufferFromFileBase.h>
#include <IO/WriteBufferFromFileBase.h>
#include <Storages/MergeTree/IDataPartStorage.h>

#include <roaring.hh>
#include <mutex>
#include <unordered_map>
#include <vector>
#include <absl/container/flat_hash_map.h>

#include "config.h"

#if USE_FASTPFOR
#  include <codecfactory.h>
#endif


/// GinIndexStore manages the Generalized Inverted Index ("gin") (text index) for a data part, and it is made up of one or more
/// immutable index segments.
///
/// There are 4 types of index files in a store:
///  1. Segment ID file(.gin_sid): it contains one byte for version followed by the next available segment ID.
///  2. Segment Metadata file(.gin_seg): it contains index segment metadata.
///     - Its file format is an array of GinIndexSegment as defined in this file.
///     - postings_start_offset points to the file(.gin_post) starting position for the segment's postings list.
///     - dict_start_offset points to the file(.gin_dict) starting position for the segment's dictionaries.
///  3. Dictionary file(.gin_dict): it contains dictionaries.
///     - It contains an array of (FST_size, FST_blob) which has size and actual data of FST.
///  4. Postings Lists(.gin_post): it contains postings lists data.
///     - It contains an array of serialized postings lists.
///
/// During the searching in the segment, the segment's meta data can be found in .gin_seg file. From the meta data,
/// the starting position of its dictionary is used to locate its FST. Then FST is read into memory.
/// By using the term and FST, the offset("output" in FST) of the postings list for the term
/// in FST is found. The offset plus the postings_start_offset is the file location in .gin_post file
/// for its postings list.

namespace DB
{

static constexpr UInt64 UNLIMITED_SEGMENT_DIGESTION_THRESHOLD_BYTES = 0;

/// GinIndexPostingsList which uses 32-bit Roaring
using GinIndexPostingsList = roaring::Roaring;
using GinIndexPostingsListPtr = std::shared_ptr<GinIndexPostingsList>;

class GinIndexCompressionFactory
{
public:
    static const CompressionCodecPtr & zstdCodec();
};

#if USE_FASTPFOR
/// This class is responsible to serialize the posting list into on-disk format by applying DELTA encoding first, then PFOR compression.
/// Internally, the FastPFOR library is used for the PFOR compression.
class GinIndexPostingListDeltaPforSerialization
{
public:
    static UInt64 serialize(WriteBuffer & buffer, const roaring::Roaring & rowids);
    static GinIndexPostingsListPtr deserialize(ReadBuffer & buffer);

private:
    static std::shared_ptr<FastPForLib::IntegerCODEC> codec();
    static std::vector<UInt32> encodeDeltaScalar(const roaring::Roaring & rowids);
    static void decodeDeltaScalar(std::vector<UInt32> & deltas);

    static constexpr String FASTPFOR_CODEC_NAME = "simdfastpfor128";
    /// FastPFOR fails to compress below this threshold, compressed data becomes larger than the original array.
    static constexpr size_t FASTPFOR_THRESHOLD = 4;
};
#endif

/// This class is responsible to serialize the posting list into on-disk format by applying ZSTD compression on top of Roaring Bitmap.
class GinIndexPostingListRoaringZstdSerialization
{
public:
    static UInt64 serialize(WriteBuffer & buffer, const roaring::Roaring & rowids);
    static GinIndexPostingsListPtr deserialize(ReadBuffer & buffer);

private:
    static constexpr size_t MIN_SIZE_FOR_ROARING_ENCODING = 16;
    static constexpr size_t ROARING_ENCODING_COMPRESSION_CARDINALITY_THRESHOLD = 5000;
    static constexpr UInt64 ARRAY_CONTAINER_MASK = 0x1;
    static constexpr UInt64 ROARING_CONTAINER_MASK = 0x0;
    static constexpr UInt64 ROARING_COMPRESSED_MASK = 0x1;
    static constexpr UInt64 ROARING_UNCOMPRESSED_MASK = 0x0;
};

/// Build a postings list for a term
class GinIndexPostingsBuilder
{
public:
    /// Check whether a row_id is already added
    bool contains(UInt32 row_id) const;

    /// Add a row_id into the builder
    void add(UInt32 row_id);

    /// Serializes the content of builder into given WriteBuffer.
    /// Returns the number of bytes written into WriteBuffer.
    UInt64 serialize(WriteBuffer & buffer);

    /// Deserializes the postings list data from given ReadBuffer.
    /// Returns a pointer to the GinIndexPostingsList created by deserialization.
    static GinIndexPostingsListPtr deserialize(ReadBuffer & buffer);

private:
    enum class Serialization : UInt8
    {
        ROARING_ZSTD = 1,
        DELTA_PFOR = 2,
    };

    roaring::Roaring rowids;
};

using GinIndexPostingsBuilderPtr = std::shared_ptr<GinIndexPostingsBuilder>;

/// Gin index segment descriptor, which contains:
struct GinIndexSegment
{
    ///  Segment ID retrieved from next available ID from file .gin_sid
    UInt32 segment_id = 0;

    /// Start row ID for this segment
    UInt32 next_row_id = 1;

    /// .gin_post file offset of this segment's postings lists
    UInt64 postings_start_offset = 0;

    /// .gin_dict file offset of this segment's dictionaries
    UInt64 dict_start_offset = 0;
};

struct GinSegmentDictionary
{
    /// .gin_post file offset of this segment's postings lists
    UInt64 postings_start_offset;

    /// .gin_dict file offset of this segment's dictionaries
    UInt64 dict_start_offset;

    /// (Minimized) Finite State Transducer, which can be viewed as a map of <term, offset>, where offset is the
    /// offset to the term's posting list in postings list file
<<<<<<< HEAD
    FST::FiniteStateTransducer offsets;
=======
    std::unique_ptr<FST::FiniteStateTransducer> fst;
    std::mutex fst_mutex;

    /// Bloom filter created from the segment's dictionary
    std::unique_ptr<GinSegmentDictionaryBloomFilter> bloom_filter;
>>>>>>> e942ab8c
};

using GinSegmentDictionaryPtr = std::shared_ptr<GinSegmentDictionary>;

/// Gin index store which has gin index meta data for the corresponding column data part
class GinIndexStore
{
public:
    enum class Format : uint8_t
    {
        v1 = 1, /// Initial version, supports adaptive compression
    };

    /// Container for all term's Gin Index Postings List Builder
    using GinIndexPostingsBuilderContainer = absl::flat_hash_map<String, GinIndexPostingsBuilderPtr>;

    GinIndexStore(const String & name_, DataPartStoragePtr storage_);
    GinIndexStore(
        const String & name_,
        DataPartStoragePtr storage_,
        MutableDataPartStoragePtr data_part_storage_builder_,
        UInt64 segment_digestion_threshold_bytes_);

    /// Check existence by checking the existence of file .gin_sid
    bool exists() const;

    /// Get a range of next 'numIDs'-many available row IDs
    UInt32 getNextRowIDRange(size_t numIDs);

    /// Get next available segment ID by updating file .gin_sid
    UInt32 getNextSegmentID();

    /// Get total number of segments in the store
    UInt32 getNumOfSegments();

    /// Get version
    Format getVersion();

    /// Get current postings list builder
    const GinIndexPostingsBuilderContainer & getPostingsListBuilder() const { return current_postings; }

    /// Set postings list builder for given term
    void setPostingsBuilder(const String & term, GinIndexPostingsBuilderPtr builder) { current_postings[term] = builder; }

    /// Check if we need to write segment to Gin index files
    bool needToWriteCurrentSegment() const;

    /// Accumulate the size of text data which has been digested
    void incrementCurrentSizeBy(UInt64 sz) { current_size += sz; }

    UInt32 getCurrentSegmentID() const { return current_segment.segment_id; }

    /// Do last segment writing
    void finalize();
    void cancel() noexcept;

    /// Method for writing segment data to Gin index files
    void writeSegment();

    const String & getName() const { return name; }

private:
    /// FST size less than 100KiB does not worth to compress.
    static constexpr auto FST_SIZE_COMPRESSION_THRESHOLD = 100_KiB;
    /// Current version of GinIndex to store FST
    static constexpr auto CURRENT_GIN_FILE_FORMAT_VERSION = Format::v1;

    friend class GinIndexStoreDeserializer;

    /// Initialize all indexing files for this store
    void initFileStreams();

    /// Initialize segment ID by either reading from file .gin_sid or setting to default value
    void initSegmentId();

    /// Stores segment id into disk
    void writeSegmentId();

    /// Get a range of next available segment IDs
    UInt32 getNextSegmentIDRange(size_t n);

    String name;
    DataPartStoragePtr storage;
    MutableDataPartStoragePtr data_part_storage_builder;

    UInt32 cached_segment_num = 0;

    std::mutex mutex;

    /// Not thread-safe, protected by mutex
    UInt32 next_available_segment_id = 0;

    /// Dictionaries indexed by segment ID
    using GinSegmentDictionaries = std::unordered_map<UInt32, GinSegmentDictionaryPtr>;

    /// Term's dictionaries which are loaded from .gin_dict files
    GinSegmentDictionaries segment_dictionaries;

    /// Container for building postings lists during index construction
    GinIndexPostingsBuilderContainer current_postings;

    /// For the segmentation of Gin indexes
    GinIndexSegment current_segment;
    UInt64 current_size = 0;
    const UInt64 segment_digestion_threshold_bytes = 0;

    /// File streams for segment, dictionaries and postings lists
    std::unique_ptr<WriteBufferFromFileBase> metadata_file_stream;
    std::unique_ptr<WriteBufferFromFileBase> dict_file_stream;
    std::unique_ptr<WriteBufferFromFileBase> postings_file_stream;

    static constexpr auto GIN_SEGMENT_ID_FILE_TYPE = ".gin_sid";
    static constexpr auto GIN_SEGMENT_METADATA_FILE_TYPE = ".gin_seg";
    static constexpr auto GIN_DICTIONARY_FILE_TYPE = ".gin_dict";
    static constexpr auto GIN_POSTINGS_FILE_TYPE = ".gin_post";
};

using GinIndexStorePtr = std::shared_ptr<GinIndexStore>;

/// Container for postings lists for each segment
using GinSegmentedPostingsListContainer = std::unordered_map<UInt32, GinIndexPostingsListPtr>;

/// Postings lists and terms built from query string
using GinPostingsCache = std::unordered_map<String, GinSegmentedPostingsListContainer>;
using GinPostingsCachePtr = std::shared_ptr<GinPostingsCache>;

/// Gin index store reader which helps to read segments, dictionaries and postings list
class GinIndexStoreDeserializer : private boost::noncopyable
{
public:
    explicit GinIndexStoreDeserializer(const GinIndexStorePtr & store_);

    /// Read segment information from .gin_seg files
    void readSegments();

    /// Read all dictionaries from .gin_dict files
    void readSegmentDictionaries();

    /// Read dictionary for given segment id
    void readSegmentDictionary(UInt32 segment_id);

    /// Read postings lists for the term
    GinSegmentedPostingsListContainer readSegmentedPostingsLists(const String & term);

    /// Read postings lists for terms (which are created by tokenzing query string)
    GinPostingsCachePtr createPostingsCacheFromTerms(const std::vector<String> & terms);

private:
    /// Initialize gin index files
    void initFileStreams();

    /// The store for the reader
    GinIndexStorePtr store;

    /// File streams for reading Gin Index
    std::unique_ptr<ReadBufferFromFileBase> metadata_file_stream;
    std::unique_ptr<ReadBufferFromFileBase> dict_file_stream;
    std::unique_ptr<ReadBufferFromFileBase> postings_file_stream;

    /// Current segment, used in building index
    GinIndexSegment current_segment;
};

/// PostingsCacheForStore contains postings lists from 'store' which are retrieved from Gin index files for the terms in query strings
/// GinPostingsCache is per query string (one query can have multiple query strings): when skipping index (row ID ranges) is used for the part during the
/// query, the postings cache is created and associated with the store where postings lists are read
/// for the tokenized query string. The postings caches are released automatically when the query is done.
struct PostingsCacheForStore
{
    /// Which store to retrieve postings lists
    GinIndexStorePtr store;

    /// map of <query, postings lists>
    std::unordered_map<String, GinPostingsCachePtr> cache;

    /// Get postings lists for query string, return nullptr if not found
    GinPostingsCachePtr getPostings(const String & query_string) const;
};

/// A singleton for storing GinIndexStores
class GinIndexStoreFactory : private boost::noncopyable
{
public:
    /// Get singleton of GinIndexStoreFactory
    static GinIndexStoreFactory & instance();

    /// Get GinIndexStore by using index name, disk and part_path (which are combined to create key in stores)
    GinIndexStorePtr get(const String & name, DataPartStoragePtr storage);

    /// Remove all Gin index files which are under the same part_path
    void remove(const String & part_path);

    /// GinIndexStores indexed by part file path
    using GinIndexStores = std::unordered_map<String, GinIndexStorePtr>;

private:
    GinIndexStores stores;
    std::mutex mutex;
};

bool isGinFile(const String & file_name);

}<|MERGE_RESOLUTION|>--- conflicted
+++ resolved
@@ -5,6 +5,7 @@
 #include <Disks/IDisk.h>
 #include <IO/ReadBufferFromFileBase.h>
 #include <IO/WriteBufferFromFileBase.h>
+#include <Interpreters/BloomFilter.h>
 #include <Storages/MergeTree/IDataPartStorage.h>
 
 #include <roaring.hh>
@@ -42,7 +43,6 @@
 
 namespace DB
 {
-
 static constexpr UInt64 UNLIMITED_SEGMENT_DIGESTION_THRESHOLD_BYTES = 0;
 
 /// GinIndexPostingsList which uses 32-bit Roaring
@@ -130,15 +130,52 @@
     /// Start row ID for this segment
     UInt32 next_row_id = 1;
 
+    /// .gin_bflt file offset of this segment's bloom filter
+    UInt64 bloom_filter_start_offset = 0;
+
+    /// .gin_dict file offset of this segment's dictionaries
+    UInt64 dict_start_offset = 0;
+
     /// .gin_post file offset of this segment's postings lists
     UInt64 postings_start_offset = 0;
-
-    /// .gin_dict file offset of this segment's dictionaries
-    UInt64 dict_start_offset = 0;
+};
+
+/// This class encapsulates an instance of `BloomFilter` class.
+/// The main responsibility is handling the serialization.
+class GinSegmentDictionaryBloomFilter
+{
+public:
+    GinSegmentDictionaryBloomFilter(UInt64 unique_count_, size_t bits_per_rows_, size_t num_hashes_);
+
+    /// Adds token to bloom filter
+    void add(std::string_view token);
+
+    /// Does the token exist according to the bloom filter?
+    bool contains(std::string_view token);
+
+    /// Serialize into WriteBuffer
+    UInt64 serialize(WriteBuffer & write_buffer);
+    /// Deserialize from ReadBuffer
+
+    static std::unique_ptr<GinSegmentDictionaryBloomFilter> deserialize(ReadBuffer & read_buffer);
+
+private:
+    /// Estimated number of entries
+    const UInt64 unique_count;
+    /// Bit size of the bloom filter
+    const UInt64 bits_per_row;
+    /// Number of hash functions used by the bloom filter
+    const UInt64 num_hashes;
+
+    /// Encapsulated BloomFilter instance
+    BloomFilter bloom_filter;
 };
 
 struct GinSegmentDictionary
 {
+    /// .gin_bflt file offset of this segment's bloom filter
+    UInt64 bloom_filter_start_offset;
+
     /// .gin_post file offset of this segment's postings lists
     UInt64 postings_start_offset;
 
@@ -147,15 +184,11 @@
 
     /// (Minimized) Finite State Transducer, which can be viewed as a map of <term, offset>, where offset is the
     /// offset to the term's posting list in postings list file
-<<<<<<< HEAD
-    FST::FiniteStateTransducer offsets;
-=======
     std::unique_ptr<FST::FiniteStateTransducer> fst;
     std::mutex fst_mutex;
 
     /// Bloom filter created from the segment's dictionary
     std::unique_ptr<GinSegmentDictionaryBloomFilter> bloom_filter;
->>>>>>> e942ab8c
 };
 
 using GinSegmentDictionaryPtr = std::shared_ptr<GinSegmentDictionary>;
@@ -164,6 +197,12 @@
 class GinIndexStore
 {
 public:
+    static constexpr auto GIN_SEGMENT_ID_FILE_TYPE = ".gin_sid";
+    static constexpr auto GIN_SEGMENT_METADATA_FILE_TYPE = ".gin_seg";
+    static constexpr auto GIN_BLOOM_FILTER_FILE_TYPE = ".gin_bflt";
+    static constexpr auto GIN_DICTIONARY_FILE_TYPE = ".gin_dict";
+    static constexpr auto GIN_POSTINGS_FILE_TYPE = ".gin_post";
+
     enum class Format : uint8_t
     {
         v1 = 1, /// Initial version, supports adaptive compression
@@ -177,7 +216,8 @@
         const String & name_,
         DataPartStoragePtr storage_,
         MutableDataPartStoragePtr data_part_storage_builder_,
-        UInt64 segment_digestion_threshold_bytes_);
+        UInt64 segment_digestion_threshold_bytes_,
+        double bloom_filter_false_positive_rate_);
 
     /// Check existence by checking the existence of file .gin_sid
     bool exists() const;
@@ -261,16 +301,13 @@
     GinIndexSegment current_segment;
     UInt64 current_size = 0;
     const UInt64 segment_digestion_threshold_bytes = 0;
-
-    /// File streams for segment, dictionaries and postings lists
+    const double bloom_filter_false_positive_rate = 0.0;
+
+    /// File streams for segment, bloom filter, dictionaries and postings lists
     std::unique_ptr<WriteBufferFromFileBase> metadata_file_stream;
+    std::unique_ptr<WriteBufferFromFileBase> bloom_filter_file_stream;
     std::unique_ptr<WriteBufferFromFileBase> dict_file_stream;
     std::unique_ptr<WriteBufferFromFileBase> postings_file_stream;
-
-    static constexpr auto GIN_SEGMENT_ID_FILE_TYPE = ".gin_sid";
-    static constexpr auto GIN_SEGMENT_METADATA_FILE_TYPE = ".gin_seg";
-    static constexpr auto GIN_DICTIONARY_FILE_TYPE = ".gin_dict";
-    static constexpr auto GIN_POSTINGS_FILE_TYPE = ".gin_post";
 };
 
 using GinIndexStorePtr = std::shared_ptr<GinIndexStore>;
@@ -291,11 +328,14 @@
     /// Read segment information from .gin_seg files
     void readSegments();
 
-    /// Read all dictionaries from .gin_dict files
-    void readSegmentDictionaries();
-
-    /// Read dictionary for given segment id
-    void readSegmentDictionary(UInt32 segment_id);
+    /// Prepare segments for reading
+    void prepareSegmentsForReading();
+
+    /// Prepare segment for given segment id
+    void prepareSegmentForReading(UInt32 segment_id);
+
+    /// Read FST for given segment dictionary from .gin_dict files
+    void readSegmentFST(GinSegmentDictionaryPtr segment_dictionary);
 
     /// Read postings lists for the term
     GinSegmentedPostingsListContainer readSegmentedPostingsLists(const String & term);
@@ -312,6 +352,7 @@
 
     /// File streams for reading Gin Index
     std::unique_ptr<ReadBufferFromFileBase> metadata_file_stream;
+    std::unique_ptr<ReadBufferFromFileBase> bloom_filter_file_stream;
     std::unique_ptr<ReadBufferFromFileBase> dict_file_stream;
     std::unique_ptr<ReadBufferFromFileBase> postings_file_stream;
 
@@ -357,5 +398,4 @@
 };
 
 bool isGinFile(const String & file_name);
-
 }