#include <cerrno>
#include <Coordination/KeeperSnapshotManager.h>
#include <Coordination/KeeperStateMachine.h>
#include <Coordination/KeeperDispatcher.h>
#include <Coordination/KeeperStorage.h>
#include <Coordination/KeeperReconfiguration.h>
#include <Coordination/ReadBufferFromNuraftBuffer.h>
#include <Coordination/WriteBufferFromNuraftBuffer.h>
#include <IO/ReadHelpers.h>
#include <base/defines.h>
#include <base/errnoToString.h>
#include <base/move_extend.h>
#include <sys/mman.h>
#include <Common/Exception.h>
#include <Common/ProfileEvents.h>
#include <Common/ZooKeeper/ZooKeeperCommon.h>
#include <Common/ZooKeeper/ZooKeeperIO.h>
#include <Common/logger_useful.h>
#include <Disks/DiskLocal.h>


namespace ProfileEvents
{
    extern const Event KeeperCommits;
    extern const Event KeeperReconfigRequest;
    extern const Event KeeperCommitsFailed;
    extern const Event KeeperSnapshotCreations;
    extern const Event KeeperSnapshotCreationsFailed;
    extern const Event KeeperSnapshotApplys;
    extern const Event KeeperSnapshotApplysFailed;
    extern const Event KeeperReadSnapshot;
    extern const Event KeeperSaveSnapshot;
}

namespace DB
{

namespace ErrorCodes
{
    extern const int LOGICAL_ERROR;
}

IKeeperStateMachine::IKeeperStateMachine(
    ResponsesQueue & responses_queue_,
    SnapshotsQueue & snapshots_queue_,
    const KeeperContextPtr & keeper_context_,
    KeeperSnapshotManagerS3 * snapshot_manager_s3_,
    CommitCallback commit_callback_,
    const std::string & superdigest_)
    : commit_callback(commit_callback_)
    , responses_queue(responses_queue_)
    , snapshots_queue(snapshots_queue_)
    , min_request_size_to_cache(keeper_context_->getCoordinationSettings()->min_request_size_for_cache)
    , log(getLogger("KeeperStateMachine"))
    , superdigest(superdigest_)
    , keeper_context(keeper_context_)
    , snapshot_manager_s3(snapshot_manager_s3_)
{
}

template<typename Storage>
KeeperStateMachine<Storage>::KeeperStateMachine(
    ResponsesQueue & responses_queue_,
    SnapshotsQueue & snapshots_queue_,
    // const CoordinationSettingsPtr & coordination_settings_,
    const KeeperContextPtr & keeper_context_,
    KeeperSnapshotManagerS3 * snapshot_manager_s3_,
    IKeeperStateMachine::CommitCallback commit_callback_,
    const std::string & superdigest_)
    : IKeeperStateMachine(
        responses_queue_,
        snapshots_queue_,
        /// coordination_settings_,
        keeper_context_,
        snapshot_manager_s3_,
        commit_callback_,
        superdigest_),
        snapshot_manager(
          keeper_context_->getCoordinationSettings()->snapshots_to_keep,
          keeper_context_,
          keeper_context_->getCoordinationSettings()->compress_snapshots_with_zstd_format,
          superdigest_,
          keeper_context_->getCoordinationSettings()->dead_session_check_period_ms.totalMilliseconds())
{
}

namespace
{

bool isLocalDisk(const IDisk & disk)
{
    return dynamic_cast<const DiskLocal *>(&disk) != nullptr;
}

}

template<typename Storage>
void KeeperStateMachine<Storage>::init()
{
    /// Do everything without mutexes, no other threads exist.
    LOG_DEBUG(log, "Totally have {} snapshots", snapshot_manager.totalSnapshots());
    bool has_snapshots = snapshot_manager.totalSnapshots() != 0;
    /// Deserialize latest snapshot from disk
    uint64_t latest_log_index = snapshot_manager.getLatestSnapshotIndex();
    LOG_DEBUG(log, "Trying to load state machine from snapshot up to log index {}", latest_log_index);

    if (has_snapshots)
    {
        try
        {
            latest_snapshot_buf = snapshot_manager.deserializeSnapshotBufferFromDisk(latest_log_index);
            auto snapshot_deserialization_result = snapshot_manager.deserializeSnapshotFromBuffer(latest_snapshot_buf);
            latest_snapshot_info = snapshot_manager.getLatestSnapshotInfo();

            if (isLocalDisk(*latest_snapshot_info.disk))
                latest_snapshot_buf = nullptr;

            storage = std::move(snapshot_deserialization_result.storage);
            latest_snapshot_meta = snapshot_deserialization_result.snapshot_meta;
            cluster_config = snapshot_deserialization_result.cluster_config;
            keeper_context->setLastCommitIndex(latest_snapshot_meta->get_last_log_idx());
        }
        catch (...)
        {
            tryLogCurrentException(
                log,
                fmt::format(
                    "Aborting because of failure to load from latest snapshot with index {}. Problematic snapshot can be removed but it will "
                    "lead to data loss",
                    latest_log_index));
            std::abort();
        }
    }

    auto last_committed_idx = keeper_context->lastCommittedIndex();
    if (has_snapshots)
        LOG_DEBUG(log, "Loaded snapshot with last committed log index {}", last_committed_idx);
    else
        LOG_DEBUG(log, "No existing snapshots, last committed log index {}", last_committed_idx);

    if (!storage)
        storage = std::make_unique<Storage>(
            keeper_context->getCoordinationSettings()->dead_session_check_period_ms.totalMilliseconds(), superdigest, keeper_context);
}

namespace
{

void assertDigest(
    const KeeperStorageBase::Digest & expected,
    const KeeperStorageBase::Digest & actual,
    const Coordination::ZooKeeperRequest & request,
    uint64_t log_idx,
    bool committing)
{
    if (!KeeperStorageBase::checkDigest(expected, actual))
    {
        LOG_FATAL(
            getLogger("KeeperStateMachine"),
            "Digest for nodes is not matching after {} request of type '{}' at log index {}.\nExpected digest - {}, actual digest - {} "
            "(digest {}). Keeper will terminate to avoid inconsistencies.\nExtra information about the request:\n{}",
            committing ? "committing" : "preprocessing",
            request.getOpNum(),
            log_idx,
            expected.value,
            actual.value,
            expected.version,
            request.toString());
        std::terminate();
    }
}

}

template<typename Storage>
nuraft::ptr<nuraft::buffer> KeeperStateMachine<Storage>::pre_commit(uint64_t log_idx, nuraft::buffer & data)
{
    auto result = nuraft::buffer::alloc(sizeof(log_idx));
    nuraft::buffer_serializer ss(result);
    ss.put_u64(log_idx);

    /// Don't preprocess anything until the first commit when we will manually pre_commit and commit
    /// all needed logs
    if (!keeper_context->localLogsPreprocessed())
        return result;

    auto request_for_session = parseRequest(data, /*final=*/false);
    if (!request_for_session->zxid)
        request_for_session->zxid = log_idx;

    request_for_session->log_idx = log_idx;

    preprocess(*request_for_session);
    return result;
}

std::shared_ptr<KeeperStorageBase::RequestForSession> IKeeperStateMachine::parseRequest(nuraft::buffer & data, bool final, ZooKeeperLogSerializationVersion * serialization_version)
{
    ReadBufferFromNuraftBuffer buffer(data);
    auto request_for_session = std::make_shared<KeeperStorageBase::RequestForSession>();
    readIntBinary(request_for_session->session_id, buffer);

    int32_t length;
    Coordination::read(length, buffer);

    int32_t xid;
    Coordination::read(xid, buffer);

    static constexpr std::array non_cacheable_xids{
        Coordination::WATCH_XID,
        Coordination::PING_XID,
        Coordination::AUTH_XID,
        Coordination::CLOSE_XID,
    };

    const bool should_cache
        = min_request_size_to_cache != 0 && request_for_session->session_id != -1 && data.size() >= min_request_size_to_cache
        && std::all_of(
              non_cacheable_xids.begin(), non_cacheable_xids.end(), [&](const auto non_cacheable_xid) { return xid != non_cacheable_xid; });

    if (should_cache)
    {
        std::lock_guard lock(request_cache_mutex);
        if (auto xid_to_request_it = parsed_request_cache.find(request_for_session->session_id);
            xid_to_request_it != parsed_request_cache.end())
        {
            auto & xid_to_request = xid_to_request_it->second;
            if (auto request_it = xid_to_request.find(xid); request_it != xid_to_request.end())
            {
                if (final)
                {
                    auto request = std::move(request_it->second);
                    xid_to_request.erase(request_it);
                    return request;
                }
                else
                    return request_it->second;
            }
        }
    }


    Coordination::OpNum opnum;

    Coordination::read(opnum, buffer);

    request_for_session->request = Coordination::ZooKeeperRequestFactory::instance().get(opnum);
    request_for_session->request->xid = xid;
    request_for_session->request->readImpl(buffer);

    using enum ZooKeeperLogSerializationVersion;
    ZooKeeperLogSerializationVersion version = INITIAL;

    if (!buffer.eof())
    {
        version = WITH_TIME;
        readIntBinary(request_for_session->time, buffer);
    }
    else
        request_for_session->time
            = std::chrono::duration_cast<std::chrono::milliseconds>(std::chrono::system_clock::now().time_since_epoch()).count();

    if (!buffer.eof())
    {
        version = WITH_ZXID_DIGEST;

        readIntBinary(request_for_session->zxid, buffer);

        chassert(!buffer.eof());

        request_for_session->digest.emplace();
        readIntBinary(request_for_session->digest->version, buffer);
        if (request_for_session->digest->version != KeeperStorageBase::DigestVersion::NO_DIGEST || !buffer.eof())
            readIntBinary(request_for_session->digest->value, buffer);
    }

    if (serialization_version)
        *serialization_version = version;

    if (should_cache && !final)
    {
        std::lock_guard lock(request_cache_mutex);
        parsed_request_cache[request_for_session->session_id].emplace(xid, request_for_session);
    }

    return request_for_session;
}

template<typename Storage>
bool KeeperStateMachine<Storage>::preprocess(const KeeperStorageBase::RequestForSession & request_for_session)
{
    const auto op_num = request_for_session.request->getOpNum();
    if (op_num == Coordination::OpNum::SessionID || op_num == Coordination::OpNum::Reconfig)
        return true;

    std::lock_guard lock(storage_and_responses_lock);

    if (storage->isFinalized())
        return false;

    try
    {
        storage->preprocessRequest(
            request_for_session.request,
            request_for_session.session_id,
            request_for_session.time,
            request_for_session.zxid,
            true /* check_acl */,
            request_for_session.digest,
            request_for_session.log_idx);
    }
    catch (...)
    {
        tryLogCurrentException(__PRETTY_FUNCTION__, fmt::format("Failed to preprocess stored log at index {}, aborting to avoid inconsistent state", request_for_session.log_idx));
        std::abort();
    }

    if (keeper_context->digestEnabled() && request_for_session.digest)
        assertDigest(*request_for_session.digest, storage->getNodesDigest(false), *request_for_session.request, request_for_session.log_idx, false);

    return true;
}

template<typename Storage>
void KeeperStateMachine<Storage>::reconfigure(const KeeperStorageBase::RequestForSession& request_for_session)
{
    std::lock_guard _(storage_and_responses_lock);
    KeeperStorageBase::ResponseForSession response = processReconfiguration(request_for_session);
    if (!responses_queue.push(response))
    {
        ProfileEvents::increment(ProfileEvents::KeeperCommitsFailed);
        LOG_WARNING(log,
            "Failed to push response with session id {} to the queue, probably because of shutdown",
            response.session_id);
    }
}

template<typename Storage>
KeeperStorageBase::ResponseForSession KeeperStateMachine<Storage>::processReconfiguration(
    const KeeperStorageBase::RequestForSession & request_for_session)
{
    ProfileEvents::increment(ProfileEvents::KeeperReconfigRequest);

    const auto & request = static_cast<const Coordination::ZooKeeperReconfigRequest&>(*request_for_session.request);
    const int64_t session_id = request_for_session.session_id;
    const int64_t zxid = request_for_session.zxid;

    using enum Coordination::Error;
    auto bad_request = [&](Coordination::Error code = ZBADARGUMENTS) -> KeeperStorageBase::ResponseForSession
    {
        auto res = std::make_shared<Coordination::ZooKeeperReconfigResponse>();
        res->xid = request.xid;
        res->zxid = zxid;
        res->error = code;
        return { session_id, std::move(res) };
    };

    if (!storage->checkACL(keeper_config_path, Coordination::ACL::Write, session_id, true))
        return bad_request(ZNOAUTH);

    KeeperDispatcher& dispatcher = *keeper_context->getDispatcher();
    if (!dispatcher.reconfigEnabled())
        return bad_request(ZUNIMPLEMENTED);
    if (request.version != -1)
        return bad_request(ZBADVERSION);

    const bool has_new_members = !request.new_members.empty();
    const bool has_joining = !request.joining.empty();
    const bool has_leaving = !request.leaving.empty();
    const bool incremental_reconfig = (has_joining || has_leaving) && !has_new_members;
    if (!incremental_reconfig)
        return bad_request();

    const ClusterConfigPtr config = getClusterConfig();
    if (!config) // Server can be uninitialized yet
        return bad_request();

    ClusterUpdateActions updates;

    if (has_joining)
    {
        if (auto join_updates = joiningToClusterUpdates(config, request.joining); !join_updates.empty())
            moveExtend(updates, std::move(join_updates));
        else
            return bad_request();
    }

    if (has_leaving)
    {
        if (auto leave_updates = leavingToClusterUpdates(config, request.leaving); !leave_updates.empty())
            moveExtend(updates, std::move(leave_updates));
        else
            return bad_request();
    }

    auto response = std::make_shared<Coordination::ZooKeeperReconfigResponse>();
    response->xid = request.xid;
    response->zxid = zxid;
    response->error = Coordination::Error::ZOK;
    response->value = serializeClusterConfig(config, updates);

    dispatcher.pushClusterUpdates(std::move(updates));
    return { session_id, std::move(response) };
}

template<typename Storage>
nuraft::ptr<nuraft::buffer> KeeperStateMachine<Storage>::commit(const uint64_t log_idx, nuraft::buffer & data)
{
    auto request_for_session = parseRequest(data, true);
    if (!request_for_session->zxid)
        request_for_session->zxid = log_idx;

    request_for_session->log_idx = log_idx;

    if (!keeper_context->localLogsPreprocessed() && !preprocess(*request_for_session))
        return nullptr;

    auto try_push = [this](const KeeperStorageBase::ResponseForSession& response)
    {
        if (!responses_queue.push(response))
        {
            ProfileEvents::increment(ProfileEvents::KeeperCommitsFailed);
            LOG_WARNING(log,
                "Failed to push response with session id {} to the queue, probably because of shutdown",
                response.session_id);
        }
    };

    try
    {
        const auto op_num = request_for_session->request->getOpNum();
        if (op_num == Coordination::OpNum::SessionID)
        {
            const Coordination::ZooKeeperSessionIDRequest & session_id_request
                = dynamic_cast<const Coordination::ZooKeeperSessionIDRequest &>(*request_for_session->request);
            int64_t session_id;
            std::shared_ptr<Coordination::ZooKeeperSessionIDResponse> response = std::make_shared<Coordination::ZooKeeperSessionIDResponse>();
            response->internal_id = session_id_request.internal_id;
            response->server_id = session_id_request.server_id;
            KeeperStorageBase::ResponseForSession response_for_session;
            response_for_session.session_id = -1;
            response_for_session.response = response;

            std::lock_guard lock(storage_and_responses_lock);
            session_id = storage->getSessionID(session_id_request.session_timeout_ms);
            LOG_DEBUG(log, "Session ID response {} with timeout {}", session_id, session_id_request.session_timeout_ms);
            response->session_id = session_id;
            try_push(response_for_session);
        }
        else
        {
            if (op_num == Coordination::OpNum::Close)
            {
                std::lock_guard lock(request_cache_mutex);
                parsed_request_cache.erase(request_for_session->session_id);
            }

            std::lock_guard lock(storage_and_responses_lock);
            KeeperStorageBase::ResponsesForSessions responses_for_sessions
                = storage->processRequest(request_for_session->request, request_for_session->session_id, request_for_session->zxid);
            for (auto & response_for_session : responses_for_sessions)
                try_push(response_for_session);

            if (keeper_context->digestEnabled() && request_for_session->digest)
                assertDigest(*request_for_session->digest, storage->getNodesDigest(true), *request_for_session->request, request_for_session->log_idx, true);
        }

        ProfileEvents::increment(ProfileEvents::KeeperCommits);

        if (commit_callback)
            commit_callback(log_idx, *request_for_session);

        keeper_context->setLastCommitIndex(log_idx);
    }
    catch (...)
    {
        tryLogCurrentException(log, fmt::format("Failed to commit stored log at index {}", log_idx));
        throw;
    }

    return nullptr;
}

template<typename Storage>
bool KeeperStateMachine<Storage>::apply_snapshot(nuraft::snapshot & s)
{
    LOG_DEBUG(log, "Applying snapshot {}", s.get_last_log_idx());
    nuraft::ptr<nuraft::buffer> latest_snapshot_ptr;
    { /// save snapshot into memory
        std::lock_guard lock(snapshots_lock);
        if (s.get_last_log_idx() > latest_snapshot_meta->get_last_log_idx())
        {
            ProfileEvents::increment(ProfileEvents::KeeperSnapshotApplysFailed);
            throw Exception(
                ErrorCodes::LOGICAL_ERROR,
                "Required to apply snapshot with last log index {}, but last created snapshot was for smaller log index {}",
                s.get_last_log_idx(),
                latest_snapshot_meta->get_last_log_idx());
        }
        else if (s.get_last_log_idx() < latest_snapshot_meta->get_last_log_idx())
        {
            LOG_INFO(log, "A snapshot with a larger last log index ({}) was created, skipping applying this snapshot", latest_snapshot_meta->get_last_log_idx());
            return true;
        }

        latest_snapshot_ptr = latest_snapshot_buf;
    }

    { /// deserialize and apply snapshot to storage
        std::lock_guard lock(storage_and_responses_lock);

        SnapshotDeserializationResult<Storage> snapshot_deserialization_result;
        if (latest_snapshot_ptr)
            snapshot_deserialization_result = snapshot_manager.deserializeSnapshotFromBuffer(latest_snapshot_ptr);
        else
            snapshot_deserialization_result
                = snapshot_manager.deserializeSnapshotFromBuffer(snapshot_manager.deserializeSnapshotBufferFromDisk(s.get_last_log_idx()));

        /// maybe some logs were preprocessed with log idx larger than the snapshot idx
        /// we have to apply them to the new storage
        storage->applyUncommittedState(*snapshot_deserialization_result.storage, snapshot_deserialization_result.snapshot_meta->get_last_log_idx());
        storage = std::move(snapshot_deserialization_result.storage);
        latest_snapshot_meta = snapshot_deserialization_result.snapshot_meta;
        cluster_config = snapshot_deserialization_result.cluster_config;
    }

    ProfileEvents::increment(ProfileEvents::KeeperSnapshotApplys);
    keeper_context->setLastCommitIndex(s.get_last_log_idx());
    return true;
}


void IKeeperStateMachine::commit_config(const uint64_t log_idx, nuraft::ptr<nuraft::cluster_config> & new_conf)
{
    std::lock_guard lock(cluster_config_lock);
    auto tmp = new_conf->serialize();
    cluster_config = ClusterConfig::deserialize(*tmp);
    keeper_context->setLastCommitIndex(log_idx);
}

void IKeeperStateMachine::rollback(uint64_t log_idx, nuraft::buffer & data)
{
    /// Don't rollback anything until the first commit because nothing was preprocessed
    if (!keeper_context->localLogsPreprocessed())
        return;

    auto request_for_session = parseRequest(data, true);
    // If we received a log from an older node, use the log_idx as the zxid
    // log_idx will always be larger or equal to the zxid so we can safely do this
    // (log_idx is increased for all logs, while zxid is only increased for requests)
    if (!request_for_session->zxid)
        request_for_session->zxid = log_idx;

    rollbackRequest(*request_for_session, false);
}

template<typename Storage>
void KeeperStateMachine<Storage>::rollbackRequest(const KeeperStorageBase::RequestForSession & request_for_session, bool allow_missing)
{
    if (request_for_session.request->getOpNum() == Coordination::OpNum::SessionID)
        return;

    std::lock_guard lock(storage_and_responses_lock);
    storage->rollbackRequest(request_for_session.zxid, allow_missing);
}

template<typename Storage>
void KeeperStateMachine<Storage>::rollbackRequestNoLock(const KeeperStorageBase::RequestForSession & request_for_session, bool allow_missing)
{
    if (request_for_session.request->getOpNum() == Coordination::OpNum::SessionID)
        return;

    storage->rollbackRequest(request_for_session.zxid, allow_missing);
}

nuraft::ptr<nuraft::snapshot> IKeeperStateMachine::last_snapshot()
{
    /// Just return the latest snapshot.
    std::lock_guard lock(snapshots_lock);
    return latest_snapshot_meta;
}

template<typename Storage>
void KeeperStateMachine<Storage>::create_snapshot(nuraft::snapshot & s, nuraft::async_result<bool>::handler_type & when_done)
{
    LOG_DEBUG(log, "Creating snapshot {}", s.get_last_log_idx());

    nuraft::ptr<nuraft::buffer> snp_buf = s.serialize();
    auto snapshot_meta_copy = nuraft::snapshot::deserialize(*snp_buf);
    CreateSnapshotTask snapshot_task;
    { /// lock storage for a short period time to turn on "snapshot mode". After that we can read consistent storage state without locking.
        std::lock_guard lock(storage_and_responses_lock);
        snapshot_task.snapshot = std::make_shared<KeeperStorageSnapshot<Storage>>(storage.get(), snapshot_meta_copy, getClusterConfig());
    }

    /// create snapshot task for background execution (in snapshot thread)
<<<<<<< HEAD
    snapshot_task.create_snapshot = [this, when_done](KeeperStorageSnapshotPtr && snapshot_)
=======
    snapshot_task.create_snapshot = [this, when_done](KeeperStorageSnapshotPtr && snapshot, bool execute_only_cleanup)
>>>>>>> 1a701921
    {
        nuraft::ptr<std::exception> exception(nullptr);
        bool ret = true;
        if (!execute_only_cleanup)
        {
<<<<<<< HEAD
            auto && snapshot = std::get<std::shared_ptr<KeeperStorageSnapshot<Storage>>>(std::move(snapshot_));
            { /// Read storage data without locks and create snapshot
                std::lock_guard lock(snapshots_lock);
=======
            try
            {
                { /// Read storage data without locks and create snapshot
                    std::lock_guard lock(snapshots_lock);
>>>>>>> 1a701921

                    if (latest_snapshot_meta && snapshot->snapshot_meta->get_last_log_idx() <= latest_snapshot_meta->get_last_log_idx())
                    {
                        LOG_INFO(
                            log,
                            "Will not create a snapshot with last log idx {} because a snapshot with bigger last log idx ({}) is already "
                            "created",
                            snapshot->snapshot_meta->get_last_log_idx(),
                            latest_snapshot_meta->get_last_log_idx());
                    }
                    else
                    {
                        latest_snapshot_meta = snapshot->snapshot_meta;
                        /// we rely on the fact that the snapshot disk cannot be changed during runtime
                        if (isLocalDisk(*keeper_context->getLatestSnapshotDisk()))
                        {
                            auto snapshot_info = snapshot_manager.serializeSnapshotToDisk(*snapshot);
                            latest_snapshot_info = std::move(snapshot_info);
                            latest_snapshot_buf = nullptr;
                        }
                        else
                        {
                            auto snapshot_buf = snapshot_manager.serializeSnapshotToBuffer(*snapshot);
                            auto snapshot_info = snapshot_manager.serializeSnapshotBufferToDisk(*snapshot_buf, snapshot->snapshot_meta->get_last_log_idx());
                            latest_snapshot_info = std::move(snapshot_info);
                            latest_snapshot_buf = std::move(snapshot_buf);
                        }

                        ProfileEvents::increment(ProfileEvents::KeeperSnapshotCreations);
                        LOG_DEBUG(log, "Created persistent snapshot {} with path {}", latest_snapshot_meta->get_last_log_idx(), latest_snapshot_info.path);
                    }
                }
            }
            catch (...)
            {
                ProfileEvents::increment(ProfileEvents::KeeperSnapshotCreationsFailed);
                LOG_TRACE(log, "Exception happened during snapshot");
                tryLogCurrentException(log);
                ret = false;
            }
        }
        {
            /// Destroy snapshot with lock
            std::lock_guard lock(storage_and_responses_lock);
            LOG_TRACE(log, "Clearing garbage after snapshot");
            /// Turn off "snapshot mode" and clear outdate part of storage state
            storage->clearGarbageAfterSnapshot();
            LOG_TRACE(log, "Cleared garbage after snapshot");
            snapshot.reset();
        }

        when_done(ret, exception);

        return ret ? latest_snapshot_info : SnapshotFileInfo{};
    };

    if (keeper_context->getServerState() == KeeperContext::Phase::SHUTDOWN)
    {
        LOG_INFO(log, "Creating a snapshot during shutdown because 'create_snapshot_on_exit' is enabled.");
        auto snapshot_file_info = snapshot_task.create_snapshot(std::move(snapshot_task.snapshot), /*execute_only_cleanup=*/false);

        if (!snapshot_file_info.path.empty() && snapshot_manager_s3)
        {
            LOG_INFO(log, "Uploading snapshot {} during shutdown because 'upload_snapshot_on_exit' is enabled.", snapshot_file_info.path);
            snapshot_manager_s3->uploadSnapshot(snapshot_file_info, /* asnyc_upload */ false);
        }

        return;
    }

    LOG_DEBUG(log, "In memory snapshot {} created, queueing task to flush to disk", s.get_last_log_idx());
    /// Flush snapshot to disk in a separate thread.
    if (!snapshots_queue.push(std::move(snapshot_task)))
        LOG_WARNING(log, "Cannot push snapshot task into queue");
}

template<typename Storage>
void KeeperStateMachine<Storage>::save_logical_snp_obj(
    nuraft::snapshot & s, uint64_t & obj_id, nuraft::buffer & data, bool /*is_first_obj*/, bool /*is_last_obj*/)
{
    LOG_DEBUG(log, "Saving snapshot {} obj_id {}", s.get_last_log_idx(), obj_id);

    /// copy snapshot meta into memory
    nuraft::ptr<nuraft::buffer> snp_buf = s.serialize();
    nuraft::ptr<nuraft::snapshot> cloned_meta = nuraft::snapshot::deserialize(*snp_buf);

    nuraft::ptr<nuraft::buffer> cloned_buffer;

    /// we rely on the fact that the snapshot disk cannot be changed during runtime
    if (!isLocalDisk(*keeper_context->getSnapshotDisk()))
        cloned_buffer = nuraft::buffer::clone(data);

    try
    {
        std::lock_guard lock(snapshots_lock);
        /// Serialize snapshot to disk
        latest_snapshot_info = snapshot_manager.serializeSnapshotBufferToDisk(data, s.get_last_log_idx());
        latest_snapshot_meta = cloned_meta;
        latest_snapshot_buf = std::move(cloned_buffer);
        LOG_DEBUG(log, "Saved snapshot {} to path {}", s.get_last_log_idx(), latest_snapshot_info.path);
        obj_id++;
        ProfileEvents::increment(ProfileEvents::KeeperSaveSnapshot);
    }
    catch (...)
    {
        tryLogCurrentException(log);
    }
}

static int bufferFromFile(LoggerPtr log, const std::string & path, nuraft::ptr<nuraft::buffer> & data_out)
{
    if (path.empty() || !std::filesystem::exists(path))
    {
        LOG_WARNING(log, "Snapshot file {} does not exist", path);
        return -1;
    }

    int fd = ::open(path.c_str(), O_RDONLY);
    LOG_INFO(log, "Opening file {} for read_logical_snp_obj", path);
    if (fd < 0)
    {
        LOG_WARNING(log, "Error opening {}, error: {}, errno: {}", path, errnoToString(), errno);
        return errno;
    }
    auto file_size = ::lseek(fd, 0, SEEK_END);
    ::lseek(fd, 0, SEEK_SET);
    auto * chunk = reinterpret_cast<nuraft::byte *>(::mmap(nullptr, file_size, PROT_READ, MAP_FILE | MAP_SHARED, fd, 0));
    if (chunk == MAP_FAILED)
    {
        LOG_WARNING(log, "Error mmapping {}, error: {}, errno: {}", path, errnoToString(), errno);
        int err = ::close(fd);
        chassert(!err || errno == EINTR);
        return errno;
    }
    data_out = nuraft::buffer::alloc(file_size);
    data_out->put_raw(chunk, file_size);
    ::munmap(chunk, file_size);
    int err = ::close(fd);
    chassert(!err || errno == EINTR);
    return 0;
}

int IKeeperStateMachine::read_logical_snp_obj(
    nuraft::snapshot & s, void *& /*user_snp_ctx*/, uint64_t obj_id, nuraft::ptr<nuraft::buffer> & data_out, bool & is_last_obj)
{
    LOG_DEBUG(log, "Reading snapshot {} obj_id {}", s.get_last_log_idx(), obj_id);

    std::lock_guard lock(snapshots_lock);
    /// Our snapshot is not equal to required. Maybe we still creating it in the background.
    /// Let's wait and NuRaft will retry this call.
    if (s.get_last_log_idx() != latest_snapshot_meta->get_last_log_idx())
    {
        LOG_WARNING(
            log,
            "Required to apply snapshot with last log index {}, but our last log index is {}. Will ignore this one and retry",
            s.get_last_log_idx(),
            latest_snapshot_meta->get_last_log_idx());
        return -1;
    }

    const auto & [path, disk] = latest_snapshot_info;
    if (isLocalDisk(*disk))
    {
        auto full_path = fs::path(disk->getPath()) / path;
        if (bufferFromFile(log, full_path, data_out))
        {
            LOG_WARNING(log, "Error reading snapshot {} from {}", s.get_last_log_idx(), full_path);
            return -1;
        }
    }
    else
    {
        chassert(latest_snapshot_buf);
        data_out = nuraft::buffer::clone(*latest_snapshot_buf);
    }

    is_last_obj = true;
    ProfileEvents::increment(ProfileEvents::KeeperReadSnapshot);

    return 1;
}

template<typename Storage>
void KeeperStateMachine<Storage>::processReadRequest(const KeeperStorageBase::RequestForSession & request_for_session)
{
    /// Pure local request, just process it with storage
    std::lock_guard lock(storage_and_responses_lock);
    auto responses = storage->processRequest(
        request_for_session.request, request_for_session.session_id, std::nullopt, true /*check_acl*/, true /*is_local*/);
    for (const auto & response : responses)
        if (!responses_queue.push(response))
            LOG_WARNING(log, "Failed to push response with session id {} to the queue, probably because of shutdown", response.session_id);
}

template<typename Storage>
void KeeperStateMachine<Storage>::shutdownStorage()
{
    std::lock_guard lock(storage_and_responses_lock);
    storage->finalize();
}

template<typename Storage>
std::vector<int64_t> KeeperStateMachine<Storage>::getDeadSessions()
{
    std::lock_guard lock(storage_and_responses_lock);
    return storage->getDeadSessions();
}

template<typename Storage>
int64_t KeeperStateMachine<Storage>::getNextZxid() const
{
    std::lock_guard lock(storage_and_responses_lock);
    return storage->getNextZXID();
}

template<typename Storage>
KeeperStorageBase::Digest KeeperStateMachine<Storage>::getNodesDigest() const
{
    std::lock_guard lock(storage_and_responses_lock);
    return storage->getNodesDigest(false);
}

template<typename Storage>
uint64_t KeeperStateMachine<Storage>::getLastProcessedZxid() const
{
    std::lock_guard lock(storage_and_responses_lock);
    return storage->getZXID();
}

template<typename Storage>
uint64_t KeeperStateMachine<Storage>::getNodesCount() const
{
    std::lock_guard lock(storage_and_responses_lock);
    return storage->getNodesCount();
}

template<typename Storage>
uint64_t KeeperStateMachine<Storage>::getTotalWatchesCount() const
{
    std::lock_guard lock(storage_and_responses_lock);
    return storage->getTotalWatchesCount();
}

template<typename Storage>
uint64_t KeeperStateMachine<Storage>::getWatchedPathsCount() const
{
    std::lock_guard lock(storage_and_responses_lock);
    return storage->getWatchedPathsCount();
}

template<typename Storage>
uint64_t KeeperStateMachine<Storage>::getSessionsWithWatchesCount() const
{
    std::lock_guard lock(storage_and_responses_lock);
    return storage->getSessionsWithWatchesCount();
}

template<typename Storage>
uint64_t KeeperStateMachine<Storage>::getTotalEphemeralNodesCount() const
{
    std::lock_guard lock(storage_and_responses_lock);
    return storage->getTotalEphemeralNodesCount();
}

template<typename Storage>
uint64_t KeeperStateMachine<Storage>::getSessionWithEphemeralNodesCount() const
{
    std::lock_guard lock(storage_and_responses_lock);
    return storage->getSessionWithEphemeralNodesCount();
}

template<typename Storage>
void KeeperStateMachine<Storage>::dumpWatches(WriteBufferFromOwnString & buf) const
{
    std::lock_guard lock(storage_and_responses_lock);
    storage->dumpWatches(buf);
}

template<typename Storage>
void KeeperStateMachine<Storage>::dumpWatchesByPath(WriteBufferFromOwnString & buf) const
{
    std::lock_guard lock(storage_and_responses_lock);
    storage->dumpWatchesByPath(buf);
}

template<typename Storage>
void KeeperStateMachine<Storage>::dumpSessionsAndEphemerals(WriteBufferFromOwnString & buf) const
{
    std::lock_guard lock(storage_and_responses_lock);
    storage->dumpSessionsAndEphemerals(buf);
}

template<typename Storage>
uint64_t KeeperStateMachine<Storage>::getApproximateDataSize() const
{
    std::lock_guard lock(storage_and_responses_lock);
    return storage->getApproximateDataSize();
}

template<typename Storage>
uint64_t KeeperStateMachine<Storage>::getKeyArenaSize() const
{
    std::lock_guard lock(storage_and_responses_lock);
    return storage->getArenaDataSize();
}

template<typename Storage>
uint64_t KeeperStateMachine<Storage>::getLatestSnapshotBufSize() const
{
    std::lock_guard lock(snapshots_lock);
    if (latest_snapshot_buf)
        return latest_snapshot_buf->size();
    return 0;
}

ClusterConfigPtr IKeeperStateMachine::getClusterConfig() const
{
    std::lock_guard lock(cluster_config_lock);
    if (cluster_config)
    {
        /// dumb way to return copy...
        auto tmp = cluster_config->serialize();
        return ClusterConfig::deserialize(*tmp);
    }
    return nullptr;
}

template<typename Storage>
void KeeperStateMachine<Storage>::recalculateStorageStats()
{
    std::lock_guard lock(storage_and_responses_lock);
    LOG_INFO(log, "Recalculating storage stats");
    storage->recalculateStats();
    LOG_INFO(log, "Done recalculating storage stats");
}

template class KeeperStateMachine<KeeperMemoryStorage>;
#if USE_ROCKSDB
template class KeeperStateMachine<KeeperRocksStorage>;
#endif

}<|MERGE_RESOLUTION|>--- conflicted
+++ resolved
@@ -594,26 +594,17 @@
     }
 
     /// create snapshot task for background execution (in snapshot thread)
-<<<<<<< HEAD
-    snapshot_task.create_snapshot = [this, when_done](KeeperStorageSnapshotPtr && snapshot_)
-=======
-    snapshot_task.create_snapshot = [this, when_done](KeeperStorageSnapshotPtr && snapshot, bool execute_only_cleanup)
->>>>>>> 1a701921
+    snapshot_task.create_snapshot = [this, when_done](KeeperStorageSnapshotPtr && snapshot_, bool execute_only_cleanup)
     {
         nuraft::ptr<std::exception> exception(nullptr);
         bool ret = true;
+        auto && snapshot = std::get<std::shared_ptr<KeeperStorageSnapshot<Storage>>>(std::move(snapshot_));
         if (!execute_only_cleanup)
         {
-<<<<<<< HEAD
-            auto && snapshot = std::get<std::shared_ptr<KeeperStorageSnapshot<Storage>>>(std::move(snapshot_));
-            { /// Read storage data without locks and create snapshot
-                std::lock_guard lock(snapshots_lock);
-=======
             try
             {
                 { /// Read storage data without locks and create snapshot
                     std::lock_guard lock(snapshots_lock);
->>>>>>> 1a701921
 
                     if (latest_snapshot_meta && snapshot->snapshot_meta->get_last_log_idx() <= latest_snapshot_meta->get_last_log_idx())
                     {
