--- conflicted
+++ resolved
@@ -129,14 +129,13 @@
     if (keeper_context->getCoordinationSettings()->quorum_reads)
         LOG_WARNING(log, "Quorum reads enabled, Keeper will work slower.");
 
-<<<<<<< HEAD
+    const auto & coordination_settings = keeper_context->getCoordinationSettings();
     if (coordination_settings->use_rocksdb)
     {
 #if USE_ROCKSDB
         state_machine = nuraft::cs_new<KeeperStateMachine<KeeperRocksStorage>>(
             responses_queue_,
             snapshots_queue_,
-            coordination_settings,
             keeper_context,
             config.getBool("keeper_server.upload_snapshot_on_exit", true) ? &snapshot_manager_s3 : nullptr,
             commit_callback,
@@ -149,20 +148,10 @@
         state_machine = nuraft::cs_new<KeeperStateMachine<KeeperMemoryStorage>>(
             responses_queue_,
             snapshots_queue_,
-            coordination_settings,
             keeper_context,
-            config.getBool("keeper_server.upload_snapshot_on_exit", true) ? &snapshot_manager_s3 : nullptr,
+            config.getBool("keeper_server.upload_snapshot_on_exit", false) ? &snapshot_manager_s3 : nullptr,
             commit_callback,
             checkAndGetSuperdigest(configuration_and_settings_->super_digest));
-=======
-    state_machine = nuraft::cs_new<KeeperStateMachine>(
-        responses_queue_,
-        snapshots_queue_,
-        keeper_context,
-        config.getBool("keeper_server.upload_snapshot_on_exit", false) ? &snapshot_manager_s3 : nullptr,
-        commit_callback,
-        checkAndGetSuperdigest(configuration_and_settings_->super_digest));
->>>>>>> c3f925da
 
     state_manager = nuraft::cs_new<KeeperStateManager>(
         server_id,
