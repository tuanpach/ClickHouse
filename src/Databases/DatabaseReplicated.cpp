#include <DataTypes/DataTypeString.h>

#include <utility>

#include <Backups/IRestoreCoordination.h>
#include <Backups/RestorerFromBackup.h>
#include <base/chrono_io.h>
#include <base/getFQDNOrHostName.h>
#include <Common/Exception.h>
#include <Common/Macros.h>
#include <Common/OpenTelemetryTraceContext.h>
#include <Common/ZooKeeper/KeeperException.h>
#include <Common/ZooKeeper/Types.h>
#include <Common/ZooKeeper/ZooKeeper.h>
#include <Common/ZooKeeper/IKeeper.h>
#include <Common/PoolId.h>
#include <Core/ServerSettings.h>
#include <Core/Settings.h>
#include <Databases/DatabaseFactory.h>
#include <Databases/DatabaseReplicated.h>
#include <Databases/DatabaseReplicatedWorker.h>
#include <Databases/DDLDependencyVisitor.h>
#include <Databases/TablesDependencyGraph.h>
#include <Databases/enableAllExperimentalSettings.h>
#include <Interpreters/Cluster.h>
#include <Interpreters/Context.h>
#include <Interpreters/DatabaseCatalog.h>
#include <Interpreters/DDLTask.h>
#include <Interpreters/evaluateConstantExpression.h>
#include <Interpreters/executeDDLQueryOnCluster.h>
#include <Interpreters/executeQuery.h>
#include <Interpreters/InterpreterCreateQuery.h>
#include <IO/ReadBufferFromFile.h>
#include <IO/ReadBufferFromString.h>
#include <IO/ReadHelpers.h>
#include <IO/WriteHelpers.h>
#include <IO/SharedThreadPools.h>
#include <Parsers/ASTAlterQuery.h>
#include <Parsers/ASTDropQuery.h>
#include <Parsers/ASTFunction.h>
#include <Parsers/ASTDeleteQuery.h>
#include <Parsers/formatAST.h>
#include <Parsers/parseQuery.h>
#include <Parsers/ParserCreateQuery.h>
#include <Parsers/queryToString.h>
#include <Storages/StorageKeeperMap.h>
#include <Storages/AlterCommands.h>

namespace DB
{
namespace ErrorCodes
{
    extern const int NO_ZOOKEEPER;
    extern const int LOGICAL_ERROR;
    extern const int BAD_ARGUMENTS;
    extern const int REPLICA_ALREADY_EXISTS;
    extern const int DATABASE_REPLICATION_FAILED;
    extern const int UNKNOWN_DATABASE;
    extern const int UNKNOWN_TABLE;
    extern const int NOT_IMPLEMENTED;
    extern const int INCORRECT_QUERY;
    extern const int ALL_CONNECTION_TRIES_FAILED;
    extern const int NO_ACTIVE_REPLICAS;
    extern const int CANNOT_GET_REPLICATED_DATABASE_SNAPSHOT;
    extern const int CANNOT_RESTORE_TABLE;
}

static constexpr const char * REPLICATED_DATABASE_MARK = "DatabaseReplicated";
static constexpr const char * DROPPED_MARK = "DROPPED";
static constexpr const char * BROKEN_TABLES_SUFFIX = "_broken_tables";
static constexpr const char * BROKEN_REPLICATED_TABLES_SUFFIX = "_broken_replicated_tables";
static constexpr const char * FIRST_REPLICA_DATABASE_NAME = "first_replica_database_name";

static constexpr size_t METADATA_FILE_BUFFER_SIZE = 32768;

zkutil::ZooKeeperPtr DatabaseReplicated::getZooKeeper() const
{
    return getContext()->getZooKeeper();
}

static inline String getHostID(ContextPtr global_context, const UUID & db_uuid, bool secure)
{
    UInt16 port = secure ? global_context->getTCPPortSecure().value_or(DBMS_DEFAULT_SECURE_PORT) : global_context->getTCPPort();
    return Cluster::Address::toString(getFQDNOrHostName(), port) + ':' + toString(db_uuid);
}

static inline UInt64 getMetadataHash(const String & table_name, const String & metadata)
{
    SipHash hash;
    hash.update(table_name);
    hash.update(metadata);
    return hash.get64();
}

DatabaseReplicated::~DatabaseReplicated() = default;

DatabaseReplicated::DatabaseReplicated(
    const String & name_,
    const String & metadata_path_,
    UUID uuid,
    const String & zookeeper_path_,
    const String & shard_name_,
    const String & replica_name_,
    DatabaseReplicatedSettings db_settings_,
    ContextPtr context_)
    : DatabaseAtomic(name_, metadata_path_, uuid, "DatabaseReplicated (" + name_ + ")", context_)
    , zookeeper_path(zookeeper_path_)
    , shard_name(shard_name_)
    , replica_name(replica_name_)
    , db_settings(std::move(db_settings_))
    , tables_metadata_digest(0)
{
    if (zookeeper_path.empty() || shard_name.empty() || replica_name.empty())
        throw Exception(ErrorCodes::BAD_ARGUMENTS, "ZooKeeper path, shard and replica names must be non-empty");
    if (shard_name.find('/') != std::string::npos || replica_name.find('/') != std::string::npos)
        throw Exception(ErrorCodes::BAD_ARGUMENTS, "Shard and replica names should not contain '/'");
    if (shard_name.find('|') != std::string::npos || replica_name.find('|') != std::string::npos)
        throw Exception(ErrorCodes::BAD_ARGUMENTS, "Shard and replica names should not contain '|'");

    if (zookeeper_path.back() == '/')
        zookeeper_path.resize(zookeeper_path.size() - 1);

    /// If zookeeper chroot prefix is used, path should start with '/', because chroot concatenates without it.
    if (zookeeper_path.front() != '/')
        zookeeper_path = "/" + zookeeper_path;

    if (!db_settings.collection_name.value.empty())
        fillClusterAuthInfo(db_settings.collection_name.value, context_->getConfigRef());

    replica_group_name = context_->getConfigRef().getString("replica_group_name", "");

    if (!replica_group_name.empty() && database_name.starts_with(DatabaseReplicated::ALL_GROUPS_CLUSTER_PREFIX))
    {
        context_->addWarningMessage(fmt::format("There's a Replicated database with a name starting from '{}', "
                                                "and replica_group_name is configured. It may cause collisions in cluster names.",
                                                ALL_GROUPS_CLUSTER_PREFIX));
    }
}

String DatabaseReplicated::getFullReplicaName(const String & shard, const String & replica)
{
    return shard + '|' + replica;
}

String DatabaseReplicated::getFullReplicaName() const
{
    return getFullReplicaName(shard_name, replica_name);
}

std::pair<String, String> DatabaseReplicated::parseFullReplicaName(const String & name)
{
    String shard;
    String replica;
    auto pos = name.find('|');
    if (pos == std::string::npos || name.find('|', pos + 1) != std::string::npos)
        throw Exception(ErrorCodes::LOGICAL_ERROR, "Incorrect replica identifier: {}", name);
    shard = name.substr(0, pos);
    replica = name.substr(pos + 1);
    return {shard, replica};
}

ClusterPtr DatabaseReplicated::tryGetCluster() const
{
    std::lock_guard lock{mutex};
    if (cluster)
        return cluster;

    /// Database is probably not created or not initialized yet, it's ok to return nullptr
    if (is_readonly)
        return cluster;

    try
    {
        /// A quick fix for stateless tests with DatabaseReplicated. Its ZK
        /// node can be destroyed at any time. If another test lists
        /// system.clusters to get client command line suggestions, it will
        /// get an error when trying to get the info about DB from ZK.
        /// Just ignore these inaccessible databases. A good example of a
        /// failing test is `01526_client_start_and_exit`.
        cluster = getClusterImpl();
    }
    catch (...)
    {
        tryLogCurrentException(log);
    }
    return cluster;
}

ClusterPtr DatabaseReplicated::tryGetAllGroupsCluster() const
{
    std::lock_guard lock{mutex};
    if (replica_group_name.empty())
        return nullptr;

    if (cluster_all_groups)
        return cluster_all_groups;

    /// Database is probably not created or not initialized yet, it's ok to return nullptr
    if (is_readonly)
        return cluster_all_groups;

    try
    {
        cluster_all_groups = getClusterImpl(/*all_groups*/ true);
    }
    catch (...)
    {
        tryLogCurrentException(log);
    }
    return cluster_all_groups;
}

void DatabaseReplicated::setCluster(ClusterPtr && new_cluster, bool all_groups)
{
    std::lock_guard lock{mutex};
    if (all_groups)
        cluster_all_groups = std::move(new_cluster);
    else
        cluster = std::move(new_cluster);
}

ClusterPtr DatabaseReplicated::getClusterImpl(bool all_groups) const
{
    Strings unfiltered_hosts;
    Strings hosts;
    Strings host_ids;

    auto zookeeper = getContext()->getZooKeeper();
    constexpr int max_retries = 10;
    int iteration = 0;
    bool success = false;
    while (++iteration <= max_retries)
    {
        host_ids.resize(0);
        Coordination::Stat stat;
        unfiltered_hosts = zookeeper->getChildren(zookeeper_path + "/replicas", &stat);
        if (unfiltered_hosts.empty())
            throw Exception(ErrorCodes::NO_ACTIVE_REPLICAS, "No replicas of database {} found. "
                            "It's possible if the first replica is not fully created yet "
                            "or if the last replica was just dropped or due to logical error", zookeeper_path);

        if (all_groups)
        {
            hosts = unfiltered_hosts;
        }
        else
        {
            hosts.clear();
            std::vector<String> paths;
            for (const auto & host : unfiltered_hosts)
                paths.push_back(zookeeper_path + "/replicas/" + host + "/replica_group");

            auto replica_groups = zookeeper->tryGet(paths);

            for (size_t i = 0; i < paths.size(); ++i)
            {
                if (replica_groups[i].data == replica_group_name)
                    hosts.push_back(unfiltered_hosts[i]);
            }
        }

        Int32 cversion = stat.cversion;
        ::sort(hosts.begin(), hosts.end());

        std::vector<zkutil::ZooKeeper::FutureGet> futures;
        futures.reserve(hosts.size());
        host_ids.reserve(hosts.size());
        for (const auto & host : hosts)
            futures.emplace_back(zookeeper->asyncTryGet(zookeeper_path + "/replicas/" + host));

        success = true;
        for (auto & future : futures)
        {
            auto res = future.get();
            if (res.error != Coordination::Error::ZOK)
                success = false;
            host_ids.emplace_back(res.data);
        }

        zookeeper->get(zookeeper_path + "/replicas", &stat);
        if (cversion != stat.cversion)
            success = false;
        if (success)
            break;
    }
    if (!success)
        throw Exception(ErrorCodes::ALL_CONNECTION_TRIES_FAILED, "Cannot get consistent cluster snapshot,"
                                                                 "because replicas are created or removed concurrently");

    LOG_TRACE(log, "Got a list of hosts after {} iterations. All hosts: [{}], filtered: [{}], ids: [{}]", iteration,
              fmt::join(unfiltered_hosts, ", "), fmt::join(hosts, ", "), fmt::join(host_ids, ", "));

    assert(!hosts.empty());
    assert(hosts.size() == host_ids.size());
    String current_shard = parseFullReplicaName(hosts.front()).first;
    std::vector<std::vector<DatabaseReplicaInfo>> shards;
    shards.emplace_back();
    for (size_t i = 0; i < hosts.size(); ++i)
    {
        const auto & id = host_ids[i];
        if (id == DROPPED_MARK)
            continue;
        auto [shard, replica] = parseFullReplicaName(hosts[i]);
        auto pos = id.rfind(':');
        String host_port = id.substr(0, pos);
        if (shard != current_shard)
        {
            current_shard = shard;
            if (!shards.back().empty())
                shards.emplace_back();
        }
        String hostname = unescapeForFileName(host_port);
        shards.back().push_back(DatabaseReplicaInfo{std::move(hostname), std::move(shard), std::move(replica)});
    }

    UInt16 default_port;
    if (cluster_auth_info.cluster_secure_connection)
        default_port = getContext()->getTCPPortSecure().value_or(DBMS_DEFAULT_SECURE_PORT);
    else
        default_port = getContext()->getTCPPort();

    bool treat_local_as_remote = false;
    bool treat_local_port_as_remote = getContext()->getApplicationType() == Context::ApplicationType::LOCAL;

    String cluster_name = TSA_SUPPRESS_WARNING_FOR_READ(database_name);     /// FIXME
    if (all_groups)
        cluster_name = ALL_GROUPS_CLUSTER_PREFIX + cluster_name;

    ClusterConnectionParameters params{
        cluster_auth_info.cluster_username,
        cluster_auth_info.cluster_password,
        default_port,
        treat_local_as_remote,
        treat_local_port_as_remote,
        cluster_auth_info.cluster_secure_connection,
        Priority{1},
        cluster_name,
        cluster_auth_info.cluster_secret};

    return std::make_shared<Cluster>(getContext()->getSettingsRef(), shards, params);
}

ReplicasInfo DatabaseReplicated::tryGetReplicasInfo(const ClusterPtr & cluster_) const
{
    Strings paths;

    paths.emplace_back(fs::path(zookeeper_path) / "max_log_ptr");

    const auto & addresses_with_failover = cluster_->getShardsAddresses();
    const auto & shards_info = cluster_->getShardsInfo();
    for (size_t shard_index = 0; shard_index < shards_info.size(); ++shard_index)
    {
        for (const auto & replica : addresses_with_failover[shard_index])
        {
            String full_name = getFullReplicaName(replica.database_shard_name, replica.database_replica_name);
            paths.emplace_back(fs::path(zookeeper_path) / "replicas" / full_name / "active");
            paths.emplace_back(fs::path(zookeeper_path) / "replicas" / full_name / "log_ptr");
        }
    }

    try
    {
        auto current_zookeeper = getZooKeeper();
        auto zk_res = current_zookeeper->tryGet(paths);

        auto max_log_ptr_zk = zk_res[0];
        if (max_log_ptr_zk.error != Coordination::Error::ZOK)
            throw Coordination::Exception(max_log_ptr_zk.error);

        UInt32 max_log_ptr = parse<UInt32>(max_log_ptr_zk.data);

        ReplicasInfo replicas_info;
        replicas_info.resize((zk_res.size() - 1) / 2);

        size_t global_replica_index = 0;
        for (size_t shard_index = 0; shard_index < shards_info.size(); ++shard_index)
        {
            for (const auto & replica : addresses_with_failover[shard_index])
            {
                auto replica_active = zk_res[2 * global_replica_index + 1];
                auto replica_log_ptr = zk_res[2 * global_replica_index + 2];

                UInt64 recovery_time = 0;
                {
                    std::lock_guard lock(ddl_worker_mutex);
                    if (replica.is_local && ddl_worker)
                        recovery_time = ddl_worker->getCurrentInitializationDurationMs();
                }

                replicas_info[global_replica_index] = ReplicaInfo{
                    .is_active = replica_active.error == Coordination::Error::ZOK,
                    .replication_lag = replica_log_ptr.error != Coordination::Error::ZNONODE ? std::optional(max_log_ptr - parse<UInt32>(replica_log_ptr.data)) : std::nullopt,
                    .recovery_time = recovery_time,
                };

                ++global_replica_index;
            }
        }

        return replicas_info;
    }
    catch (...)
    {
        tryLogCurrentException(log);
        return {};
    }
}

void DatabaseReplicated::fillClusterAuthInfo(String collection_name, const Poco::Util::AbstractConfiguration & config_ref)
{
    const auto & config_prefix = fmt::format("named_collections.{}", collection_name);

    if (!config_ref.has(config_prefix))
            throw Exception(ErrorCodes::BAD_ARGUMENTS, "There is no collection named `{}` in config", collection_name);

    cluster_auth_info.cluster_username = config_ref.getString(config_prefix + ".cluster_username", "");
    cluster_auth_info.cluster_password = config_ref.getString(config_prefix + ".cluster_password", "");
    cluster_auth_info.cluster_secret = config_ref.getString(config_prefix + ".cluster_secret", "");
    cluster_auth_info.cluster_secure_connection = config_ref.getBool(config_prefix + ".cluster_secure_connection", false);
}


void DatabaseReplicated::tryConnectToZooKeeperAndInitDatabase(LoadingStrictnessLevel mode)
{
    try
    {
        if (!getContext()->hasZooKeeper())
        {
            throw Exception(ErrorCodes::NO_ZOOKEEPER, "Can't create replicated database without ZooKeeper");
        }

        auto current_zookeeper = getContext()->getZooKeeper();

        if (!current_zookeeper->exists(zookeeper_path))
        {
            /// Create new database, multiple nodes can execute it concurrently
            createDatabaseNodesInZooKeeper(current_zookeeper);
        }

        replica_path = fs::path(zookeeper_path) / "replicas" / getFullReplicaName();
        bool is_create_query = mode == LoadingStrictnessLevel::CREATE;

        String replica_host_id;
        if (current_zookeeper->tryGet(replica_path, replica_host_id))
        {
            if (replica_host_id == DROPPED_MARK && !is_create_query)
            {
                LOG_WARNING(log, "Database {} exists locally, but marked dropped in ZooKeeper ({}). "
                                 "Will not try to start it up", getDatabaseName(), replica_path);
                is_probably_dropped = true;
                return;
            }

            String host_id = getHostID(getContext(), db_uuid, cluster_auth_info.cluster_secure_connection);
            String host_id_default = getHostID(getContext(), db_uuid, false);

            if (is_create_query || (replica_host_id != host_id && replica_host_id != host_id_default))
            {
                throw Exception(
                    ErrorCodes::REPLICA_ALREADY_EXISTS,
                    "Replica {} of shard {} of replicated database at {} already exists. Replica host ID: '{}', current host ID: '{}'",
                    replica_name, shard_name, zookeeper_path, replica_host_id, host_id);
            }

            /// Before 24.6 we always created host_id with insecure port, even if cluster_auth_info.cluster_secure_connection was true.
            /// So not to break compatibility, we need to update host_id to secure one if cluster_auth_info.cluster_secure_connection is true.
            if (host_id != host_id_default && replica_host_id == host_id_default)
            {
                current_zookeeper->set(replica_path, host_id, -1);
                createEmptyLogEntry(current_zookeeper);
            }

            /// Check that replica_group_name in ZooKeeper matches the local one and change it if necessary.
            String zk_replica_group_name;
            if (!current_zookeeper->tryGet(replica_path + "/replica_group", zk_replica_group_name))
            {
                /// Replica groups were introduced in 23.10, so the node might not exist
                current_zookeeper->create(replica_path + "/replica_group", replica_group_name, zkutil::CreateMode::Persistent);
                if (!replica_group_name.empty())
                    createEmptyLogEntry(current_zookeeper);
            }
            else if (zk_replica_group_name != replica_group_name)
            {
                current_zookeeper->set(replica_path + "/replica_group", replica_group_name, -1);
                createEmptyLogEntry(current_zookeeper);
            }
        }
        else if (is_create_query)
        {
            /// Create new replica. Throws if replica with the same name already exists
            createReplicaNodesInZooKeeper(current_zookeeper);
        }
        else
        {
            /// It's not CREATE query, but replica does not exist. Probably it was dropped.
            /// Do not create anything, continue as readonly.
            LOG_WARNING(log, "Database {} exists locally, but its replica does not exist in ZooKeeper ({}). "
                             "Assuming it was dropped, will not try to start it up", getDatabaseName(), replica_path);
            is_probably_dropped = true;
            return;
        }

        /// If not exist, create a node with the database name for introspection.
        /// Technically, the database may have different names on different replicas, but this is not a usual case and we only save the first one
        auto db_name_path = fs::path(zookeeper_path) / FIRST_REPLICA_DATABASE_NAME;
        auto error_code = current_zookeeper->trySet(db_name_path, getDatabaseName());
        if (error_code == Coordination::Error::ZNONODE)
            current_zookeeper->tryCreate(db_name_path, getDatabaseName(), zkutil::CreateMode::Persistent);

        is_readonly = false;
    }
    catch (...)
    {
        if (mode < LoadingStrictnessLevel::FORCE_ATTACH)
            throw;

        /// It's server startup, ignore error.
        /// Worker thread will try to setup ZooKeeper connection
        tryLogCurrentException(log);
    }
}

bool DatabaseReplicated::createDatabaseNodesInZooKeeper(const zkutil::ZooKeeperPtr & current_zookeeper)
{
    current_zookeeper->createAncestors(zookeeper_path);

    Coordination::Requests ops;
    ops.emplace_back(zkutil::makeCreateRequest(zookeeper_path, REPLICATED_DATABASE_MARK, zkutil::CreateMode::Persistent));
    ops.emplace_back(zkutil::makeCreateRequest(zookeeper_path + "/log", "", zkutil::CreateMode::Persistent));
    ops.emplace_back(zkutil::makeCreateRequest(zookeeper_path + "/replicas", "", zkutil::CreateMode::Persistent));
    ops.emplace_back(zkutil::makeCreateRequest(zookeeper_path + "/counter", "", zkutil::CreateMode::Persistent));
    /// We create and remove counter/cnt- node to increment sequential number of counter/ node and make log entry numbers start from 1.
    /// New replicas are created with log pointer equal to 0 and log pointer is a number of the last executed entry.
    /// It means that we cannot have log entry with number 0.
    ops.emplace_back(zkutil::makeCreateRequest(zookeeper_path + "/counter/cnt-", "", zkutil::CreateMode::Persistent));
    ops.emplace_back(zkutil::makeRemoveRequest(zookeeper_path + "/counter/cnt-", -1));
    ops.emplace_back(zkutil::makeCreateRequest(zookeeper_path + "/metadata", "", zkutil::CreateMode::Persistent));
    ops.emplace_back(zkutil::makeCreateRequest(zookeeper_path + "/max_log_ptr", "1", zkutil::CreateMode::Persistent));
    ops.emplace_back(zkutil::makeCreateRequest(zookeeper_path + "/logs_to_keep", "1000", zkutil::CreateMode::Persistent));

    Coordination::Responses responses;
    auto res = current_zookeeper->tryMulti(ops, responses);
    if (res == Coordination::Error::ZOK)
        return true;    /// Created new database (it's the first replica)
    if (res == Coordination::Error::ZNODEEXISTS)
        return false;   /// Database exists, we will add new replica

    /// Other codes are unexpected, will throw
    zkutil::KeeperMultiException::check(res, ops, responses);
    UNREACHABLE();
}

bool DatabaseReplicated::looksLikeReplicatedDatabasePath(const ZooKeeperPtr & current_zookeeper, const String & path)
{
    Coordination::Stat stat;
    String maybe_database_mark;
    if (!current_zookeeper->tryGet(path, maybe_database_mark, &stat))
        return false;
    if (maybe_database_mark.starts_with(REPLICATED_DATABASE_MARK))
        return true;
    if (!maybe_database_mark.empty())
        return false;

    /// Old versions did not have REPLICATED_DATABASE_MARK. Check specific nodes exist and add mark.
    Coordination::Requests ops;
    ops.emplace_back(zkutil::makeCheckRequest(path + "/log", -1));
    ops.emplace_back(zkutil::makeCheckRequest(path + "/replicas", -1));
    ops.emplace_back(zkutil::makeCheckRequest(path + "/counter", -1));
    ops.emplace_back(zkutil::makeCheckRequest(path + "/metadata", -1));
    ops.emplace_back(zkutil::makeCheckRequest(path + "/max_log_ptr", -1));
    ops.emplace_back(zkutil::makeCheckRequest(path + "/logs_to_keep", -1));
    ops.emplace_back(zkutil::makeSetRequest(path, REPLICATED_DATABASE_MARK, stat.version));
    Coordination::Responses responses;
    auto res = current_zookeeper->tryMulti(ops, responses);
    if (res == Coordination::Error::ZOK)
        return true;

    /// Recheck database mark (just in case of concurrent update).
    if (!current_zookeeper->tryGet(path, maybe_database_mark, &stat))
        return false;

    return maybe_database_mark.starts_with(REPLICATED_DATABASE_MARK);
}

void DatabaseReplicated::createEmptyLogEntry(const ZooKeeperPtr & current_zookeeper)
{
    /// On replica creation add empty entry to log. Can be used to trigger some actions on other replicas (e.g. update cluster info).
    DDLLogEntry entry{};
    DatabaseReplicatedDDLWorker::enqueueQueryImpl(current_zookeeper, entry, this, true);
}

bool DatabaseReplicated::waitForReplicaToProcessAllEntries(UInt64 timeout_ms)
{
    {
        std::lock_guard lock{ddl_worker_mutex};
        if (!ddl_worker || is_probably_dropped)
            return false;
    }
    return ddl_worker->waitForReplicaToProcessAllEntries(timeout_ms);
}

void DatabaseReplicated::createReplicaNodesInZooKeeper(const zkutil::ZooKeeperPtr & current_zookeeper)
{
    if (!looksLikeReplicatedDatabasePath(current_zookeeper, zookeeper_path))
        throw Exception(ErrorCodes::BAD_ARGUMENTS, "Cannot add new database replica: provided path {} "
                        "already contains some data and it does not look like Replicated database path.", zookeeper_path);

    /// Write host name to replica_path, it will protect from multiple replicas with the same name
    auto host_id = getHostID(getContext(), db_uuid, cluster_auth_info.cluster_secure_connection);

    for (int attempts = 10; attempts > 0; --attempts)
    {
        Coordination::Stat stat;
        String max_log_ptr_str = current_zookeeper->get(zookeeper_path + "/max_log_ptr", &stat);

        Coordination::Requests ops;
        ops.emplace_back(zkutil::makeCreateRequest(replica_path, host_id, zkutil::CreateMode::Persistent));
        ops.emplace_back(zkutil::makeCreateRequest(replica_path + "/log_ptr", "0", zkutil::CreateMode::Persistent));
        ops.emplace_back(zkutil::makeCreateRequest(replica_path + "/digest", "0", zkutil::CreateMode::Persistent));
        ops.emplace_back(zkutil::makeCreateRequest(replica_path + "/replica_group", replica_group_name, zkutil::CreateMode::Persistent));
        /// In addition to creating the replica nodes, we record the max_log_ptr at the instant where
        /// we declared ourself as an existing replica. We'll need this during recoverLostReplica to
        /// notify other nodes that issued new queries while this node was recovering.
        ops.emplace_back(zkutil::makeCheckRequest(zookeeper_path + "/max_log_ptr", stat.version));

        Coordination::Responses responses;
        const auto code = current_zookeeper->tryMulti(ops, responses);
        if (code == Coordination::Error::ZOK)
        {
            max_log_ptr_at_creation = parse<UInt32>(max_log_ptr_str);
            break;
        }
        else if (code == Coordination::Error::ZNODEEXISTS || attempts == 1)
        {
            /// If its our last attempt, or if the replica already exists, fail immediately.
            zkutil::KeeperMultiException::check(code, ops, responses);
        }
    }
    createEmptyLogEntry(current_zookeeper);
}

void DatabaseReplicated::beforeLoadingMetadata(ContextMutablePtr context_, LoadingStrictnessLevel mode)
{
    DatabaseAtomic::beforeLoadingMetadata(context_, mode);
    tryConnectToZooKeeperAndInitDatabase(mode);
}

UInt64 DatabaseReplicated::getMetadataHash(const String & table_name) const
{
    return DB::getMetadataHash(table_name, readMetadataFile(table_name));
}

LoadTaskPtr DatabaseReplicated::startupDatabaseAsync(AsyncLoader & async_loader, LoadJobSet startup_after, LoadingStrictnessLevel mode)
{
    auto base = DatabaseAtomic::startupDatabaseAsync(async_loader, std::move(startup_after), mode);
    auto job = makeLoadJob(
        base->goals(),
        TablesLoaderBackgroundStartupPoolId,
        fmt::format("startup Replicated database {}", getDatabaseName()),
        [this] (AsyncLoader &, const LoadJobPtr &)
        {
            UInt64 digest = 0;
            {
                std::lock_guard lock{mutex};
                for (const auto & table : tables)
                    digest += getMetadataHash(table.first);
                LOG_DEBUG(log, "Calculated metadata digest of {} tables: {}", tables.size(), digest);
            }

            {
                std::lock_guard lock{metadata_mutex};
                chassert(!tables_metadata_digest);
                tables_metadata_digest = digest;
            }

            if (is_probably_dropped)
                return;

            {
                std::lock_guard lock{ddl_worker_mutex};
                ddl_worker = std::make_unique<DatabaseReplicatedDDLWorker>(this, getContext());
                ddl_worker->startup();
                ddl_worker_initialized = true;
            }
        });
    std::scoped_lock lock(mutex);
    startup_replicated_database_task = makeLoadTask(async_loader, {job});
    return startup_replicated_database_task;
}

void DatabaseReplicated::waitDatabaseStarted() const
{
    LoadTaskPtr task;
    {
        std::scoped_lock lock(mutex);
        task = startup_replicated_database_task;
    }
    if (task)
        waitLoad(currentPoolOr(TablesLoaderForegroundPoolId), task);
}

void DatabaseReplicated::stopLoading()
{
    LoadTaskPtr stop_startup_replicated_database;
    {
        std::scoped_lock lock(mutex);
        stop_startup_replicated_database.swap(startup_replicated_database_task);
    }
    stop_startup_replicated_database.reset();
    DatabaseAtomic::stopLoading();
}

void DatabaseReplicated::dumpLocalTablesForDebugOnly(const ContextPtr & local_context) const
{
    auto table_names = getAllTableNames(context.lock());
    for (const auto & table_name : table_names)
    {
        auto ast_ptr = tryGetCreateTableQuery(table_name, local_context);
        if (ast_ptr)
            LOG_DEBUG(log, "[local] Table {} create query is {}", table_name, queryToString(ast_ptr));
        else
            LOG_DEBUG(log, "[local] Table {} has no create query", table_name);
    }
}

void DatabaseReplicated::dumpTablesInZooKeeperForDebugOnly() const
{
    UInt32 max_log_ptr;
    auto table_name_to_metadata = tryGetConsistentMetadataSnapshot(getZooKeeper(), max_log_ptr);
    for (const auto & [table_name, create_table_query] : table_name_to_metadata)
    {
        auto query_ast = parseQueryFromMetadataInZooKeeper(table_name, create_table_query);
        if (query_ast)
        {
            LOG_DEBUG(log, "[zookeeper] Table {} create query is {}", table_name, queryToString(query_ast));
        }
        else
        {
            LOG_DEBUG(log, "[zookeeper] Table {} has no create query", table_name);
        }
    }
}

void DatabaseReplicated::tryCompareLocalAndZooKeeperTablesAndDumpDiffForDebugOnly(const ContextPtr & local_context) const
{
    UInt32 max_log_ptr;
    auto table_name_to_metadata_in_zk = tryGetConsistentMetadataSnapshot(getZooKeeper(), max_log_ptr);
    auto table_names_local = getAllTableNames(local_context);

    if (table_name_to_metadata_in_zk.size() != table_names_local.size())
        LOG_DEBUG(log, "Amount of tables in zk {} locally {}", table_name_to_metadata_in_zk.size(), table_names_local.size());

    std::unordered_set<std::string> checked_tables;

    for (const auto & table_name : table_names_local)
    {
        auto local_ast_ptr = tryGetCreateTableQuery(table_name, local_context);
        if (table_name_to_metadata_in_zk.contains(table_name))
        {
            checked_tables.insert(table_name);
            auto create_table_query_in_zk = table_name_to_metadata_in_zk[table_name];
            auto zk_ast_ptr = parseQueryFromMetadataInZooKeeper(table_name, create_table_query_in_zk);

            if (local_ast_ptr == nullptr && zk_ast_ptr == nullptr)
            {
                LOG_DEBUG(log, "AST for table {} is the same (nullptr) in local and ZK", table_name);
            }
            else if (local_ast_ptr != nullptr && zk_ast_ptr != nullptr && queryToString(local_ast_ptr) != queryToString(zk_ast_ptr))
            {
                LOG_DEBUG(log, "AST differs for table {}, local {}, in zookeeper {}", table_name, queryToString(local_ast_ptr), queryToString(zk_ast_ptr));
            }
            else if (local_ast_ptr == nullptr)
            {
                LOG_DEBUG(log, "AST differs for table {}, local nullptr, in zookeeper {}", table_name, queryToString(zk_ast_ptr));
            }
            else if (zk_ast_ptr == nullptr)
            {
                LOG_DEBUG(log, "AST differs for table {}, local {}, in zookeeper nullptr", table_name, queryToString(local_ast_ptr));
            }
            else
            {
                LOG_DEBUG(log, "AST for table {} is the same in local and ZK", table_name);
            }
        }
        else
        {
            if (local_ast_ptr == nullptr)
                LOG_DEBUG(log, "Table {} exists locally, but missing in ZK", table_name);
            else
                LOG_DEBUG(log, "Table {} exists locally with AST {}, but missing in ZK", table_name, queryToString(local_ast_ptr));
        }
    }
    for (const auto & [table_name, table_metadata] : table_name_to_metadata_in_zk)
    {
        if (!checked_tables.contains(table_name))
        {
            auto zk_ast_ptr = parseQueryFromMetadataInZooKeeper(table_name, table_metadata);
            if (zk_ast_ptr == nullptr)
                LOG_DEBUG(log, "Table {} exists in ZK with AST {}, but missing locally", table_name, queryToString(zk_ast_ptr));
            else
                LOG_DEBUG(log, "Table {} exists in ZK, but missing locally", table_name);
        }
    }
}

void DatabaseReplicated::checkTableEngine(const ASTCreateQuery & query, ASTStorage & storage, ContextPtr query_context) const
{
    bool replicated_table = storage.engine &&
        (startsWith(storage.engine->name, "Replicated") || startsWith(storage.engine->name, "Shared"));
    if (!replicated_table || !storage.engine->arguments)
        return;

    ASTs & args_ref = storage.engine->arguments->children;
    ASTs args = args_ref;
    if (args.size() < 2)
        return;

    /// It can be a constant expression. Try to evaluate it, ignore exception if we cannot.
    bool has_expression_argument = args_ref[0]->as<ASTFunction>() || args_ref[1]->as<ASTFunction>();
    if (has_expression_argument)
    {
        try
        {
            args[0] = evaluateConstantExpressionAsLiteral(args_ref[0]->clone(), query_context);
            args[1] = evaluateConstantExpressionAsLiteral(args_ref[1]->clone(), query_context);
        }
        catch (...) // NOLINT(bugprone-empty-catch)
        {
        }
    }

    ASTLiteral * arg1 = args[0]->as<ASTLiteral>();
    ASTLiteral * arg2 = args[1]->as<ASTLiteral>();
    if (!arg1 || !arg2 || arg1->value.getType() != Field::Types::String || arg2->value.getType() != Field::Types::String)
        return;

    String maybe_path = arg1->value.safeGet<String>();
    String maybe_replica = arg2->value.safeGet<String>();

    /// Looks like it's ReplicatedMergeTree with explicit zookeeper_path and replica_name arguments.
    /// Let's ensure that some macros are used.
    /// NOTE: we cannot check here that substituted values will be actually different on shards and replicas.

    Macros::MacroExpansionInfo info;
    info.table_id = {getDatabaseName(), query.getTable(), query.uuid};
    info.shard = getShardName();
    info.replica = getReplicaName();
    query_context->getMacros()->expand(maybe_path, info);
    bool maybe_shard_macros = info.expanded_other;
    info.expanded_other = false;
    query_context->getMacros()->expand(maybe_replica, info);
    bool maybe_replica_macros = info.expanded_other;
    bool enable_functional_tests_helper = getContext()->getConfigRef().has("_functional_tests_helper_database_replicated_replace_args_macros");

    if (!enable_functional_tests_helper)
    {
        if (query_context->getSettingsRef().database_replicated_allow_replicated_engine_arguments)
            LOG_WARNING(log, "It's not recommended to explicitly specify zookeeper_path and replica_name in ReplicatedMergeTree arguments");
        else
            throw Exception(ErrorCodes::INCORRECT_QUERY,
                            "It's not allowed to specify explicit zookeeper_path and replica_name "
                            "for ReplicatedMergeTree arguments in Replicated database. If you really want to "
                            "specify them explicitly, enable setting "
                            "database_replicated_allow_replicated_engine_arguments.");
    }

    if (maybe_shard_macros && maybe_replica_macros)
        return;

    if (enable_functional_tests_helper && !has_expression_argument)
    {
        if (maybe_path.empty() || maybe_path.back() != '/')
            maybe_path += '/';
        args_ref[0]->as<ASTLiteral>()->value = maybe_path + "auto_{shard}";
        args_ref[1]->as<ASTLiteral>()->value = maybe_replica + "auto_{replica}";
        return;
    }

    throw Exception(ErrorCodes::INCORRECT_QUERY,
                    "Explicit zookeeper_path and replica_name are specified in ReplicatedMergeTree arguments. "
                    "If you really want to specify it explicitly, then you should use some macros "
                    "to distinguish different shards and replicas");
}

bool DatabaseReplicated::checkDigestValid(const ContextPtr & local_context, bool debug_check /* = true */) const
{
    if (debug_check)
    {
        /// Reduce number of debug checks
        if (thread_local_rng() % 16)
            return true;
    }

    LOG_TEST(log, "Current in-memory metadata digest: {}", tables_metadata_digest);

    /// Database is probably being dropped
    if (!local_context->getZooKeeperMetadataTransaction() && (!ddl_worker || !ddl_worker->isCurrentlyActive()))
        return true;

    UInt64 local_digest = 0;
    {
        std::lock_guard lock{mutex};
        for (const auto & table : TSA_SUPPRESS_WARNING_FOR_READ(tables))
            local_digest += getMetadataHash(table.first);
    }

    if (local_digest != tables_metadata_digest)
    {
        LOG_ERROR(log, "Digest of local metadata ({}) is not equal to in-memory digest ({})", local_digest, tables_metadata_digest);

#ifndef NDEBUG
        dumpLocalTablesForDebugOnly(local_context);
        dumpTablesInZooKeeperForDebugOnly();
        tryCompareLocalAndZooKeeperTablesAndDumpDiffForDebugOnly(local_context);
#endif

        return false;
    }

    /// Do not check digest in Keeper after internal subquery, it's probably not committed yet
    if (local_context->isInternalSubquery())
        return true;

    /// Check does not make sense to check digest in Keeper during recovering
    if (is_recovering)
        return true;

    String zk_digest = getZooKeeper()->get(replica_path + "/digest");
    String local_digest_str = toString(local_digest);
    if (zk_digest != local_digest_str)
    {
        LOG_ERROR(log, "Digest of local metadata ({}) is not equal to digest in Keeper ({})", local_digest_str, zk_digest);
#ifndef NDEBUG
        dumpLocalTablesForDebugOnly(local_context);
        dumpTablesInZooKeeperForDebugOnly();
        tryCompareLocalAndZooKeeperTablesAndDumpDiffForDebugOnly(local_context);
#endif
        return false;
    }

    return true;
}

void DatabaseReplicated::checkQueryValid(const ASTPtr & query, ContextPtr query_context) const
{
    /// Replicas will set correct name of current database in query context (database name can be different on replicas)
    if (auto * ddl_query = dynamic_cast<ASTQueryWithTableAndOutput *>(query.get()))
    {
        if (ddl_query->getDatabase() != getDatabaseName())
            throw Exception(ErrorCodes::UNKNOWN_DATABASE, "Database was renamed");
        ddl_query->database.reset();

        if (auto * create = query->as<ASTCreateQuery>())
        {
            if (create->storage)
                checkTableEngine(*create, *create->storage, query_context);

<<<<<<< HEAD
            String maybe_path = arg1->value.get<String>();
            String maybe_replica = arg2->value.get<String>();

            /// Looks like it's ReplicatedMergeTree with explicit zookeeper_path and replica_name arguments.
            /// Let's ensure that some macros are used.
            /// NOTE: we cannot check here that substituted values will be actually different on shards and replicas.

            Macros::MacroExpansionInfo info;
            info.table_id = {getDatabaseName(), create->getTable(), create->uuid};
            info.shard = getShardName();
            info.replica = getReplicaName();
            query_context->getMacros()->expand(maybe_path, info);
            bool maybe_shard_macros = info.expanded_other;
            info.expanded_other = false;
            query_context->getMacros()->expand(maybe_replica, info);
            bool maybe_replica_macros = info.expanded_other;
            bool enable_functional_tests_helper = getContext()->getConfigRef().has("_functional_tests_helper_database_replicated_replace_args_macros");

            if (maybe_shard_macros && maybe_replica_macros)
                return;

            if (enable_functional_tests_helper && !has_expression_argument)
            {
                if (maybe_path.empty() || maybe_path.back() != '/')
                    maybe_path += '/';
                args_ref[0]->as<ASTLiteral>()->value = maybe_path + "auto_{shard}";
                args_ref[1]->as<ASTLiteral>()->value = maybe_replica + "auto_{replica}";
                return;
            }

            if (query_context->getSettingsRef().database_replicated_allow_replicated_engine_arguments == 0)
                throw Exception(ErrorCodes::INCORRECT_QUERY,
                            "Explicit zookeeper_path and replica_name are specified in ReplicatedMergeTree arguments. "
                            "If you really want to specify it explicitly, then you should use some macros "
                            "to distinguish different shards and replicas");
=======
            if (create->targets)
            {
                for (const auto & inner_table_engine : create->targets->getInnerEngines())
                    checkTableEngine(*create, *inner_table_engine, query_context);
            }
>>>>>>> 17baa4f5
        }
    }

    if (const auto * query_alter = query->as<ASTAlterQuery>())
    {
        for (const auto & command : query_alter->command_list->children)
        {
            if (!isSupportedAlterTypeForOnClusterDDLQuery(command->as<ASTAlterCommand&>().type))
                throw Exception(ErrorCodes::NOT_IMPLEMENTED, "Unsupported type of ALTER query");
        }
    }

    if (auto * query_drop = query->as<ASTDropQuery>())
    {
        if (query_drop->kind == ASTDropQuery::Kind::Detach && query_context->getSettingsRef().database_replicated_always_detach_permanently)
            query_drop->permanently = true;
        if (query_drop->kind == ASTDropQuery::Kind::Detach && !query_drop->permanently)
            throw Exception(ErrorCodes::INCORRECT_QUERY, "DETACH TABLE is not allowed for Replicated databases. "
                                                         "Use DETACH TABLE PERMANENTLY or SYSTEM RESTART REPLICA or set "
                                                         "database_replicated_always_detach_permanently to 1");
    }
}

BlockIO DatabaseReplicated::tryEnqueueReplicatedDDL(const ASTPtr & query, ContextPtr query_context, QueryFlags flags)
{
    waitDatabaseStarted();

    if (query_context->getCurrentTransaction() && query_context->getSettingsRef().throw_on_unsupported_query_inside_transaction)
        throw Exception(ErrorCodes::NOT_IMPLEMENTED, "Distributed DDL queries inside transactions are not supported");

    if (is_readonly)
        throw Exception(ErrorCodes::NO_ZOOKEEPER, "Database is in readonly mode, because it cannot connect to ZooKeeper");

    if (!flags.internal && (query_context->getClientInfo().query_kind != ClientInfo::QueryKind::INITIAL_QUERY))
        throw Exception(ErrorCodes::INCORRECT_QUERY, "It's not initial query. ON CLUSTER is not allowed for Replicated database.");

    checkQueryValid(query, query_context);
    LOG_DEBUG(log, "Proposing query: {}", queryToString(query));

    DDLLogEntry entry;
    entry.query = queryToString(query);
    entry.initiator = ddl_worker->getCommonHostID();
    entry.setSettingsIfRequired(query_context);
    entry.tracing_context = OpenTelemetry::CurrentContext();
    entry.is_backup_restore = flags.distributed_backup_restore;
    String node_path = ddl_worker->tryEnqueueAndExecuteEntry(entry, query_context);

    Strings hosts_to_wait;
    Strings unfiltered_hosts = getZooKeeper()->getChildren(zookeeper_path + "/replicas");

    std::vector<String> paths;
    for (const auto & host : unfiltered_hosts)
        paths.push_back(zookeeper_path + "/replicas/" + host + "/replica_group");

    auto replica_groups = getZooKeeper()->tryGet(paths);

    for (size_t i = 0; i < paths.size(); ++i)
    {
        if (replica_groups[i].data == replica_group_name)
            hosts_to_wait.push_back(unfiltered_hosts[i]);
    }

    return getDistributedDDLStatus(node_path, entry, query_context, &hosts_to_wait);
}

static UUID getTableUUIDIfReplicated(const String & metadata, ContextPtr context)
{
    bool looks_like_replicated = metadata.find("Replicated") != std::string::npos;
    bool looks_like_shared = metadata.find("Shared") != std::string::npos;
    bool looks_like_merge_tree = metadata.find("MergeTree") != std::string::npos;
    if (!(looks_like_replicated || looks_like_shared) || !looks_like_merge_tree)
        return UUIDHelpers::Nil;

    ParserCreateQuery parser;
    auto size = context->getSettingsRef().max_query_size;
    auto depth = context->getSettingsRef().max_parser_depth;
    auto backtracks = context->getSettingsRef().max_parser_backtracks;
    ASTPtr query = parseQuery(parser, metadata, size, depth, backtracks);
    const ASTCreateQuery & create = query->as<const ASTCreateQuery &>();
    if (!create.storage || !create.storage->engine)
        return UUIDHelpers::Nil;
    if (!(startsWith(create.storage->engine->name, "Replicated") || startsWith(create.storage->engine->name, "Shared"))
        || !endsWith(create.storage->engine->name, "MergeTree"))
        return UUIDHelpers::Nil;
    chassert(create.uuid != UUIDHelpers::Nil);
    return create.uuid;
}

void DatabaseReplicated::recoverLostReplica(const ZooKeeperPtr & current_zookeeper, UInt32 our_log_ptr, UInt32 & max_log_ptr)
{
    waitDatabaseStarted();

    is_recovering = true;
    SCOPE_EXIT({ is_recovering = false; });

    /// Let's compare local (possibly outdated) metadata with (most actual) metadata stored in ZooKeeper
    /// and try to update the set of local tables.
    /// We could drop all local tables and create the new ones just like it's new replica.
    /// But it will cause all ReplicatedMergeTree tables to fetch all data parts again and data in other tables will be lost.

    bool new_replica = our_log_ptr == 0;
    if (new_replica)
        LOG_INFO(log, "Will create new replica from log pointer {}", max_log_ptr);
    else
        LOG_WARNING(log, "Will recover replica with staled log pointer {} from log pointer {}", our_log_ptr, max_log_ptr);

    auto table_name_to_metadata = tryGetConsistentMetadataSnapshot(current_zookeeper, max_log_ptr);

    /// For ReplicatedMergeTree tables we can compare only UUIDs to ensure that it's the same table.
    /// Metadata can be different, it's handled on table replication level.
    /// We need to handle renamed tables only.
    /// TODO maybe we should also update MergeTree SETTINGS if required?
    std::unordered_map<UUID, String> zk_replicated_id_to_name;
    for (const auto & zk_table : table_name_to_metadata)
    {
        UUID zk_replicated_id = getTableUUIDIfReplicated(zk_table.second, getContext());
        if (zk_replicated_id != UUIDHelpers::Nil)
            zk_replicated_id_to_name.emplace(zk_replicated_id, zk_table.first);
    }

    /// We will drop or move tables which exist only in local metadata
    Strings tables_to_detach;

    struct RenameEdge
    {
        String from;
        String intermediate;
        String to;
    };

    /// This is needed to generate intermediate name
    String salt = toString(thread_local_rng());

    std::vector<RenameEdge> replicated_tables_to_rename;
    size_t total_tables = 0;
    std::vector<UUID> replicated_ids;
    for (auto existing_tables_it = getTablesIterator(getContext(), {}, /*skip_not_loaded=*/false); existing_tables_it->isValid();
         existing_tables_it->next(), ++total_tables)
    {
        String name = existing_tables_it->name();
        UUID local_replicated_id = UUIDHelpers::Nil;
        if (existing_tables_it->table()->supportsReplication())
        {
            /// Check if replicated tables have the same UUID
            local_replicated_id = existing_tables_it->table()->getStorageID().uuid;
            auto it = zk_replicated_id_to_name.find(local_replicated_id);
            if (it != zk_replicated_id_to_name.end())
            {
                if (name != it->second)
                {
                    String intermediate_name;
                    /// Possibly we failed to rename it on previous iteration
                    /// And this table was already renamed to an intermediate name
                    if (startsWith(name, ".rename-") && !startsWith(it->second, ".rename-"))
                        intermediate_name = name;
                    else
                        intermediate_name = fmt::format(".rename-{}-{}", name, sipHash64(fmt::format("{}-{}", name, salt)));
                    /// Need just update table name
                    replicated_tables_to_rename.push_back({name, intermediate_name, it->second});
                }
                continue;
            }
        }

        auto in_zk = table_name_to_metadata.find(name);
        if (in_zk == table_name_to_metadata.end() || in_zk->second != readMetadataFile(name))
        {
            /// Local table does not exist in ZooKeeper or has different metadata
            tables_to_detach.emplace_back(std::move(name));
        }
    }

    auto make_query_context = [this, current_zookeeper]()
    {
        auto query_context = Context::createCopy(getContext());
        query_context->makeQueryContext();
        query_context->setQueryKind(ClientInfo::QueryKind::SECONDARY_QUERY);
        query_context->setQueryKindReplicatedDatabaseInternal();
        query_context->setCurrentDatabase(getDatabaseName());
        query_context->setCurrentQueryId("");

        /// We will execute some CREATE queries for recovery (not ATTACH queries),
        /// so we need to allow experimental features that can be used in a CREATE query
        enableAllExperimentalSettings(query_context);

        query_context->setSetting("database_replicated_allow_explicit_uuid", 3);
        query_context->setSetting("database_replicated_allow_replicated_engine_arguments", 3);

        auto txn = std::make_shared<ZooKeeperMetadataTransaction>(current_zookeeper, zookeeper_path, false, "");
        query_context->initZooKeeperMetadataTransaction(txn);
        return query_context;
    };

    String db_name = getDatabaseName();
    String to_db_name = getDatabaseName() + BROKEN_TABLES_SUFFIX;
    String to_db_name_replicated = getDatabaseName() + BROKEN_REPLICATED_TABLES_SUFFIX;
    if (total_tables * db_settings.max_broken_tables_ratio < tables_to_detach.size())
        throw Exception(ErrorCodes::DATABASE_REPLICATION_FAILED, "Too many tables to recreate: {} of {}", tables_to_detach.size(), total_tables);
    else if (!tables_to_detach.empty())
    {
        LOG_WARNING(log, "Will recreate {} broken tables to recover replica", tables_to_detach.size());
        /// It's too dangerous to automatically drop tables, so we will move them to special database.
        /// We use Ordinary engine for destination database, because it's the only way to discard table UUID
        /// and make possible creation of new table with the same UUID.
        String query = fmt::format("CREATE DATABASE IF NOT EXISTS {} ENGINE=Ordinary", backQuoteIfNeed(to_db_name));
        auto query_context = Context::createCopy(getContext());
        query_context->setSetting("allow_deprecated_database_ordinary", 1);
        executeQuery(query, query_context, QueryFlags{ .internal = true });

        /// But we want to avoid discarding UUID of ReplicatedMergeTree tables, because it will not work
        /// if zookeeper_path contains {uuid} macro. Replicated database do not recreate replicated tables on recovery,
        /// so it's ok to save UUID of replicated table.
        query = fmt::format("CREATE DATABASE IF NOT EXISTS {} ENGINE=Atomic", backQuoteIfNeed(to_db_name_replicated));
        query_context = Context::createCopy(getContext());
        executeQuery(query, query_context, QueryFlags{ .internal = true });
    }

    size_t moved_tables = 0;
    std::vector<UUID> dropped_tables;
    size_t dropped_dictionaries = 0;

    for (const auto & table_name : tables_to_detach)
    {
        DDLGuardPtr table_guard = DatabaseCatalog::instance().getDDLGuard(db_name, table_name);
        if (getDatabaseName() != db_name)
            throw Exception(ErrorCodes::UNKNOWN_DATABASE, "Database was renamed, will retry");

        auto table = tryGetTable(table_name, getContext());

        auto move_table_to_database = [&](const String & broken_table_name, const String & to_database_name)
        {
            /// Table probably stores some data. Let's move it to another database.
            String to_name = fmt::format("{}_{}_{}", broken_table_name, max_log_ptr, thread_local_rng() % 1000);
            LOG_DEBUG(log, "Will RENAME TABLE {} TO {}.{}", backQuoteIfNeed(broken_table_name), backQuoteIfNeed(to_database_name), backQuoteIfNeed(to_name));
            assert(db_name < to_database_name);
            DDLGuardPtr to_table_guard = DatabaseCatalog::instance().getDDLGuard(to_database_name, to_name);
            auto to_db_ptr = DatabaseCatalog::instance().getDatabase(to_database_name);

            std::lock_guard lock{metadata_mutex};
            UInt64 new_digest = tables_metadata_digest;
            new_digest -= getMetadataHash(broken_table_name);
            DatabaseAtomic::renameTable(make_query_context(), broken_table_name, *to_db_ptr, to_name, /* exchange */ false, /* dictionary */ false);
            tables_metadata_digest = new_digest;
            assert(checkDigestValid(getContext()));
            ++moved_tables;
        };

        if (!table->storesDataOnDisk())
        {
            LOG_DEBUG(log, "Will DROP TABLE {}, because it does not store data on disk and can be safely dropped", backQuoteIfNeed(table_name));
            dropped_tables.push_back(tryGetTableUUID(table_name));
            dropped_dictionaries += table->isDictionary();
            table->flushAndShutdown();

            if (table->getName() == "MaterializedView" || table->getName() == "WindowView")
            {
                /// We have to drop MV inner table, so MV will not try to do it implicitly breaking some invariants.
                /// Also we have to commit metadata transaction, because it's not committed by default for inner tables of MVs.
                /// Yep, I hate inner tables of materialized views.
                auto mv_drop_inner_table_context = make_query_context();
                table->dropInnerTableIfAny(/* sync */ true, mv_drop_inner_table_context);
                mv_drop_inner_table_context->getZooKeeperMetadataTransaction()->commit();
            }

            std::lock_guard lock{metadata_mutex};
            UInt64 new_digest = tables_metadata_digest;
            new_digest -= getMetadataHash(table_name);
            DatabaseAtomic::dropTableImpl(make_query_context(), table_name, /* sync */ true);
            tables_metadata_digest = new_digest;
            assert(checkDigestValid(getContext()));
        }
        else if (!table->supportsReplication())
        {
            move_table_to_database(table_name, to_db_name);
        }
        else
        {
            move_table_to_database(table_name, to_db_name_replicated);
        }
    }

    if (!tables_to_detach.empty())
        LOG_WARNING(log, "Cleaned {} outdated objects: dropped {} dictionaries and {} tables, moved {} tables",
                    tables_to_detach.size(), dropped_dictionaries, dropped_tables.size() - dropped_dictionaries, moved_tables);

    /// Now database is cleared from outdated tables, let's rename ReplicatedMergeTree tables to actual names
    /// We have to take into account that tables names could be changed with two general queries
    /// 1) RENAME TABLE. There could be multiple pairs of tables (e.g. RENAME b TO c, a TO b, c TO d)
    /// But it is equal to multiple subsequent RENAMEs each of which operates only with two tables
    /// 2) EXCHANGE TABLE. This query swaps two names atomically and could not be represented with two separate RENAMEs
    auto rename_table = [&](String from, String to)
    {
        LOG_DEBUG(log, "Will RENAME TABLE {} TO {}", backQuoteIfNeed(from), backQuoteIfNeed(to));
        DDLGuardPtr table_guard = DatabaseCatalog::instance().getDDLGuard(db_name, std::min(from, to));
        DDLGuardPtr to_table_guard = DatabaseCatalog::instance().getDDLGuard(db_name, std::max(from, to));

        std::lock_guard lock{metadata_mutex};
        UInt64 new_digest = tables_metadata_digest;
        String statement = readMetadataFile(from);
        new_digest -= DB::getMetadataHash(from, statement);
        new_digest += DB::getMetadataHash(to, statement);
        DatabaseAtomic::renameTable(make_query_context(), from, *this, to, false, false);
        tables_metadata_digest = new_digest;
        assert(checkDigestValid(getContext()));
    };

    LOG_DEBUG(log, "Starting first stage of renaming process. Will rename tables to intermediate names");
    for (auto & [from, intermediate, _] : replicated_tables_to_rename)
    {
        /// Due to some unknown failures there could be tables
        /// which are already in an intermediate state
        /// For them we skip the first stage
        if (from == intermediate)
            continue;
        rename_table(from, intermediate);
    }
    LOG_DEBUG(log, "Starting second stage of renaming process. Will rename tables from intermediate to desired names");
    for (auto & [_, intermediate, to] : replicated_tables_to_rename)
        rename_table(intermediate, to);

    LOG_DEBUG(log, "Renames completed successfully");

    for (const auto & id : dropped_tables)
        DatabaseCatalog::instance().waitTableFinallyDropped(id);


    /// Create all needed tables in a proper order
    TablesDependencyGraph tables_dependencies("DatabaseReplicated (" + getDatabaseName() + ")");
    for (const auto & [table_name, create_table_query] : table_name_to_metadata)
    {
        /// Note that table_name could contain a dot inside (e.g. .inner.1234-1234-1234-1234)
        /// And QualifiedTableName::parseFromString doesn't handle this.
        auto qualified_name = QualifiedTableName{.database = getDatabaseName(), .table = table_name};
        auto query_ast = parseQueryFromMetadataInZooKeeper(table_name, create_table_query);
        tables_dependencies.addDependencies(qualified_name, getDependenciesFromCreateQuery(getContext()->getGlobalContext(), qualified_name, query_ast, getContext()->getCurrentDatabase()));
    }

    tables_dependencies.checkNoCyclicDependencies();

    auto allow_concurrent_table_creation = getContext()->getServerSettings().max_database_replicated_create_table_thread_pool_size > 1;
    auto tables_to_create_by_level = tables_dependencies.getTablesSplitByDependencyLevel();

    ThreadPoolCallbackRunnerLocal<void> runner(getDatabaseReplicatedCreateTablesThreadPool().get(), "CreateTables");

    for (const auto & tables_to_create : tables_to_create_by_level)
    {
        for (const auto & table_id : tables_to_create)
        {
            auto task = [&]()
            {
                auto table_name = table_id.getTableName();
                auto metadata_it = table_name_to_metadata.find(table_name);
                if (metadata_it == table_name_to_metadata.end())
                {
                    /// getTablesSortedByDependency() may return some not existing tables or tables from other databases
                    LOG_WARNING(log, "Got table name {} when resolving table dependencies, "
                                "but database {} does not have metadata for that table. Ignoring it", table_id.getNameForLogs(), getDatabaseName());
                    return;
                }

                const auto & create_query_string = metadata_it->second;
                if (isTableExist(table_name, getContext()))
                {
                    assert(create_query_string == readMetadataFile(table_name) || getTableUUIDIfReplicated(create_query_string, getContext()) != UUIDHelpers::Nil);
                    return;
                }

                auto query_ast = parseQueryFromMetadataInZooKeeper(table_name, create_query_string);
                LOG_INFO(log, "Executing {}", serializeAST(*query_ast));
                auto create_query_context = make_query_context();
                InterpreterCreateQuery(query_ast, create_query_context).execute();
            };

            if (allow_concurrent_table_creation)
                runner(std::move(task));
            else
                task();
        }

        runner.waitForAllToFinishAndRethrowFirstError();
    }
    LOG_INFO(log, "All tables are created successfully");

    UInt32 first_entry_to_mark_finished = new_replica ? max_log_ptr_at_creation : our_log_ptr;
    /// NOTE first_entry_to_mark_finished can be 0 if our replica has crashed just after creating its nodes in ZK,
    /// so it's a new replica, but after restarting we don't know max_log_ptr_at_creation anymore...
    /// It's a very rare case, and it's okay if some queries throw TIMEOUT_EXCEEDED when waiting for all replicas
    if (first_entry_to_mark_finished)
    {
        /// If the replica is new and some of the queries applied during recovery
        /// where issued after the replica was created, then other nodes might be
        /// waiting for this node to notify them that the query was applied.
        for (UInt32 ptr = first_entry_to_mark_finished; ptr <= max_log_ptr; ++ptr)
        {
            auto entry_name = DDLTaskBase::getLogEntryName(ptr);
            auto path = fs::path(zookeeper_path) / "log" / entry_name / "finished" / getFullReplicaName();
            auto status = ExecutionStatus(0).serializeText();
            auto res = current_zookeeper->tryCreate(path, status, zkutil::CreateMode::Persistent);
            if (res == Coordination::Error::ZOK)
                LOG_INFO(log, "Marked recovered {} as finished", entry_name);
        }
    }

    std::lock_guard lock{metadata_mutex};
    chassert(checkDigestValid(getContext()));
    current_zookeeper->set(replica_path + "/digest", toString(tables_metadata_digest));
}

std::map<String, String> DatabaseReplicated::tryGetConsistentMetadataSnapshot(const ZooKeeperPtr & zookeeper, UInt32 & max_log_ptr) const
{
    return getConsistentMetadataSnapshotImpl(zookeeper, {}, /* max_retries= */ 10, max_log_ptr);
}

std::map<String, String> DatabaseReplicated::getConsistentMetadataSnapshotImpl(
    const ZooKeeperPtr & zookeeper,
    const FilterByNameFunction & filter_by_table_name,
    size_t max_retries,
    UInt32 & max_log_ptr) const
{
    std::map<String, String> table_name_to_metadata;
    size_t iteration = 0;
    while (++iteration <= max_retries)
    {
        table_name_to_metadata.clear();
        LOG_DEBUG(log, "Trying to get consistent metadata snapshot for log pointer {}", max_log_ptr);

        Strings escaped_table_names;
        escaped_table_names = zookeeper->getChildren(zookeeper_path + "/metadata");
        if (filter_by_table_name)
            std::erase_if(escaped_table_names, [&](const String & table) { return !filter_by_table_name(unescapeForFileName(table)); });

        std::vector<zkutil::ZooKeeper::FutureGet> futures;
        futures.reserve(escaped_table_names.size());
        for (const auto & table : escaped_table_names)
            futures.emplace_back(zookeeper->asyncTryGet(zookeeper_path + "/metadata/" + table));

        for (size_t i = 0; i < escaped_table_names.size(); ++i)
        {
            auto res = futures[i].get();
            if (res.error != Coordination::Error::ZOK)
                break;
            table_name_to_metadata.emplace(unescapeForFileName(escaped_table_names[i]), res.data);
        }

        UInt32 new_max_log_ptr = parse<UInt32>(zookeeper->get(zookeeper_path + "/max_log_ptr"));
        if (new_max_log_ptr == max_log_ptr && escaped_table_names.size() == table_name_to_metadata.size())
            break;

        if (max_log_ptr < new_max_log_ptr)
        {
            LOG_DEBUG(log, "Log pointer moved from {} to {}, will retry", max_log_ptr, new_max_log_ptr);
            max_log_ptr = new_max_log_ptr;
        }
        else
        {
            chassert(max_log_ptr == new_max_log_ptr);
            chassert(escaped_table_names.size() != table_name_to_metadata.size());
            LOG_DEBUG(log, "Cannot get metadata of some tables due to ZooKeeper error, will retry");
        }
    }

    if (max_retries < iteration)
        throw Exception(ErrorCodes::CANNOT_GET_REPLICATED_DATABASE_SNAPSHOT, "Cannot get consistent metadata snapshot");

    LOG_DEBUG(log, "Got consistent metadata snapshot for log pointer {}", max_log_ptr);

    return table_name_to_metadata;
}

ASTPtr DatabaseReplicated::parseQueryFromMetadataInZooKeeper(const String & node_name, const String & query) const
{
    ParserCreateQuery parser;
    String description = "in ZooKeeper " + zookeeper_path + "/metadata/" + node_name;
    auto ast = parseQuery(parser, query, description, 0, getContext()->getSettingsRef().max_parser_depth, getContext()->getSettingsRef().max_parser_backtracks);

    auto & create = ast->as<ASTCreateQuery &>();
    if (create.uuid == UUIDHelpers::Nil || create.getTable() != TABLE_WITH_UUID_NAME_PLACEHOLDER || create.database)
        throw Exception(ErrorCodes::LOGICAL_ERROR, "Got unexpected query from {}: {}", node_name, query);

    create.setDatabase(getDatabaseName());
    create.setTable(unescapeForFileName(node_name));
    create.attach = create.is_materialized_view_with_inner_table();

    return ast;
}

void DatabaseReplicated::dropReplica(
    DatabaseReplicated * database, const String & database_zookeeper_path, const String & shard, const String & replica, bool throw_if_noop)
{
    assert(!database || database_zookeeper_path == database->zookeeper_path);

    String full_replica_name = shard.empty() ? replica : getFullReplicaName(shard, replica);

    if (full_replica_name.find('/') != std::string::npos)
        throw Exception(ErrorCodes::BAD_ARGUMENTS, "Invalid replica name, '/' is not allowed: {}", full_replica_name);

    auto zookeeper = Context::getGlobalContextInstance()->getZooKeeper();

    String database_mark;
    bool db_path_exists = zookeeper->tryGet(database_zookeeper_path, database_mark);
    if (!db_path_exists && !throw_if_noop)
        return;
    if (database_mark != REPLICATED_DATABASE_MARK)
        throw Exception(ErrorCodes::BAD_ARGUMENTS, "Path {} does not look like a path of Replicated database", database_zookeeper_path);

    String database_replica_path = fs::path(database_zookeeper_path) / "replicas" / full_replica_name;
    if (!zookeeper->exists(database_replica_path))
    {
        if (!throw_if_noop)
            return;
        throw Exception(ErrorCodes::BAD_ARGUMENTS, "Replica {} does not exist (database path: {})",
                        full_replica_name, database_zookeeper_path);
    }

    if (zookeeper->exists(database_replica_path + "/active"))
        throw Exception(ErrorCodes::BAD_ARGUMENTS, "Replica {} is active, cannot drop it (database path: {})",
                        full_replica_name, database_zookeeper_path);

    zookeeper->set(database_replica_path, DROPPED_MARK, -1);
    /// Notify other replicas that cluster configuration was changed (if we can)
    if (database)
        database->createEmptyLogEntry(zookeeper);

    zookeeper->tryRemoveRecursive(database_replica_path);
    if (zookeeper->tryRemove(database_zookeeper_path + "/replicas") == Coordination::Error::ZOK)
    {
        /// It was the last replica, remove all metadata
        zookeeper->tryRemoveRecursive(database_zookeeper_path);
    }
}

void DatabaseReplicated::drop(ContextPtr context_)
{
    if (is_probably_dropped)
    {
        /// Don't need to drop anything from ZooKeeper
        DatabaseAtomic::drop(context_);
        return;
    }

    waitDatabaseStarted();

    auto current_zookeeper = getZooKeeper();
    current_zookeeper->set(replica_path, DROPPED_MARK, -1);
    createEmptyLogEntry(current_zookeeper);

    DatabaseAtomic::drop(context_);

    current_zookeeper->tryRemoveRecursive(replica_path);
    /// TODO it may leave garbage in ZooKeeper if the last node lost connection here
    if (current_zookeeper->tryRemove(zookeeper_path + "/replicas") == Coordination::Error::ZOK)
    {
        /// It was the last replica, remove all metadata
        current_zookeeper->tryRemoveRecursive(zookeeper_path);
    }
}

void DatabaseReplicated::renameDatabase(ContextPtr query_context, const String & new_name)
{
    DatabaseAtomic::renameDatabase(query_context, new_name);
    auto db_name_path = fs::path(zookeeper_path) / FIRST_REPLICA_DATABASE_NAME;
    getZooKeeper()->set(db_name_path, getDatabaseName());
}

void DatabaseReplicated::stopReplication()
{
    std::lock_guard lock{ddl_worker_mutex};
    if (ddl_worker)
        ddl_worker->shutdown();
}

void DatabaseReplicated::shutdown()
{
    stopReplication();
    {
        std::lock_guard lock{ddl_worker_mutex};
        ddl_worker_initialized = false;
        ddl_worker = nullptr;
    }
    DatabaseAtomic::shutdown();
}


void DatabaseReplicated::dropTable(ContextPtr local_context, const String & table_name, bool sync)
{
    waitDatabaseStarted();

    auto txn = local_context->getZooKeeperMetadataTransaction();
    assert(!ddl_worker || !ddl_worker->isCurrentlyActive() || txn || startsWith(table_name, ".inner_id."));
    if (txn && txn->isInitialQuery() && !txn->isCreateOrReplaceQuery())
    {
        String metadata_zk_path = zookeeper_path + "/metadata/" + escapeForFileName(table_name);
        txn->addOp(zkutil::makeRemoveRequest(metadata_zk_path, -1));
    }

    auto table = tryGetTable(table_name, getContext());
    if (!table)
        throw Exception(ErrorCodes::LOGICAL_ERROR, "Table {} doesn't exist", table_name);
    if (table->getName() == "MaterializedView" || table->getName() == "WindowView")
    {
        /// Avoid recursive locking of metadata_mutex
        table->dropInnerTableIfAny(sync, local_context);
    }

    std::lock_guard lock{metadata_mutex};
    UInt64 new_digest = tables_metadata_digest;
    new_digest -= getMetadataHash(table_name);
    if (txn && !txn->isCreateOrReplaceQuery() && !is_recovering)
        txn->addOp(zkutil::makeSetRequest(replica_path + "/digest", toString(new_digest), -1));

    DatabaseAtomic::dropTableImpl(local_context, table_name, sync);
    tables_metadata_digest = new_digest;

    assert(checkDigestValid(local_context));
}

void DatabaseReplicated::renameTable(ContextPtr local_context, const String & table_name, IDatabase & to_database,
                                     const String & to_table_name, bool exchange, bool dictionary)
{
    auto txn = local_context->getZooKeeperMetadataTransaction();
    assert(txn);

    if (this != &to_database)
        throw Exception(ErrorCodes::NOT_IMPLEMENTED, "Moving tables between databases is not supported for Replicated engine");
    if (table_name == to_table_name)
        throw Exception(ErrorCodes::INCORRECT_QUERY, "Cannot rename table to itself");
    if (!isTableExist(table_name, local_context))
        throw Exception(ErrorCodes::UNKNOWN_TABLE, "Table {} does not exist", table_name);
    if (exchange && !to_database.isTableExist(to_table_name, local_context))
        throw Exception(ErrorCodes::UNKNOWN_TABLE, "Table {} does not exist", to_table_name);

    waitDatabaseStarted();

    String statement = readMetadataFile(table_name);
    String statement_to;
    if (exchange)
        statement_to = readMetadataFile(to_table_name);

    if (txn->isInitialQuery())
    {
        String metadata_zk_path = zookeeper_path + "/metadata/" + escapeForFileName(table_name);
        String metadata_zk_path_to = zookeeper_path + "/metadata/" + escapeForFileName(to_table_name);
        if (!txn->isCreateOrReplaceQuery())
            txn->addOp(zkutil::makeRemoveRequest(metadata_zk_path, -1));

        if (exchange)
        {
            txn->addOp(zkutil::makeRemoveRequest(metadata_zk_path_to, -1));
            if (!txn->isCreateOrReplaceQuery())
                txn->addOp(zkutil::makeCreateRequest(metadata_zk_path, statement_to, zkutil::CreateMode::Persistent));
        }
        txn->addOp(zkutil::makeCreateRequest(metadata_zk_path_to, statement, zkutil::CreateMode::Persistent));
    }

    std::lock_guard lock{metadata_mutex};
    UInt64 new_digest = tables_metadata_digest;
    new_digest -= DB::getMetadataHash(table_name, statement);
    new_digest += DB::getMetadataHash(to_table_name, statement);
    if (exchange)
    {
        new_digest -= DB::getMetadataHash(to_table_name, statement_to);
        new_digest += DB::getMetadataHash(table_name, statement_to);
    }
    if (txn && !is_recovering)
        txn->addOp(zkutil::makeSetRequest(replica_path + "/digest", toString(new_digest), -1));

    DatabaseAtomic::renameTable(local_context, table_name, to_database, to_table_name, exchange, dictionary);
    tables_metadata_digest = new_digest;
    assert(checkDigestValid(local_context));
}

void DatabaseReplicated::commitCreateTable(const ASTCreateQuery & query, const StoragePtr & table,
                       const String & table_metadata_tmp_path, const String & table_metadata_path,
                       ContextPtr query_context)
{
    auto txn = query_context->getZooKeeperMetadataTransaction();
    assert(!ddl_worker->isCurrentlyActive() || txn);

    String statement = getObjectDefinitionFromCreateQuery(query.clone());
    if (txn && txn->isInitialQuery() && !txn->isCreateOrReplaceQuery())
    {
        String metadata_zk_path = zookeeper_path + "/metadata/" + escapeForFileName(query.getTable());
        /// zk::multi(...) will throw if `metadata_zk_path` exists
        txn->addOp(zkutil::makeCreateRequest(metadata_zk_path, statement, zkutil::CreateMode::Persistent));
    }

    std::lock_guard lock{metadata_mutex};
    UInt64 new_digest = tables_metadata_digest;
    new_digest += DB::getMetadataHash(query.getTable(), statement);
    if (txn && !txn->isCreateOrReplaceQuery() && !is_recovering)
        txn->addOp(zkutil::makeSetRequest(replica_path + "/digest", toString(new_digest), -1));

    DatabaseAtomic::commitCreateTable(query, table, table_metadata_tmp_path, table_metadata_path, query_context);
    tables_metadata_digest = new_digest;
    assert(checkDigestValid(query_context));
}

void DatabaseReplicated::commitAlterTable(const StorageID & table_id,
                                          const String & table_metadata_tmp_path, const String & table_metadata_path,
                                          const String & statement, ContextPtr query_context)
{
    auto txn = query_context->getZooKeeperMetadataTransaction();
    assert(!ddl_worker || !ddl_worker->isCurrentlyActive() || txn);
    if (txn && txn->isInitialQuery())
    {
        String metadata_zk_path = zookeeper_path + "/metadata/" + escapeForFileName(table_id.table_name);
        txn->addOp(zkutil::makeSetRequest(metadata_zk_path, statement, -1));
    }

    std::lock_guard lock{metadata_mutex};
    UInt64 new_digest = tables_metadata_digest;
    new_digest -= getMetadataHash(table_id.table_name);
    new_digest += DB::getMetadataHash(table_id.table_name, statement);
    if (txn && !is_recovering)
        txn->addOp(zkutil::makeSetRequest(replica_path + "/digest", toString(new_digest), -1));

    DatabaseAtomic::commitAlterTable(table_id, table_metadata_tmp_path, table_metadata_path, statement, query_context);
    tables_metadata_digest = new_digest;
    assert(checkDigestValid(query_context));
}


bool DatabaseReplicated::canExecuteReplicatedMetadataAlter() const
{
    /// ReplicatedMergeTree may call commitAlterTable from its background threads when executing ALTER_METADATA entries.
    /// It may update the metadata digest (both locally and in ZooKeeper)
    /// before DatabaseReplicatedDDLWorker::initializeReplication() has finished.
    /// We should not update metadata until the database is initialized.
    std::lock_guard lock{ddl_worker_mutex};
    return ddl_worker_initialized && ddl_worker->isCurrentlyActive();
}

void DatabaseReplicated::detachTablePermanently(ContextPtr local_context, const String & table_name)
{
    waitDatabaseStarted();

    auto txn = local_context->getZooKeeperMetadataTransaction();
    assert(!ddl_worker->isCurrentlyActive() || txn);
    if (txn && txn->isInitialQuery())
    {
        /// We have to remove metadata from zookeeper, because we do not distinguish permanently detached tables
        /// from attached tables when recovering replica.
        String metadata_zk_path = zookeeper_path + "/metadata/" + escapeForFileName(table_name);
        txn->addOp(zkutil::makeRemoveRequest(metadata_zk_path, -1));
    }

    std::lock_guard lock{metadata_mutex};
    UInt64 new_digest = tables_metadata_digest;
    new_digest -= getMetadataHash(table_name);
    if (txn && !is_recovering)
        txn->addOp(zkutil::makeSetRequest(replica_path + "/digest", toString(new_digest), -1));

    DatabaseAtomic::detachTablePermanently(local_context, table_name);
    tables_metadata_digest = new_digest;
    assert(checkDigestValid(local_context));
}

void DatabaseReplicated::removeDetachedPermanentlyFlag(ContextPtr local_context, const String & table_name, const String & table_metadata_path, bool attach)
{
    waitDatabaseStarted();

    auto txn = local_context->getZooKeeperMetadataTransaction();
    assert(!ddl_worker->isCurrentlyActive() || txn);
    if (txn && txn->isInitialQuery() && attach)
    {
        String metadata_zk_path = zookeeper_path + "/metadata/" + escapeForFileName(table_name);
        String statement = readMetadataFile(table_name);
        txn->addOp(zkutil::makeCreateRequest(metadata_zk_path, statement, zkutil::CreateMode::Persistent));
    }

    std::lock_guard lock{metadata_mutex};
    UInt64 new_digest = tables_metadata_digest;
    if (attach)
    {
        new_digest += getMetadataHash(table_name);
        if (txn && !is_recovering)
            txn->addOp(zkutil::makeSetRequest(replica_path + "/digest", toString(new_digest), -1));
    }

    DatabaseAtomic::removeDetachedPermanentlyFlag(local_context, table_name, table_metadata_path, attach);
    tables_metadata_digest = new_digest;
    assert(checkDigestValid(local_context));
}


String DatabaseReplicated::readMetadataFile(const String & table_name) const
{
    String statement;
    ReadBufferFromFile in(getObjectMetadataPath(table_name), METADATA_FILE_BUFFER_SIZE);
    readStringUntilEOF(statement, in);
    return statement;
}


std::vector<std::pair<ASTPtr, StoragePtr>>
DatabaseReplicated::getTablesForBackup(const FilterByNameFunction & filter, const ContextPtr &) const
{
    waitDatabaseStarted();

    /// Here we read metadata from ZooKeeper. We could do that by simple call of DatabaseAtomic::getTablesForBackup() however
    /// reading from ZooKeeper is better because thus we won't be dependent on how fast the replication queue of this database is.
    auto zookeeper = getContext()->getZooKeeper();
    UInt32 snapshot_version = parse<UInt32>(zookeeper->get(zookeeper_path + "/max_log_ptr"));
    auto snapshot = getConsistentMetadataSnapshotImpl(zookeeper, filter, /* max_retries= */ 20, snapshot_version);

    std::vector<std::pair<ASTPtr, StoragePtr>> res;
    for (const auto & [table_name, metadata] : snapshot)
    {
        ParserCreateQuery parser;
        auto create_table_query = parseQuery(parser, metadata, 0, getContext()->getSettingsRef().max_parser_depth, getContext()->getSettingsRef().max_parser_backtracks);

        auto & create = create_table_query->as<ASTCreateQuery &>();
        create.attach = false;
        create.setTable(table_name);
        create.setDatabase(getDatabaseName());

        StoragePtr storage;
        if (create.uuid != UUIDHelpers::Nil)
        {
            storage = DatabaseCatalog::instance().tryGetByUUID(create.uuid).second;
            if (storage)
                storage->adjustCreateQueryForBackup(create_table_query);
        }

        /// `storage` is allowed to be null here. In this case it means that this storage exists on other replicas
        /// but it has not been created on this replica yet.

        res.emplace_back(create_table_query, storage);
    }

    return res;
}


void DatabaseReplicated::createTableRestoredFromBackup(
    const ASTPtr & create_table_query,
    ContextMutablePtr local_context,
    std::shared_ptr<IRestoreCoordination> restore_coordination,
    UInt64 timeout_ms)
{
    waitDatabaseStarted();

    /// Because of the replication multiple nodes can try to restore the same tables again and failed with "Table already exists"
    /// because of some table could be restored already on other node and then replicated to this node.
    /// To solve this problem we use the restore coordination: the first node calls
    /// IRestoreCoordination::acquireCreatingTableInReplicatedDatabase() and then for other nodes this function returns false which means
    /// this table is already being created by some other node.
    String table_name = create_table_query->as<const ASTCreateQuery &>().getTable();
    if (restore_coordination->acquireCreatingTableInReplicatedDatabase(getZooKeeperPath(), table_name))
    {
        DatabaseAtomic::createTableRestoredFromBackup(create_table_query, local_context, restore_coordination, timeout_ms);
    }

    /// Wait until the table is actually created no matter if it's created by the current or another node and replicated to the
    /// current node afterwards. We have to wait because `RestorerFromBackup` is going to restore data of the table then.
    /// TODO: The following code doesn't look very reliable, probably we need to rewrite it somehow.
    auto timeout = std::chrono::milliseconds{timeout_ms};
    auto start_time = std::chrono::steady_clock::now();
    while (!isTableExist(table_name, local_context))
    {
        waitForReplicaToProcessAllEntries(50);

        auto elapsed = std::chrono::steady_clock::now() - start_time;
        if (elapsed > timeout)
            throw Exception(ErrorCodes::CANNOT_RESTORE_TABLE,
                            "Couldn't restore table {}.{} on other node or sync it (elapsed {})",
                            backQuoteIfNeed(getDatabaseName()), backQuoteIfNeed(table_name), to_string(elapsed));
    }
}

bool DatabaseReplicated::shouldReplicateQuery(const ContextPtr & query_context, const ASTPtr & query_ptr) const
{
    if (query_context->getClientInfo().is_replicated_database_internal)
        return false;

    /// we never replicate KeeperMap operations for some types of queries because it doesn't make sense
    const auto is_keeper_map_table = [&](const ASTPtr & ast)
    {
        auto table_id = query_context->resolveStorageID(ast, Context::ResolveOrdinary);
        StoragePtr table = DatabaseCatalog::instance().getTable(table_id, query_context);

        return table->as<StorageKeeperMap>() != nullptr;
    };

    const auto is_replicated_table = [&](const ASTPtr & ast)
    {
        auto table_id = query_context->resolveStorageID(ast, Context::ResolveOrdinary);
        StoragePtr table = DatabaseCatalog::instance().getTable(table_id, query_context);

        return table->supportsReplication();
    };

    const auto has_many_shards = [&]()
    {
        /// If there is only 1 shard then there is no need to replicate some queries.
        auto current_cluster = tryGetCluster();
        return
            !current_cluster || /// Couldn't get the cluster, so we don't know how many shards there are.
            current_cluster->getShardsInfo().size() > 1;
    };

    /// Some ALTERs are not replicated on database level
    if (const auto * alter = query_ptr->as<const ASTAlterQuery>())
    {
        if (alter->isAttachAlter() || alter->isFetchAlter() || alter->isDropPartitionAlter() || is_keeper_map_table(query_ptr) || alter->isFreezeAlter())
            return false;

        if (has_many_shards() || !is_replicated_table(query_ptr))
            return true;

        try
        {
            /// Metadata alter should go through database
            for (const auto & child : alter->command_list->children)
                if (AlterCommand::parse(child->as<ASTAlterCommand>()))
                    return true;

            /// It's ALTER PARTITION or mutation, doesn't involve database
            return false;
        }
        catch (...)
        {
            tryLogCurrentException(log);
        }

        return true;
    }

    /// DROP DATABASE is not replicated
    if (const auto * drop = query_ptr->as<const ASTDropQuery>())
    {
        if (drop->table.get())
            return drop->kind != ASTDropQuery::Truncate || !is_keeper_map_table(query_ptr);

        return false;
    }

    if (query_ptr->as<const ASTDeleteQuery>() != nullptr)
    {
        if (is_keeper_map_table(query_ptr))
            return false;

        return has_many_shards() || !is_replicated_table(query_ptr);
    }

    return true;
}

void registerDatabaseReplicated(DatabaseFactory & factory)
{
    auto create_fn = [](const DatabaseFactory::Arguments & args)
    {
        auto * engine_define = args.create_query.storage;
        const ASTFunction * engine = engine_define->engine;

        if (!engine->arguments || engine->arguments->children.size() != 3)
            throw Exception(ErrorCodes::BAD_ARGUMENTS, "Replicated database requires 3 arguments: zookeeper path, shard name and replica name");

        auto & arguments = engine->arguments->children;
        for (auto & engine_arg : arguments)
            engine_arg = evaluateConstantExpressionOrIdentifierAsLiteral(engine_arg, args.context);

        String zookeeper_path = safeGetLiteralValue<String>(arguments[0], "Replicated");
        String shard_name = safeGetLiteralValue<String>(arguments[1], "Replicated");
        String replica_name  = safeGetLiteralValue<String>(arguments[2], "Replicated");

        /// Expand macros.
        Macros::MacroExpansionInfo info;
        info.table_id.database_name = args.database_name;
        info.table_id.uuid = args.uuid;
        zookeeper_path = args.context->getMacros()->expand(zookeeper_path, info);

        info.level = 0;
        info.table_id.uuid = UUIDHelpers::Nil;
        shard_name = args.context->getMacros()->expand(shard_name, info);

        info.level = 0;
        replica_name = args.context->getMacros()->expand(replica_name, info);

        DatabaseReplicatedSettings database_replicated_settings{};
        if (engine_define->settings)
            database_replicated_settings.loadFromQuery(*engine_define);

        return std::make_shared<DatabaseReplicated>(
            args.database_name,
            args.metadata_path,
            args.uuid,
            zookeeper_path,
            shard_name,
            replica_name,
            std::move(database_replicated_settings), args.context);
    };
    factory.registerDatabase("Replicated", create_fn);
}
}<|MERGE_RESOLUTION|>--- conflicted
+++ resolved
@@ -852,18 +852,6 @@
     bool maybe_replica_macros = info.expanded_other;
     bool enable_functional_tests_helper = getContext()->getConfigRef().has("_functional_tests_helper_database_replicated_replace_args_macros");
 
-    if (!enable_functional_tests_helper)
-    {
-        if (query_context->getSettingsRef().database_replicated_allow_replicated_engine_arguments)
-            LOG_WARNING(log, "It's not recommended to explicitly specify zookeeper_path and replica_name in ReplicatedMergeTree arguments");
-        else
-            throw Exception(ErrorCodes::INCORRECT_QUERY,
-                            "It's not allowed to specify explicit zookeeper_path and replica_name "
-                            "for ReplicatedMergeTree arguments in Replicated database. If you really want to "
-                            "specify them explicitly, enable setting "
-                            "database_replicated_allow_replicated_engine_arguments.");
-    }
-
     if (maybe_shard_macros && maybe_replica_macros)
         return;
 
@@ -876,7 +864,8 @@
         return;
     }
 
-    throw Exception(ErrorCodes::INCORRECT_QUERY,
+    if (query_context->getSettingsRef().database_replicated_allow_replicated_engine_arguments == 0)
+        throw Exception(ErrorCodes::INCORRECT_QUERY,
                     "Explicit zookeeper_path and replica_name are specified in ReplicatedMergeTree arguments. "
                     "If you really want to specify it explicitly, then you should use some macros "
                     "to distinguish different shards and replicas");
@@ -955,49 +944,11 @@
             if (create->storage)
                 checkTableEngine(*create, *create->storage, query_context);
 
-<<<<<<< HEAD
-            String maybe_path = arg1->value.get<String>();
-            String maybe_replica = arg2->value.get<String>();
-
-            /// Looks like it's ReplicatedMergeTree with explicit zookeeper_path and replica_name arguments.
-            /// Let's ensure that some macros are used.
-            /// NOTE: we cannot check here that substituted values will be actually different on shards and replicas.
-
-            Macros::MacroExpansionInfo info;
-            info.table_id = {getDatabaseName(), create->getTable(), create->uuid};
-            info.shard = getShardName();
-            info.replica = getReplicaName();
-            query_context->getMacros()->expand(maybe_path, info);
-            bool maybe_shard_macros = info.expanded_other;
-            info.expanded_other = false;
-            query_context->getMacros()->expand(maybe_replica, info);
-            bool maybe_replica_macros = info.expanded_other;
-            bool enable_functional_tests_helper = getContext()->getConfigRef().has("_functional_tests_helper_database_replicated_replace_args_macros");
-
-            if (maybe_shard_macros && maybe_replica_macros)
-                return;
-
-            if (enable_functional_tests_helper && !has_expression_argument)
-            {
-                if (maybe_path.empty() || maybe_path.back() != '/')
-                    maybe_path += '/';
-                args_ref[0]->as<ASTLiteral>()->value = maybe_path + "auto_{shard}";
-                args_ref[1]->as<ASTLiteral>()->value = maybe_replica + "auto_{replica}";
-                return;
-            }
-
-            if (query_context->getSettingsRef().database_replicated_allow_replicated_engine_arguments == 0)
-                throw Exception(ErrorCodes::INCORRECT_QUERY,
-                            "Explicit zookeeper_path and replica_name are specified in ReplicatedMergeTree arguments. "
-                            "If you really want to specify it explicitly, then you should use some macros "
-                            "to distinguish different shards and replicas");
-=======
             if (create->targets)
             {
                 for (const auto & inner_table_engine : create->targets->getInnerEngines())
                     checkTableEngine(*create, *inner_table_engine, query_context);
             }
->>>>>>> 17baa4f5
         }
     }
 
