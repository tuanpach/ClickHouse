--- conflicted
+++ resolved
@@ -196,15 +196,12 @@
 
         database->recoverLostReplica(zookeeper, our_log_ptr, max_log_ptr);
 
-<<<<<<< HEAD
-=======
         fiu_do_on(FailPoints::database_replicated_delay_recovery,
         {
             std::chrono::milliseconds sleep_time{3000 + thread_local_rng() % 2000};
             std::this_thread::sleep_for(sleep_time);
         });
 
->>>>>>> a66a6a5d
         zookeeper->set(database->replica_path + "/log_ptr", toString(max_log_ptr));
         initializeLogPointer(DDLTaskBase::getLogEntryName(max_log_ptr));
     }
