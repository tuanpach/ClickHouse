#include <Functions/FunctionConstantBase.h>
#include <base/getFQDNOrHostName.h>
#include <Poco/Util/AbstractConfiguration.h>
#include <DataTypes/DataTypesNumber.h>
#include <DataTypes/DataTypeString.h>
#include <DataTypes/DataTypeUUID.h>
#include <Core/ServerUUID.h>
#include <Core/Settings.h>
#include <Common/SymbolIndex.h>
#include <Common/DNSResolver.h>
#include <Common/DateLUT.h>
#include <Common/DateLUTImpl.h>
#include <Common/ClickHouseRevision.h>
#include <Interpreters/Context.h>

#include <Poco/Environment.h>

#include <Common/config_version.h>


namespace DB
{
namespace
{

    template<typename Derived, typename T, typename ColumnT>
    class FunctionServerConstantBase : public FunctionConstantBase<Derived, T, ColumnT>
    {
    public:
        using FunctionConstantBase<Derived, T, ColumnT>::FunctionConstantBase;
        bool isServerConstant() const override { return true; }
    };

#if defined(__ELF__) && !defined(OS_FREEBSD)
    /// buildId() - returns the compiler build id of the running binary.
    class FunctionBuildId : public FunctionServerConstantBase<FunctionBuildId, String, DataTypeString>
    {
    public:
        static constexpr auto name = "buildId";
        static FunctionPtr create(ContextPtr context) { return std::make_shared<FunctionBuildId>(context); }
        explicit FunctionBuildId(ContextPtr context) : FunctionServerConstantBase(SymbolIndex::instance().getBuildIDHex(), context->isDistributed()) {}
    };
#endif


    /// Get the host name. It is constant on single server, but is not constant in distributed queries.
    class FunctionHostName : public FunctionServerConstantBase<FunctionHostName, String, DataTypeString>
    {
    public:
        static constexpr auto name = "hostName";
        static FunctionPtr create(ContextPtr context) { return std::make_shared<FunctionHostName>(context); }
        explicit FunctionHostName(ContextPtr context) : FunctionServerConstantBase(DNSResolver::instance().getHostName(), context->isDistributed()) {}
    };


    class FunctionServerUUID : public FunctionServerConstantBase<FunctionServerUUID, UUID, DataTypeUUID>
    {
    public:
        static constexpr auto name = "serverUUID";
        static FunctionPtr create(ContextPtr context) { return std::make_shared<FunctionServerUUID>(context); }
        explicit FunctionServerUUID(ContextPtr context) : FunctionServerConstantBase(ServerUUID::get(), context->isDistributed()) {}
    };


    class FunctionTCPPort : public FunctionServerConstantBase<FunctionTCPPort, UInt16, DataTypeUInt16>
    {
    public:
        static constexpr auto name = "tcpPort";
        static FunctionPtr create(ContextPtr context) { return std::make_shared<FunctionTCPPort>(context); }
        explicit FunctionTCPPort(ContextPtr context) : FunctionServerConstantBase(context->getTCPPort(), context->isDistributed()) {}
    };


    /// Returns timezone for current session.
    class FunctionTimezone : public FunctionServerConstantBase<FunctionTimezone, String, DataTypeString>
    {
    public:
        static constexpr auto name = "timezone";
        static FunctionPtr create(ContextPtr context) { return std::make_shared<FunctionTimezone>(context); }
        explicit FunctionTimezone(ContextPtr context) : FunctionServerConstantBase(DateLUT::instance().getTimeZone(), context->isDistributed()) {}
    };

    /// Returns the server time zone (timezone in which server runs).
    class FunctionServerTimezone : public FunctionServerConstantBase<FunctionServerTimezone, String, DataTypeString>
    {
    public:
        static constexpr auto name = "serverTimezone";
        static FunctionPtr create(ContextPtr context) { return std::make_shared<FunctionServerTimezone>(context); }
        explicit FunctionServerTimezone(ContextPtr context) : FunctionServerConstantBase(DateLUT::serverTimezoneInstance().getTimeZone(), context->isDistributed()) {}
    };


    /// Returns server uptime in seconds.
    class FunctionUptime : public FunctionServerConstantBase<FunctionUptime, UInt32, DataTypeUInt32>
    {
    public:
        static constexpr auto name = "uptime";
        static FunctionPtr create(ContextPtr context) { return std::make_shared<FunctionUptime>(context); }
        explicit FunctionUptime(ContextPtr context) : FunctionServerConstantBase(context->getUptimeSeconds(), context->isDistributed()) {}
    };


    /// version() - returns the current version as a string.
    class FunctionVersion : public FunctionServerConstantBase<FunctionVersion, String, DataTypeString>
    {
    public:
        static constexpr auto name = "version";
        static FunctionPtr create(ContextPtr context) { return std::make_shared<FunctionVersion>(context); }
        explicit FunctionVersion(ContextPtr context) : FunctionServerConstantBase(VERSION_STRING, context->isDistributed()) {}
    };

    /// revision() - returns the current revision.
    class FunctionRevision : public FunctionServerConstantBase<FunctionRevision, UInt32, DataTypeUInt32>
    {
    public:
        static constexpr auto name = "revision";
        static FunctionPtr create(ContextPtr context) { return std::make_shared<FunctionRevision>(context); }
        explicit FunctionRevision(ContextPtr context) : FunctionServerConstantBase(ClickHouseRevision::getVersionRevision(), context->isDistributed()) {}
    };

    class FunctionZooKeeperSessionUptime : public FunctionServerConstantBase<FunctionZooKeeperSessionUptime, UInt32, DataTypeUInt32>
    {
    public:
        static constexpr auto name = "zookeeperSessionUptime";
        explicit FunctionZooKeeperSessionUptime(ContextPtr context)
            : FunctionServerConstantBase(context->getZooKeeperSessionUptime(), context->isDistributed())
        {
        }
        static FunctionPtr create(ContextPtr context) { return std::make_shared<FunctionZooKeeperSessionUptime>(context); }
    };

    class FunctionGetOSKernelVersion : public FunctionServerConstantBase<FunctionGetOSKernelVersion, String, DataTypeString>
    {
    public:
        static constexpr auto name = "getOSKernelVersion";
        explicit FunctionGetOSKernelVersion(ContextPtr context) : FunctionServerConstantBase(Poco::Environment::osName() + " " + Poco::Environment::osVersion(), context->isDistributed()) {}
        static FunctionPtr create(ContextPtr context) { return std::make_shared<FunctionGetOSKernelVersion>(context); }
    };

    class FunctionDisplayName : public FunctionServerConstantBase<FunctionDisplayName, String, DataTypeString>
    {
    public:
        static constexpr auto name = "displayName";
        explicit FunctionDisplayName(ContextPtr context) : FunctionServerConstantBase(context->getConfigRef().getString("display_name", getFQDNOrHostName()), context->isDistributed()) {}
        static FunctionPtr create(ContextPtr context) {return std::make_shared<FunctionDisplayName>(context); }
    };
}

#if defined(__ELF__) && !defined(OS_FREEBSD)
REGISTER_FUNCTION(BuildId)
{
    FunctionDocumentation::Description description = R"(
Returns the build ID generated by a compiler for the running ClickHouse server binary.
If executed in the context of a distributed table, this function generates a normal column with values relevant to each shard.
Otherwise it produces a constant value.
    )";
    FunctionDocumentation::Syntax syntax = "buildId()";
    FunctionDocumentation::Arguments arguments = {};
<<<<<<< HEAD
    FunctionDocumentation::ReturnedValue returned_value = {"Returns the build ID as a", {"String"}};
    FunctionDocumentation::Examples examples = {
    {
        "Get build ID", R"(
=======
    FunctionDocumentation::ReturnedValue returned_value = {"Returns the build ID.", {"String"}};
    FunctionDocumentation::Examples examples = {
    {
        "Usage example", R"(
>>>>>>> 169c246e
SELECT buildId()
        )",
        R"(
┌─buildId()────────────────────────────────┐
│ AB668BEF095FAA6BD26537F197AC2AF48A927FB4 │
└──────────────────────────────────────────┘
        )"
    }
    };
    FunctionDocumentation::IntroducedIn introduced_in = {20, 5};
    FunctionDocumentation::Category category = FunctionDocumentation::Category::Other;
    FunctionDocumentation documentation = {description, syntax, arguments, returned_value, examples, introduced_in, category};

    factory.registerFunction<FunctionBuildId>(documentation);
}
#endif

REGISTER_FUNCTION(HostName)
{
    FunctionDocumentation::Description description = R"(
Returns the name of the host on which this function was executed.
If the function executes on a remote server (distributed processing), the remote server name is returned.
If the function executes in the context of a distributed table, it generates a normal column with values relevant to each shard.
Otherwise it produces a constant value.
    )";
    FunctionDocumentation::Syntax syntax = "hostName()";
    FunctionDocumentation::Arguments arguments = {};
<<<<<<< HEAD
    FunctionDocumentation::ReturnedValue returned_value = {"Returns the host name as a", {"String"}};
    FunctionDocumentation::Examples examples = {
        {"Get host name", R"(
=======
    FunctionDocumentation::ReturnedValue returned_value = {"Returns the host name.", {"String"}};
    FunctionDocumentation::Examples examples = {
    {
        "Usage example",
        R"(
>>>>>>> 169c246e
SELECT hostName()
        )",
        R"(
┌─hostName()─┐
│ clickhouse │
└────────────┘
<<<<<<< HEAD
        )"}
=======
        )"
    }
>>>>>>> 169c246e
    };
    FunctionDocumentation::IntroducedIn introduced_in = {20, 5};
    FunctionDocumentation::Category category = FunctionDocumentation::Category::Other;
    FunctionDocumentation documentation = {description, syntax, arguments, returned_value, examples, introduced_in, category};

    factory.registerFunction<FunctionHostName>(documentation);
    factory.registerAlias("hostname", "hostName");
}

REGISTER_FUNCTION(ServerUUID)
{
    factory.registerFunction<FunctionServerUUID>();
}

REGISTER_FUNCTION(TCPPort)
{
    FunctionDocumentation::Description description = R"(
<<<<<<< HEAD
Returns [native interface](../../interfaces/tcp.md) TCP port number listened by this server.
=======
Returns the [native interface](../../interfaces/tcp.md) TCP port number listened to by the server.
>>>>>>> 169c246e
If executed in the context of a distributed table, this function generates a normal column with values relevant to each shard.
Otherwise it produces a constant value.
    )";
    FunctionDocumentation::Syntax syntax = "tcpPort()";
    FunctionDocumentation::Arguments arguments = {};
    FunctionDocumentation::ReturnedValue returned_value = {"Returns the TCP port number.", {"UInt16"}};
    FunctionDocumentation::Examples examples = {
    {
        "Usage example",
        R"(
SELECT tcpPort()
        )",
        R"(
┌─tcpPort()─┐
│      9000 │
└───────────┘
        )"
    }
    };
    FunctionDocumentation::IntroducedIn introduced_in = {20, 12};
    FunctionDocumentation::Category category = FunctionDocumentation::Category::Other;
    FunctionDocumentation documentation = {description, syntax, arguments, returned_value, examples, introduced_in, category};

    factory.registerFunction<FunctionTCPPort>(documentation);
}

REGISTER_FUNCTION(Timezone)
{
    FunctionDocumentation::Description description = R"(
Returns the time zone name of the current session or converts a time zone
offset or name to a canonical time zone name.
    )";
    FunctionDocumentation::Syntax syntax = R"(
timezone()
    )";
    FunctionDocumentation::Arguments arguments = {};
    FunctionDocumentation::ReturnedValue returned_value = {"Returns the canonical time zone name as a", {"String"}};
    FunctionDocumentation::Examples examples = {
    {
<<<<<<< HEAD
        "Get current session time zone",
=======
        "Usage example",
>>>>>>> 169c246e
        R"(
SELECT timezone()
        )",
        R"(
┌─timezone()───────┐
│ Europe/Amsterdam │
└──────────────────┘
        )"
    }
    };
    FunctionDocumentation::IntroducedIn introduced_in = {21, 4};
    FunctionDocumentation::Category category = FunctionDocumentation::Category::DateAndTime;
    FunctionDocumentation documentation = {description, syntax, arguments, returned_value, examples, introduced_in, category};

    factory.registerFunction<FunctionTimezone>(documentation, FunctionFactory::Case::Insensitive);
    factory.registerAlias("timeZone", "timezone");
}

REGISTER_FUNCTION(ServerTimezone)
{
    FunctionDocumentation::Description description = R"(
Returns the timezone of the server, i.e. the value of the [`timezone`](/operations/server-configuration-parameters/settings#timezone) setting.
If the function is executed in the context of a distributed table, then it generates a normal column with values relevant to each shard. Otherwise, it produces a constant value.
    )";
    FunctionDocumentation::Syntax syntax = "serverTimeZone()";
    FunctionDocumentation::Arguments arguments = {};
    FunctionDocumentation::ReturnedValue returned_value = {"Returns the server timezone as a", {"String"}};
    FunctionDocumentation::Examples examples = {
    {
<<<<<<< HEAD
        "Get server time zone",
        R"(
=======
        "Usage example", R"(
>>>>>>> 169c246e
SELECT serverTimeZone()
        )",
        R"(
┌─serverTimeZone()─┐
│ UTC              │
└──────────────────┘
        )"
    }
    };
    FunctionDocumentation::IntroducedIn introduced_in = {23, 6};
    FunctionDocumentation::Category category = FunctionDocumentation::Category::DateAndTime;
    FunctionDocumentation documentation = {description, syntax, arguments, returned_value, examples, introduced_in, category};

    factory.registerFunction<FunctionServerTimezone>(documentation);
    factory.registerAlias("serverTimeZone", "serverTimezone");
}

REGISTER_FUNCTION(Uptime)
{
    FunctionDocumentation::Description description = R"(
Returns the server's uptime in seconds.
If executed in the context of a distributed table, this function generates a normal column with values relevant to each shard.
Otherwise it produces a constant value.
    )";
    FunctionDocumentation::Syntax syntax = "uptime()";
    FunctionDocumentation::Arguments arguments = {};
    FunctionDocumentation::ReturnedValue returned_value = {"Returns the server uptime in seconds.", {"UInt32"}};
    FunctionDocumentation::Examples examples = {
    {
<<<<<<< HEAD
        "Get server uptime",
=======
        "Usage example",
>>>>>>> 169c246e
        R"(
SELECT uptime() AS Uptime
        )",
        R"(
┌─Uptime─┐
│  55867 │
└────────┘
        )"
    }
    };
    FunctionDocumentation::IntroducedIn introduced_in = {1, 1};
    FunctionDocumentation::Category category = FunctionDocumentation::Category::Other;
    FunctionDocumentation documentation = {description, syntax, arguments, returned_value, examples, introduced_in, category};

    factory.registerFunction<FunctionUptime>(documentation);
}

REGISTER_FUNCTION(Version)
{
    FunctionDocumentation::Description description = R"(
<<<<<<< HEAD
Returns the current version of ClickHouse as a string in the form: major_version.minor_version.patch_version.number_of_commits_since_the_previous_stable_release.
=======
Returns the current version of ClickHouse as a string in the form: `major_version.minor_version.patch_version.number_of_commits_since_the_previous_stable_release`.
>>>>>>> 169c246e
If executed in the context of a distributed table, this function generates a normal column with values relevant to each shard.
Otherwise, it produces a constant value.
    )";
    FunctionDocumentation::Syntax syntax = "version()";
    FunctionDocumentation::Arguments arguments = {};
    FunctionDocumentation::ReturnedValue returned_value = {"Returns the current version of ClickHouse.", {"String"}};
    FunctionDocumentation::Examples examples = {
    {
<<<<<<< HEAD
        "Get ClickHouse version",
=======
        "Usage example",
>>>>>>> 169c246e
        R"(
SELECT version()
        )",
        R"(
┌─version()─┐
│ 24.2.1.1  │
└───────────┘
        )"
    }
    };
    FunctionDocumentation::IntroducedIn introduced_in = {1, 1};
    FunctionDocumentation::Category category = FunctionDocumentation::Category::Other;
    FunctionDocumentation documentation = {description, syntax, arguments, returned_value, examples, introduced_in, category};

    factory.registerFunction<FunctionVersion>(documentation, FunctionFactory::Case::Insensitive);
}

REGISTER_FUNCTION(Revision)
{
    FunctionDocumentation::Description description = R"(
Returns the current ClickHouse server revision.
    )";
    FunctionDocumentation::Syntax syntax = "revision()";
    FunctionDocumentation::Arguments arguments = {};
    FunctionDocumentation::ReturnedValue returned_value = {"Returns the current ClickHouse server revision.", {"UInt32"}};
    FunctionDocumentation::Examples examples = {
    {
<<<<<<< HEAD
        "Get server revision",
=======
        "Usage example",
>>>>>>> 169c246e
        R"(
SELECT revision()
        )",
        R"(
┌─revision()─┐
│      54485 │
└────────────┘
        )"
    }
    };
    FunctionDocumentation::IntroducedIn introduced_in = {22, 7};
    FunctionDocumentation::Category category = FunctionDocumentation::Category::Other;
    FunctionDocumentation documentation = {description, syntax, arguments, returned_value, examples, introduced_in, category};

    factory.registerFunction<FunctionRevision>(documentation, FunctionFactory::Case::Insensitive);
}

REGISTER_FUNCTION(ZooKeeperSessionUptime)
{
    factory.registerFunction<FunctionZooKeeperSessionUptime>();
}


REGISTER_FUNCTION(GetOSKernelVersion)
{
    factory.registerFunction<FunctionGetOSKernelVersion>();
}


REGISTER_FUNCTION(DisplayName)
{
    factory.registerFunction<FunctionDisplayName>(FunctionDocumentation
        {
            .description=R"(
Returns the value of `display_name` from config or server FQDN if not set.

[example:displayName]
)",
            .examples{{"displayName", "SELECT displayName();", ""}},
            .category = FunctionDocumentation::Category::Other
        });
}


}<|MERGE_RESOLUTION|>--- conflicted
+++ resolved
@@ -156,17 +156,10 @@
     )";
     FunctionDocumentation::Syntax syntax = "buildId()";
     FunctionDocumentation::Arguments arguments = {};
-<<<<<<< HEAD
-    FunctionDocumentation::ReturnedValue returned_value = {"Returns the build ID as a", {"String"}};
-    FunctionDocumentation::Examples examples = {
-    {
-        "Get build ID", R"(
-=======
     FunctionDocumentation::ReturnedValue returned_value = {"Returns the build ID.", {"String"}};
     FunctionDocumentation::Examples examples = {
     {
         "Usage example", R"(
->>>>>>> 169c246e
 SELECT buildId()
         )",
         R"(
@@ -194,29 +187,19 @@
     )";
     FunctionDocumentation::Syntax syntax = "hostName()";
     FunctionDocumentation::Arguments arguments = {};
-<<<<<<< HEAD
-    FunctionDocumentation::ReturnedValue returned_value = {"Returns the host name as a", {"String"}};
-    FunctionDocumentation::Examples examples = {
-        {"Get host name", R"(
-=======
     FunctionDocumentation::ReturnedValue returned_value = {"Returns the host name.", {"String"}};
     FunctionDocumentation::Examples examples = {
     {
         "Usage example",
         R"(
->>>>>>> 169c246e
 SELECT hostName()
         )",
         R"(
 ┌─hostName()─┐
 │ clickhouse │
 └────────────┘
-<<<<<<< HEAD
-        )"}
-=======
-        )"
-    }
->>>>>>> 169c246e
+        )"
+    }
     };
     FunctionDocumentation::IntroducedIn introduced_in = {20, 5};
     FunctionDocumentation::Category category = FunctionDocumentation::Category::Other;
@@ -234,11 +217,7 @@
 REGISTER_FUNCTION(TCPPort)
 {
     FunctionDocumentation::Description description = R"(
-<<<<<<< HEAD
-Returns [native interface](../../interfaces/tcp.md) TCP port number listened by this server.
-=======
 Returns the [native interface](../../interfaces/tcp.md) TCP port number listened to by the server.
->>>>>>> 169c246e
 If executed in the context of a distributed table, this function generates a normal column with values relevant to each shard.
 Otherwise it produces a constant value.
     )";
@@ -278,11 +257,7 @@
     FunctionDocumentation::ReturnedValue returned_value = {"Returns the canonical time zone name as a", {"String"}};
     FunctionDocumentation::Examples examples = {
     {
-<<<<<<< HEAD
-        "Get current session time zone",
-=======
-        "Usage example",
->>>>>>> 169c246e
+        "Usage example",
         R"(
 SELECT timezone()
         )",
@@ -312,12 +287,7 @@
     FunctionDocumentation::ReturnedValue returned_value = {"Returns the server timezone as a", {"String"}};
     FunctionDocumentation::Examples examples = {
     {
-<<<<<<< HEAD
-        "Get server time zone",
-        R"(
-=======
         "Usage example", R"(
->>>>>>> 169c246e
 SELECT serverTimeZone()
         )",
         R"(
@@ -347,11 +317,7 @@
     FunctionDocumentation::ReturnedValue returned_value = {"Returns the server uptime in seconds.", {"UInt32"}};
     FunctionDocumentation::Examples examples = {
     {
-<<<<<<< HEAD
-        "Get server uptime",
-=======
-        "Usage example",
->>>>>>> 169c246e
+        "Usage example",
         R"(
 SELECT uptime() AS Uptime
         )",
@@ -372,11 +338,7 @@
 REGISTER_FUNCTION(Version)
 {
     FunctionDocumentation::Description description = R"(
-<<<<<<< HEAD
-Returns the current version of ClickHouse as a string in the form: major_version.minor_version.patch_version.number_of_commits_since_the_previous_stable_release.
-=======
 Returns the current version of ClickHouse as a string in the form: `major_version.minor_version.patch_version.number_of_commits_since_the_previous_stable_release`.
->>>>>>> 169c246e
 If executed in the context of a distributed table, this function generates a normal column with values relevant to each shard.
 Otherwise, it produces a constant value.
     )";
@@ -385,11 +347,7 @@
     FunctionDocumentation::ReturnedValue returned_value = {"Returns the current version of ClickHouse.", {"String"}};
     FunctionDocumentation::Examples examples = {
     {
-<<<<<<< HEAD
-        "Get ClickHouse version",
-=======
-        "Usage example",
->>>>>>> 169c246e
+        "Usage example",
         R"(
 SELECT version()
         )",
@@ -417,11 +375,7 @@
     FunctionDocumentation::ReturnedValue returned_value = {"Returns the current ClickHouse server revision.", {"UInt32"}};
     FunctionDocumentation::Examples examples = {
     {
-<<<<<<< HEAD
-        "Get server revision",
-=======
-        "Usage example",
->>>>>>> 169c246e
+        "Usage example",
         R"(
 SELECT revision()
         )",
