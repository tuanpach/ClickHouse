#include <type_traits>
#include <Functions/IFunction.h>
#include <Functions/FunctionFactory.h>
#include <Functions/FunctionHelpers.h>
#include <DataTypes/DataTypeArray.h>
#include <DataTypes/DataTypeNothing.h>
#include <DataTypes/DataTypesNumber.h>
#include <DataTypes/DataTypesDecimal.h>
#include <DataTypes/DataTypeDate.h>
#include <DataTypes/DataTypeDate32.h>
#include <DataTypes/DataTypeDateTime.h>
#include <DataTypes/DataTypeNullable.h>
#include <DataTypes/DataTypeTuple.h>
#include <DataTypes/getMostSubtype.h>
#include <DataTypes/getLeastSupertype.h>
#include <Columns/ColumnArray.h>
#include <Columns/ColumnString.h>
#include <Columns/ColumnFixedString.h>
#include <Columns/ColumnDecimal.h>
#include <Columns/ColumnNullable.h>
#include <Columns/ColumnTuple.h>
#include <Common/HashTable/ClearableHashMap.h>
#include <Common/assert_cast.h>
#include <base/range.h>
#include <base/TypeLists.h>
#include <Interpreters/castColumn.h>
#include <IO/ReadBufferFromString.h>


namespace DB
{

namespace ErrorCodes
{
    extern const int LOGICAL_ERROR;
    extern const int NUMBER_OF_ARGUMENTS_DOESNT_MATCH;
    extern const int ILLEGAL_TYPE_OF_ARGUMENT;
}

struct ArrayModeIntersect
{
    static constexpr auto name = "arrayIntersect";
};

struct ArrayModeUnion
{
    static constexpr auto name = "arrayUnion";
};

struct ArrayModeSymmetricDifference
{
    static constexpr auto name = "arraySymmetricDifference";
};

template <typename Mode>
class FunctionArrayIntersect : public IFunction
{
public:
    static constexpr auto name = Mode::name;
    static FunctionPtr create(ContextPtr context) { return std::make_shared<FunctionArrayIntersect>(context); }
    explicit FunctionArrayIntersect(ContextPtr context_) : context(context_) {}

    String getName() const override { return name; }

    bool isVariadic() const override { return true; }
    size_t getNumberOfArguments() const override { return 0; }
    bool isSuitableForShortCircuitArgumentsExecution(const DataTypesWithConstInfo & /*arguments*/) const override { return true; }

    DataTypePtr getReturnTypeImpl(const DataTypes & arguments) const override;

    ColumnPtr executeImpl(const ColumnsWithTypeAndName & arguments, const DataTypePtr & result_type, size_t input_rows_count) const override;

    bool useDefaultImplementationForConstants() const override { return true; }

private:
    ContextPtr context;

    /// Initially allocate a piece of memory for 64 elements. NOTE: This is just a guess.
    static constexpr size_t INITIAL_SIZE_DEGREE = 6;

    struct UnpackedArrays
    {
        size_t base_rows = 0;

        struct UnpackedArray
        {
            bool is_const = false;
            const NullMap * null_map = nullptr;
            const NullMap * overflow_mask = nullptr;
            const ColumnArray::ColumnOffsets::Container * offsets = nullptr;
            const IColumn * nested_column = nullptr;

        };

        std::vector<UnpackedArray> args;
        Columns column_holders;

        UnpackedArrays() = default;
    };

    /// Cast column to data_type removing nullable if data_type hasn't.
    /// It's expected that column can represent data_type after removing some NullMap's.
    ColumnPtr castRemoveNullable(const ColumnPtr & column, const DataTypePtr & data_type) const;

    struct CastArgumentsResult
    {
        ColumnsWithTypeAndName initial;
        ColumnsWithTypeAndName cast;
    };

    static CastArgumentsResult castColumns(const ColumnsWithTypeAndName & arguments,
                                           const DataTypePtr & return_type, const DataTypePtr & return_type_with_nulls);
    UnpackedArrays prepareArrays(const ColumnsWithTypeAndName & columns, ColumnsWithTypeAndName & initial_columns) const;

    template <typename Map, typename ColumnType, bool is_numeric_column>
    static ColumnPtr execute(const UnpackedArrays & arrays, MutableColumnPtr result_data);

    template <typename Map, typename ColumnType, bool is_numeric_column>
    static void insertElement(typename Map::LookupResult & pair, size_t & result_offset, ColumnType & result_data, NullMap & null_map, const bool & use_null_map);

    struct NumberExecutor
    {
        const UnpackedArrays & arrays;
        const DataTypePtr & data_type;
        ColumnPtr & result;

        NumberExecutor(const UnpackedArrays & arrays_, const DataTypePtr & data_type_, ColumnPtr & result_)
            : arrays(arrays_), data_type(data_type_), result(result_) {}

        template <class T>
        void operator()(TypeList<T>);
    };

    struct DecimalExecutor
    {
        const UnpackedArrays & arrays;
        const DataTypePtr & data_type;
        ColumnPtr & result;

        DecimalExecutor(const UnpackedArrays & arrays_, const DataTypePtr & data_type_, ColumnPtr & result_)
            : arrays(arrays_), data_type(data_type_), result(result_) {}

        template <class T>
        void operator()(TypeList<T>);
    };
};

template <typename Mode>
DataTypePtr FunctionArrayIntersect<Mode>::getReturnTypeImpl(const DataTypes & arguments) const
{
    DataTypes nested_types;
    nested_types.reserve(arguments.size());

    bool has_nothing = false;
    DataTypePtr has_decimal_type = nullptr;
    DataTypePtr has_non_decimal_type = nullptr;

    if (arguments.empty())
        throw Exception(ErrorCodes::NUMBER_OF_ARGUMENTS_DOESNT_MATCH, "Function {} requires at least one argument.", getName());

    for (auto i : collections::range(0, arguments.size()))
    {
        const auto * array_type = typeid_cast<const DataTypeArray *>(arguments[i].get());
        if (!array_type)
            throw Exception(ErrorCodes::ILLEGAL_TYPE_OF_ARGUMENT,
                            "Argument {} for function {} must be an array but it has type {}.",
                            i, getName(), arguments[i]->getName());

        const auto & nested_type = array_type->getNestedType();

        if (typeid_cast<const DataTypeNothing *>(nested_type.get()))
        {
            if constexpr (std::is_same_v<Mode, ArrayModeIntersect>)
            {
                has_nothing = true;
                break;
            }
        }
        else
        {
            nested_types.push_back(nested_type);

            /// Throw exception if have a decimal and another type (e.g int/date type)
            /// This is the same behavior as the arrayIntersect and notEquals functions
            /// This case is not covered by getLeastSupertype() and results in crashing the program if left out
            if constexpr (std::is_same_v<Mode, ArrayModeUnion>)
            {
                if (WhichDataType(nested_type).isDecimal())
                    has_decimal_type = nested_type;
                else
                    has_non_decimal_type = nested_type;

                if (has_non_decimal_type && has_decimal_type)
                    throw Exception(ErrorCodes::ILLEGAL_TYPE_OF_ARGUMENT, "Illegal types of arguments for function {}: {} and {}.",
                                    getName(), has_non_decimal_type->getName(), has_decimal_type);
            }
        }
    }

    DataTypePtr result_type;

    // If any DataTypeNothing in ArrayModeIntersect or all arrays in ArrayModeUnion are DataTypeNothing
    if (has_nothing || nested_types.empty())
        result_type = std::make_shared<DataTypeNothing>();
    else if constexpr (std::is_same_v<Mode, ArrayModeIntersect>)
        result_type = getMostSubtype(nested_types, true);
    else
        result_type = getLeastSupertype(nested_types);

    return std::make_shared<DataTypeArray>(result_type);
}

template <typename Mode>
ColumnPtr FunctionArrayIntersect<Mode>::castRemoveNullable(const ColumnPtr & column, const DataTypePtr & data_type) const
{
    if (const auto * column_nullable = checkAndGetColumn<ColumnNullable>(column.get()))
    {
        const auto * nullable_type = checkAndGetDataType<DataTypeNullable>(data_type.get());
        const auto & nested = column_nullable->getNestedColumnPtr();
        if (nullable_type)
        {
            auto cast_column = castRemoveNullable(nested, nullable_type->getNestedType());
            return ColumnNullable::create(cast_column, column_nullable->getNullMapColumnPtr());
        }
        return castRemoveNullable(nested, data_type);
    }
    if (const auto * column_array = checkAndGetColumn<ColumnArray>(column.get()))
    {
        const auto * array_type = checkAndGetDataType<DataTypeArray>(data_type.get());
        if (!array_type)
            throw Exception(
                ErrorCodes::LOGICAL_ERROR,
                "Cannot cast array column to column with type {} in function {}",
                data_type->getName(),
                getName());

        auto cast_column = castRemoveNullable(column_array->getDataPtr(), array_type->getNestedType());
        return ColumnArray::create(cast_column, column_array->getOffsetsPtr());
    }
    if (const auto * column_tuple = checkAndGetColumn<ColumnTuple>(column.get()))
    {
        const auto * tuple_type = checkAndGetDataType<DataTypeTuple>(data_type.get());

        if (!tuple_type)
            throw Exception(
                ErrorCodes::LOGICAL_ERROR, "Cannot cast tuple column to type {} in function {}", data_type->getName(), getName());

        auto columns_number = column_tuple->tupleSize();

        /// Empty tuple
        if (columns_number == 0)
            return column;

        Columns columns(columns_number);

        const auto & types = tuple_type->getElements();

        for (auto i : collections::range(0, columns_number))
        {
            columns[i] = castRemoveNullable(column_tuple->getColumnPtr(i), types[i]);
        }
        return ColumnTuple::create(columns);
    }

    return column;
}

template <typename Mode>
FunctionArrayIntersect<Mode>::CastArgumentsResult FunctionArrayIntersect<Mode>::castColumns(
    const ColumnsWithTypeAndName & arguments, const DataTypePtr & return_type, const DataTypePtr & return_type_with_nulls)
{
    size_t num_args = arguments.size();
    ColumnsWithTypeAndName initial_columns(num_args);
    ColumnsWithTypeAndName cast_columns(num_args);

    const auto * type_array = checkAndGetDataType<DataTypeArray>(return_type.get());
    const auto & type_nested = type_array->getNestedType();
    auto type_not_nullable_nested = removeNullable(type_nested);

    const bool is_numeric_or_string =
        isNumber(type_not_nullable_nested)
        || isDate(type_not_nullable_nested)
        || isDateTime(type_not_nullable_nested)
        || isDateTime64(type_not_nullable_nested)
        || isStringOrFixedString(type_not_nullable_nested);

    DataTypePtr nullable_return_type;

    if (is_numeric_or_string)
    {
        auto type_nullable_nested = makeNullable(type_nested);
        nullable_return_type = std::make_shared<DataTypeArray>(type_nullable_nested);
    }

    const bool nested_is_nullable = type_nested->isNullable();

    for (size_t i = 0; i < num_args; ++i)
    {
        const ColumnWithTypeAndName & arg = arguments[i];
        initial_columns[i] = arg;
        cast_columns[i] = arg;
        auto & column = cast_columns[i];

        if (is_numeric_or_string)
        {
            /// Cast to Array(T) or Array(Nullable(T)).
            if (nested_is_nullable)
            {
                if (!arg.type->equals(*return_type))
                {
                    column.column = castColumn(arg, return_type);
                    column.type = return_type;
                }
            }
            else
            {
                if (!arg.type->equals(*return_type) && !arg.type->equals(*nullable_return_type))
                {
                    /// If result has array type Array(T) still cast Array(Nullable(U)) to Array(Nullable(T))
                    ///  because cannot cast Nullable(T) to T.
                    if (static_cast<const DataTypeArray &>(*arg.type).getNestedType()->isNullable())
                    {
                        column.column = castColumn(arg, nullable_return_type);
                        column.type = nullable_return_type;
                    }
                    else
                    {
                        column.column = castColumn(arg, return_type);
                        column.type = return_type;
                    }
                }
            }
        }
        else
        {
            /// return_type_with_nulls is the most common subtype with possible nullable parts.
            if (!arg.type->equals(*return_type_with_nulls))
            {
                column.column = castColumn(arg, return_type_with_nulls);
                column.type = return_type_with_nulls;
            }
        }
    }

    return {.initial = initial_columns, .cast = cast_columns};
}

static ColumnPtr callFunctionNotEquals(ColumnWithTypeAndName first, ColumnWithTypeAndName second, ContextPtr context)
{
    ColumnsWithTypeAndName args{first, second};
    auto eq_func = FunctionFactory::instance().get("notEquals", context)->build(args);
    return eq_func->execute(args, eq_func->getResultType(), args.front().column->size(), /* dry_run = */ false);
}

template <typename Mode>
FunctionArrayIntersect<Mode>::UnpackedArrays FunctionArrayIntersect<Mode>::prepareArrays(
    const ColumnsWithTypeAndName & columns, ColumnsWithTypeAndName & initial_columns) const
{
    UnpackedArrays arrays;

    size_t columns_number = columns.size();
    arrays.args.resize(columns_number);

    bool all_const = true;

    for (size_t i = 0; i < columns_number; ++i)
    {
        auto & arg = arrays.args[i];
        const auto * argument_column = columns[i].column.get();
        const auto * initial_column = initial_columns[i].column.get();

        if (const auto * argument_column_const = typeid_cast<const ColumnConst *>(argument_column))
        {
            arg.is_const = true;
            argument_column = argument_column_const->getDataColumnPtr().get();
            initial_column = typeid_cast<const ColumnConst &>(*initial_column).getDataColumnPtr().get();
        }

        if (const auto * argument_column_array = typeid_cast<const ColumnArray *>(argument_column))
        {
            if (!arg.is_const)
                all_const = false;

            arg.offsets = &argument_column_array->getOffsets();
            arg.nested_column = &argument_column_array->getData();

            initial_column = &typeid_cast<const ColumnArray &>(*initial_column).getData();

            if (const auto * column_nullable = typeid_cast<const ColumnNullable *>(arg.nested_column))
            {
                arg.null_map = &column_nullable->getNullMapData();
                arg.nested_column = &column_nullable->getNestedColumn();

                if (initial_column->isNullable())
                    initial_column = &typeid_cast<const ColumnNullable &>(*initial_column).getNestedColumn();
            }

            /// In case the column was cast, we need to create an overflow mask for integer types.
            if (arg.nested_column != initial_column)
            {
                const auto & nested_init_type = typeid_cast<const DataTypeArray &>(*removeNullable(initial_columns[i].type)).getNestedType();
                const auto & nested_cast_type = typeid_cast<const DataTypeArray &>(*removeNullable(columns[i].type)).getNestedType();

                if (isInteger(nested_init_type)
                    || isDate(nested_init_type)
                    || isDateTime(nested_init_type)
                    || isDateTime64(nested_init_type))
                {
                    /// Compare original and cast columns. It seem to be the easiest way.
                    auto overflow_mask = callFunctionNotEquals(
                            {arg.nested_column->getPtr(), nested_cast_type, ""},
                            {initial_column->getPtr(), nested_init_type, ""},
                            context);

                    arg.overflow_mask = &typeid_cast<const ColumnUInt8 &>(*removeNullable(overflow_mask)).getData();
                    arrays.column_holders.emplace_back(std::move(overflow_mask));
                }
            }
        }
        else
            throw Exception(ErrorCodes::LOGICAL_ERROR, "Arguments for function {} must be arrays.", getName());
    }

    if (all_const)
    {
        arrays.base_rows = arrays.args.front().offsets->size();
    }
    else
    {
        for (size_t i = 0; i < columns_number; ++i)
        {
            if (arrays.args[i].is_const)
                continue;

            size_t rows = arrays.args[i].offsets->size();
            if (arrays.base_rows == 0 && rows > 0)
                arrays.base_rows = rows;
            else if (arrays.base_rows != rows)
                throw Exception(ErrorCodes::LOGICAL_ERROR, "Non-const array columns in function {} should have the same number of rows", getName());
        }
    }

    return arrays;
}

template <typename Mode>
ColumnPtr FunctionArrayIntersect<Mode>::executeImpl(const ColumnsWithTypeAndName & arguments, const DataTypePtr & result_type, size_t input_rows_count) const
{
    const auto * return_type_array = checkAndGetDataType<DataTypeArray>(result_type.get());

    if (!return_type_array)
        throw Exception(ErrorCodes::LOGICAL_ERROR, "Return type for function {} must be array.", getName());

    const auto & nested_return_type = return_type_array->getNestedType();

    if (typeid_cast<const DataTypeNothing *>(nested_return_type.get()))
        return result_type->createColumnConstWithDefaultValue(input_rows_count);

    auto num_args = arguments.size();
    DataTypes data_types;
    data_types.reserve(num_args);
    for (size_t i = 0; i < num_args; ++i)
        data_types.push_back(arguments[i].type);

    DataTypePtr return_type_with_nulls;
    if constexpr (std::is_same_v<Mode, ArrayModeIntersect>)
        return_type_with_nulls = getMostSubtype(data_types, true, true);
    else
        return_type_with_nulls = getLeastSupertype(data_types);

    auto cast_columns = castColumns(arguments, result_type, return_type_with_nulls);

    UnpackedArrays arrays = prepareArrays(cast_columns.cast, cast_columns.initial);

    ColumnPtr result_column;
    auto not_nullable_nested_return_type = removeNullable(nested_return_type);
    TypeListUtils::forEach(TypeListIntAndFloat{}, NumberExecutor(arrays, not_nullable_nested_return_type, result_column));
    TypeListUtils::forEach(TypeListDecimal{}, DecimalExecutor(arrays, not_nullable_nested_return_type, result_column));

    using DateMap = ClearableHashMapWithStackMemory<DataTypeDate::FieldType,
        size_t, DefaultHash<DataTypeDate::FieldType>, INITIAL_SIZE_DEGREE>;

    using Date32Map = ClearableHashMapWithStackMemory<DataTypeDate32::FieldType,
    size_t, DefaultHash<DataTypeDate32::FieldType>, INITIAL_SIZE_DEGREE>;

    using DateTimeMap = ClearableHashMapWithStackMemory<
        DataTypeDateTime::FieldType, size_t,
        DefaultHash<DataTypeDateTime::FieldType>, INITIAL_SIZE_DEGREE>;

    using StringMap = ClearableHashMapWithStackMemory<std::string_view, size_t,
        StringViewHash, INITIAL_SIZE_DEGREE>;

    if (!result_column)
    {
        auto column = not_nullable_nested_return_type->createColumn();
        WhichDataType which(not_nullable_nested_return_type);

        if (which.isDate())
            result_column = execute<DateMap, ColumnVector<DataTypeDate::FieldType>, true>(arrays, std::move(column));
        else if (which.isDate32())
            result_column = execute<Date32Map, ColumnVector<DataTypeDate32::FieldType>, true>(arrays, std::move(column));
        else if (which.isDateTime())
            result_column = execute<DateTimeMap, ColumnVector<DataTypeDateTime::FieldType>, true>(arrays, std::move(column));
        else if (which.isString())
            result_column = execute<StringMap, ColumnString, false>(arrays, std::move(column));
        else if (which.isFixedString())
            result_column = execute<StringMap, ColumnFixedString, false>(arrays, std::move(column));
        else
        {
            column = assert_cast<const DataTypeArray &>(*return_type_with_nulls).getNestedType()->createColumn();
            result_column = castRemoveNullable(execute<StringMap, IColumn, false>(arrays, std::move(column)), result_type);
        }
    }

    return result_column;
}

template <typename Mode>
template <class T>
void FunctionArrayIntersect<Mode>::NumberExecutor::operator()(TypeList<T>)
{
    using Container = ClearableHashMapWithStackMemory<T, size_t, DefaultHash<T>,
        INITIAL_SIZE_DEGREE>;

    if (!result && typeid_cast<const DataTypeNumber<T> *>(data_type.get()))
        result = execute<Container, ColumnVector<T>, true>(arrays, ColumnVector<T>::create());
}

template <typename Mode>
template <class T>
void FunctionArrayIntersect<Mode>::DecimalExecutor::operator()(TypeList<T>)
{
    using Container = ClearableHashMapWithStackMemory<T, size_t, DefaultHash<T>,
        INITIAL_SIZE_DEGREE>;

    if (!result)
        if (auto * decimal = typeid_cast<const DataTypeDecimal<T> *>(data_type.get()))
            result = execute<Container, ColumnDecimal<T>, true>(arrays, ColumnDecimal<T>::create(0, decimal->getScale()));
}

template <typename Mode>
template <typename Map, typename ColumnType, bool is_numeric_column>
ColumnPtr FunctionArrayIntersect<Mode>::execute(const UnpackedArrays & arrays, MutableColumnPtr result_data_ptr)
{
    auto args = arrays.args.size();
    auto rows = arrays.base_rows;

    bool all_nullable = true;
    bool has_nullable = false;

    std::vector<const ColumnType *> columns;
    columns.reserve(args);
    for (const auto & arg : arrays.args)
    {
        if constexpr (std::is_same_v<ColumnType, IColumn>)
            columns.push_back(arg.nested_column);
        else
            columns.push_back(checkAndGetColumn<ColumnType>(arg.nested_column));

        if (!columns.back())
            throw Exception(ErrorCodes::LOGICAL_ERROR, "Unexpected array type for function arrayIntersect");

        if (!arg.null_map)
            all_nullable = false;
        else
            has_nullable = true;
    }

    auto & result_data = static_cast<ColumnType &>(*result_data_ptr);
    auto result_offsets_ptr = ColumnArray::ColumnOffsets::create(rows);
    auto & result_offsets = assert_cast<ColumnArray::ColumnOffsets &>(*result_offsets_ptr);
    auto null_map_column = ColumnUInt8::create();
    NullMap & null_map = assert_cast<ColumnUInt8 &>(*null_map_column).getData();

    Arena arena;

    Map map;
    std::vector<size_t> prev_off(args, 0);
    size_t result_offset = 0;
    for (size_t row = 0; row < rows; ++row)
    {
        map.clear();

        bool all_has_nullable = all_nullable;
        bool current_has_nullable = false;
        size_t null_count = 0;

        for (size_t arg_num = 0; arg_num < args; ++arg_num)
        {
            const auto & arg = arrays.args[arg_num];
            current_has_nullable = false;

            size_t off;
            // const array has only one row
            if (arg.is_const)
                off = (*arg.offsets)[0];
            else
                off = (*arg.offsets)[row];

            for (auto i : collections::range(prev_off[arg_num], off))
            {
                if (arg.null_map && (*arg.null_map)[i])
                    current_has_nullable = true;
                else if (!arg.overflow_mask || (*arg.overflow_mask)[i] == 0)
                {
                    typename Map::mapped_type * value = nullptr;

                    if constexpr (is_numeric_column)
                    {
                        value = &map[columns[arg_num]->getElement(i)];
                    }
                    else if constexpr (std::is_same_v<ColumnType, ColumnString> || std::is_same_v<ColumnType, ColumnFixedString>)
                        value = &map[columns[arg_num]->getDataAt(i)];
                    else
                    {
                        const char * data = nullptr;
                        value = &map[columns[arg_num]->serializeValueIntoArena(i, arena, data, nullptr)];
                    }

                    /// Here we count the number of element appearances, but no more than once per array.
                    if (*value <= arg_num)
                        ++(*value);
                }
            }

            // We update offsets for all the arrays except the first one. Offsets for the first array would be updated later.
            // It is needed to iterate the first array again so that the elements in the result would have fixed order.
            if (arg_num)
            {
                prev_off[arg_num] = off;
                if (arg.is_const)
                    prev_off[arg_num] = 0;
            }
            if (!current_has_nullable)
                all_has_nullable = false;
            else
                null_count++;

        }

        // We have NULL in output only once if it should be there
        bool null_added = false;
        bool use_null_map;
        const auto & arg = arrays.args[0];
        size_t off;
        // const array has only one row
        if (arg.is_const)
            off = (*arg.offsets)[0];
        else
            off = (*arg.offsets)[row];

        if constexpr (std::is_same_v<Mode, ArrayModeUnion>)
        {
            use_null_map = has_nullable;
            for (auto & p : map)
            {
                typename Map::LookupResult pair = map.find(p.getKey());
                if (pair && pair->getMapped() >= 1)
                    insertElement<Map, ColumnType, is_numeric_column>(pair, result_offset, result_data, null_map, use_null_map);
            }
            if (null_count > 0 && !null_added)
            {
                ++result_offset;
                result_data.insertDefault();
                null_map.push_back(1);
                null_added = true;
            }
        }
        else if constexpr (std::is_same_v<Mode, ArrayModeSymmetricDifference>)
        {
            use_null_map = has_nullable;
            for (auto & p : map)
            {
                typename Map::LookupResult pair = map.find(p.getKey());
                if (pair && pair->getMapped() >= 1 && pair->getMapped() < args)
                    insertElement<Map, ColumnType, is_numeric_column>(pair, result_offset, result_data, null_map, use_null_map);
            }
            if (null_count > 0 && null_count < args && !null_added)
            {
                ++result_offset;
                result_data.insertDefault();
                null_map.push_back(1);
                null_added = true;
            }
        }
        else if constexpr (std::is_same_v<Mode, ArrayModeIntersect>)
        {
            use_null_map = all_nullable;

            for (auto i : collections::range(prev_off[0], off))
            {
                all_has_nullable = all_nullable;
                typename Map::LookupResult pair = nullptr;

                if (arg.null_map && (*arg.null_map)[i])
                {
                    current_has_nullable = true;
                    if (all_has_nullable && !null_added)
                    {
                        ++result_offset;
                        result_data.insertDefault();
                        null_map.push_back(1);
                        null_added = true;
                    }
                    if (null_added)
                        continue;
                }
                else if constexpr (is_numeric_column)
                    pair = map.find(columns[0]->getElement(i));
                else if constexpr (std::is_same_v<ColumnType, ColumnString> || std::is_same_v<ColumnType, ColumnFixedString>)
                    pair = map.find(columns[0]->getDataAt(i));
                else
                {
                    const char * data = nullptr;
                    pair = map.find(columns[0]->serializeValueIntoArena(i, arena, data, nullptr));
                }

                if (!current_has_nullable)
                    all_has_nullable = false;

                // Add the value if all arrays have the value for intersect
                // or if there was at least one occurrence in all of the arrays for union
                if (pair && pair->getMapped() == args)
                    insertElement<Map, ColumnType, is_numeric_column>(pair, result_offset, result_data, null_map, use_null_map);
            }
        }
        // Now we update the offsets for the first array
        prev_off[0] = off;
        if (arg.is_const)
            prev_off[0] = 0;

        result_offsets.getElement(row) = result_offset;
    }
    ColumnPtr result_column = std::move(result_data_ptr);
    if (all_nullable)
        result_column = ColumnNullable::create(result_column, std::move(null_map_column));
    return ColumnArray::create(result_column, std::move(result_offsets_ptr));

}

template <typename Mode>
template <typename Map, typename ColumnType, bool is_numeric_column>
void FunctionArrayIntersect<Mode>::insertElement(typename Map::LookupResult & pair, size_t & result_offset, ColumnType & result_data, NullMap & null_map, const bool & use_null_map)
{
    pair->getMapped() = -1;
    ++result_offset;
    if constexpr (is_numeric_column)
    {
        result_data.insertValue(pair->getKey());
    }
    else if constexpr (std::is_same_v<ColumnType, ColumnString> || std::is_same_v<ColumnType, ColumnFixedString>)
    {
        result_data.insertData(pair->getKey().data(), pair->getKey().size());
    }
    else
    {
<<<<<<< HEAD
        ReadBufferFromString in({pair->getKey().data, pair->getKey().size});
        result_data.deserializeAndInsertFromArena(in, /*settings=*/nullptr);
=======
        ReadBufferFromString in(pair->getKey());
        result_data.deserializeAndInsertFromArena(in);
>>>>>>> fa876593
    }
    if (use_null_map)
        null_map.push_back(0);
}


using ArrayIntersect = FunctionArrayIntersect<ArrayModeIntersect>;
using ArrayUnion = FunctionArrayIntersect<ArrayModeUnion>;
using ArraySymmetricDifference = FunctionArrayIntersect<ArrayModeSymmetricDifference>;

REGISTER_FUNCTION(ArrayIntersect)
{
    FunctionDocumentation::Description intersect_description = "Takes multiple arrays and returns an array with elements which are present in all source arrays. The result contains only unique values.";
    FunctionDocumentation::Syntax intersect_syntax = "arrayIntersect(arr, arr1, ..., arrN)";
    FunctionDocumentation::Arguments intersect_argument = {{"arrN", "N arrays from which to make the new array. [`Array(T)`](/sql-reference/data-types/array)."}};
    FunctionDocumentation::ReturnedValue intersect_returned_value = {"Returns an array with distinct elements that are present in all N arrays", {"Array(T)"}};    FunctionDocumentation::Examples intersect_example = {{"Usage example",
R"(SELECT
arrayIntersect([1, 2], [1, 3], [2, 3]) AS empty_intersection,
arrayIntersect([1, 2], [1, 3], [1, 4]) AS non_empty_intersection
)", R"(
┌─non_empty_intersection─┬─empty_intersection─┐
│ []                     │ [1]                │
└────────────────────────┴────────────────────┘
)"}};
    FunctionDocumentation::IntroducedIn intersect_introduced_in = {1, 1};
    FunctionDocumentation::Category intersect_category = FunctionDocumentation::Category::Array;
    FunctionDocumentation intersect_documentation = {intersect_description, intersect_syntax, intersect_argument, intersect_returned_value, intersect_example, intersect_introduced_in, intersect_category};

    factory.registerFunction<ArrayIntersect>(intersect_documentation);

    FunctionDocumentation::Description union_description = "Takes multiple arrays and returns an array which contains all elements that are present in one of the source arrays.The result contains only unique values.";
    FunctionDocumentation::Syntax union_syntax = "arrayUnion(arr1, arr2, ..., arrN)";
    FunctionDocumentation::Arguments union_argument = {{"arrN", "N arrays from which to make the new array.", {"Array(T)"}}};
    FunctionDocumentation::ReturnedValue union_returned_value = {"Returns an array with distinct elements from the source arrays", {"Array(T)"}};    FunctionDocumentation::Examples union_example = {{"Usage example",
R"(SELECT
arrayUnion([-2, 1], [10, 1], [-2], []) as num_example,
arrayUnion(['hi'], [], ['hello', 'hi']) as str_example,
arrayUnion([1, 3, NULL], [2, 3, NULL]) as null_example
)",R"(
┌─num_example─┬─str_example────┬─null_example─┐
│ [10,-2,1]   │ ['hello','hi'] │ [3,2,1,NULL] │
└─────────────┴────────────────┴──────────────┘
)"}};
    FunctionDocumentation::IntroducedIn union_introduced_in = {24, 10};
    FunctionDocumentation::Category union_category = FunctionDocumentation::Category::Array;
    FunctionDocumentation union_documentation = {union_description, union_syntax, union_argument, union_returned_value, union_example, union_introduced_in, union_category};

    factory.registerFunction<ArrayUnion>(union_documentation);

    FunctionDocumentation::Description symdiff_description = R"(Takes multiple arrays and returns an array with elements that are not present in all source arrays. The result contains only unique values.

:::note
The symmetric difference of _more than two sets_ is [mathematically defined](https://en.wikipedia.org/wiki/Symmetric_difference#n-ary_symmetric_difference)
as the set of all input elements which occur in an odd number of input sets.
In contrast, function `arraySymmetricDifference` simply returns the set of input elements which do not occur in all input sets.
:::
)";
    FunctionDocumentation::Syntax symdiff_syntax = "arraySymmetricDifference(arr1, arr2, ... , arrN)";
    FunctionDocumentation::Arguments symdiff_argument = {{"arrN", "N arrays from which to make the new array. [`Array(T)`](/sql-reference/data-types/array)."}};
    FunctionDocumentation::ReturnedValue symdiff_returned_value = {"Returns an array of distinct elements not present in all source arrays", {"Array(T)"}};    FunctionDocumentation::Examples symdiff_example = {{"Usage example", R"(SELECT
arraySymmetricDifference([1, 2], [1, 2], [1, 2]) AS empty_symmetric_difference,
arraySymmetricDifference([1, 2], [1, 2], [1, 3]) AS non_empty_symmetric_difference;
)", R"(
┌─empty_symmetric_difference─┬─non_empty_symmetric_difference─┐
│ []                         │ [3]                            │
└────────────────────────────┴────────────────────────────────┘
)"}};
    FunctionDocumentation::IntroducedIn symdiff_introduced_in = {25, 4};
    FunctionDocumentation::Category symdiff_category = FunctionDocumentation::Category::Array;
    FunctionDocumentation symdiff_documentation = {symdiff_description, symdiff_syntax, symdiff_argument, symdiff_returned_value, symdiff_example, symdiff_introduced_in, symdiff_category};

    factory.registerFunction<ArraySymmetricDifference>(symdiff_documentation);
}

}<|MERGE_RESOLUTION|>--- conflicted
+++ resolved
@@ -754,13 +754,8 @@
     }
     else
     {
-<<<<<<< HEAD
-        ReadBufferFromString in({pair->getKey().data, pair->getKey().size});
+        ReadBufferFromString in(pair->getKey());
         result_data.deserializeAndInsertFromArena(in, /*settings=*/nullptr);
-=======
-        ReadBufferFromString in(pair->getKey());
-        result_data.deserializeAndInsertFromArena(in);
->>>>>>> fa876593
     }
     if (use_null_map)
         null_map.push_back(0);
