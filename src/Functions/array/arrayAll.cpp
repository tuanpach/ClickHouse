--- conflicted
+++ resolved
@@ -68,19 +68,11 @@
 )";
     FunctionDocumentation::Syntax syntax = "arrayAll(func(x[, y1, ..., yN]), source_arr[, cond1_arr, ... , condN_arr])";
     FunctionDocumentation::Arguments arguments = {
-<<<<<<< HEAD
-        {"func(x[, y1, ..., yN])", "A lambda function which operates on elements of the source array (`x`) and condition arrays (`y`). [Lambda function](/sql-reference/functions/overview#arrow-operator-and-lambda)."},
-        {"source_arr", "The source array to process. [`Array(T)`](/sql-reference/data-types/array)."},
-        {"[, cond1_arr, ... , condN_arr]", "Optional. N condition arrays providing additional arguments to the lambda function. [`Array(T)`](/sql-reference/data-types/array)."}
-    };
-    FunctionDocumentation::ReturnedValue returned_value = "Returns `1` if the lambda function returns true for all elements, `0` otherwise. [`UInt8`](/sql-reference/data-types/int-uint).";
-=======
         {"func(x[, y1, ..., yN])", "A lambda function which operates on elements of the source array (`x`) and condition arrays (`y`).", {"Lambda function"}},
         {"source_arr", "The source array to process.", {"Array(T)"}},
         {"cond1_arr, ...", "Optional. N condition arrays providing additional arguments to the lambda function.", {"Array(T)"}}
     };
     FunctionDocumentation::ReturnedValue returned_value = {"Returns `1` if the lambda function returns true for all elements, `0` otherwise", {"UInt8"}};
->>>>>>> bdae49ab
     FunctionDocumentation::Examples examples = {
         {"All elements match", "SELECT arrayAll(x, y -> x=y, [1, 2, 3], [1, 2, 3])", "1"},
         {"Not all elements match", "SELECT arrayAll(x, y -> x=y, [1, 2, 3], [1, 1, 1])", "0"}
