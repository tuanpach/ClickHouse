--- conflicted
+++ resolved
@@ -14,22 +14,13 @@
     FunctionDocumentation::Syntax syntax = R"(
 subtractMicroseconds(datetime, num)
     )";
-<<<<<<< HEAD
-    FunctionDocumentation::Arguments arguments_subtractMicroseconds =
+    FunctionDocumentation::Arguments arguments =
     {
         {"datetime", "Date with time to subtract specified number of microseconds from.", {"DateTime", "DateTime64", "String"}},
         {"num", "Number of microseconds to subtract.", {"(U)Int*", "Float*"}}
     };
-    FunctionDocumentation::ReturnedValue returned_value_subtractMicroseconds = {"Returns `datetime` minus `num` microseconds", {"DateTime64"}};
-    FunctionDocumentation::Examples examples_subtractMicroseconds = {
-=======
-    FunctionDocumentation::Arguments arguments = {
-        {"datetime", "Date with time to subtract specified number of microseconds from. [`DateTime`](../data-types/datetime.md)/[`DateTime64`](../data-types/datetime64.md)/[`String`](../data-types/string.md)."},
-        {"num", "Number of microseconds to subtract. [`(U)Int*`](../data-types/int-uint.md)/[`Float*`](../data-types/float.md)."}
-    };
-    FunctionDocumentation::ReturnedValue returned_value = "Returns `datetime` minus `num` microseconds. [`DateTime64`](../data-types/datetime64.md).";
+    FunctionDocumentation::ReturnedValue returned_value = {"Returns `datetime` minus `num` microseconds", {"DateTime64"}};
     FunctionDocumentation::Examples examples = {
->>>>>>> bcfdc15b
         {"Subtract microseconds from different date time types", R"(
 WITH
     toDateTime('2024-01-01 00:00:00') AS date_time,
