--- conflicted
+++ resolved
@@ -59,7 +59,6 @@
 
 REGISTER_FUNCTION(DivideDecimals)
 {
-<<<<<<< HEAD
     FunctionDocumentation::Description description = R"(
     Performs division on two decimals. Result value will be of type [Decimal256](/sql-reference/data-types/decimal).
     Result scale can be explicitly specified by `result_scale` argument (const Integer in range `[0, 76]`). If not specified, the result scale is the max scale of given arguments.
@@ -94,62 +93,9 @@
     └─────┴─────┴────────────────────────────────────────────────────────────┴────────────────────────────────────────────────────────────┘
     )"};
     FunctionDocumentation::Examples examples = {example1, example2};
-    FunctionDocumentation::Category categories = {"arithmetic"};
+    FunctionDocumentation::Category categories = FunctionDocumentation::Category::Arithmetic;
     FunctionDocumentation documentation = {description, syntax, arguments, returned_value, examples, categories};
     factory.registerFunction<FunctionsDecimalArithmetics<DivideDecimalsImpl>>(documentation);
-=======
-    factory.registerFunction<FunctionsDecimalArithmetics<DivideDecimalsImpl>>(FunctionDocumentation{
-            .description = R"(
-Performs division on two decimals. Result value will be of type [Decimal256](../../sql-reference/data-types/decimal.md).
-Result scale can be explicitly specified by `result_scale` argument (const Integer in range `[0, 76]`). If not specified, the result scale is the max scale of given arguments.
-
-:::note
-These function work significantly slower than usual `divide`.
-In case you don't really need controlled precision and/or need fast computation, consider using [divide](#divide).
-:::)",
-            .syntax = "divideDecimal(a, b[, result_scale])",
-            .arguments = {
-                {"a", "First value: [Decimal](../../sql-reference/data-types/decimal.md)"},
-                {"b", "Second value: [Decimal](../../sql-reference/data-types/decimal.md)."}
-            },
-            .returned_value = "The result of division with given scale. Type: [Decimal256](../../sql-reference/data-types/decimal.md).",
-            .examples = {
-                {"", "divideDecimal(toDecimal256(-12, 0), toDecimal32(2.1, 1), 10)",
-R"(
-┌─divideDecimal(toDecimal256(-12, 0), toDecimal32(2.1, 1), 10)─┐
-│                                                -5.7142857142 │
-└──────────────────────────────────────────────────────────────┘
-)"}, {"Difference to regular division",
-
-R"(
-SELECT toDecimal64(-12, 1) / toDecimal32(2.1, 1);
-SELECT toDecimal64(-12, 1) as a, toDecimal32(2.1, 1) as b, divideDecimal(a, b, 1), divideDecimal(a, b, 5);
-)",
-R"(
-┌─divide(toDecimal64(-12, 1), toDecimal32(2.1, 1))─┐
-│                                             -5.7 │
-└──────────────────────────────────────────────────┘
-┌───a─┬───b─┬─divideDecimal(toDecimal64(-12, 1), toDecimal32(2.1, 1), 1)─┬─divideDecimal(toDecimal64(-12, 1), toDecimal32(2.1, 1), 5)─┐
-│ -12 │ 2.1 │                                                       -5.7 │                                                   -5.71428 │
-└─────┴─────┴────────────────────────────────────────────────────────────┴────────────────────────────────────────────────────────────┘
-)"
-},
-                {"",
-R"(
-SELECT toDecimal64(-12, 0) / toDecimal32(2.1, 1);
-SELECT toDecimal64(-12, 0) as a, toDecimal32(2.1, 1) as b, divideDecimal(a, b, 1), divideDecimal(a, b, 5);
-)",
-R"(
-DB::Exception: Decimal result's scale is less than argument's one: While processing toDecimal64(-12, 0) / toDecimal32(2.1, 1). (ARGUMENT_OUT_OF_BOUND)
-┌───a─┬───b─┬─divideDecimal(toDecimal64(-12, 0), toDecimal32(2.1, 1), 1)─┬─divideDecimal(toDecimal64(-12, 0), toDecimal32(2.1, 1), 5)─┐
-│ -12 │ 2.1 │                                                       -5.7 │                                                   -5.71428 │
-└─────┴─────┴────────────────────────────────────────────────────────────┴────────────────────────────────────────────────────────────┘
-)"}
-    },
-    .category = FunctionDocumentation::Category::TypeConversion
-    }
-    );
->>>>>>> f09cf898
 }
 
 }