--- conflicted
+++ resolved
@@ -143,24 +143,14 @@
 The internal value (number of unix seconds) of the data doesn't change.
 Only the value's time zone attribute and the value's string representation changes.
         )";
-<<<<<<< HEAD
-    FunctionDocumentation::Syntax syntax_to_timezone = "toTimeZone(datetime, timezone)";
-    FunctionDocumentation::Arguments arguments_to_timezone =
+    FunctionDocumentation::Syntax syntax = "toTimeZone(datetime, timezone)";
+    FunctionDocumentation::Arguments arguments =
     {
         {"date", "The value to convert.", {"DateTime", "DateTime64"}},
         {"timezone", "The target time zone name.", {"String"}}
     };
-    FunctionDocumentation::ReturnedValue returned_value_to_timezone = {"Returns the same timestamp as the input, but with the specified time zone", {"DateTime"}};
-    FunctionDocumentation::Examples examples_to_timezone = {
-=======
-    FunctionDocumentation::Syntax syntax = "toTimeZone(datetime, timezone)";
-    FunctionDocumentation::Arguments arguments = {
-        {"date", "The value to convert. [`DateTime`](/sql-reference/data-types/datetime)/[`DateTime64`](/sql-reference/data-types/datetime64)."},
-        {"timezone", "The target time zone name as a [`String`](/sql-reference/data-types/string)."}
-    };
-    FunctionDocumentation::ReturnedValue returned_value = "Returns the same timestamp as the input, but with the specified time zone. [`DateTime`](/sql-reference/data-types/datetime)/[`DateTime64`](/sql-reference/data-types/datetime64).";
+    FunctionDocumentation::ReturnedValue returned_value = {"Returns the same timestamp as the input, but with the specified time zone", {"DateTime"}};
     FunctionDocumentation::Examples examples = {
->>>>>>> bcfdc15b
         {"Usage example", R"(
 SELECT toDateTime('2019-01-01 00:00:00', 'UTC') AS time_utc,
 toTypeName(time_utc) AS type_utc,
