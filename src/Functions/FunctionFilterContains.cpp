#include <memory>
#include <Columns/ColumnString.h>
#include <Columns/ColumnsNumber.h>
#include <DataTypes/DataTypeString.h>
#include <DataTypes/DataTypesNumber.h>
#include <Functions/FunctionHelpers.h>
#include <Functions/FunctionFactory.h>
#include <Functions/IFunction.h>
#include <Interpreters/Context.h>
#include <Interpreters/BloomFilter.h>
#include <Processors/QueryPlan/RuntimeFilterLookup.h>
#include <IO/WriteHelpers.h>
#include <Common/CurrentThread.h>

namespace DB
{

namespace ErrorCodes
{
    extern const int ILLEGAL_TYPE_OF_ARGUMENT;
    extern const int TOO_FEW_ARGUMENTS_FOR_FUNCTION;
}

class FunctionFilterContains : public IFunction
{
public:
    static constexpr auto name = "__filterContains";
    static FunctionPtr create(ContextPtr) { return std::make_shared<FunctionFilterContains>(); }

    String getName() const override
    {
        return name;
    }

    bool isVariadic() const override { return false; }
    bool isInjective(const ColumnsWithTypeAndName &) const override { return false; }
    bool isSuitableForConstantFolding() const override { return false; }
    bool isSuitableForShortCircuitArgumentsExecution(const DataTypesWithConstInfo & /*arguments*/) const override { return false; }
    size_t getNumberOfArguments() const override { return 2; }

    DataTypePtr getReturnTypeImpl(const DataTypes & arguments) const override
    {
        if (arguments.size() != 2)
            throw Exception(ErrorCodes::TOO_FEW_ARGUMENTS_FOR_FUNCTION,
                            "Number of arguments for function {} can't be {}, should be 2",
                            getName(), arguments.size());

        if (!WhichDataType(arguments[0]).isString())
            throw Exception(
                    ErrorCodes::ILLEGAL_TYPE_OF_ARGUMENT,
                    "First argument of function '{}' must be a String filter name",
                    getName());

        return std::make_shared<DataTypeUInt8>();
    }

    DataTypePtr getReturnTypeForDefaultImplementationForDynamic() const override
    {
        return std::make_shared<DataTypeUInt8>();
    }

    bool useDefaultImplementationForConstants() const override { return true; }

    ColumnPtr executeImpl(const ColumnsWithTypeAndName & arguments, const DataTypePtr &, size_t input_rows_count) const override
    {
        const auto * filter_name_column = checkAndGetColumnConst<ColumnString>(arguments[0].column.get());
        if (!filter_name_column)
            throw Exception(
                    ErrorCodes::ILLEGAL_TYPE_OF_ARGUMENT,
                    "First argument of function '{}' must be a String filter name",
                    getName());

        String filter_name = filter_name_column->getValue<String>();

        /// Query context contains filter lookup where per-query filters are stored
        auto query_context = CurrentThread::get().getQueryContext();
        auto filter_lookup = query_context->getRuntimeFilterLookup();
        auto filter = filter_lookup->find(filter_name);

        /// If filter is not present all rows pass
        if (!filter)
            return DataTypeUInt8().createColumnConst(input_rows_count, true);

        const auto & data_column = arguments[1];

<<<<<<< HEAD
        auto dst = ColumnVector<UInt8>::create();
        auto & dst_data = dst->getData();
        dst_data.resize(input_rows_count);

        for (size_t row = 0; row < input_rows_count; ++row)
        {
            /// TODO: optimize: consider replacing hash calculation with vectorized version
            const auto & value = data_column->getDataAt(row);
            dst_data[row] = filter->find(value.data(), value.size());
        }

        return dst;
=======
        return filter->find(data_column);
>>>>>>> 157ac6fb
    }
};

REGISTER_FUNCTION(FilterContains)
{
    FunctionDocumentation::Description description = R"(Special function for JOIN runtime filtering.)";
    FunctionDocumentation::Syntax syntax = "__filterContains(filter_name, key)";
    FunctionDocumentation::Arguments arguments = {
        {"filter_name", "Internal name of runtime filter. It is built by BuildRuntimeFilterStep.", {"String"}},
        {"key", "Value of any type that is checked to be present in the filter", {}}
    };
    FunctionDocumentation::ReturnedValue returned_value = {"True if the key was found in the filter", {"Bool"}};
    FunctionDocumentation::Examples examples = {{"Example", "This function is not supposed to be used in user queries. It might be added to query plan during optimization. ", ""}};
    FunctionDocumentation::IntroducedIn introduced_in = {25, 10};
    FunctionDocumentation::Category category = FunctionDocumentation::Category::Other;

    factory.registerFunction<FunctionFilterContains>({description, syntax, arguments, returned_value, examples, introduced_in, category}, FunctionFactory::Case::Sensitive);
}

}<|MERGE_RESOLUTION|>--- conflicted
+++ resolved
@@ -83,22 +83,7 @@
 
         const auto & data_column = arguments[1];
 
-<<<<<<< HEAD
-        auto dst = ColumnVector<UInt8>::create();
-        auto & dst_data = dst->getData();
-        dst_data.resize(input_rows_count);
-
-        for (size_t row = 0; row < input_rows_count; ++row)
-        {
-            /// TODO: optimize: consider replacing hash calculation with vectorized version
-            const auto & value = data_column->getDataAt(row);
-            dst_data[row] = filter->find(value.data(), value.size());
-        }
-
-        return dst;
-=======
         return filter->find(data_column);
->>>>>>> 157ac6fb
     }
 };
 
