#pragma once

#include <base/types.h>
#include <Columns/ColumnArray.h>
#include <Columns/ColumnString.h>
#include <DataTypes/DataTypesNumber.h>
#include <Functions/checkHyperscanRegexp.h>
#include <Functions/Regexps.h>

#include "config.h"

#if USE_VECTORSCAN
#    include <hs.h>
#endif


namespace DB
{

namespace ErrorCodes
{
    extern const int CANNOT_ALLOCATE_MEMORY;
    extern const int FUNCTION_NOT_ALLOWED;
    extern const int HYPERSCAN_CANNOT_SCAN_TEXT;
    extern const int NOT_IMPLEMENTED;
    extern const int TOO_MANY_BYTES;
}

/// For more readable instantiations of MultiMatchAnyImpl<>
struct MultiMatchTraits
{
enum class Find : uint8_t
{
    Any,
    AnyIndex
};
};

template <typename Name, typename ResultType_, MultiMatchTraits::Find Find, bool WithEditDistance>
struct MultiMatchAnyImpl
{
    using ResultType = ResultType_;

    static constexpr bool FindAny = (Find == MultiMatchTraits::Find::Any);
    static constexpr bool FindAnyIndex = (Find == MultiMatchTraits::Find::AnyIndex);

    /// Variable for understanding, if we used offsets for the output, most
    /// likely to determine whether the function returns ColumnVector of ColumnArray.
    static constexpr bool is_column_array = false;
    static constexpr auto name = Name::name;

    static auto getReturnType()
    {
        return std::make_shared<DataTypeNumber<ResultType>>();
    }

    static void vectorConstant(
        const ColumnString::Chars & haystack_data,
        const ColumnString::Offsets & haystack_offsets,
        const Array & needles_arr,
        PaddedPODArray<ResultType> & res,
        PaddedPODArray<UInt64> & offsets,
        bool allow_hyperscan,
        size_t max_hyperscan_regexp_length,
        size_t max_hyperscan_regexp_total_length,
        bool reject_expensive_hyperscan_regexps,
        size_t input_rows_count)
    {
        vectorConstant(haystack_data, haystack_offsets, needles_arr, res, offsets, std::nullopt, allow_hyperscan, max_hyperscan_regexp_length, max_hyperscan_regexp_total_length, reject_expensive_hyperscan_regexps, input_rows_count);
    }

    static void vectorConstant(
        [[maybe_unused]] const ColumnString::Chars & haystack_data,
        [[maybe_unused]] const ColumnString::Offsets & haystack_offsets,
        [[maybe_unused]] const Array & needles_arr,
        [[maybe_unused]] PaddedPODArray<ResultType> & res,
        [[maybe_unused]] PaddedPODArray<UInt64> & /*offsets*/,
        [[maybe_unused]] std::optional<UInt32> edit_distance,
        [[maybe_unused]] bool allow_hyperscan,
        [[maybe_unused]] size_t max_hyperscan_regexp_length,
        [[maybe_unused]] size_t max_hyperscan_regexp_total_length,
        [[maybe_unused]] bool reject_expensive_hyperscan_regexps,
        [[maybe_unused]] size_t input_rows_count)
    {
#if !USE_VECTORSCAN
        throw Exception(ErrorCodes::NOT_IMPLEMENTED, "ClickHouse has been built without Hyperscan functions");
#else
        if (!allow_hyperscan)
            throw Exception(ErrorCodes::FUNCTION_NOT_ALLOWED, "Hyperscan functions are disabled, because setting 'allow_hyperscan' is set to 0");

        std::vector<std::string_view> needles;
        needles.reserve(needles_arr.size());
        for (const auto & needle : needles_arr)
            needles.emplace_back(needle.safeGet<String>());

        checkHyperscanRegexp(needles, max_hyperscan_regexp_length, max_hyperscan_regexp_total_length);

        if (reject_expensive_hyperscan_regexps)
        {
            SlowWithHyperscanChecker checker;
            for (auto needle : needles)
                if (checker.isSlow(needle))
                    throw Exception(ErrorCodes::HYPERSCAN_CANNOT_SCAN_TEXT, "Regular expression evaluation in vectorscan will be too slow. To ignore this error, disable setting 'reject_expensive_hyperscan_regexps'.");
        }

        res.resize(input_rows_count);

        if (needles_arr.empty())
        {
            std::fill(res.begin(), res.end(), 0);
            return;
        }

        MultiRegexps::DeferredConstructedRegexpsPtr deferred_constructed_regexps = MultiRegexps::getOrSet</*SaveIndices*/ FindAnyIndex, WithEditDistance>(needles, edit_distance);
        MultiRegexps::Regexps * regexps = deferred_constructed_regexps->get();

        hs_scratch_t * scratch = nullptr;
        hs_error_t err = hs_clone_scratch(regexps->getScratch(), &scratch);

        if (err != HS_SUCCESS)
            throw Exception(ErrorCodes::CANNOT_ALLOCATE_MEMORY, "Could not clone scratch space for vectorscan");

        MultiRegexps::ScratchPtr smart_scratch(scratch);

        auto on_match = []([[maybe_unused]] unsigned int id,
                           unsigned long long /* from */, // NOLINT
                           unsigned long long /* to */, // NOLINT
                           unsigned int /* flags */,
                           void * context) -> int
        {
            if constexpr (FindAnyIndex)
                *reinterpret_cast<ResultType *>(context) = id;
            else if constexpr (FindAny)
                *reinterpret_cast<ResultType *>(context) = 1;
            /// Once we hit the callback, there is no need to search for others.
            return 1;
        };
        UInt64 offset = 0;
        for (size_t i = 0; i < input_rows_count; ++i)
        {
            UInt64 length = haystack_offsets[i] - offset;
            /// vectorscan restriction.
            if (length > std::numeric_limits<UInt32>::max())
                throw Exception(ErrorCodes::TOO_MANY_BYTES, "Too long string to search");
            /// zero the result, scan, check, update the offset.
            res[i] = 0;
            err = hs_scan(
                regexps->getDB(),
                reinterpret_cast<const char *>(haystack_data.data()) + offset,
                static_cast<unsigned>(length),
                0,
                smart_scratch.get(),
                on_match,
                &res[i]);
            if (err != HS_SUCCESS && err != HS_SCAN_TERMINATED)
                throw Exception(ErrorCodes::HYPERSCAN_CANNOT_SCAN_TEXT, "Failed to scan with vectorscan");
            offset = haystack_offsets[i];
        }
#endif
    }

    static void vectorVector(
        const ColumnString::Chars & haystack_data,
        const ColumnString::Offsets & haystack_offsets,
        const IColumn & needles_data,
        const ColumnArray::Offsets & needles_offsets,
        PaddedPODArray<ResultType> & res,
        PaddedPODArray<UInt64> & offsets,
        bool allow_hyperscan,
        size_t max_hyperscan_regexp_length,
        size_t max_hyperscan_regexp_total_length,
        bool reject_expensive_hyperscan_regexps,
        size_t input_rows_count)
    {
        vectorVector(haystack_data, haystack_offsets, needles_data, needles_offsets, res, offsets, std::nullopt, allow_hyperscan, max_hyperscan_regexp_length, max_hyperscan_regexp_total_length, reject_expensive_hyperscan_regexps, input_rows_count);
    }

    static void vectorVector(
        [[maybe_unused]] const ColumnString::Chars & haystack_data,
        [[maybe_unused]] const ColumnString::Offsets & haystack_offsets,
        [[maybe_unused]] const IColumn & needles_data,
        [[maybe_unused]] const ColumnArray::Offsets & needles_offsets,
        [[maybe_unused]] PaddedPODArray<ResultType> & res,
        [[maybe_unused]] PaddedPODArray<UInt64> & /*offsets*/,
        [[maybe_unused]] std::optional<UInt32> edit_distance,
        [[maybe_unused]] bool allow_hyperscan,
        [[maybe_unused]] size_t max_hyperscan_regexp_length,
        [[maybe_unused]] size_t max_hyperscan_regexp_total_length,
        [[maybe_unused]] bool reject_expensive_hyperscan_regexps,
        [[maybe_unused]] size_t input_rows_count)
    {
#if !USE_VECTORSCAN
        throw Exception(ErrorCodes::NOT_IMPLEMENTED, "ClickHouse has been built without Hyperscan functions");
#else
        if (!allow_hyperscan)
            throw Exception(ErrorCodes::FUNCTION_NOT_ALLOWED, "Hyperscan functions are disabled, because setting 'allow_hyperscan' is set to 0");

        res.resize(input_rows_count);

        size_t prev_haystack_offset = 0;
        size_t prev_needles_offset = 0;

        const ColumnString & needles_data_string = checkAndGetColumn<ColumnString>(needles_data);

        std::vector<std::string_view> needles;

        for (size_t i = 0; i < input_rows_count; ++i)
        {
            needles.reserve(needles_offsets[i] - prev_needles_offset);

            for (size_t j = prev_needles_offset; j < needles_offsets[i]; ++j)
                needles.emplace_back(needles_data_string.getDataAt(j));

            if (needles.empty())
            {
                res[i] = 0;
                prev_haystack_offset = haystack_offsets[i];
                prev_needles_offset = needles_offsets[i];
                continue;
            }

            checkHyperscanRegexp(needles, max_hyperscan_regexp_length, max_hyperscan_regexp_total_length);

            if (reject_expensive_hyperscan_regexps)
            {
                SlowWithHyperscanChecker checker;
                for (auto needle : needles)
                    if (checker.isSlow(needle))
                        throw Exception(ErrorCodes::HYPERSCAN_CANNOT_SCAN_TEXT, "Regular expression evaluation in vectorscan will be too slow. To ignore this error, disable setting 'reject_expensive_hyperscan_regexps'.");
            }

            MultiRegexps::DeferredConstructedRegexpsPtr deferred_constructed_regexps = MultiRegexps::getOrSet</*SaveIndices*/ FindAnyIndex, WithEditDistance>(needles, edit_distance);
            MultiRegexps::Regexps * regexps = deferred_constructed_regexps->get();
            hs_scratch_t * scratch = nullptr;
            hs_error_t err = hs_clone_scratch(regexps->getScratch(), &scratch);

            if (err != HS_SUCCESS)
                throw Exception(ErrorCodes::CANNOT_ALLOCATE_MEMORY, "Could not clone scratch space for vectorscan");

            MultiRegexps::ScratchPtr smart_scratch(scratch);

            auto on_match = []([[maybe_unused]] unsigned int id,
                               unsigned long long /* from */, // NOLINT
                               unsigned long long /* to */, // NOLINT
                               unsigned int /* flags */,
                               void * context) -> int
            {
                if constexpr (FindAnyIndex)
                    *reinterpret_cast<ResultType *>(context) = id;
                else if constexpr (FindAny)
                    *reinterpret_cast<ResultType *>(context) = 1;
                /// Once we hit the callback, there is no need to search for others.
                return 1;
            };

            const size_t cur_haystack_length = haystack_offsets[i] - prev_haystack_offset;

            /// vectorscan restriction.
            if (cur_haystack_length > std::numeric_limits<UInt32>::max())
                throw Exception(ErrorCodes::TOO_MANY_BYTES, "Too long string to search");

            /// zero the result, scan, check, update the offset.
            res[i] = 0;
            err = hs_scan(
                regexps->getDB(),
                reinterpret_cast<const char *>(haystack_data.data()) + prev_haystack_offset,
                static_cast<unsigned>(cur_haystack_length),
                0,
                smart_scratch.get(),
                on_match,
                &res[i]);
            if (err != HS_SUCCESS && err != HS_SCAN_TERMINATED)
                throw Exception(ErrorCodes::HYPERSCAN_CANNOT_SCAN_TEXT, "Failed to scan with vectorscan");

            prev_haystack_offset = haystack_offsets[i];
            prev_needles_offset = needles_offsets[i];
            needles.clear();
        }
<<<<<<< HEAD
#else
        /// fallback if vectorscan is not compiled
        /// -- the code is copypasted from vectorVector() in MatchImpl.h and quite complex code ... all of it can be removed once vectorscan is
        ///    enabled on all platforms (#38906)
        if constexpr (WithEditDistance)
            throw Exception(ErrorCodes::NOT_IMPLEMENTED, "Edit distance multi-search is not implemented when vectorscan is off");

        (void)edit_distance;

        memset(res.data(), 0, res.size() * sizeof(res.front()));

        size_t prev_haystack_offset = 0;
        size_t prev_needles_offset = 0;

        const ColumnString * needles_data_string = checkAndGetColumn<ColumnString>(&needles_data);

        std::vector<std::string_view> needles;

        for (size_t i = 0; i < input_rows_count; ++i)
        {
            const auto * const cur_haystack_data = &haystack_data[prev_haystack_offset];
            const size_t cur_haystack_length = haystack_offsets[i] - prev_haystack_offset;

            needles.reserve(needles_offsets[i] - prev_needles_offset);

            for (size_t j = prev_needles_offset; j < needles_offsets[i]; ++j)
            {
                needles.emplace_back(needles_data_string->getDataAt(j));
            }

            if (needles.empty())
            {
                prev_haystack_offset = haystack_offsets[i];
                prev_needles_offset = needles_offsets[i];
                continue;
            }

            checkHyperscanRegexp(needles, max_hyperscan_regexp_length, max_hyperscan_regexp_total_length);

            if (reject_expensive_hyperscan_regexps)
            {
                for (auto needle : needles)
                {
                    SlowWithHyperscanChecker checker;
                    if (checker.isSlow(needle))
                        throw Exception(ErrorCodes::HYPERSCAN_CANNOT_SCAN_TEXT, "Regular expression evaluation in vectorscan will be too slow. To ignore this error, disable setting 'reject_expensive_hyperscan_regexps'.");
                }
            }

            for (size_t j = 0; j < needles.size(); ++j)
            {
                String needle(needles[j]);

                const auto & regexp = OptimizedRegularExpression(Regexps::createRegexp</*like*/ false, /*no_capture*/ true, /*case_insensitive*/ false>(needle));

                String required_substr;
                bool is_trivial;
                bool required_substring_is_prefix; /// for `anchored` execution of the regexp.

                regexp.getAnalyzeResult(required_substr, is_trivial, required_substring_is_prefix);

                if (required_substr.empty())
                {
                    if (!regexp.getRE2()) /// An empty regexp. Always matches.
                    {
                        if constexpr (FindAny)
                            res[i] |= 1;
                        else if (FindAnyIndex)
                            res[i] = j + 1;
                    }
                    else
                    {
                        const bool match = regexp.getRE2()->Match(
                                {reinterpret_cast<const char *>(cur_haystack_data), cur_haystack_length},
                                0,
                                cur_haystack_length,
                                re2::RE2::UNANCHORED,
                                nullptr,
                                0);
                        if constexpr (FindAny)
                            res[i] |= match;
                        else if (FindAnyIndex && match)
                            res[i] = j + 1;
                    }
                }
                else
                {
                    Volnitsky searcher(required_substr.data(), required_substr.size(), cur_haystack_length);
                    const auto * match = searcher.search(cur_haystack_data, cur_haystack_length);

                    if (match == cur_haystack_data + cur_haystack_length)
                    {
                        /// no match
                    }
                    else
                    {
                        if (is_trivial)
                        {
                            /// no wildcards in pattern
                            if constexpr (FindAny)
                                res[i] |= 1;
                            else if (FindAnyIndex)
                                res[i] = j + 1;
                        }
                        else
                        {
                            const size_t start_pos = (required_substring_is_prefix) ? (match - cur_haystack_data) : 0;
                            const size_t end_pos = cur_haystack_length;

                            const bool match2 = regexp.getRE2()->Match(
                                    {reinterpret_cast<const char *>(cur_haystack_data), cur_haystack_length},
                                    start_pos,
                                    end_pos,
                                    re2::RE2::UNANCHORED,
                                    nullptr,
                                    0);
                            if constexpr (FindAny)
                                res[i] |= match2;
                            else if (FindAnyIndex && match2)
                                res[i] = j + 1;
                            }
                    }
                }
            }

            prev_haystack_offset = haystack_offsets[i];
            prev_needles_offset = needles_offsets[i];
            needles.clear();
        }
#endif // USE_VECTORSCAN
=======
#endif
>>>>>>> 157ac6fb
    }
};

}<|MERGE_RESOLUTION|>--- conflicted
+++ resolved
@@ -276,140 +276,7 @@
             prev_needles_offset = needles_offsets[i];
             needles.clear();
         }
-<<<<<<< HEAD
-#else
-        /// fallback if vectorscan is not compiled
-        /// -- the code is copypasted from vectorVector() in MatchImpl.h and quite complex code ... all of it can be removed once vectorscan is
-        ///    enabled on all platforms (#38906)
-        if constexpr (WithEditDistance)
-            throw Exception(ErrorCodes::NOT_IMPLEMENTED, "Edit distance multi-search is not implemented when vectorscan is off");
-
-        (void)edit_distance;
-
-        memset(res.data(), 0, res.size() * sizeof(res.front()));
-
-        size_t prev_haystack_offset = 0;
-        size_t prev_needles_offset = 0;
-
-        const ColumnString * needles_data_string = checkAndGetColumn<ColumnString>(&needles_data);
-
-        std::vector<std::string_view> needles;
-
-        for (size_t i = 0; i < input_rows_count; ++i)
-        {
-            const auto * const cur_haystack_data = &haystack_data[prev_haystack_offset];
-            const size_t cur_haystack_length = haystack_offsets[i] - prev_haystack_offset;
-
-            needles.reserve(needles_offsets[i] - prev_needles_offset);
-
-            for (size_t j = prev_needles_offset; j < needles_offsets[i]; ++j)
-            {
-                needles.emplace_back(needles_data_string->getDataAt(j));
-            }
-
-            if (needles.empty())
-            {
-                prev_haystack_offset = haystack_offsets[i];
-                prev_needles_offset = needles_offsets[i];
-                continue;
-            }
-
-            checkHyperscanRegexp(needles, max_hyperscan_regexp_length, max_hyperscan_regexp_total_length);
-
-            if (reject_expensive_hyperscan_regexps)
-            {
-                for (auto needle : needles)
-                {
-                    SlowWithHyperscanChecker checker;
-                    if (checker.isSlow(needle))
-                        throw Exception(ErrorCodes::HYPERSCAN_CANNOT_SCAN_TEXT, "Regular expression evaluation in vectorscan will be too slow. To ignore this error, disable setting 'reject_expensive_hyperscan_regexps'.");
-                }
-            }
-
-            for (size_t j = 0; j < needles.size(); ++j)
-            {
-                String needle(needles[j]);
-
-                const auto & regexp = OptimizedRegularExpression(Regexps::createRegexp</*like*/ false, /*no_capture*/ true, /*case_insensitive*/ false>(needle));
-
-                String required_substr;
-                bool is_trivial;
-                bool required_substring_is_prefix; /// for `anchored` execution of the regexp.
-
-                regexp.getAnalyzeResult(required_substr, is_trivial, required_substring_is_prefix);
-
-                if (required_substr.empty())
-                {
-                    if (!regexp.getRE2()) /// An empty regexp. Always matches.
-                    {
-                        if constexpr (FindAny)
-                            res[i] |= 1;
-                        else if (FindAnyIndex)
-                            res[i] = j + 1;
-                    }
-                    else
-                    {
-                        const bool match = regexp.getRE2()->Match(
-                                {reinterpret_cast<const char *>(cur_haystack_data), cur_haystack_length},
-                                0,
-                                cur_haystack_length,
-                                re2::RE2::UNANCHORED,
-                                nullptr,
-                                0);
-                        if constexpr (FindAny)
-                            res[i] |= match;
-                        else if (FindAnyIndex && match)
-                            res[i] = j + 1;
-                    }
-                }
-                else
-                {
-                    Volnitsky searcher(required_substr.data(), required_substr.size(), cur_haystack_length);
-                    const auto * match = searcher.search(cur_haystack_data, cur_haystack_length);
-
-                    if (match == cur_haystack_data + cur_haystack_length)
-                    {
-                        /// no match
-                    }
-                    else
-                    {
-                        if (is_trivial)
-                        {
-                            /// no wildcards in pattern
-                            if constexpr (FindAny)
-                                res[i] |= 1;
-                            else if (FindAnyIndex)
-                                res[i] = j + 1;
-                        }
-                        else
-                        {
-                            const size_t start_pos = (required_substring_is_prefix) ? (match - cur_haystack_data) : 0;
-                            const size_t end_pos = cur_haystack_length;
-
-                            const bool match2 = regexp.getRE2()->Match(
-                                    {reinterpret_cast<const char *>(cur_haystack_data), cur_haystack_length},
-                                    start_pos,
-                                    end_pos,
-                                    re2::RE2::UNANCHORED,
-                                    nullptr,
-                                    0);
-                            if constexpr (FindAny)
-                                res[i] |= match2;
-                            else if (FindAnyIndex && match2)
-                                res[i] = j + 1;
-                            }
-                    }
-                }
-            }
-
-            prev_haystack_offset = haystack_offsets[i];
-            prev_needles_offset = needles_offsets[i];
-            needles.clear();
-        }
-#endif // USE_VECTORSCAN
-=======
 #endif
->>>>>>> 157ac6fb
     }
 };
 
