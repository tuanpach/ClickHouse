#include <Functions/FunctionFactory.h>
#include <Functions/DateTimeTransforms.h>
#include <Functions/FunctionDateOrDateTimeToSomething.h>
#include <DataTypes/DataTypesNumber.h>


namespace DB
{

using FunctionToDayOfMonth = FunctionDateOrDateTimeToSomething<DataTypeUInt8, ToDayOfMonthImpl>;

REGISTER_FUNCTION(ToDayOfMonth)
{
    FunctionDocumentation::Description description = R"(
Returns the day of the month (1-31) of a `Date` or `DateTime`.
        )";
<<<<<<< HEAD
    FunctionDocumentation::Syntax syntax_to_day_of_month = "toDayOfMonth(datetime)";
    FunctionDocumentation::Arguments arguments_to_day_of_month =
    {
        {"datetime", "Date or date with time to get the day of month from.", {"Date", "Date32", "DateTime", "DateTime64"}}
    };
    FunctionDocumentation::ReturnedValue returned_value_to_day_of_month = {"Returns the day of the month of the given date/time", {"UInt8"}};
    FunctionDocumentation::Examples examples_to_day_of_month = {
=======
    FunctionDocumentation::Syntax syntax = "toDayOfMonth(datetime)";
    FunctionDocumentation::Arguments arguments = {
        {"datetime", "A `Date` or `DateTime` value to get the day of month from. [`Date`](/sql-reference/data-types/date)/[`Date32`](/sql-reference/data-types/date32)/[`DateTime`](/sql-reference/data-types/datetime)/[`DateTime64`](/sql-reference/data-types/datetime64)."}
    };
    FunctionDocumentation::ReturnedValue returned_value = "Returns the day of the month of the given date/time. [`UInt8`](/sql-reference/data-types/int-uint).";
    FunctionDocumentation::Examples examples = {
>>>>>>> bcfdc15b
        {"Usage example", R"(
SELECT toDayOfMonth(toDateTime('2023-04-21 10:20:30'))
            )",
        R"(
┌─toDayOfMonth(toDateTime('2023-04-21 10:20:30'))─┐
│                                              21 │
└─────────────────────────────────────────────────┘
            )"}
    };
    FunctionDocumentation::IntroducedIn introduced_in = {1, 1};
    FunctionDocumentation::Category category = FunctionDocumentation::Category::DateAndTime;
    FunctionDocumentation documentation = {description, syntax, arguments, returned_value, examples, introduced_in, category};

    factory.registerFunction<FunctionToDayOfMonth>(documentation);

    /// MySQL compatibility alias.
    factory.registerAlias("DAY", "toDayOfMonth", FunctionFactory::Case::Insensitive);
    factory.registerAlias("DAYOFMONTH", "toDayOfMonth", FunctionFactory::Case::Insensitive);
}

}<|MERGE_RESOLUTION|>--- conflicted
+++ resolved
@@ -14,22 +14,13 @@
     FunctionDocumentation::Description description = R"(
 Returns the day of the month (1-31) of a `Date` or `DateTime`.
         )";
-<<<<<<< HEAD
-    FunctionDocumentation::Syntax syntax_to_day_of_month = "toDayOfMonth(datetime)";
-    FunctionDocumentation::Arguments arguments_to_day_of_month =
+    FunctionDocumentation::Syntax syntax = "toDayOfMonth(datetime)";
+    FunctionDocumentation::Arguments arguments =
     {
         {"datetime", "Date or date with time to get the day of month from.", {"Date", "Date32", "DateTime", "DateTime64"}}
     };
-    FunctionDocumentation::ReturnedValue returned_value_to_day_of_month = {"Returns the day of the month of the given date/time", {"UInt8"}};
-    FunctionDocumentation::Examples examples_to_day_of_month = {
-=======
-    FunctionDocumentation::Syntax syntax = "toDayOfMonth(datetime)";
-    FunctionDocumentation::Arguments arguments = {
-        {"datetime", "A `Date` or `DateTime` value to get the day of month from. [`Date`](/sql-reference/data-types/date)/[`Date32`](/sql-reference/data-types/date32)/[`DateTime`](/sql-reference/data-types/datetime)/[`DateTime64`](/sql-reference/data-types/datetime64)."}
-    };
-    FunctionDocumentation::ReturnedValue returned_value = "Returns the day of the month of the given date/time. [`UInt8`](/sql-reference/data-types/int-uint).";
+    FunctionDocumentation::ReturnedValue returned_value = {"Returns the day of the month of the given date/time", {"UInt8"}};
     FunctionDocumentation::Examples examples = {
->>>>>>> bcfdc15b
         {"Usage example", R"(
 SELECT toDayOfMonth(toDateTime('2023-04-21 10:20:30'))
             )",
