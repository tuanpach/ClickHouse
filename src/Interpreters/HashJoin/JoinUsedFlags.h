#pragma once
#include <vector>
#include <atomic>
#include <unordered_map>
#include <Core/Joins.h>
#include <Interpreters/joinDispatch.h>

namespace DB
{
namespace JoinStuff
{

/// Flags needed to implement RIGHT and FULL JOINs.
class JoinUsedFlags
{
    using RawColumnsPtr = const Columns *;
    using UsedFlagsForColumns = std::vector<std::atomic_bool>;

    /// For multiple disjuncts each entry in hashmap stores flags for particular block
    std::unordered_map<RawColumnsPtr, UsedFlagsForColumns> per_row_flags;

    /// For single disjunct we store all flags in a dedicated container to avoid calculating hash(nullptr) on each access.
    /// Index is the offset in FindResult
    UsedFlagsForColumns per_offset_flags;

    bool need_flags;

    std::vector<bool> used;
    std::atomic<size_t> unused_count{0};

public:
    /// Update size for vector with flags.
    /// Calling this method invalidates existing flags.
    /// It can be called several times, but all of them should happen before using this structure.
    template <JoinKind KIND, JoinStrictness STRICTNESS, bool prefer_use_maps_all>
    void reinit(size_t size)
    {
        if constexpr (MapGetter<KIND, STRICTNESS, prefer_use_maps_all>::flagged)
        {
            assert(per_offset_flags.size() <= size);
            need_flags = true;
            // For one disjunct clause case, we don't need to reinit each time we call addBlockToJoin.
            // and there is no value inserted in this JoinUsedFlags before addBlockToJoin finish.
            // So we reinit only when the hash table is rehashed to a larger size.
            if (per_offset_flags.size() < size) [[unlikely]]
                per_offset_flags = std::vector<std::atomic_bool>(size);
        }
    }

    template <JoinKind KIND, JoinStrictness STRICTNESS, bool prefer_use_maps_all>
    void reinit(const Columns * columns)
    {
        if constexpr (MapGetter<KIND, STRICTNESS, prefer_use_maps_all>::flagged)
        {
            assert(per_row_flags[columns].size() <= columns->at(0)->size());
            need_flags = true;
            per_row_flags[columns] = std::vector<std::atomic_bool>(columns->at(0)->size());
        }
    }

    bool getUsedSafe(size_t i) const { return per_offset_flags[i].load(); }

    bool getUsedSafe(const Columns * columns, size_t row_idx) const
    {
        if (auto it = per_row_flags.find(columns); it != per_row_flags.end())
            return it->second[row_idx].load();
        return !need_flags;
    }

    template <bool use_flags, bool flag_per_row, typename FindResult>
    void setUsed(const FindResult & f)
    {
        if constexpr (!use_flags)
            return;

        /// Could be set simultaneously from different threads.
        if constexpr (flag_per_row)
        {
            auto & mapped = f.getMapped();
            if constexpr (std::is_same_v<std::decay_t<decltype(mapped)>, RowRefList>)
            {
                for (auto it = mapped.begin(); it.ok(); ++it)
                    per_row_flags[it->columns][it->row_num].store(true, std::memory_order_relaxed);
            }
            else
                per_row_flags[mapped.columns][mapped.row_num].store(true, std::memory_order_relaxed);
        }
        else
        {
            per_offset_flags[f.getOffset()].store(true, std::memory_order_relaxed);
        }
    }

    template <bool use_flags, bool flag_per_row>
    void setUsed(const Columns * columns, size_t row_num, size_t offset)
    {
        if constexpr (!use_flags)
            return;

        /// Could be set simultaneously from different threads.
        if constexpr (flag_per_row)
        {
            per_row_flags[columns][row_num].store(true, std::memory_order_relaxed);
        }
        else
        {
            per_offset_flags[offset].store(true, std::memory_order_relaxed);
        }
    }

    template <bool use_flags, bool flag_per_row, typename FindResult>
    bool getUsed(const FindResult & f)
    {
        if constexpr (!use_flags)
            return true;

        if constexpr (flag_per_row)
        {
            auto & mapped = f.getMapped();
            return per_row_flags[mapped.columns][mapped.row_num].load();
        }
        else
        {
            return per_offset_flags[f.getOffset()].load();
        }
    }

    template <bool use_flags, bool flag_per_row, typename FindResult>
    bool setUsedOnce(const FindResult & f)
    {
        if constexpr (!use_flags)
            return true;

        if constexpr (flag_per_row)
        {
            auto & mapped = f.getMapped();

            /// fast check to prevent heavy CAS with seq_cst order
            if (per_row_flags[mapped.columns][mapped.row_num].load(std::memory_order_relaxed))
                return false;

            bool expected = false;
            return per_row_flags[mapped.columns][mapped.row_num].compare_exchange_strong(expected, true);
        }
        else
        {
            auto off = f.getOffset();

            /// fast check to prevent heavy CAS with seq_cst order
            if (per_offset_flags[off].load(std::memory_order_relaxed))
                return false;

            bool expected = false;
            return per_offset_flags[off].compare_exchange_strong(expected, true);
        }
    }

    template <bool use_flags, bool flag_per_row>
    bool setUsedOnce(const Columns * columns, size_t row_num, size_t offset)
    {
        if constexpr (!use_flags)
            return true;

        if constexpr (flag_per_row)
        {
            /// fast check to prevent heavy CAS with seq_cst order
            if (per_row_flags[columns][row_num].load(std::memory_order_relaxed))
                return false;

            bool expected = false;
            return per_row_flags[columns][row_num].compare_exchange_strong(expected, true);
        }
        else
        {
            /// fast check to prevent heavy CAS with seq_cst order
            if (per_offset_flags[offset].load(std::memory_order_relaxed))
                return false;

            bool expected = false;
            return per_offset_flags[offset].compare_exchange_strong(expected, true);
        }
    }

    void onInsertRows(size_t n)
    {
        used.resize(used.size() + n);
        for (size_t i = used.size() - n; i < used.size(); ++i)
            used[i] = false;
        unused_count.fetch_add(n, std::memory_order_relaxed);
    }

<<<<<<< HEAD
    // Returns True if was spot for the first time
=======
    /// returns true if the row was not used before
>>>>>>> c5433014
    bool markUsed(size_t row_id)
    {
        bool expected = false;
        if (used[row_id] == expected)
        {
            used[row_id] = true;
            unused_count.fetch_sub(1, std::memory_order_acq_rel);
            return true;
        }
        return false;
    }

    bool hasUnused() const { return unused_count.load(std::memory_order_acquire) > 0; }

    size_t unusedCount() const { return unused_count.load(std::memory_order_acquire); }
};

}
}<|MERGE_RESOLUTION|>--- conflicted
+++ resolved
@@ -189,11 +189,7 @@
         unused_count.fetch_add(n, std::memory_order_relaxed);
     }
 
-<<<<<<< HEAD
-    // Returns True if was spot for the first time
-=======
     /// returns true if the row was not used before
->>>>>>> c5433014
     bool markUsed(size_t row_id)
     {
         bool expected = false;
