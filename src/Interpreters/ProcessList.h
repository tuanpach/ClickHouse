#pragma once

#include <Core/Defines.h>
#include <IO/Progress.h>
#include <Interpreters/CancellationCode.h>
#include <Interpreters/ClientInfo.h>
#include <Interpreters/QueryPriorities.h>
#include <Interpreters/TemporaryDataOnDisk.h>
#include <Interpreters/Context_fwd.h>
#include <Interpreters/QuerySlot.h>
#include <QueryPipeline/BlockIO.h>
#include <QueryPipeline/ExecutionSpeedLimits.h>
#include <Storages/IStorage_fwd.h>
#include <Poco/Condition.h>
#include <Parsers/IAST.h>
#include <Common/CurrentMetrics.h>
#include <Common/CurrentThread.h>
#include <Common/UniqueLock.h>
#include <Common/MemoryTracker.h>
#include <Common/ProfileEvents.h>
#include <Common/Stopwatch.h>
#include <Common/Throttler.h>
#include <Common/OvercommitTracker.h>
#include <base/defines.h>

#include <condition_variable>
#include <list>
#include <memory>
#include <mutex>
#include <unordered_map>
#include <vector>


namespace DB
{

struct Settings;
class IAST;
class PipelineExecutor;

struct ProcessListForUser;
class QueryStatus;
class ThreadStatus;
class ProcessListEntry;

enum CancelReason
{
    UNDEFINED,
    TIMEOUT,
    CANCELLED_BY_USER,

    /// CANCELLED_BY_ERROR means that there were parallel processes/threads and some of them failed,
    /// so we cancel other processes/threads with this cancel reason.
    CANCELLED_BY_ERROR,
};

/** Information of process list element.
  * To output in SHOW PROCESSLIST query. Does not contain any complex objects, that do something on copy or destructor.
  */
struct QueryStatusInfo
{
    String query;
    UInt64 normalized_query_hash;
    IAST::QueryKind query_kind{};
    UInt64 elapsed_microseconds;
    size_t read_rows;
    size_t read_bytes;
    size_t total_rows;
    size_t written_rows;
    size_t written_bytes;
    Int64 memory_usage;
    Int64 peak_memory_usage;
    ClientInfo client_info;
    bool is_cancelled;
    CancelReason cancel_reason;
    bool is_all_data_sent;
    bool is_internal;

    /// Optional fields, filled by query
    std::vector<UInt64> thread_ids;
    size_t peak_threads_usage;
    std::shared_ptr<ProfileEvents::Counters::Snapshot> profile_counters;
    std::shared_ptr<Settings> query_settings;
    std::string current_database;
};

using QueryStatusInfoPtr = std::shared_ptr<const QueryStatusInfo>;

/// Query and information about its execution.
class QueryStatus : public WithContext
{
protected:
    friend class ProcessList;
    friend class ThreadStatus;
    friend class CurrentThread;
    friend class ProcessListEntry;
    friend struct ::GlobalOvercommitTracker;

    String query;
    UInt64 normalized_query_hash;
    ClientInfo client_info;

    /// Query slot scheduling for workloads
    QuerySlotPtr query_slot;

    /// Info about all threads involved in query execution
    ThreadGroupPtr thread_group;

    Stopwatch watch;

    /// Progress of input stream
    Progress progress_in;
    /// Progress of output stream
    Progress progress_out;

    /// Used to externally check for the query time limits
    /// They are saved in the constructor to limit the overhead of each call to checkTimeLimit()
    ExecutionSpeedLimits limits;
    OverflowMode overflow_mode;

    QueryPriorities::Handle priority_handle = nullptr;

    /// True if query cancellation is in progress right now
    /// ProcessListEntry should not be destroyed if is_cancelling is true
    /// Flag changes is synced with ProcessListBase::mutex and notified with ProcessList::cancelled_cv
    bool is_cancelling { false };
    /// KILL was send to the query
    std::atomic<bool> is_killed { false };

    mutable std::mutex cancel_mutex;
    CancelReason cancel_reason { CancelReason::UNDEFINED };
    std::exception_ptr cancellation_exception TSA_GUARDED_BY(cancel_mutex);

    /// All data to the client already had been sent.
    /// Including EndOfStream or Exception.
    std::atomic<bool> is_all_data_sent { false };

    /// Number of threads for the query that are waiting for load jobs
    std::atomic<UInt64> waiting_threads{0};

    /// For initialization of ProcessListForUser during process insertion.
    void setUserProcessList(ProcessListForUser * user_process_list_);
    /// Be careful using it. For example, queries field of ProcessListForUser could be modified concurrently.
    ProcessListForUser * getUserProcessList() { return user_process_list; }
    const ProcessListForUser * getUserProcessList() const { return user_process_list; }

    /// Sets an entry in the ProcessList associated with this QueryStatus.
    /// Be careful using it (this function contains no synchronization).
    /// A weak pointer is used here because it's a ProcessListEntry which owns this QueryStatus, and not vice versa.
    void setProcessListEntry(std::weak_ptr<ProcessListEntry> process_list_entry_);

    [[noreturn]] void throwQueryWasCancelled() const TSA_REQUIRES(cancel_mutex);

    mutable std::mutex executors_mutex;

    struct ExecutorHolder
    {
        explicit ExecutorHolder(PipelineExecutor * e) : executor(e) {}

        void cancel();

        void remove();

        PipelineExecutor * executor;
        std::mutex mutex;
    };

    using ExecutorHolderPtr = std::shared_ptr<ExecutorHolder>;

    /// Container of PipelineExecutors to be cancelled when a cancelQuery is received
    std::unordered_map<PipelineExecutor *, ExecutorHolderPtr> executors;

    enum class QueryStreamsStatus : uint8_t
    {
        NotInitialized,
        Initialized,
        Released
    };

    QueryStreamsStatus query_streams_status{QueryStreamsStatus::NotInitialized};

    ProcessListForUser * user_process_list = nullptr;

    std::weak_ptr<ProcessListEntry> process_list_entry;

    OvercommitTracker * global_overcommit_tracker = nullptr;

    /// This is used to control the maximum number of SELECT or INSERT queries.
    IAST::QueryKind query_kind{};

    /// This field is unused in this class, but it
    /// increments/decrements metric in constructor/destructor.
    CurrentMetrics::Increment num_queries_increment;

    bool is_internal;
public:
    QueryStatus(
        ContextPtr context_,
        const String & query_,
        UInt64 normalized_query_hash_,
        const ClientInfo & client_info_,
        QueryPriorities::Handle && priority_handle_,
        QuerySlotPtr && query_slot_,
        ThreadGroupPtr && thread_group_,
        IAST::QueryKind query_kind_,
        const Settings & query_settings_,
        UInt64 watch_start_nanoseconds,
        bool is_internal);

    ~QueryStatus();

    const ClientInfo & getClientInfo() const
    {
        return client_info;
    }

    ProgressValues getProgressIn() const
    {
        return progress_in.getValues();
    }

    ProgressValues getProgressOut() const
    {
        return progress_out.getValues();
    }

    ThrottlerPtr getUserNetworkThrottler();

    MemoryTracker * getMemoryTracker() const
    {
        if (!thread_group)
            return nullptr;
        return &thread_group->memory_tracker;
    }

    bool updateProgressIn(const Progress & value)
    {
        CurrentThread::updateProgressIn(value);
        progress_in.incrementPiecewiseAtomically(value);

        if (priority_handle)
            priority_handle->waitIfNeed();

        return !is_killed.load(std::memory_order_relaxed);
    }

    bool updateProgressOut(const Progress & value)
    {
        CurrentThread::updateProgressOut(value);
        progress_out.incrementPiecewiseAtomically(value);

        return !is_killed.load(std::memory_order_relaxed);
    }

    QueryStatusInfo getInfo(bool get_thread_list = false, bool get_profile_events = false, bool get_settings = false) const;

    void throwProperExceptionIfNeeded(const UInt64 & max_execution_time_ms, const UInt64 & elapsed_ns);

    /// Cancels the current query.
    /// Optional argument `exception` allows to set an exception which checkTimeLimit() will throw instead of "QUERY_WAS_CANCELLED".
    CancellationCode cancelQuery(CancelReason reason, std::exception_ptr exception = nullptr);

    bool isKilled() const { return is_killed; }

    /// Returns an entry in the ProcessList associated with this QueryStatus. The function can return nullptr.
    std::shared_ptr<ProcessListEntry> getProcessListEntry() const;

    void setAllDataSent() { is_all_data_sent = true; }

    /// Adds a pipeline to the QueryStatus
    void addPipelineExecutor(PipelineExecutor * e);

    /// Removes a pipeline to the QueryStatus
    void removePipelineExecutor(PipelineExecutor * e);

    /// Checks the query time limits (cancelled or timeout)
    bool checkTimeLimit();
    /// Same as checkTimeLimit but it never throws
    [[nodiscard]] bool checkTimeLimitSoft();

    /// Get the reference for the start of the query. Used to synchronize with other Stopwatches
    UInt64 getQueryCPUStartTime() { return watch.getStart(); }

<<<<<<< HEAD
    bool isInternal() const
    {
        return is_internal;
    }
=======
    /// Manually release query slot (if any).
    void releaseQuerySlot() { query_slot.reset(); }
>>>>>>> ce750bf1
};

using QueryStatusPtr = std::shared_ptr<QueryStatus>;


/// Information of process list for user.
struct ProcessListForUserInfo
{
    Int64 memory_usage;
    Int64 peak_memory_usage;

    // Optional field, filled by request.
    std::shared_ptr<ProfileEvents::Counters::Snapshot> profile_counters;
};


/// Data about queries for one user.
struct ProcessListForUser
{
    explicit ProcessListForUser(ProcessList * global_process_list);

    ProcessListForUser(ContextPtr global_context, ProcessList * global_process_list);

    /// query_id -> ProcessListElement(s). There can be multiple queries with the same query_id as long as all queries except one are cancelled.
    using QueryToElement = std::unordered_map<String, QueryStatusPtr>;
    QueryToElement queries;

    ProfileEvents::Counters user_performance_counters{VariableContext::User, &ProfileEvents::global_counters};
    /// Limit and counter for memory of all simultaneously running queries of single user.
    MemoryTracker user_memory_tracker{VariableContext::User};

    TemporaryDataOnDiskScopePtr user_temp_data_on_disk;

    UserOvercommitTracker user_overcommit_tracker;

    /// Count network usage for all simultaneously running queries of single user.
    ThrottlerPtr user_throttler;

    ProcessListForUserInfo getInfo(bool get_profile_events = false) const;

    /// Clears MemoryTracker for the user.
    /// Sometimes it is important to reset the MemoryTracker, because it may accumulate skew
    ///  due to the fact that there are cases when memory can be allocated while processing the query, but released later.
    void resetTrackers()
    {
        /// TODO: should we drop user_temp_data_on_disk here?
        user_memory_tracker.reset();

        /// NOTE: we should not reset user_throttler here because TokenBucket throttling MUST account periods of inactivity for correct work
    }

    size_t countNonInternalProcesses() const
    {
        size_t result = 0;
        for (const auto & [_, query_status] : queries)
        {
            if (!query_status->isInternal())
            {
                ++result;
            }
        }
        return result;
    }
};


class ProcessList;


/// Keeps iterator to process list and removes element in destructor.
class ProcessListEntry
{
private:
    using Container = std::list<QueryStatusPtr>;

    ProcessList & parent;
    Container::iterator it;

public:
    ProcessListEntry(ProcessList & parent_, Container::iterator it_)
        : parent(parent_), it(it_) {}

    ~ProcessListEntry();

    QueryStatusPtr getQueryStatus() { return *it; }
    QueryStatusPtr getQueryStatus() const { return *it; }
};

/** List of currently executing queries.
  * Also implements limit on their number.
  */
class ProcessList
{
public:
    using Element = QueryStatusPtr;
    using Entry = ProcessListEntry;
    using QueryAmount = UInt64;

    /// list, for iterators not to invalidate. NOTE: could replace with cyclic buffer, but not worth.
    using Container = std::list<Element>;
    using Info = std::vector<QueryStatusInfo>;
    using UserInfo = std::unordered_map<String, ProcessListForUserInfo>;

    /// User -> queries
    using UserToQueries = std::unordered_map<String, ProcessListForUser>;
    /// query_id -> User
    using QueriesToUser = std::unordered_map<String, String>;

    using QueryKindAmounts = std::unordered_map<IAST::QueryKind, QueryAmount>;

    using Mutex = std::mutex;
    using Lock = std::unique_lock<Mutex>;
    using LockAndBlocker = LockAndOverCommitTrackerBlocker<UniqueLock, Mutex>;

protected:
    friend class ProcessListEntry;
    friend struct ::OvercommitTracker;
    friend struct ::UserOvercommitTracker;
    friend struct ::GlobalOvercommitTracker;

    mutable std::condition_variable have_space;        /// Number of currently running queries has become less than maximum.
    mutable Mutex mutex;

    /// List of queries
    Container processes;
    /// Notify about cancelled queries (done with ProcessListBase::mutex acquired).
    mutable std::condition_variable cancelled_cv;

    size_t max_size = 0;        /// 0 means no limit. Otherwise, when limit exceeded, an exception is thrown.

    /// Stores per-user info: queries, statistics and limits
    UserToQueries user_to_queries;

    /// Stores query IDs and associated users, used for query ID uniqueness check
    QueriesToUser queries_to_user;

    /// Stores info about queries grouped by their priority
    QueryPriorities priorities;

    /// Limit network bandwidth for all users
    ThrottlerPtr total_network_throttler;

    /// Call under lock. Finds process with specified current_user and current_query_id.
    QueryStatusPtr tryGetProcessListElement(const String & current_query_id, const String & current_user) TSA_REQUIRES(mutex);

    /// Finds process with specified query_id.
    QueryStatusPtr getProcessListElement(const String & query_id) const;

    /// limit for insert. 0 means no limit. Otherwise, when limit exceeded, an exception is thrown.
    size_t max_insert_queries_amount = 0;

    /// limit for select. 0 means no limit. Otherwise, when limit exceeded, an exception is thrown.
    size_t max_select_queries_amount = 0;

    /// timeout in millisecond for low priority query to wait
    size_t low_priority_query_wait_time_ms = 0;

    /// amount of queries by query kind, excludes internal queries
    QueryKindAmounts query_kind_amounts;

    /// limit for waiting queries. 0 means no limit. Otherwise, when limit exceeded, an exception is thrown.
    std::atomic<UInt64> max_waiting_queries_amount{0};

    /// WARNING: for non-internal queries only
    void increaseQueryKindAmount(const IAST::QueryKind & query_kind);
    void decreaseQueryKindAmount(const IAST::QueryKind & query_kind);
    QueryAmount getQueryKindAmount(const IAST::QueryKind & query_kind) const;

public:
    using EntryPtr = std::shared_ptr<ProcessListEntry>;

    /** Register running query. Returns refcounted object, that will remove element from list in destructor.
      * If too many running queries - wait for not more than specified (see settings) amount of time.
      * If timeout is passed - throw an exception.
      * Don't count KILL QUERY queries or async insert flush queries
      */
    EntryPtr insert(const String & query_, UInt64 normalized_query_hash, const IAST * ast, ContextMutablePtr query_context, UInt64 watch_start_nanoseconds, bool is_internal);

    /// Number of currently executing queries.
    /// WARNING: includes internal queries (e.g. those executed by dictionaries, RMVs, async inserts).
    size_t size() const { return processes.size(); }

    /// Get current state of process list.
    Info getInfo(bool get_thread_list = false, bool get_profile_events = false, bool get_settings = false) const;

    // Get current state of a particular process.
    QueryStatusInfoPtr getQueryInfo(const String & query_id, bool get_thread_list = false, bool get_profile_events = false, bool get_settings = false) const;

    /// Get current state of process list per user.
    UserInfo getUserInfo(bool get_profile_events = false) const;

    Mutex & getMutex()
    {
        return mutex;
    }

    void setMaxSize(size_t max_size_)
    {
        Lock lock(mutex);
        max_size = max_size_;
    }

    size_t getMaxSize() const
    {
        Lock lock(mutex);
        return max_size;
    }

    void setMaxInsertQueriesAmount(size_t max_insert_queries_amount_)
    {
        Lock lock(mutex);
        max_insert_queries_amount = max_insert_queries_amount_;
    }

    size_t getMaxInsertQueriesAmount() const
    {
        Lock lock(mutex);
        return max_insert_queries_amount;
    }

    void setLowPriorityQueryWaitTimeMs(size_t low_priority_query_wait_time_ms_)
    {
        Lock lock(mutex);
        low_priority_query_wait_time_ms = low_priority_query_wait_time_ms_;
    }

    size_t getLowPriorityQueryWaitTimeMs() const
    {
        Lock lock(mutex);
        return low_priority_query_wait_time_ms;
    }

    void setMaxSelectQueriesAmount(size_t max_select_queries_amount_)
    {
        Lock lock(mutex);
        max_select_queries_amount = max_select_queries_amount_;
    }

    size_t getMaxSelectQueriesAmount() const
    {
        Lock lock(mutex);
        return max_select_queries_amount;
    }

    void setMaxWaitingQueriesAmount(UInt64 max_waiting_queries_amount_)
    {
        max_waiting_queries_amount.store(max_waiting_queries_amount_);
        // NOTE: We cannot cancel waiting queries when limit is lowered. They have to wait anyways, but new queries will be canceled instead of waiting.
    }

    size_t getMaxWaitingQueriesAmount() const
    {
        return max_waiting_queries_amount.load();
    }

    /// Try call cancel() for input and output streams of query with specified id and user
    CancellationCode sendCancelToQuery(const String & current_query_id, const String & current_user);
    CancellationCode sendCancelToQuery(QueryStatusPtr elem);

    void killAllQueries();

    size_t countNonInternalProcesses() const
    {
        size_t result = 0;
        for (const auto & query_status : processes)
        {
            if (!query_status->isInternal())
            {
                ++result;
            }
        }
        return result;
    }
};

}<|MERGE_RESOLUTION|>--- conflicted
+++ resolved
@@ -281,15 +281,13 @@
     /// Get the reference for the start of the query. Used to synchronize with other Stopwatches
     UInt64 getQueryCPUStartTime() { return watch.getStart(); }
 
-<<<<<<< HEAD
     bool isInternal() const
     {
         return is_internal;
     }
-=======
+
     /// Manually release query slot (if any).
     void releaseQuerySlot() { query_slot.reset(); }
->>>>>>> ce750bf1
 };
 
 using QueryStatusPtr = std::shared_ptr<QueryStatus>;
