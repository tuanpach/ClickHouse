#include <Core/Settings.h>
#include <DataTypes/DataTypeFixedString.h>
#include <DataTypes/DataTypeLowCardinality.h>
#include <DataTypes/DataTypeNullable.h>
#include <DataTypes/DataTypeVariant.h>
#include <DataTypes/DataTypeObject.h>
#include <DataTypes/getLeastSupertype.h>
#include <Interpreters/Context.h>
#include <Interpreters/InterpreterCreateQuery.h>
#include <Interpreters/parseColumnsListForTableFunction.h>
#include <Parsers/ASTExpressionList.h>
#include <Parsers/ParserCreateQuery.h>
#include <Parsers/parseQuery.h>

namespace DB
{
namespace Setting
{
<<<<<<< HEAD
    extern const SettingsBool allow_experimental_dynamic_type;
    extern const SettingsBool allow_experimental_json_type;
    extern const SettingsBool allow_experimental_variant_type;
=======
    extern const SettingsBool allow_experimental_object_type;
>>>>>>> e2421a6a
    extern const SettingsBool allow_experimental_time_time64_type;
    extern const SettingsBool allow_suspicious_fixed_string_types;
    extern const SettingsBool allow_suspicious_low_cardinality_types;
    extern const SettingsBool allow_suspicious_variant_types;
    extern const SettingsUInt64 max_parser_backtracks;
    extern const SettingsUInt64 max_parser_depth;
    extern const SettingsUInt64 max_query_size;
    extern const SettingsBool validate_experimental_and_suspicious_types_inside_nested_types;
}

namespace ErrorCodes
{
extern const int LOGICAL_ERROR;
extern const int SUSPICIOUS_TYPE_FOR_LOW_CARDINALITY;
extern const int ILLEGAL_COLUMN;

}

DataTypeValidationSettings::DataTypeValidationSettings(const DB::Settings & settings)
    : allow_suspicious_low_cardinality_types(settings[Setting::allow_suspicious_low_cardinality_types])
    , allow_suspicious_fixed_string_types(settings[Setting::allow_suspicious_fixed_string_types])
    , allow_suspicious_variant_types(settings[Setting::allow_suspicious_variant_types])
    , validate_nested_types(settings[Setting::validate_experimental_and_suspicious_types_inside_nested_types])
    , enable_time_time64_type(settings[Setting::allow_experimental_time_time64_type])
{
}


void validateDataType(const DataTypePtr & type_to_check, const DataTypeValidationSettings & settings)
{
    auto validate_callback = [&](const IDataType & data_type)
    {
        if (!settings.allow_suspicious_low_cardinality_types)
        {
            if (const auto * lc_type = typeid_cast<const DataTypeLowCardinality *>(&data_type))
            {
                auto unwrapped = removeNullable(lc_type->getDictionaryType());

                /// It is allowed having LowCardinality(UUID) because often times UUIDs are highly repetitive in tables,
                /// and their relatively large size provides opportunity for better performance.

                if (!isStringOrFixedString(unwrapped) && !isUUID(unwrapped))
                    throw Exception(
                        ErrorCodes::SUSPICIOUS_TYPE_FOR_LOW_CARDINALITY,
                        "Creating columns of type {} is prohibited by default due to expected negative impact on performance. "
                        "It can be enabled with the `allow_suspicious_low_cardinality_types` setting",
                        lc_type->getName());
            }
        }

        if (!settings.allow_suspicious_fixed_string_types)
        {
            if (const auto * fixed_string = typeid_cast<const DataTypeFixedString *>(&data_type))
            {
                if (fixed_string->getN() > MAX_FIXEDSTRING_SIZE_WITHOUT_SUSPICIOUS)
                    throw Exception(
                        ErrorCodes::ILLEGAL_COLUMN,
                        "Cannot create column with type '{}' because fixed string with size > {} is suspicious. "
                        "Set setting allow_suspicious_fixed_string_types = 1 in order to allow it",
                        data_type.getName(),
                        MAX_FIXEDSTRING_SIZE_WITHOUT_SUSPICIOUS);
            }
        }

        if (!settings.allow_suspicious_variant_types)
        {
            if (const auto * variant_type = typeid_cast<const DataTypeVariant *>(&data_type))
            {
                const auto & variants = variant_type->getVariants();
                chassert(!variants.empty());
                for (size_t i = 0; i < variants.size() - 1; ++i)
                {
                    for (size_t j = i + 1; j < variants.size(); ++j)
                    {
                        /// Don't consider bool as similar to something (like number).
                        if (isBool(variants[i]) || isBool(variants[j]))
                            continue;

                        if (auto supertype = tryGetLeastSupertype(DataTypes{variants[i], variants[j]}))
                        {
                            throw Exception(
                                ErrorCodes::ILLEGAL_COLUMN,
                                "Cannot create column with type '{}' because variants '{}' and '{}' have similar types and working with values "
                                "of these types may lead to ambiguity. "
                                "Consider using common single variant '{}' instead of these 2 variants or set setting allow_suspicious_variant_types = 1 "
                                "in order to allow it",
                                data_type.getName(),
                                variants[i]->getName(),
                                variants[j]->getName(),
                                supertype->getName());
                        }
                    }
                }
            }
        }

        if (!settings.enable_time_time64_type)
        {
            if (isTime(data_type))
            {
                throw Exception(
                    ErrorCodes::ILLEGAL_COLUMN,
                    "Cannot create column with type '{}' because Time type is not allowed. "
                    "Set setting enable_time_time64_type = 1 in order to allow it",
                    data_type.getName());
            }
            if (isTime64(data_type))
            {
                throw Exception(
                    ErrorCodes::ILLEGAL_COLUMN,
                    "Cannot create column with type '{}' because Time64 type is not allowed. "
                    "Set setting enable_time_time64_type = 1 in order to allow it",
                    data_type.getName());
            }
        }
    };

    validate_callback(*type_to_check);
    if (settings.validate_nested_types)
        type_to_check->forEachChild(validate_callback);
}

ColumnsDescription parseColumnsListFromString(const std::string & structure, const ContextPtr & context)
{
    ParserColumnDeclarationList parser(true, true);
    const Settings & settings = context->getSettingsRef();

    ASTPtr columns_list_raw = parseQuery(
        parser,
        structure,
        "columns declaration list",
        settings[Setting::max_query_size],
        settings[Setting::max_parser_depth],
        settings[Setting::max_parser_backtracks]);

    auto * columns_list = dynamic_cast<ASTExpressionList *>(columns_list_raw.get());
    if (!columns_list)
        throw Exception(ErrorCodes::LOGICAL_ERROR, "Could not cast AST to ASTExpressionList");

    auto columns = InterpreterCreateQuery::getColumnsDescription(*columns_list, context, LoadingStrictnessLevel::CREATE);
    auto validation_settings = DataTypeValidationSettings(context->getSettingsRef());
    for (const auto & [name, type] : columns.getAll())
        validateDataType(type, validation_settings);
    return columns;
}

bool tryParseColumnsListFromString(const std::string & structure, ColumnsDescription & columns, const ContextPtr & context, String & error)
{
    ParserColumnDeclarationList parser(true, true);
    const Settings & settings = context->getSettingsRef();

    const char * start = structure.data();
    const char * end = structure.data() + structure.size();
    ASTPtr columns_list_raw = tryParseQuery(
        parser,
        start,
        end,
        error,
        false,
        "columns declaration list",
        false,
        settings[Setting::max_query_size],
        settings[Setting::max_parser_depth],
        settings[Setting::max_parser_backtracks],
        true);
    if (!columns_list_raw)
        return false;

    auto * columns_list = dynamic_cast<ASTExpressionList *>(columns_list_raw.get());
    if (!columns_list)
    {
        error = fmt::format("Invalid columns declaration list: \"{}\"", structure);
        return false;
    }

    try
    {
        columns = InterpreterCreateQuery::getColumnsDescription(*columns_list, context, LoadingStrictnessLevel::CREATE);
        auto validation_settings = DataTypeValidationSettings(context->getSettingsRef());
        for (const auto & [name, type] : columns.getAll())
            validateDataType(type, validation_settings);
        return true;
    }
    catch (...)
    {
        error = getCurrentExceptionMessage(false);
        return false;
    }
}

}<|MERGE_RESOLUTION|>--- conflicted
+++ resolved
@@ -16,13 +16,6 @@
 {
 namespace Setting
 {
-<<<<<<< HEAD
-    extern const SettingsBool allow_experimental_dynamic_type;
-    extern const SettingsBool allow_experimental_json_type;
-    extern const SettingsBool allow_experimental_variant_type;
-=======
-    extern const SettingsBool allow_experimental_object_type;
->>>>>>> e2421a6a
     extern const SettingsBool allow_experimental_time_time64_type;
     extern const SettingsBool allow_suspicious_fixed_string_types;
     extern const SettingsBool allow_suspicious_low_cardinality_types;
