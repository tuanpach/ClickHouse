#include <Core/Settings.h>
#include <DataTypes/DataTypeFixedString.h>
#include <DataTypes/DataTypeLowCardinality.h>
#include <DataTypes/DataTypeNullable.h>
#include <DataTypes/DataTypeVariant.h>
#include <DataTypes/DataTypeObject.h>
#include <DataTypes/getLeastSupertype.h>
#include <Interpreters/Context.h>
#include <Interpreters/InterpreterCreateQuery.h>
#include <Interpreters/parseColumnsListForTableFunction.h>
#include <Parsers/ASTExpressionList.h>
#include <Parsers/ParserCreateQuery.h>
#include <Parsers/parseQuery.h>

namespace DB
{
namespace Setting
{
<<<<<<< HEAD
    extern const SettingsBool allow_experimental_object_type;
    extern const SettingsBool enable_time_time64_type;
=======
    extern const SettingsBool allow_experimental_time_time64_type;
>>>>>>> e729cb23
    extern const SettingsBool allow_experimental_qbit_type;
    extern const SettingsBool allow_suspicious_fixed_string_types;
    extern const SettingsBool allow_suspicious_low_cardinality_types;
    extern const SettingsBool allow_suspicious_variant_types;
    extern const SettingsUInt64 max_parser_backtracks;
    extern const SettingsUInt64 max_parser_depth;
    extern const SettingsUInt64 max_query_size;
    extern const SettingsBool validate_experimental_and_suspicious_types_inside_nested_types;
}

namespace ErrorCodes
{
extern const int LOGICAL_ERROR;
extern const int SUSPICIOUS_TYPE_FOR_LOW_CARDINALITY;
extern const int ILLEGAL_COLUMN;

}

DataTypeValidationSettings::DataTypeValidationSettings(const DB::Settings & settings)
    : allow_suspicious_low_cardinality_types(settings[Setting::allow_suspicious_low_cardinality_types])
    , allow_suspicious_fixed_string_types(settings[Setting::allow_suspicious_fixed_string_types])
    , allow_suspicious_variant_types(settings[Setting::allow_suspicious_variant_types])
    , validate_nested_types(settings[Setting::validate_experimental_and_suspicious_types_inside_nested_types])
    , enable_time_time64_type(settings[Setting::enable_time_time64_type])
    , allow_experimental_qbit_type(settings[Setting::allow_experimental_qbit_type])
{
}


void validateDataType(const DataTypePtr & type_to_check, const DataTypeValidationSettings & settings)
{
    auto validate_callback = [&](const IDataType & data_type)
    {
        if (!settings.allow_suspicious_low_cardinality_types)
        {
            if (const auto * lc_type = typeid_cast<const DataTypeLowCardinality *>(&data_type))
            {
                auto unwrapped = removeNullable(lc_type->getDictionaryType());

                /// It is allowed having LowCardinality(UUID) because often times UUIDs are highly repetitive in tables,
                /// and their relatively large size provides opportunity for better performance.

                if (!isStringOrFixedString(unwrapped) && !isUUID(unwrapped))
                    throw Exception(
                        ErrorCodes::SUSPICIOUS_TYPE_FOR_LOW_CARDINALITY,
                        "Creating columns of type {} is prohibited by default due to expected negative impact on performance. "
                        "It can be enabled with the `allow_suspicious_low_cardinality_types` setting",
                        lc_type->getName());
            }
        }

        if (!settings.allow_suspicious_fixed_string_types)
        {
            if (const auto * fixed_string = typeid_cast<const DataTypeFixedString *>(&data_type))
            {
                if (fixed_string->getN() > MAX_FIXEDSTRING_SIZE_WITHOUT_SUSPICIOUS)
                    throw Exception(
                        ErrorCodes::ILLEGAL_COLUMN,
                        "Cannot create column with type '{}' because fixed string with size > {} is suspicious. "
                        "Set setting allow_suspicious_fixed_string_types = 1 in order to allow it",
                        data_type.getName(),
                        MAX_FIXEDSTRING_SIZE_WITHOUT_SUSPICIOUS);
            }
        }

        if (!settings.allow_suspicious_variant_types)
        {
            if (const auto * variant_type = typeid_cast<const DataTypeVariant *>(&data_type))
            {
                const auto & variants = variant_type->getVariants();
                chassert(!variants.empty());
                for (size_t i = 0; i < variants.size() - 1; ++i)
                {
                    for (size_t j = i + 1; j < variants.size(); ++j)
                    {
                        /// Don't consider bool as similar to something (like number).
                        if (isBool(variants[i]) || isBool(variants[j]))
                            continue;

                        if (auto supertype = tryGetLeastSupertype(DataTypes{variants[i], variants[j]}))
                        {
                            throw Exception(
                                ErrorCodes::ILLEGAL_COLUMN,
                                "Cannot create column with type '{}' because variants '{}' and '{}' have similar types and working with values "
                                "of these types may lead to ambiguity. "
                                "Consider using common single variant '{}' instead of these 2 variants or set setting allow_suspicious_variant_types = 1 "
                                "in order to allow it",
                                data_type.getName(),
                                variants[i]->getName(),
                                variants[j]->getName(),
                                supertype->getName());
                        }
                    }
                }
            }
        }

        if (!settings.enable_time_time64_type)
        {
            if (isTime(data_type))
            {
                throw Exception(
                    ErrorCodes::ILLEGAL_COLUMN,
                    "Cannot create column with type '{}' because Time type is not allowed. "
                    "Set setting enable_time_time64_type = 1 in order to allow it",
                    data_type.getName());
            }
            if (isTime64(data_type))
            {
                throw Exception(
                    ErrorCodes::ILLEGAL_COLUMN,
                    "Cannot create column with type '{}' because Time64 type is not allowed. "
                    "Set setting enable_time_time64_type = 1 in order to allow it",
                    data_type.getName());
            }
        }

        if (!settings.allow_experimental_qbit_type)
        {
            if (isQBit(data_type))
            {
                throw Exception(
                    ErrorCodes::ILLEGAL_COLUMN,
                    "Cannot create column with type '{}' because QBit type is not allowed. "
                    "Set setting allow_experimental_qbit_type = 1 in order to allow it",
                    data_type.getName());
            }
        }
    };

    validate_callback(*type_to_check);
    if (settings.validate_nested_types)
        type_to_check->forEachChild(validate_callback);
}

ColumnsDescription parseColumnsListFromString(const std::string & structure, const ContextPtr & context)
{
    ParserColumnDeclarationList parser(true, true);
    const Settings & settings = context->getSettingsRef();

    ASTPtr columns_list_raw = parseQuery(
        parser,
        structure,
        "columns declaration list",
        settings[Setting::max_query_size],
        settings[Setting::max_parser_depth],
        settings[Setting::max_parser_backtracks]);

    auto * columns_list = dynamic_cast<ASTExpressionList *>(columns_list_raw.get());
    if (!columns_list)
        throw Exception(ErrorCodes::LOGICAL_ERROR, "Could not cast AST to ASTExpressionList");

    auto columns = InterpreterCreateQuery::getColumnsDescription(*columns_list, context, LoadingStrictnessLevel::CREATE);
    auto validation_settings = DataTypeValidationSettings(context->getSettingsRef());
    for (const auto & [name, type] : columns.getAll())
        validateDataType(type, validation_settings);
    return columns;
}

bool tryParseColumnsListFromString(const std::string & structure, ColumnsDescription & columns, const ContextPtr & context, String & error)
{
    ParserColumnDeclarationList parser(true, true);
    const Settings & settings = context->getSettingsRef();

    const char * start = structure.data();
    const char * end = structure.data() + structure.size();
    ASTPtr columns_list_raw = tryParseQuery(
        parser,
        start,
        end,
        error,
        false,
        "columns declaration list",
        false,
        settings[Setting::max_query_size],
        settings[Setting::max_parser_depth],
        settings[Setting::max_parser_backtracks],
        true);
    if (!columns_list_raw)
        return false;

    auto * columns_list = dynamic_cast<ASTExpressionList *>(columns_list_raw.get());
    if (!columns_list)
    {
        error = fmt::format("Invalid columns declaration list: \"{}\"", structure);
        return false;
    }

    try
    {
        columns = InterpreterCreateQuery::getColumnsDescription(*columns_list, context, LoadingStrictnessLevel::CREATE);
        auto validation_settings = DataTypeValidationSettings(context->getSettingsRef());
        for (const auto & [name, type] : columns.getAll())
            validateDataType(type, validation_settings);
        return true;
    }
    catch (...)
    {
        error = getCurrentExceptionMessage(false);
        return false;
    }
}

}<|MERGE_RESOLUTION|>--- conflicted
+++ resolved
@@ -16,12 +16,8 @@
 {
 namespace Setting
 {
-<<<<<<< HEAD
     extern const SettingsBool allow_experimental_object_type;
     extern const SettingsBool enable_time_time64_type;
-=======
-    extern const SettingsBool allow_experimental_time_time64_type;
->>>>>>> e729cb23
     extern const SettingsBool allow_experimental_qbit_type;
     extern const SettingsBool allow_suspicious_fixed_string_types;
     extern const SettingsBool allow_suspicious_low_cardinality_types;
