--- conflicted
+++ resolved
@@ -1349,11 +1349,8 @@
     std::shared_ptr<BackupLog> getBackupLog() const;
     std::shared_ptr<BlobStorageLog> getBlobStorageLog() const;
     std::shared_ptr<QueryMetricLog> getQueryMetricLog() const;
-<<<<<<< HEAD
+    std::shared_ptr<DeadLetterQueue> getDeadLetterQueue() const;
     std::shared_ptr<ZooKeeperConnectionLog> getZooKeeperConnectionLog() const;
-=======
-    std::shared_ptr<DeadLetterQueue> getDeadLetterQueue() const;
->>>>>>> 2fc6e38d
 
     SystemLogs getSystemLogs() const;
 
