--- conflicted
+++ resolved
@@ -853,13 +853,7 @@
         StoragePtr as_storage = DatabaseCatalog::instance().getTable({as_database_name, create.as_table}, getContext());
 
         /// as_storage->getColumns() and setEngine(...) must be called under structure lock of other_table for CREATE ... AS other_table.
-<<<<<<< HEAD
-        as_storage_lock = as_storage->lockForShare(getContext()->getCurrentQueryId(), getContext()->getSettingsRef().lock_acquire_timeout);
-
-
-=======
         as_storage_lock = as_storage->lockForShare(getContext()->getCurrentQueryId(), getContext()->getSettingsRef()[Setting::lock_acquire_timeout]);
->>>>>>> 9e12b6cb
         auto as_storage_metadata = as_storage->getInMemoryMetadataPtr();
         properties.columns = as_storage_metadata->getColumns();
 
@@ -1583,15 +1577,7 @@
     if (create.select && create.is_materialized_view && mode <= LoadingStrictnessLevel::CREATE)
         validateMaterializedViewColumnsAndEngine(create, properties, database);
 
-<<<<<<< HEAD
     bool is_storage_replicated = false;
-=======
-    bool allow_heavy_populate = getContext()->getSettingsRef()[Setting::database_replicated_allow_heavy_create] && create.is_populate;
-    if (!allow_heavy_populate && database && database->getEngineName() == "Replicated" && (create.select || create.is_populate))
-    {
-        bool is_storage_replicated = false;
->>>>>>> 9e12b6cb
-
     if (create.storage && isReplicated(*create.storage))
         is_storage_replicated = true;
 
@@ -1604,7 +1590,7 @@
         }
         }
 
-        bool allow_heavy_populate = getContext()->getSettingsRef().database_replicated_allow_heavy_create && create.is_populate;
+        bool allow_heavy_populate = getContext()->getSettingsRef()[Setting::database_replicated_allow_heavy_create] && create.is_populate;
         if (!allow_heavy_populate && database && database->getEngineName() == "Replicated" && (create.select || create.is_populate))
         {
             const bool allow_create_select_for_replicated
