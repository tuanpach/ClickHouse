#include <memory>

#include <filesystem>

#include <Access/AccessControl.h>
#include <Access/User.h>

#include <Core/Settings.h>
#include <Interpreters/InterpreterAlterQuery.h>
#include <Parsers/ASTPartition.h>
#include <Parsers/ASTSetQuery.h>
#include <Common/Exception.h>
#include <Common/Macros.h>
#include <Common/PoolId.h>
#include <Common/SipHash.h>
#include <Common/StringUtils.h>
#include <Common/atomicRename.h>
#include <Common/escapeForFileName.h>
#include <Common/getRandomASCIIString.h>
#include <Common/logger_useful.h>
#include <Common/typeid_cast.h>
#include <Common/thread_local_rng.h>

#include <Core/Defines.h>
#include <Core/SettingsEnums.h>
#include <Core/ServerSettings.h>

#include <IO/WriteBufferFromFile.h>
#include <IO/WriteHelpers.h>

#include <Parsers/ASTColumnDeclaration.h>
#include <Parsers/ASTCreateQuery.h>
#include <Parsers/ASTIdentifier.h>
#include <Parsers/ASTLiteral.h>
#include <Parsers/ASTInsertQuery.h>
#include <Parsers/ParserCreateQuery.h>
#include <Parsers/parseQuery.h>

#include <Storages/MergeTree/MergeTreeSettings.h>
#include <Storages/StorageFactory.h>
#include <Storages/StorageInMemoryMetadata.h>
#include <Storages/StorageReplicatedMergeTree.h>
#include <Storages/StorageTimeSeries.h>
#include <Storages/WindowView/StorageWindowView.h>

#include <Interpreters/Context.h>
#include <Interpreters/DatabaseCatalog.h>
#include <Interpreters/executeDDLQueryOnCluster.h>
#include <Interpreters/executeQuery.h>
#include <Interpreters/DDLTask.h>
#include <Interpreters/ExpressionAnalyzer.h>
#include <Interpreters/InterpreterFactory.h>
#include <Interpreters/InterpreterCreateQuery.h>
#include <Interpreters/InterpreterSelectWithUnionQuery.h>
#include <Interpreters/InterpreterSelectQueryAnalyzer.h>
#include <Interpreters/InterpreterInsertQuery.h>
#include <Interpreters/InterpreterRenameQuery.h>
#include <Interpreters/AddDefaultDatabaseVisitor.h>
#include <Interpreters/parseColumnsListForTableFunction.h>
#include <Interpreters/TemporaryReplaceTableName.h>

#include <Access/Common/AccessRightsElement.h>

#include <DataTypes/DataTypeFactory.h>
#include <DataTypes/NestedUtils.h>
#include <DataTypes/DataTypesNumber.h>
#include <DataTypes/DataTypeLowCardinality.h>
#include <DataTypes/DataTypeNullable.h>
#include <DataTypes/DataTypeAggregateFunction.h>
#include <DataTypes/hasNullable.h>

#include <Databases/DatabaseFactory.h>
#include <Databases/DatabaseReplicated.h>
#include <Databases/DatabaseOnDisk.h>
#include <Databases/DatabaseOrdinary.h>
#include <Databases/TablesLoader.h>
#include <Databases/DDLDependencyVisitor.h>
#include <Databases/NormalizeAndEvaluateConstantsVisitor.h>

#include <Dictionaries/getDictionaryConfigurationFromAST.h>

#include <Compression/CompressionFactory.h>

#include <Interpreters/InterpreterDropQuery.h>
#include <Interpreters/QueryLog.h>
#include <Interpreters/addTypeConversionToAST.h>
#include <Interpreters/FunctionNameNormalizer.h>
#include <Interpreters/ApplyWithSubqueryVisitor.h>

#include <TableFunctions/TableFunctionFactory.h>

#include <Functions/UserDefined/UserDefinedSQLFunctionFactory.h>
#include <Functions/UserDefined/UserDefinedSQLFunctionVisitor.h>
#include <Interpreters/ReplaceQueryParameterVisitor.h>
#include <Parsers/QueryParameterVisitor.h>


namespace CurrentMetrics
{
    extern const Metric AttachedTable;
    extern const Metric AttachedReplicatedTable;
    extern const Metric AttachedDictionary;
    extern const Metric AttachedView;
}

namespace DB
{
namespace Setting
{
    extern const SettingsBool allow_experimental_analyzer;
    extern const SettingsBool allow_experimental_codecs;
    extern const SettingsBool allow_experimental_database_materialized_postgresql;
    extern const SettingsBool allow_experimental_full_text_index;
    extern const SettingsBool allow_experimental_statistics;
    extern const SettingsBool allow_materialized_view_with_bad_select;
    extern const SettingsBool allow_suspicious_codecs;
    extern const SettingsBool compatibility_ignore_collation_in_create_table;
    extern const SettingsBool compatibility_ignore_auto_increment_in_create_table;
    extern const SettingsBool create_if_not_exists;
    extern const SettingsFloat create_replicated_merge_tree_fault_injection_probability;
    extern const SettingsBool database_atomic_wait_for_drop_and_detach_synchronously;
    extern const SettingsUInt64 database_replicated_allow_explicit_uuid;
    extern const SettingsBool database_replicated_allow_heavy_create;
    extern const SettingsBool database_replicated_allow_only_replicated_engine;
    extern const SettingsBool data_type_default_nullable;
    extern const SettingsSQLSecurityType default_materialized_view_sql_security;
    extern const SettingsSQLSecurityType default_normal_view_sql_security;
    extern const SettingsDefaultTableEngine default_table_engine;
    extern const SettingsDefaultTableEngine default_temporary_table_engine;
    extern const SettingsString default_view_definer;
    extern const SettingsUInt64 distributed_ddl_entry_format_version;
    extern const SettingsBool enable_deflate_qpl_codec;
    extern const SettingsBool enable_zstd_qat_codec;
    extern const SettingsBool flatten_nested;
    extern const SettingsBool fsync_metadata;
    extern const SettingsBool insert_allow_materialized_columns;
    extern const SettingsSeconds lock_acquire_timeout;
    extern const SettingsUInt64 max_parser_backtracks;
    extern const SettingsUInt64 max_parser_depth;
    extern const SettingsBool restore_replace_external_engines_to_null;
    extern const SettingsBool restore_replace_external_table_functions_to_null;
    extern const SettingsBool restore_replace_external_dictionary_source_to_null;
}

namespace ServerSetting
{
    extern const ServerSettingsBool ignore_empty_sql_security_in_create_view_query;
    extern const ServerSettingsUInt64 max_database_num_to_throw;
    extern const ServerSettingsUInt64 max_dictionary_num_to_throw;
    extern const ServerSettingsUInt64 max_table_num_to_throw;
    extern const ServerSettingsUInt64 max_replicated_table_num_to_throw;
    extern const ServerSettingsUInt64 max_view_num_to_throw;
}

namespace ErrorCodes
{
    extern const int TABLE_ALREADY_EXISTS;
    extern const int DICTIONARY_ALREADY_EXISTS;
    extern const int EMPTY_LIST_OF_COLUMNS_PASSED;
    extern const int INCORRECT_QUERY;
    extern const int UNKNOWN_DATABASE_ENGINE;
    extern const int DUPLICATE_COLUMN;
    extern const int DATABASE_ALREADY_EXISTS;
    extern const int BAD_ARGUMENTS;
    extern const int BAD_DATABASE_FOR_TEMPORARY_TABLE;
    extern const int ILLEGAL_SYNTAX_FOR_DATA_TYPE;
    extern const int ILLEGAL_COLUMN;
    extern const int ILLEGAL_INDEX;
    extern const int LOGICAL_ERROR;
    extern const int UNKNOWN_DATABASE;
    extern const int PATH_ACCESS_DENIED;
    extern const int NOT_IMPLEMENTED;
    extern const int ENGINE_REQUIRED;
    extern const int UNKNOWN_STORAGE;
    extern const int SYNTAX_ERROR;
    extern const int SUPPORT_IS_DISABLED;
    extern const int TOO_MANY_TABLES;
    extern const int TOO_MANY_DATABASES;
    extern const int THERE_IS_NO_COLUMN;
}

namespace fs = std::filesystem;

InterpreterCreateQuery::InterpreterCreateQuery(const ASTPtr & query_ptr_, ContextMutablePtr context_)
    : WithMutableContext(context_), query_ptr(query_ptr_)
{
}


BlockIO InterpreterCreateQuery::createDatabase(ASTCreateQuery & create)
{
    String database_name = create.getDatabase();

    auto guard = DatabaseCatalog::instance().getDDLGuard(database_name, "");

    /// Database can be created before or it can be created concurrently in another thread, while we were waiting in DDLGuard
    if (DatabaseCatalog::instance().isDatabaseExist(database_name))
    {
        if (create.if_not_exists)
            return {};
        throw Exception(ErrorCodes::DATABASE_ALREADY_EXISTS, "Database {} already exists.", database_name);
    }

    auto db_num_limit = getContext()->getGlobalContext()->getServerSettings()[ServerSetting::max_database_num_to_throw].value;
    if (db_num_limit > 0 && !internal)
    {
        size_t db_count = DatabaseCatalog::instance().getDatabases().size();
        std::initializer_list<std::string_view> system_databases =
        {
            DatabaseCatalog::TEMPORARY_DATABASE,
            DatabaseCatalog::SYSTEM_DATABASE,
            DatabaseCatalog::INFORMATION_SCHEMA,
            DatabaseCatalog::INFORMATION_SCHEMA_UPPERCASE,
        };

        for (const auto & system_database : system_databases)
        {
            if (db_count > 0 && DatabaseCatalog::instance().isDatabaseExist(std::string(system_database)))
                --db_count;
        }

        if (db_count >= db_num_limit)
            throw Exception(ErrorCodes::TOO_MANY_DATABASES,
                            "Too many databases. "
                            "The limit (server configuration parameter `max_database_num_to_throw`) is set to {}, the current number of databases is {}",
                            db_num_limit, db_count);
    }

    auto default_db_disk = getContext()->getDatabaseDisk();

    /// Will write file with database metadata, if needed.
    String database_name_escaped = escapeForFileName(database_name);
    fs::path metadata_dir_path("metadata");
    fs::path store_dir_path("store");
    default_db_disk->createDirectories(metadata_dir_path);
    fs::path metadata_file_tmp_path = metadata_dir_path / (database_name_escaped + ".sql.tmp");
    fs::path metadata_file_path = metadata_dir_path / (database_name_escaped + ".sql");

    fs::path metadata_path;
    if (!create.storage && create.attach)
    {
        if (!default_db_disk->existsFile(metadata_file_path))
            throw Exception(ErrorCodes::UNKNOWN_DATABASE_ENGINE, "Database engine must be specified for ATTACH DATABASE query");
        /// Short syntax: try read database definition from file
        auto ast = DatabaseOnDisk::parseQueryFromMetadata(nullptr, getContext(), default_db_disk, metadata_file_path);
        create = ast->as<ASTCreateQuery &>();
        if (create.table || !create.storage)
            throw Exception(ErrorCodes::INCORRECT_QUERY, "Metadata file {} contains incorrect CREATE DATABASE query", metadata_file_path.string());
        create.attach = true;
        create.attach_short_syntax = true;
        create.setDatabase(database_name);
    }
    else if (!create.storage || !create.storage->engine)
    {
        /// For new-style databases engine is explicitly specified in .sql
        /// When attaching old-style database during server startup, we must always use Ordinary engine
        if (create.attach)
            throw Exception(ErrorCodes::UNKNOWN_DATABASE_ENGINE, "Database engine must be specified for ATTACH DATABASE query");
        if (!create.storage)
        {
            auto storage = std::make_shared<ASTStorage>();
            create.set(create.storage, storage);
        }
        auto engine = std::make_shared<ASTFunction>();
        engine->name = "Atomic";
        engine->no_empty_args = true;
        create.storage->set(create.storage->engine, engine);
    }
    else if ((create.columns_list
              && ((create.columns_list->indices && !create.columns_list->indices->children.empty())
                  || (create.columns_list->projections && !create.columns_list->projections->children.empty()))))
    {
        /// Currently, there are no database engines, that support any arguments.
        throw Exception(ErrorCodes::UNKNOWN_DATABASE_ENGINE, "Unknown database engine: {}", create.storage->formatForErrorMessage());
    }

    if (create.storage && !create.storage->engine)
        throw Exception(ErrorCodes::INCORRECT_QUERY, "Database engine must be specified");

    if (create.storage->engine->name == "Atomic"
        || create.storage->engine->name == "Replicated"
        || create.storage->engine->name == "MaterializedPostgreSQL")
    {
        if (create.attach && create.uuid == UUIDHelpers::Nil)
            throw Exception(ErrorCodes::INCORRECT_QUERY, "UUID must be specified for ATTACH. "
                            "If you want to attach existing database, use just ATTACH DATABASE {};", create.getDatabase());
        if (create.uuid == UUIDHelpers::Nil)
            create.uuid = UUIDHelpers::generateV4();

        metadata_path = store_dir_path / DatabaseCatalog::getPathForUUID(create.uuid);

        if (!create.attach && default_db_disk->existsDirectory(metadata_path) && !default_db_disk->isDirectoryEmpty(metadata_path))
            throw Exception(ErrorCodes::DATABASE_ALREADY_EXISTS, "Metadata directory {} already exists and is not empty", metadata_path.string());
    }
    else
    {
        bool is_on_cluster = getContext()->getClientInfo().query_kind == ClientInfo::QueryKind::SECONDARY_QUERY;
        if (create.uuid != UUIDHelpers::Nil && !is_on_cluster && !internal)
            throw Exception(ErrorCodes::INCORRECT_QUERY, "Ordinary database engine does not support UUID");

        /// The database doesn't support UUID so we'll ignore it. The UUID could be set here because of either
        /// a) the initiator of `ON CLUSTER` query generated it to ensure the same UUIDs are used on different hosts; or
        /// b) `RESTORE from backup` query generated it to ensure the same UUIDs are used on different hosts.
        create.uuid = UUIDHelpers::Nil;
        metadata_path = metadata_dir_path / database_name_escaped;
    }

    if (create.storage->engine->name == "Replicated" && !internal && !create.attach && create.storage->engine->arguments)
    {
        /// Fill in default parameters
        if (create.storage->engine->arguments->children.size() == 1)
            create.storage->engine->arguments->children.push_back(std::make_shared<ASTLiteral>("{shard}"));

        if (create.storage->engine->arguments->children.size() == 2)
            create.storage->engine->arguments->children.push_back(std::make_shared<ASTLiteral>("{replica}"));
    }

    if (create.storage->engine->name == "MaterializedPostgreSQL"
        && !getContext()->getSettingsRef()[Setting::allow_experimental_database_materialized_postgresql] && !internal && !create.attach)
    {
        throw Exception(ErrorCodes::UNKNOWN_DATABASE_ENGINE,
                        "MaterializedPostgreSQL is an experimental database engine. "
                        "Enable allow_experimental_database_materialized_postgresql to use it");
    }

    bool need_write_metadata = !create.attach || !default_db_disk->existsFile(metadata_file_path);
    bool need_lock_uuid = internal || need_write_metadata;
    auto mode = getLoadingStrictnessLevel(create.attach, force_attach, has_force_restore_data_flag, /*secondary*/ false);

    /// Lock uuid, so we will known it's already in use.
    /// We do it when attaching databases on server startup (internal) and on CREATE query (!create.attach);
    TemporaryLockForUUIDDirectory uuid_lock;
    if (need_lock_uuid)
        uuid_lock = TemporaryLockForUUIDDirectory{create.uuid};
    else if (create.uuid != UUIDHelpers::Nil && !DatabaseCatalog::instance().hasUUIDMapping(create.uuid))
        throw Exception(ErrorCodes::LOGICAL_ERROR, "Cannot find UUID mapping for {}, it's a bug", create.uuid);

    DatabasePtr database = DatabaseFactory::instance().get(create, metadata_path / "", getContext());

    if (create.uuid != UUIDHelpers::Nil)
        create.setDatabase(TABLE_WITH_UUID_NAME_PLACEHOLDER);

    if (need_write_metadata)
    {
        create.attach = true;
        create.if_not_exists = false;

        WriteBufferFromOwnString statement_buf;
        IAST::FormatSettings format_settings(/*one_line=*/false);
        create.format(statement_buf, format_settings);
        writeChar('\n', statement_buf);
        String statement = statement_buf.str();

        /// Needed to make database creation retriable if it fails after the file is created
        default_db_disk->removeFileIfExists(metadata_file_tmp_path);

        /// Exclusive flag guarantees, that database is not created right now in another thread.
        writeMetadataFile(
            default_db_disk,
            /*file_path=*/metadata_file_tmp_path,
            /*content=*/statement,
            /*fsync_metadata=*/getContext()->getSettingsRef()[Setting::fsync_metadata]);
    }

    /// We attach database before loading it's tables, so do not allow concurrent DDL queries
    auto db_guard = DatabaseCatalog::instance().getExclusiveDDLGuardForDatabase(database_name);

    bool added = false;
    bool renamed = false;
    try
    {
        /// TODO Attach db only after it was loaded. Now it's not possible because of view dependencies
        DatabaseCatalog::instance().attachDatabase(database_name, database);
        added = true;

        if (need_write_metadata)
        {
            /// Prevents from overwriting metadata of detached database
            default_db_disk->moveFile(metadata_file_tmp_path, metadata_file_path);
            renamed = true;
        }

        if (!load_database_without_tables)
        {
            /// We use global context here, because storages lifetime is bigger than query context lifetime
            TablesLoader loader{getContext()->getGlobalContext(), {{database_name, database}}, mode};
            auto load_tasks = loader.loadTablesAsync();
            auto startup_tasks = loader.startupTablesAsync();
            /// First prioritize, schedule and wait all the load table tasks
            waitLoad(currentPoolOr(TablesLoaderForegroundPoolId), load_tasks);
            /// Only then prioritize, schedule and wait all the startup tasks
            waitLoad(currentPoolOr(TablesLoaderForegroundPoolId), startup_tasks);
        }
    }
    catch (...)
    {
        if (renamed)
        {
            assert(default_db_disk->existsFile(metadata_file_path));
            default_db_disk->removeFileIfExists(metadata_file_path);
        }
        if (added)
            DatabaseCatalog::instance().detachDatabase(getContext(), database_name, false, false);

        throw;
    }

    return {};
}


ASTPtr InterpreterCreateQuery::formatColumns(const NamesAndTypesList & columns)
{
    auto columns_list = std::make_shared<ASTExpressionList>();

    for (const auto & column : columns)
    {
        const auto column_declaration = std::make_shared<ASTColumnDeclaration>();
        column_declaration->name = column.name;

        ParserDataType type_parser;
        String type_name = column.type->getName();
        const char * pos = type_name.data();
        const char * end = pos + type_name.size();
        column_declaration->type = parseQuery(type_parser, pos, end, "data type", 0, DBMS_DEFAULT_MAX_PARSER_DEPTH, DBMS_DEFAULT_MAX_PARSER_BACKTRACKS);
        columns_list->children.emplace_back(column_declaration);
    }

    return columns_list;
}

ASTPtr InterpreterCreateQuery::formatColumns(const NamesAndTypesList & columns, const NamesAndAliases & alias_columns)
{
    std::shared_ptr<ASTExpressionList> columns_list = std::static_pointer_cast<ASTExpressionList>(formatColumns(columns));

    for (const auto & alias_column : alias_columns)
    {
        const auto column_declaration = std::make_shared<ASTColumnDeclaration>();
        column_declaration->name = alias_column.name;

        ParserDataType type_parser;
        String type_name = alias_column.type->getName();
        const char * type_pos = type_name.data();
        const char * type_end = type_pos + type_name.size();
        column_declaration->type = parseQuery(type_parser, type_pos, type_end, "data type", 0, DBMS_DEFAULT_MAX_PARSER_DEPTH, DBMS_DEFAULT_MAX_PARSER_BACKTRACKS);

        column_declaration->default_specifier = "ALIAS";

        const auto & alias = alias_column.expression;
        const char * alias_pos = alias.data();
        const char * alias_end = alias_pos + alias.size();
        ParserExpression expression_parser;
        column_declaration->default_expression = parseQuery(expression_parser, alias_pos, alias_end, "expression", 0, DBMS_DEFAULT_MAX_PARSER_DEPTH, DBMS_DEFAULT_MAX_PARSER_BACKTRACKS);
        column_declaration->children.push_back(column_declaration->default_expression);

        columns_list->children.emplace_back(column_declaration);
    }

    return columns_list;
}

ASTPtr InterpreterCreateQuery::formatColumns(const ColumnsDescription & columns)
{
    auto columns_list = std::make_shared<ASTExpressionList>();

    for (const auto & column : columns)
    {
        const auto column_declaration = std::make_shared<ASTColumnDeclaration>();
        ASTPtr column_declaration_ptr{column_declaration};

        column_declaration->name = column.name;

        ParserDataType type_parser;
        String type_name = column.type->getName();
        const char * type_name_pos = type_name.data();
        const char * type_name_end = type_name_pos + type_name.size();
        column_declaration->type = parseQuery(type_parser, type_name_pos, type_name_end, "data type", 0, DBMS_DEFAULT_MAX_PARSER_DEPTH, DBMS_DEFAULT_MAX_PARSER_BACKTRACKS);

        if (column.default_desc.expression)
        {
            column_declaration->default_specifier = toString(column.default_desc.kind);
            column_declaration->default_expression = column.default_desc.expression->clone();
            column_declaration->children.push_back(column_declaration->default_expression);
        }

        column_declaration->ephemeral_default = column.default_desc.ephemeral_default;

        if (!column.comment.empty())
        {
            column_declaration->comment = std::make_shared<ASTLiteral>(Field(column.comment));
            column_declaration->children.push_back(column_declaration->comment);
        }

        if (column.codec)
        {
            column_declaration->codec = column.codec;
            column_declaration->children.push_back(column_declaration->codec);
        }

        if (!column.statistics.empty())
        {
            column_declaration->statistics_desc = column.statistics.getAST();
            column_declaration->children.push_back(column_declaration->statistics_desc);
        }

        if (column.ttl)
        {
            column_declaration->ttl = column.ttl;
            column_declaration->children.push_back(column_declaration->ttl);
        }

        if (!column.settings.empty())
        {
            auto settings = std::make_shared<ASTSetQuery>();
            settings->is_standalone = false;
            settings->changes = column.settings;
            column_declaration->settings = std::move(settings);
        }

        columns_list->children.push_back(column_declaration_ptr);
    }

    return columns_list;
}

ASTPtr InterpreterCreateQuery::formatIndices(const IndicesDescription & indices)
{
    auto res = std::make_shared<ASTExpressionList>();

    for (const auto & index : indices)
        res->children.push_back(index.definition_ast->clone());

    return res;
}

ASTPtr InterpreterCreateQuery::formatConstraints(const ConstraintsDescription & constraints)
{
    auto res = std::make_shared<ASTExpressionList>();

    for (const auto & constraint : constraints.getConstraints())
        res->children.push_back(constraint->clone());

    return res;
}

ASTPtr InterpreterCreateQuery::formatProjections(const ProjectionsDescription & projections)
{
    auto res = std::make_shared<ASTExpressionList>();

    for (const auto & projection : projections)
        res->children.push_back(projection.definition_ast->clone());

    return res;
}

DataTypePtr InterpreterCreateQuery::getColumnType(
    const ASTColumnDeclaration & col_decl, const LoadingStrictnessLevel mode, const bool make_columns_nullable)
{
    if (!col_decl.type)
    {
        /// we're creating dummy DataTypeUInt8 in order to prevent the NullPointerException in ExpressionActions
        return std::make_shared<DataTypeUInt8>();
    }

    DataTypePtr column_type = DataTypeFactory::instance().get(col_decl.type);

    if (LoadingStrictnessLevel::ATTACH <= mode)
        setVersionToAggregateFunctions(column_type, true);

    if (col_decl.null_modifier)
    {
        if (column_type->isNullable())
            throw Exception(ErrorCodes::ILLEGAL_SYNTAX_FOR_DATA_TYPE, "Can't use [NOT] NULL modifier with Nullable type");
        if (*col_decl.null_modifier)
            column_type = makeNullable(column_type);
    }
    else if (make_columns_nullable)
    {
        column_type = makeNullable(column_type);
    }
    else if (
        !hasNullable(column_type) && col_decl.default_specifier == "DEFAULT" && col_decl.default_expression
        && col_decl.default_expression->as<ASTLiteral>() && col_decl.default_expression->as<ASTLiteral>()->value.isNull())
    {
        if (column_type->lowCardinality())
        {
            const auto * low_cardinality_type = typeid_cast<const DataTypeLowCardinality *>(column_type.get());
            assert(low_cardinality_type);
            column_type = std::make_shared<DataTypeLowCardinality>(makeNullable(low_cardinality_type->getDictionaryType()));
        }
        else
            column_type = makeNullable(column_type);
    }
    return column_type;
}

ColumnsDescription InterpreterCreateQuery::getColumnsDescription(
    const ASTExpressionList & columns_ast, ContextPtr context_, LoadingStrictnessLevel mode, bool is_restore_from_backup)
{
    /// First, deduce implicit types.

    /** all default_expressions as a single expression list,
     *  mixed with conversion-columns for each explicitly specified type */

    DefaultExpressionsInfo default_expr_info{std::make_shared<ASTExpressionList>()};
    NamesAndTypesList column_names_and_types;
    bool make_columns_nullable = mode <= LoadingStrictnessLevel::SECONDARY_CREATE && !is_restore_from_backup
        && context_->getSettingsRef()[Setting::data_type_default_nullable];

    for (const auto & ast : columns_ast.children)
    {
        const auto & col_decl = ast->as<ASTColumnDeclaration &>();

        if (col_decl.collation && !context_->getSettingsRef()[Setting::compatibility_ignore_collation_in_create_table])
        {
            throw Exception(
                ErrorCodes::NOT_IMPLEMENTED, "Cannot support collation, please set compatibility_ignore_collation_in_create_table=true");
        }


        column_names_and_types.emplace_back(col_decl.name, getColumnType(col_decl, mode, make_columns_nullable));

        /// add column to postprocessing if there is a default_expression specified
        getDefaultExpressionInfoInto(col_decl, column_names_and_types.back().type, default_expr_info);
    }

    Block defaults_sample_block;
    /// Set missing types and wrap default_expression's in a conversion-function if necessary.
    /// We try to avoid that validation while restoring from a backup because it might be slow or troublesome
    /// (for example, a default expression can contain dictGet() and that dictionary can access remote servers or
    /// require different users to authenticate).
    if (!default_expr_info.expr_list->children.empty()
        && (default_expr_info.has_columns_with_default_without_type || (mode <= LoadingStrictnessLevel::CREATE)))
    {
        defaults_sample_block = validateColumnsDefaultsAndGetSampleBlock(default_expr_info.expr_list, column_names_and_types, context_);
    }

    bool skip_checks = LoadingStrictnessLevel::SECONDARY_CREATE <= mode;
    bool sanity_check_compression_codecs = !skip_checks && !context_->getSettingsRef()[Setting::allow_suspicious_codecs];
    bool allow_experimental_codecs = skip_checks || context_->getSettingsRef()[Setting::allow_experimental_codecs];
    bool enable_deflate_qpl_codec = skip_checks || context_->getSettingsRef()[Setting::enable_deflate_qpl_codec];
    bool enable_zstd_qat_codec = skip_checks || context_->getSettingsRef()[Setting::enable_zstd_qat_codec];

    ColumnsDescription res;
    auto name_type_it = column_names_and_types.begin();
    for (const auto * ast_it = columns_ast.children.begin(); ast_it != columns_ast.children.end(); ++ast_it, ++name_type_it)
    {
        ColumnDescription column;

        auto & col_decl = (*ast_it)->as<ASTColumnDeclaration &>();

        column.name = col_decl.name;

        /// ignore or not other database extensions depending on compatibility settings
        if (col_decl.default_specifier == "AUTO_INCREMENT"
            && !context_->getSettingsRef()[Setting::compatibility_ignore_auto_increment_in_create_table])
        {
            throw Exception(ErrorCodes::SYNTAX_ERROR,
                            "AUTO_INCREMENT is not supported. To ignore the keyword "
                            "in column declaration, set `compatibility_ignore_auto_increment_in_create_table` to true");
        }

        if (col_decl.default_expression)
        {
            if (context_->hasQueryContext() && context_->getQueryContext().get() == context_.get())
            {
                /// Normalize query only for original CREATE query, not on metadata loading.
                /// And for CREATE query we can pass local context, because result will not change after restart.
                NormalizeAndEvaluateConstantsVisitor::Data visitor_data{context_};
                NormalizeAndEvaluateConstantsVisitor visitor(visitor_data);
                visitor.visit(col_decl.default_expression);
            }

            ASTPtr default_expr = col_decl.default_expression->clone();

            if (col_decl.type)
                column.type = name_type_it->type;
            else
            {
                column.type = defaults_sample_block.getByName(column.name).type;
                /// set nullability for case of column declaration w/o type but with default expression
                if ((col_decl.null_modifier && *col_decl.null_modifier) || make_columns_nullable)
                    column.type = makeNullable(column.type);
            }

            column.default_desc.kind = columnDefaultKindFromString(col_decl.default_specifier);
            column.default_desc.expression = default_expr;
            column.default_desc.ephemeral_default = col_decl.ephemeral_default;
        }
        else if (col_decl.type)
            column.type = name_type_it->type;
        else
            throw Exception(ErrorCodes::LOGICAL_ERROR, "Neither default value expression nor type is provided for a column");

        if (col_decl.comment)
            column.comment = col_decl.comment->as<ASTLiteral &>().value.safeGet<String>();

        if (col_decl.codec)
        {
            if (col_decl.default_specifier == "ALIAS")
                throw Exception(ErrorCodes::BAD_ARGUMENTS, "Cannot specify codec for column type ALIAS");
            column.codec = CompressionCodecFactory::instance().validateCodecAndGetPreprocessedAST(
                col_decl.codec, column.type, sanity_check_compression_codecs, allow_experimental_codecs, enable_deflate_qpl_codec, enable_zstd_qat_codec);
        }

        if (col_decl.statistics_desc)
        {
            if (!skip_checks && !context_->getSettingsRef()[Setting::allow_experimental_statistics])
                throw Exception(
                    ErrorCodes::INCORRECT_QUERY, "Create table with statistics is now disabled. Turn on allow_experimental_statistics");
            column.statistics = ColumnStatisticsDescription::fromColumnDeclaration(col_decl, column.type);
        }

        if (col_decl.ttl)
            column.ttl = col_decl.ttl;

        if (col_decl.settings)
        {
            column.settings = col_decl.settings->as<ASTSetQuery &>().changes;
            MergeTreeColumnSettings::validate(column.settings);
        }

        res.add(std::move(column));
    }

    if (mode <= LoadingStrictnessLevel::SECONDARY_CREATE && !is_restore_from_backup && context_->getSettingsRef()[Setting::flatten_nested])
        res.flattenNested();

    if (res.getAllPhysical().empty())
        throw Exception(ErrorCodes::EMPTY_LIST_OF_COLUMNS_PASSED, "Cannot CREATE table without physical columns");

    if (mode <= LoadingStrictnessLevel::CREATE && !is_restore_from_backup && res.getInsertable().empty())
        throw Exception(ErrorCodes::EMPTY_LIST_OF_COLUMNS_PASSED, "Cannot CREATE table without insertable columns");

    return res;
}


ConstraintsDescription InterpreterCreateQuery::getConstraintsDescription(
    const ASTExpressionList * constraints, const ColumnsDescription & columns, ContextPtr local_context)
{
    ASTs constraints_data;
    const auto column_names_and_types = columns.getAllPhysical();
    if (constraints)
        for (const auto & constraint : constraints->children)
        {
            auto clone = constraint->clone();
            TreeRewriter(local_context).analyze(clone, column_names_and_types);
            constraints_data.push_back(constraint->clone());
        }
    return ConstraintsDescription{constraints_data};
}


InterpreterCreateQuery::TableProperties InterpreterCreateQuery::getTablePropertiesAndNormalizeCreateQuery(
    ASTCreateQuery & create, LoadingStrictnessLevel mode) const
{
    /// Set the table engine if it was not specified explicitly.
    setEngine(create);

    /// We have to check access rights again (in case engine was changed).
    if (create.storage && create.storage->engine)
        getContext()->checkAccess(AccessType::TABLE_ENGINE, create.storage->engine->name);

    /// If this is a TimeSeries table then we need to normalize list of columns (add missing columns and reorder), and also set inner table engines.
    if (create.is_time_series_table && (mode < LoadingStrictnessLevel::ATTACH))
        StorageTimeSeries::normalizeTableDefinition(create, getContext());

    TableProperties properties;
    TableLockHolder as_storage_lock;

    if (create.columns_list)
    {
        if (create.as_table_function && (create.columns_list->indices || create.columns_list->constraints))
            throw Exception(ErrorCodes::INCORRECT_QUERY, "Indexes and constraints are not supported for table functions");

        /// Dictionaries have dictionary_attributes_list instead of columns_list
        assert(!create.is_dictionary);

        if (create.columns_list->columns)
        {
            properties.columns = getColumnsDescription(*create.columns_list->columns, getContext(), mode, is_restore_from_backup);
        }

        if (create.columns_list->indices)
            for (const auto & index : create.columns_list->indices->children)
            {
                IndexDescription index_desc = IndexDescription::getIndexFromAST(index->clone(), properties.columns, getContext());
                if (properties.indices.has(index_desc.name))
                    throw Exception(ErrorCodes::ILLEGAL_INDEX, "Duplicated index name {} is not allowed. Please use a different index name", backQuoteIfNeed(index_desc.name));

                const auto & settings = getContext()->getSettingsRef();
                if (index_desc.type == TEXT_INDEX_NAME && !settings[Setting::allow_experimental_full_text_index])
                    throw Exception(ErrorCodes::SUPPORT_IS_DISABLED, "The experimental text index feature is disabled. Enable the setting 'allow_experimental_full_text_index' to use it");

                properties.indices.push_back(index_desc);
            }

        if (create.columns_list->projections)
            for (const auto & projection_ast : create.columns_list->projections->children)
            {
                auto projection = ProjectionDescription::getProjectionFromAST(projection_ast, properties.columns, getContext());
                properties.projections.add(std::move(projection));
            }

        properties.constraints = getConstraintsDescription(create.columns_list->constraints, properties.columns, getContext());
    }
    else if (!create.as_table.empty())
    {
        String as_database_name = getContext()->resolveDatabase(create.as_database);
        StoragePtr as_storage = DatabaseCatalog::instance().getTable({as_database_name, create.as_table}, getContext());

        /// as_storage->getColumns() and setEngine(...) must be called under structure lock of other_table for CREATE ... AS other_table.
        as_storage_lock = as_storage->lockForShare(getContext()->getCurrentQueryId(), getContext()->getSettingsRef()[Setting::lock_acquire_timeout]);
        auto as_storage_metadata = as_storage->getInMemoryMetadataPtr();
        properties.columns = as_storage_metadata->getColumns();

        if (!create.comment && !as_storage_metadata->comment.empty())
            create.set(create.comment, std::make_shared<ASTLiteral>(as_storage_metadata->comment));

        /// Secondary indices and projections make sense only for MergeTree family of storage engines.
        /// We should not copy them for other storages.
        if (create.storage && endsWith(create.storage->engine->name, "MergeTree"))
        {
            /// Copy secondary indexes but only the ones which were not implicitly created. These will be re-generated later again and need
            /// not be copied.
            const auto & indices = as_storage_metadata->getSecondaryIndices();
            for (const auto & index : indices)
                if (!index.isImplicitlyCreated())
                    properties.indices.push_back(index);

            /// Copy projections.
            properties.projections = as_storage_metadata->getProjections().clone();

            /// CREATE TABLE AS should copy PRIMARY KEY, ORDER BY, and similar clauses.
            /// Note: only supports the source table engine is using the new syntax.
            if (const auto * merge_tree_data = dynamic_cast<const MergeTreeData *>(as_storage.get()))
            {
                if (merge_tree_data->format_version >= MERGE_TREE_DATA_MIN_FORMAT_VERSION_WITH_CUSTOM_PARTITIONING)
                {
                    if (!create.storage->primary_key && as_storage_metadata->isPrimaryKeyDefined() && as_storage_metadata->hasPrimaryKey())
                        create.storage->set(create.storage->primary_key, as_storage_metadata->getPrimaryKeyAST()->clone());

                    if (!create.storage->partition_by && as_storage_metadata->isPartitionKeyDefined() && as_storage_metadata->hasPartitionKey())
                        create.storage->set(create.storage->partition_by, as_storage_metadata->getPartitionKeyAST()->clone());

                    if (!create.storage->order_by && as_storage_metadata->isSortingKeyDefined() && as_storage_metadata->hasSortingKey())
                        create.storage->set(create.storage->order_by, as_storage_metadata->getSortingKeyAST()->clone());

                    if (!create.storage->sample_by && as_storage_metadata->isSamplingKeyDefined() && as_storage_metadata->hasSamplingKey())
                        create.storage->set(create.storage->sample_by, as_storage_metadata->getSamplingKeyAST()->clone());
                }
            }
        }
        else
        {
            /// Only MergeTree support TTL
            properties.columns.resetColumnTTLs();
        }

        properties.constraints = as_storage_metadata->getConstraints();

        if (create.is_clone_as)
        {
            if (!endsWith(as_storage->getName(), "MergeTree"))
                throw Exception(ErrorCodes::SUPPORT_IS_DISABLED, "Only support CLONE AS from tables of the MergeTree family");

            if (create.storage)
            {
                if (!endsWith(create.storage->engine->name, "MergeTree"))
                    throw Exception(ErrorCodes::SUPPORT_IS_DISABLED, "Only support CLONE AS with tables of the MergeTree family");

                /// Ensure that as_storage and the new storage has the same primary key, sorting key and partition key
                auto query_to_string = [](const IAST * ast) { return ast ? ast->formatWithSecretsOneLine() : ""; };

                const String as_storage_sorting_key_str = query_to_string(as_storage_metadata->getSortingKeyAST().get());
                const String as_storage_primary_key_str = query_to_string(as_storage_metadata->getPrimaryKeyAST().get());
                const String as_storage_partition_key_str = query_to_string(as_storage_metadata->getPartitionKeyAST().get());

                const String storage_sorting_key_str = query_to_string(create.storage->order_by);
                const String storage_primary_key_str = query_to_string(create.storage->primary_key);
                const String storage_partition_key_str = query_to_string(create.storage->partition_by);

                if (as_storage_sorting_key_str != storage_sorting_key_str)
                {
                    /// It is possible that the storage only has primary key and an empty sorting key, and as_storage has both primary key and sorting key with the same value.
                    if (as_storage_sorting_key_str != as_storage_primary_key_str || as_storage_sorting_key_str != storage_primary_key_str)
                    {
                        throw Exception(ErrorCodes::BAD_ARGUMENTS, "Tables have different ordering");
                    }
                }
                if (as_storage_partition_key_str != storage_partition_key_str)
                    throw Exception(ErrorCodes::BAD_ARGUMENTS, "Tables have different partition key");

                if (as_storage_primary_key_str != storage_primary_key_str)
                    throw Exception(ErrorCodes::BAD_ARGUMENTS, "Tables have different primary key");
            }
        }
    }
    else if (create.select)
    {
        if (create.isParameterizedView())
            return properties;

        if (create.aliases_list)
        {
            auto & aliases_children = create.aliases_list->children;
            const auto * select_with_union_query = create.select->as<ASTSelectWithUnionQuery>();

            if (!select_with_union_query)
                throw Exception(ErrorCodes::LOGICAL_ERROR, "Expected ASTSelectWithUnionQuery");

            const auto & selects = select_with_union_query->list_of_selects->children;

            for (const auto & select : selects)
            {
                const auto * select_query = select->as<ASTSelectQuery>();

                if (!select_query)
                    throw Exception(ErrorCodes::LOGICAL_ERROR, "Expected ASTSelectQuery inside ASTSelectWithUnionQuery");

                auto select_expression_list = select_query->select();

                if (!select_expression_list)
                    throw Exception(ErrorCodes::LOGICAL_ERROR, "No select expressions in SELECT query");

                auto & select_expressions = select_expression_list->children;

                if (select_expressions.size() != aliases_children.size())
                {
                    throw Exception(ErrorCodes::BAD_ARGUMENTS,
                        "Number of aliases does not match number of expressions in SELECT list");
                }

                for (size_t i = 0; i < select_expressions.size(); ++i)
                {
                    auto & expr = select_expressions[i];
                    const auto & alias_ast = aliases_children[i]->as<ASTIdentifier &>();
                    expr->setAlias(alias_ast.name());
                }
            }
        }

        SharedHeader as_select_sample;

        if (getContext()->getSettingsRef()[Setting::allow_experimental_analyzer])
        {
            as_select_sample = InterpreterSelectQueryAnalyzer::getSampleBlock(create.select->clone(), getContext());
        }
        else
        {
            as_select_sample = InterpreterSelectWithUnionQuery::getSampleBlock(create.select->clone(), getContext());
        }

        properties.columns = ColumnsDescription(as_select_sample->getNamesAndTypesList());
        properties.columns_inferred_from_select_query = true;
    }
    else if (create.as_table_function)
    {
        /// Table function without columns list.
        auto table_function_ast = create.as_table_function->ptr();
        auto table_function = TableFunctionFactory::instance().get(table_function_ast, getContext());
        properties.columns = table_function->getActualTableStructure(getContext(), /*is_insert_query*/ true);
    }
    else if (create.is_dictionary)
    {
        if (!create.dictionary || !create.dictionary->source)
            return {};

        /// Evaluate expressions (like currentDatabase() or tcpPort()) in dictionary source definition.
        NormalizeAndEvaluateConstantsVisitor::Data visitor_data{getContext()};
        NormalizeAndEvaluateConstantsVisitor visitor(visitor_data);
        visitor.visit(create.dictionary->source->ptr());

        return {};
    }
    else if (!create.storage || !create.storage->engine)
        throw Exception(ErrorCodes::LOGICAL_ERROR, "Unexpected application state. CREATE query is missing either its storage or engine.");
    /// We can have queries like "CREATE TABLE <table> ENGINE=<engine>" if <engine>
    /// supports schema inference (will determine table structure in it's constructor).
    else if (!StorageFactory::instance().getStorageFeatures(create.storage->engine->name).supports_schema_inference)
        throw Exception(ErrorCodes::INCORRECT_QUERY, "Incorrect CREATE query: required list of column descriptions or AS section or SELECT.");

    /// Even if query has list of columns, canonicalize it (unfold Nested columns).
    if (!create.columns_list)
        create.set(create.columns_list, std::make_shared<ASTColumns>());

    ASTPtr new_columns = formatColumns(properties.columns);
    ASTPtr new_indices = formatIndices(properties.indices);
    ASTPtr new_constraints = formatConstraints(properties.constraints);
    ASTPtr new_projections = formatProjections(properties.projections);

    create.columns_list->setOrReplace(create.columns_list->columns, new_columns);
    create.columns_list->setOrReplace(create.columns_list->indices, new_indices);
    create.columns_list->setOrReplace(create.columns_list->constraints, new_constraints);
    create.columns_list->setOrReplace(create.columns_list->projections, new_projections);

    validateTableStructure(create, properties);

    assert(as_database_saved.empty() && as_table_saved.empty());
    std::swap(create.as_database, as_database_saved);
    std::swap(create.as_table, as_table_saved);
    if (!as_table_saved.empty())
        create.is_create_empty = false;

    return properties;
}

void InterpreterCreateQuery::validateTableStructure(const ASTCreateQuery & create,
                                                    const InterpreterCreateQuery::TableProperties & properties) const
{
    /// Check for duplicates
    std::set<String> all_columns;
    for (const auto & column : properties.columns)
    {
        if (!all_columns.emplace(column.name).second)
            throw Exception(ErrorCodes::DUPLICATE_COLUMN, "Column {} already exists", backQuoteIfNeed(column.name));
    }

    const auto & settings = getContext()->getSettingsRef();

    /// If it's not attach and not materialized view to existing table,
    /// we need to validate data types (check for experimental or suspicious types).
    if (!create.attach && !create.is_materialized_view)
    {
        DataTypeValidationSettings validation_settings(settings);
        for (const auto & name_and_type_pair : properties.columns.getAllPhysical())
            validateDataType(name_and_type_pair.type, validation_settings);
    }
}

void validateVirtualColumns(const IStorage & storage)
{
    auto virtual_columns = storage.getVirtualsPtr();
    for (const auto & storage_column : storage.getInMemoryMetadataPtr()->getColumns())
    {
        if (virtual_columns->tryGet(storage_column.name, VirtualsKind::Persistent))
        {
            throw Exception(ErrorCodes::ILLEGAL_COLUMN,
                "Cannot create table with column '{}' for {} engines because it is reserved for persistent virtual column",
                storage_column.name, storage.getName());
        }
    }
}

void InterpreterCreateQuery::validateMaterializedViewColumnsAndEngine(const ASTCreateQuery & create, const TableProperties & properties, const DatabasePtr & database)
{
    /// This is not strict validation, just catches common errors that would make the view not work.
    /// It's possible to circumvent these checks by ALTERing the view or target table after creation;
    /// we should probably do some of these checks on ALTER as well.

    NamesAndTypesList all_output_columns;
    bool check_columns = false;
    if (create.hasTargetTableID(ViewTarget::To))
    {
        StoragePtr to_table;
        try
        {
            to_table = DatabaseCatalog::instance().getTable(
                create.getTargetTableID(ViewTarget::To), getContext());
        }
        catch (...)
        {
            if (!getContext()->getSettingsRef()[Setting::allow_materialized_view_with_bad_select])
                throw;
        }

        if (to_table)
        {
            all_output_columns = to_table->getInMemoryMetadataPtr()->getSampleBlockInsertable().getNamesAndTypesList();
            check_columns = true;
        }
    }
    else if (!properties.columns_inferred_from_select_query)
    {
        all_output_columns = properties.columns.getInsertable();
        check_columns = true;
    }

    if (create.refresh_strategy && !create.refresh_strategy->append)
    {
        if (database && database->getEngineName() != "Atomic" && database->getEngineName() != "Replicated")
            throw Exception(ErrorCodes::INCORRECT_QUERY,
                "Refreshable materialized views (except with APPEND) only support Atomic and Replicated database engines, but database {} has engine {}", create.getDatabase(), database->getEngineName());

        std::string message;
        if (!supportsAtomicRename(&message))
            throw Exception(ErrorCodes::NOT_IMPLEMENTED,
                "Can't create refreshable materialized view because exchanging files is not supported by the OS ({})", message);
    }

    SharedHeader input_block;

    if (check_columns)
    {
        try
        {
            if (getContext()->getSettingsRef()[Setting::allow_experimental_analyzer])
            {
                /// We should treat SELECT as an initial query in order to properly analyze it.
                auto context = Context::createCopy(getContext());
                context->setQueryKindInitial();
                input_block = InterpreterSelectQueryAnalyzer::getSampleBlock(create.select->clone(), context, SelectQueryOptions{}.analyze().createView());
            }
            else
            {
                input_block = InterpreterSelectWithUnionQuery(create.select->clone(),
                    getContext(),
                    SelectQueryOptions().analyze()).getSampleBlock();
            }
        }
        catch (Exception &)
        {
            if (!getContext()->getSettingsRef()[Setting::allow_materialized_view_with_bad_select])
                throw;
            check_columns = false;
        }
    }

    if (check_columns)
    {
        std::unordered_map<std::string_view, DataTypePtr> output_types;
        for (const NameAndTypePair & nt : all_output_columns)
            output_types[nt.name] = nt.type;

        ColumnsWithTypeAndName input_columns;
        ColumnsWithTypeAndName output_columns;
        for (const auto & input_column : *input_block)
        {
            auto it = output_types.find(input_column.name);
            if (it != output_types.end())
            {
                input_columns.push_back(input_column.cloneEmpty());
                output_columns.push_back(ColumnWithTypeAndName(it->second->createColumn(), it->second, input_column.name));
            }
            else if (create.refresh_strategy || !getContext()->getSettingsRef()[Setting::allow_materialized_view_with_bad_select])
            {
                throw Exception(ErrorCodes::THERE_IS_NO_COLUMN, "SELECT query outputs column with name '{}', which is not found in the target table. Use 'AS' to assign alias that matches a column name", input_column.name);
            }
        }

        if (input_columns.empty())
            throw Exception(ErrorCodes::THERE_IS_NO_COLUMN, "None of the columns produced by the SELECT query are present in the target table. Use 'AS' to assign aliases that match column names");

        ActionsDAG::makeConvertingActions(
            input_columns,
            output_columns,
            ActionsDAG::MatchColumnsMode::Position
        );
    }
}

namespace
{
    void checkTemporaryTableEngineName(const String & name)
    {
        if (name.starts_with("Replicated") || name.starts_with("Shared") || name == "KeeperMap")
            throw Exception(ErrorCodes::INCORRECT_QUERY, "Temporary tables cannot be created with Replicated, Shared or KeeperMap table engines");
    }

    void setDefaultTableEngine(ASTStorage & storage, DefaultTableEngine engine)
    {
        if (engine == DefaultTableEngine::None)
            throw Exception(ErrorCodes::ENGINE_REQUIRED, "Table engine is not specified in CREATE query");

        auto engine_ast = std::make_shared<ASTFunction>();
        engine_ast->name = SettingFieldDefaultTableEngine(engine).toString();
        engine_ast->no_empty_args = true;
        storage.set(storage.engine, engine_ast);
    }

    void setNullTableEngine(ASTStorage & storage)
    {
        storage.forEachPointerToChild([](void ** ptr) mutable
        {
            *ptr = nullptr;
        });

        auto engine_ast = std::make_shared<ASTFunction>();
        engine_ast->name = "Null";
        engine_ast->no_empty_args = true;
        storage.set(storage.engine, engine_ast);
    }

    void setNullDictionarySourceIfExternal(ASTCreateQuery & create_query)
    {
        ASTDictionary & dict = *create_query.dictionary;
        if (Poco::toLower(dict.source->name) == "clickhouse")
        {
            auto config = getDictionaryConfigurationFromAST(create_query, Context::getGlobalContextInstance());
            auto info = getInfoIfClickHouseDictionarySource(config, Context::getGlobalContextInstance());
            if (info && info->is_local)
                return;
        }
        auto source_ast = std::make_shared<ASTFunctionWithKeyValueArguments>();
        source_ast->name = "null";
        source_ast->elements = std::make_shared<ASTExpressionList>();
        source_ast->children.push_back(source_ast->elements);
        dict.set(dict.source, source_ast);
    }

    ASTs * getEngineArgsFromCreateQuery(ASTCreateQuery & create_query)
    {
        ASTStorage * storage_def = create_query.storage;
        if (!storage_def)
            return nullptr;

        if (!storage_def->engine)
            return nullptr;

        const ASTFunction & engine_def = *storage_def->engine;
        if (!engine_def.arguments)
            return nullptr;

        return &engine_def.arguments->children;
    }

    bool hasDynamicSubcolumns(const ColumnsDescription & columns)
    {
        return std::any_of(columns.begin(), columns.end(),
            [](const auto & column)
            {
               return column.type->hasDynamicSubcolumns();
            });
    }

}

void InterpreterCreateQuery::setEngine(ASTCreateQuery & create) const
{
    if (create.as_table_function)
    {
        if (getContext()->getSettingsRef()[Setting::restore_replace_external_table_functions_to_null])
        {
            const auto & factory = TableFunctionFactory::instance();

            auto properties = factory.tryGetProperties(create.as_table_function->as<ASTFunction>()->name);
            if (properties && properties->allow_readonly)
                return;
            if (!create.storage)
            {
                auto storage_ast = std::make_shared<ASTStorage>();
                create.set(create.storage, storage_ast);
            }
            else
                throw Exception(ErrorCodes::LOGICAL_ERROR, "Storage should not be created yet, it's a bug.");
            create.as_table_function = nullptr;
            setNullTableEngine(*create.storage);
        }
        return;
    }

    if (create.is_dictionary && getContext()->getSettingsRef()[Setting::restore_replace_external_dictionary_source_to_null])
        setNullDictionarySourceIfExternal(create);

    if (create.is_dictionary || create.is_ordinary_view || create.is_live_view || create.is_window_view)
        return;

    if (create.temporary)
    {
        /// Some part of storage definition is specified, but ENGINE is not: just set the one from default_temporary_table_engine setting.

        if (!create.cluster.empty())
            throw Exception(ErrorCodes::INCORRECT_QUERY, "Temporary tables cannot be created with ON CLUSTER clause");

        if (!create.storage)
        {
            auto storage_ast = std::make_shared<ASTStorage>();
            create.set(create.storage, storage_ast);
        }

        if (!create.storage->engine)
            setDefaultTableEngine(*create.storage, getContext()->getSettingsRef()[Setting::default_temporary_table_engine].value);

        checkTemporaryTableEngineName(create.storage->engine->name);
        return;
    }

    if (create.is_materialized_view)
    {
        /// A materialized view with an external target doesn't need a table engine.
        if (create.is_materialized_view_with_external_target())
            return;

        if (auto to_engine = create.getTargetInnerEngine(ViewTarget::To))
        {
            /// This materialized view already has a storage definition.
            if (!to_engine->engine)
            {
                /// Some part of storage definition (such as PARTITION BY) is specified, but ENGINE is not: just set default one.
                setDefaultTableEngine(*to_engine, getContext()->getSettingsRef()[Setting::default_table_engine].value);
            }
            return;
        }
    }

    if (create.storage)
    {
        /// This table already has a storage definition.
        if (!create.storage->engine)
        {
            /// Some part of storage definition (such as PARTITION BY) is specified, but ENGINE is not: just set default one.
            setDefaultTableEngine(*create.storage, getContext()->getSettingsRef()[Setting::default_table_engine].value);
        }
        /// For external tables with restore_replace_external_engine_to_null setting we replace external engines to
        /// Null table engine.
        else if (getContext()->getSettingsRef()[Setting::restore_replace_external_engines_to_null])
        {
            if (StorageFactory::instance().getStorageFeatures(create.storage->engine->name).source_access_type)
            {
                setNullTableEngine(*create.storage);
            }
        }
        return;
    }

    /// We'll try to extract a storage definition from clause `AS`:
    ///     CREATE TABLE table_name AS other_table_name
    std::shared_ptr<ASTStorage> storage_def;
    if (!create.as_table.empty())
    {
        /// NOTE Getting the structure from the table specified in the AS is done not atomically with the creation of the table.

        String as_database_name = getContext()->resolveDatabase(create.as_database);
        String as_table_name = create.as_table;

        ASTPtr as_create_ptr = DatabaseCatalog::instance().getDatabase(as_database_name)->getCreateTableQuery(as_table_name, getContext());

        const auto & as_create = as_create_ptr->as<ASTCreateQuery &>();

        const String qualified_name = backQuoteIfNeed(as_database_name) + "." + backQuoteIfNeed(as_table_name);

        if (as_create.is_ordinary_view)
            throw Exception(ErrorCodes::INCORRECT_QUERY, "Cannot CREATE a table AS {}, it is a View", qualified_name);

        if (as_create.is_materialized_view_with_external_target())
        {
            throw Exception(
                ErrorCodes::INCORRECT_QUERY,
                "Cannot CREATE a table AS {}, it is a Materialized View without storage. Use \"AS {}\" instead",
                qualified_name,
                as_create.getTargetTableID(ViewTarget::To).getFullTableName());
        }

        if (as_create.is_live_view)
            throw Exception(ErrorCodes::INCORRECT_QUERY, "Cannot CREATE a table AS {}, it is a Live View", qualified_name);

        if (as_create.is_window_view)
            throw Exception(ErrorCodes::INCORRECT_QUERY, "Cannot CREATE a table AS {}, it is a Window View", qualified_name);

        if (as_create.is_dictionary)
            throw Exception(ErrorCodes::INCORRECT_QUERY, "Cannot CREATE a table AS {}, it is a Dictionary", qualified_name);

        if (as_create.is_materialized_view)
        {
            storage_def = as_create.getTargetInnerEngine(ViewTarget::To);
        }
        else if (as_create.as_table_function)
        {
            create.set(create.as_table_function, as_create.as_table_function->ptr());
            return;
        }
        else if (as_create.storage)
        {
            storage_def = typeid_cast<std::shared_ptr<ASTStorage>>(as_create.storage->ptr());
            create.is_time_series_table = as_create.is_time_series_table;
        }
        else
        {
            throw Exception(ErrorCodes::LOGICAL_ERROR, "Cannot set engine, it's a bug.");
        }
    }

    if (!storage_def)
    {
        /// Set ENGINE by default.
        storage_def = std::make_shared<ASTStorage>();
        setDefaultTableEngine(*storage_def, getContext()->getSettingsRef()[Setting::default_table_engine].value);
    }

    /// Use the found table engine to modify the create query.
    if (create.is_materialized_view)
        create.setTargetInnerEngine(ViewTarget::To, storage_def);
    else
        create.set(create.storage, storage_def);
}

void InterpreterCreateQuery::assertOrSetUUID(ASTCreateQuery & create, const DatabasePtr & database) const
{
    const auto * kind = create.is_dictionary ? "Dictionary" : "Table";
    const auto * kind_upper = create.is_dictionary ? "DICTIONARY" : "TABLE";
    bool is_replicated_database_internal = database->getEngineName() == "Replicated" && getContext()->getClientInfo().is_replicated_database_internal;
    bool from_path = create.attach_from_path.has_value();
    bool is_on_cluster = getContext()->getClientInfo().query_kind == ClientInfo::QueryKind::SECONDARY_QUERY;

    if (database->getEngineName() == "Replicated" && create.uuid != UUIDHelpers::Nil && !is_replicated_database_internal && !internal && !is_on_cluster && !create.attach)
    {
        if (getContext()->getSettingsRef()[Setting::database_replicated_allow_explicit_uuid] == 0)
        {
            throw Exception(ErrorCodes::BAD_ARGUMENTS, "It's not allowed to explicitly specify UUIDs for tables in Replicated databases, "
                                                       "see database_replicated_allow_explicit_uuid");
        }
        if (getContext()->getSettingsRef()[Setting::database_replicated_allow_explicit_uuid] == 1)
        {
            LOG_WARNING(
                &Poco::Logger::get("InterpreterCreateQuery"),
                "It's not recommended to explicitly specify UUIDs for tables in Replicated databases");
        }
        else if (getContext()->getSettingsRef()[Setting::database_replicated_allow_explicit_uuid] == 2)
        {
            UUID old_uuid = create.uuid;
            create.uuid = UUIDHelpers::Nil;
            create.generateRandomUUIDs();
            LOG_WARNING(
                &Poco::Logger::get("InterpreterCreateQuery"),
                "Replaced a user-provided UUID ({}) with a random one ({}) "
                "to make sure it's unique",
                old_uuid,
                create.uuid);
        }
    }

    if (is_replicated_database_internal && !internal)
    {
        if (create.uuid == UUIDHelpers::Nil)
            throw Exception(ErrorCodes::LOGICAL_ERROR, "Table UUID is not specified in DDL log");
    }

    if (database->getUUID() != UUIDHelpers::Nil)
    {
        if (create.attach && !from_path && create.uuid == UUIDHelpers::Nil)
        {
            throw Exception(ErrorCodes::INCORRECT_QUERY,
                            "Incorrect ATTACH {} query for Atomic database engine. "
                            "Use one of the following queries instead:\n"
                            "1. ATTACH {} {};\n"
                            "2. CREATE {} {} <table definition>;\n"
                            "3. ATTACH {} {} FROM '/path/to/data/' <table definition>;\n"
                            "4. ATTACH {} {} UUID '<uuid>' <table definition>;",
                            kind_upper,
                            kind_upper, create.table->formatForErrorMessage(),
                            kind_upper, create.table->formatForErrorMessage(),
                            kind_upper, create.table->formatForErrorMessage(),
                            kind_upper, create.table->formatForErrorMessage());
        }

        create.generateRandomUUIDs();
    }
    else
    {
        bool has_uuid = (create.uuid != UUIDHelpers::Nil) || create.hasInnerUUIDs();
        if (has_uuid && !is_on_cluster && !internal)
        {
            /// We don't show the following error message either
            /// 1) if it's a secondary query (an initiator of a CREATE TABLE ON CLUSTER query
            /// doesn't know the exact database engines on replicas and generates an UUID, and then the replicas are free to ignore that UUID); or
            /// 2) if it's an internal query (for example RESTORE uses internal queries to create tables and it generates an UUID
            /// before creating a table to be possibly ignored if the database engine doesn't need it).
            throw Exception(ErrorCodes::INCORRECT_QUERY,
                            "{} UUID specified, but engine of database {} is not Atomic", kind, create.getDatabase());
        }

        /// The database doesn't support UUID so we'll ignore it. The UUID could be set here because of either
        /// a) the initiator of `ON CLUSTER` query generated it to ensure the same UUIDs are used on different hosts; or
        /// b) `RESTORE from backup` query generated it to ensure the same UUIDs are used on different hosts.
        create.resetUUIDs();
    }
}


namespace
{

void addTableDependencies(const ASTCreateQuery & create, const ASTPtr & query_ptr, const ContextPtr & context)
{
    QualifiedTableName qualified_name{create.getDatabase(), create.getTable()};

    auto ref_dependencies = getDependenciesFromCreateQuery(context->getGlobalContext(), qualified_name, query_ptr, context->getCurrentDatabase());
    auto loading_dependencies = getLoadingDependenciesFromCreateQuery(context->getGlobalContext(), qualified_name, query_ptr);
    DatabaseCatalog::instance().addDependencies(qualified_name, ref_dependencies.dependencies, loading_dependencies, ref_dependencies.mv_from_dependency ? TableNamesSet{ref_dependencies.mv_from_dependency->getQualifiedName()} : TableNamesSet{});
}

void checkTableCanBeAddedWithNoCyclicDependencies(const ASTCreateQuery & create, const ASTPtr & query_ptr, const ContextPtr & context)
{
    QualifiedTableName qualified_name{create.getDatabase(), create.getTable()};
    auto ref_dependencies = getDependenciesFromCreateQuery(context->getGlobalContext(), qualified_name, query_ptr, context->getCurrentDatabase(), /*can_throw*/true);
    auto loading_dependencies = getLoadingDependenciesFromCreateQuery(context->getGlobalContext(), qualified_name, query_ptr, /*can_throw*/true);
    DatabaseCatalog::instance().checkTableCanBeAddedWithNoCyclicDependencies(qualified_name, ref_dependencies.dependencies, loading_dependencies);
}

bool isReplicated(const ASTStorage & storage)
{
    if (!storage.engine)
        return false;
    const auto & storage_name = storage.engine->name;
    return storage_name.starts_with("Replicated") || storage_name.starts_with("Shared");
}

}

BlockIO InterpreterCreateQuery::createTable(ASTCreateQuery & create)
{
    /// Temporary tables are created out of databases.
    if (create.temporary && create.database)
        throw Exception(ErrorCodes::BAD_DATABASE_FOR_TEMPORARY_TABLE,
                        "Temporary objects (tables/views) cannot be inside a database. "
                        "You should not specify a database for a temporary objects.");

    if (create.temporary && !create.cluster.empty())
        throw Exception(ErrorCodes::INCORRECT_QUERY,
            "Temporary objects (tables/views) cannot be created ON CLUSTER."
            "You should not specify a cluster for a temporary objects.");

    String current_database = getContext()->getCurrentDatabase();
    auto database_name = create.database ? create.getDatabase() : current_database;

    bool is_secondary_query = getContext()->getZooKeeperMetadataTransaction() && !getContext()->getZooKeeperMetadataTransaction()->isInitialQuery();
    auto mode = getLoadingStrictnessLevel(create.attach, /*force_attach*/ false, /*has_force_restore_data_flag*/ false, is_secondary_query || is_restore_from_backup);

    if (!create.sql_security && create.supportSQLSecurity() && (create.refresh_strategy || !getContext()->getServerSettings()[ServerSetting::ignore_empty_sql_security_in_create_view_query]))
        create.sql_security = std::make_shared<ASTSQLSecurity>();

    if (create.sql_security)
        processSQLSecurityOption(getContext(), create.sql_security->as<ASTSQLSecurity &>(), create.is_materialized_view, /* skip_check_permissions= */ mode >= LoadingStrictnessLevel::SECONDARY_CREATE);

    DDLGuardPtr ddl_guard;

    // If this is a stub ATTACH query, read the query definition from the database
    if (create.attach && (!create.storage || !create.storage->engine) && !create.columns_list)
    {
        // In case of an ON CLUSTER query, the database may not be present on the initiator node
        auto database = DatabaseCatalog::instance().tryGetDatabase(database_name);
        if (database && database->shouldReplicateQuery(getContext(), query_ptr))
        {
            auto guard = DatabaseCatalog::instance().getDDLGuard(database_name, create.getTable());
            create.setDatabase(database_name);
            guard->releaseTableLock();
            return database->tryEnqueueReplicatedDDL(query_ptr, getContext(), QueryFlags{ .internal = internal, .distributed_backup_restore = is_restore_from_backup });
        }

        if (!create.cluster.empty())
            return executeQueryOnCluster(create);

        if (!database)
            throw Exception(ErrorCodes::UNKNOWN_DATABASE, "Database {} does not exist", backQuoteIfNeed(database_name));

        /// For short syntax of ATTACH query we have to lock table name here, before reading metadata
        /// and hold it until table is attached
        if (likely(need_ddl_guard))
            ddl_guard = DatabaseCatalog::instance().getDDLGuard(database_name, create.getTable());

        bool if_not_exists = create.if_not_exists;

        // Table SQL definition is available even if the table is detached (even permanently)
        auto query = database->getCreateTableQuery(create.getTable(), getContext());
        FunctionNameNormalizer::visit(query.get());
        auto create_query = query->as<ASTCreateQuery &>();

        /// Set replicated or not replicated MergeTree engine in metadata and query
        if (create.attach_as_replicated.has_value())
        {
            if (database->isTableExist(create.getTable(), getContext()))
                throw Exception(
                    ErrorCodes::TABLE_ALREADY_EXISTS,
                    "Table {}.{} already exists",
                    backQuoteIfNeed(create.getDatabase()),
                    backQuoteIfNeed(create.getTable()));
            convertMergeTreeTableIfPossible(create_query, database, create.attach_as_replicated.value());
        }

        if (!create.is_dictionary && create_query.is_dictionary)
            throw Exception(ErrorCodes::INCORRECT_QUERY,
                "Cannot ATTACH TABLE {}.{}, it is a Dictionary",
                backQuoteIfNeed(database_name), backQuoteIfNeed(create.getTable()));

        if (create.is_dictionary && !create_query.is_dictionary)
            throw Exception(ErrorCodes::INCORRECT_QUERY,
                "Cannot ATTACH DICTIONARY {}.{}, it is a Table",
                backQuoteIfNeed(database_name), backQuoteIfNeed(create.getTable()));

        create = create_query; // Copy the saved create query, but use ATTACH instead of CREATE

        create.attach = true;
        create.attach_short_syntax = true;
        create.if_not_exists = if_not_exists;

        /// Compatibility setting which should be enabled by default on attach
        /// Otherwise server will be unable to start for some old-format of IPv6/IPv4 types
        getContext()->setSetting("cast_ipv4_ipv6_default_on_conversion_error", 1);
    }

    /// TODO throw exception if !create.attach_short_syntax && !create.attach_from_path && !internal
    if (!create.attach_short_syntax && create.attach_as_replicated.has_value())
        throw Exception(ErrorCodes::SUPPORT_IS_DISABLED,
                "Attaching table as [not] replicated is supported only for short attach queries");

    if (create.attach_from_path)
    {
        chassert(!ddl_guard);

        fs::path user_files = fs::path(getContext()->getUserFilesPath()).lexically_normal();
        fs::path root_path = fs::path(getContext()->getPath()).lexically_normal();

        if (getContext()->getClientInfo().query_kind == ClientInfo::QueryKind::INITIAL_QUERY)
        {
            fs::path data_path = fs::path(*create.attach_from_path).lexically_normal();
            if (data_path.is_relative())
                data_path = (user_files / data_path).lexically_normal();
            if (!startsWith(data_path, user_files))
                throw Exception(ErrorCodes::PATH_ACCESS_DENIED,
                                "Data directory {} must be inside {} to attach it", String(data_path), String(user_files));

            /// Data path must be relative to root_path
            create.attach_from_path = fs::relative(data_path, root_path) / "";
        }
        else
        {
            fs::path data_path = (root_path / *create.attach_from_path).lexically_normal();
            if (!startsWith(data_path, user_files))
                throw Exception(ErrorCodes::PATH_ACCESS_DENIED,
                                "Data directory {} must be inside {} to attach it", String(data_path), String(user_files));
        }
    }
    else if (create.attach && !create.attach_short_syntax && getContext()->getClientInfo().query_kind != ClientInfo::QueryKind::SECONDARY_QUERY)
    {
        auto log = getLogger("InterpreterCreateQuery");
        LOG_WARNING(log, "ATTACH TABLE query with full table definition is not recommended: "
                         "use either ATTACH TABLE {}; to attach existing table "
                         "or CREATE TABLE {} <table definition>; to create new table "
                         "or ATTACH TABLE {} FROM '/path/to/data/' <table definition>; to create new table and attach data.",
                         create.getTable(), create.getTable(), create.getTable());
    }

    if (!create.temporary && !create.database)
        create.setDatabase(current_database);

    if (create.targets)
        create.targets->setCurrentDatabase(current_database);

    if (create.select && create.isView())
    {
        // Expand CTE before filling default database
        ApplyWithSubqueryVisitor(getContext()).visit(*create.select);
        AddDefaultDatabaseVisitor visitor(getContext(), current_database);
        visitor.visit(*create.select);
    }

    if (create.refresh_strategy)
    {
        AddDefaultDatabaseVisitor visitor(getContext(), current_database);
        visitor.visit(*create.refresh_strategy);
    }

    if (create.columns_list)
    {
        AddDefaultDatabaseVisitor visitor(getContext(), current_database);
        visitor.visit(*create.columns_list);
    }

    // substitute possible UDFs with their definitions
    if (!UserDefinedSQLFunctionFactory::instance().empty())
        UserDefinedSQLFunctionVisitor::visit(query_ptr, getContext());

    /// Set and retrieve list of columns, indices and constraints. Set table engine if needed. Rewrite query in canonical way.
    TableProperties properties = getTablePropertiesAndNormalizeCreateQuery(create, mode);

    DatabasePtr database;
    bool need_add_to_database = !create.temporary;
    // In case of an ON CLUSTER query, the database may not be present on the initiator node
    if (need_add_to_database)
        database = DatabaseCatalog::instance().tryGetDatabase(database_name);

    /// Check type compatible for materialized dest table and select columns
    if (create.select && create.is_materialized_view && mode <= LoadingStrictnessLevel::CREATE)
    {
        // An MV with a flattened nested column in an inner table can never be filled
        if (create.is_materialized_view_with_inner_table())
            getContext()->setSetting("flatten_nested", false);
        validateMaterializedViewColumnsAndEngine(create, properties, database);
    }

    bool is_storage_replicated = false;
    if (create.storage && isReplicated(*create.storage))
        is_storage_replicated = true;

    if (create.targets)
    {
        for (const auto & inner_table_engine : create.targets->getInnerEngines())
        {
            if (isReplicated(*inner_table_engine))
                is_storage_replicated = true;
        }
    }

    bool allow_heavy_populate = getContext()->getSettingsRef()[Setting::database_replicated_allow_heavy_create] && create.is_populate;
    if (!allow_heavy_populate && database && database->getEngineName() == "Replicated" && (create.select || create.is_populate))
    {
        const bool allow_create_select_for_replicated
            = (create.isView() && !create.is_populate) || create.is_create_empty || !is_storage_replicated;
        if (!allow_create_select_for_replicated)
        {
            /// POPULATE can be enabled with setting, provide hint in error message
            if (create.is_populate)
                throw Exception(
                    ErrorCodes::SUPPORT_IS_DISABLED,
                    "CREATE with POPULATE is not supported with Replicated databases. Consider using separate CREATE and INSERT "
                    "queries. "
                    "Alternatively, you can enable 'database_replicated_allow_heavy_create' setting to allow this operation, use with "
                    "caution");

            throw Exception(
                ErrorCodes::SUPPORT_IS_DISABLED,
                "CREATE AS SELECT is not supported with Replicated databases. Consider using separate CREATE and INSERT queries.");
        }
    }

    if (create.is_clone_as)
    {
        if (database && database->getEngineName() == "Replicated")
            throw Exception(
                ErrorCodes::SUPPORT_IS_DISABLED,
                "CREATE CLONE AS is not supported with Replicated databases. Consider using separate CREATE and INSERT queries.");
    }

    if (database && database->shouldReplicateQuery(getContext(), query_ptr))
    {
        chassert(!ddl_guard);
        auto guard = DatabaseCatalog::instance().getDDLGuard(create.getDatabase(), create.getTable());
        assertOrSetUUID(create, database);
        guard->releaseTableLock();
        return database->tryEnqueueReplicatedDDL(query_ptr, getContext(), QueryFlags{ .internal = internal, .distributed_backup_restore = is_restore_from_backup });
    }

    if (!create.cluster.empty())
    {
        chassert(!ddl_guard);
        return executeQueryOnCluster(create);
    }

    if (need_add_to_database && !database)
        throw Exception(ErrorCodes::UNKNOWN_DATABASE, "Database {} does not exist", backQuoteIfNeed(database_name));

    if (create.replace_table
        || (create.replace_view && (database->getEngineName() == "Atomic" || database->getEngineName() == "Replicated")))
    {
        chassert(!ddl_guard);
        return doCreateOrReplaceTable(create, properties, mode);
    }

    /// Actually creates table
    bool created = doCreateTable(create, properties, ddl_guard, mode);
    ddl_guard.reset();

    if (!created)   /// Table already exists
        return {};

    /// If table has dependencies - add them to the graph
    addTableDependencies(create, query_ptr, getContext());
    return fillTableIfNeeded(create);
}

namespace
{

void checkForUnsupportedColumns(const IStorage & storage, LoadingStrictnessLevel mode)
{
    if (mode <= LoadingStrictnessLevel::CREATE && hasDynamicSubcolumnsDeprecated(storage.getInMemoryMetadataPtr()->getColumns()) && !storage.supportsDynamicSubcolumnsDeprecated())
    {
        throw Exception(ErrorCodes::ILLEGAL_COLUMN,
            "Cannot create table with column of type Object, "
            "because storage {} doesn't support dynamic subcolumns",
            storage.getName());
    }

    if (mode <= LoadingStrictnessLevel::CREATE && hasDynamicSubcolumns(storage.getInMemoryMetadataPtr()->getColumns()) && !storage.supportsDynamicSubcolumns())
    {
        throw Exception(ErrorCodes::ILLEGAL_COLUMN,
            "Cannot create table with column of type Dynamic or JSON, "
            "because storage {} doesn't support dynamic subcolumns",
            storage.getName());
    }
}

}

bool InterpreterCreateQuery::doCreateTable(ASTCreateQuery & create,
                                           const InterpreterCreateQuery::TableProperties & properties,
                                           DDLGuardPtr & ddl_guard, LoadingStrictnessLevel mode)
{
    if (create.temporary)
    {
        if (create.if_not_exists && getContext()->tryResolveStorageID({"", create.getTable()}, Context::ResolveExternal))
            return false;

        DatabasePtr database = DatabaseCatalog::instance().getDatabase(DatabaseCatalog::TEMPORARY_DATABASE);

        String temporary_table_name = create.getTable();
        auto creator = [&](const StorageID & table_id)
        {
            auto res = StorageFactory::instance().get(create,
                database->getTableDataPath(table_id.getTableName()),
                getContext(),
                getContext()->getGlobalContext(),
                properties.columns,
                properties.constraints,
                mode,
                is_restore_from_backup);
            validateVirtualColumns(*res);
            checkForUnsupportedColumns(*res, mode);
            return res;
        };
        auto temporary_table = TemporaryTableHolder(getContext(), creator, query_ptr);

        getContext()->getSessionContext()->addExternalTable(temporary_table_name, std::move(temporary_table));
        return true;
    }

    if (!ddl_guard && likely(need_ddl_guard))
        ddl_guard = DatabaseCatalog::instance().getDDLGuard(create.getDatabase(), create.getTable());

    String data_path;
    DatabasePtr database;

    database = DatabaseCatalog::instance().getDatabase(create.getDatabase());
    assertOrSetUUID(create, database);

    String storage_name = create.is_dictionary ? "Dictionary" : "Table";
    auto storage_already_exists_error_code = create.is_dictionary ? ErrorCodes::DICTIONARY_ALREADY_EXISTS : ErrorCodes::TABLE_ALREADY_EXISTS;

    /// Table can be created before or it can be created concurrently in another thread, while we were waiting in DDLGuard.
    if (database->isTableExist(create.getTable(), getContext()))
    {
        /// TODO Check structure of table
        if (create.if_not_exists)
            return false;
        if (create.replace_view)
        {
            /// when executing CREATE OR REPLACE VIEW, drop current existing view
            auto drop_ast = std::make_shared<ASTDropQuery>();
            drop_ast->setDatabase(create.getDatabase());
            drop_ast->setTable(create.getTable());
            drop_ast->no_ddl_lock = true;

            auto drop_context = Context::createCopy(context);
            /// Don't check dependencies during DROP of the view, because we will recreate
            /// it with the same name and all dependencies will remain valid.
            drop_context->setSetting("check_table_dependencies", false);
            InterpreterDropQuery interpreter(drop_ast, drop_context);
            interpreter.execute();
        }
        else
        {
            if (database->getTable(create.getTable(), getContext())->isDictionary())
                throw Exception(
                    ErrorCodes::DICTIONARY_ALREADY_EXISTS,
                    "Dictionary {}.{} already exists",
                    backQuoteIfNeed(create.getDatabase()),
                    backQuoteIfNeed(create.getTable()));
            throw Exception(
                ErrorCodes::TABLE_ALREADY_EXISTS,
                "Table {}.{} already exists",
                backQuoteIfNeed(create.getDatabase()),
                backQuoteIfNeed(create.getTable()));
        }
    }
    else if (!create.attach)
    {
        /// Checking that table may exists in detached/detached permanently state
        try
        {
            database->checkMetadataFilenameAvailability(create.getTable());
        }
        catch (const Exception &)
        {
            if (create.if_not_exists)
                return false;
            throw;
        }

        /// If this is an initial create, we also need to check the table name's length.
        /// We are not checking this for secondary creates to avoid backward compatibility issues.
        if (mode <= LoadingStrictnessLevel::CREATE)
            database->checkTableNameLength(create.getTable());
    }

    data_path = database->getTableDataPath(create);
    // When creating a table, when checking if the data path exists, it should use the local disk to check, not the database disk. Because the database disk stores metadata files only.
    auto full_data_path = fs::path{getContext()->getPath()} / data_path;

    if (!create.attach && !data_path.empty() && fs::exists(full_data_path))
    {
        if (getContext()->getZooKeeperMetadataTransaction() &&
            !getContext()->getZooKeeperMetadataTransaction()->isInitialQuery() &&
            !DatabaseCatalog::instance().hasUUIDMapping(create.uuid) &&
            Context::getGlobalContextInstance()->isServerCompletelyStarted() &&
            Context::getGlobalContextInstance()->getConfigRef().getBool("allow_moving_table_directory_to_trash", false))
        {
            /// This is a secondary query from a Replicated database. It cannot be retried with another UUID, we must execute it as is.
            /// We don't have a table with this UUID (and all metadata is loaded),
            /// so the existing directory probably contains some leftovers from previous unsuccessful attempts to create the table

            fs::path trash_path = fs::path{getContext()->getPath()} / "trash" / data_path / getHexUIntLowercase(thread_local_rng());
            LOG_WARNING(getLogger("InterpreterCreateQuery"), "Directory for {} data {} already exists. Will move it to {}",
                        Poco::toLower(storage_name), String(data_path), trash_path);
            fs::create_directories(trash_path.parent_path());
            renameNoReplace(full_data_path, trash_path);
        }
        else
        {
            throw Exception(storage_already_exists_error_code,
                "Directory for {} data {} already exists", Poco::toLower(storage_name), String(data_path));
        }
    }

    bool from_path = create.attach_from_path.has_value();
    String actual_data_path = data_path;
    if (from_path)
    {
        if (data_path.empty())
            throw Exception(ErrorCodes::NOT_IMPLEMENTED,
                            "ATTACH ... FROM ... query is not supported for {} database engine", database->getEngineName());
        /// We will try to create Storage instance with provided data path
        data_path = *create.attach_from_path;
        create.attach_from_path = std::nullopt;
    }

    if (create.attach)
    {
        /// If table was detached it's not possible to attach it back while some threads are using
        /// old instance of the storage. For example, AsynchronousMetrics may cause ATTACH to fail,
        /// so we allow waiting here. If database_atomic_wait_for_drop_and_detach_synchronously is disabled
        /// and old storage instance still exists it will throw exception.
        if (getContext()->getSettingsRef()[Setting::database_atomic_wait_for_drop_and_detach_synchronously])
            database->waitDetachedTableNotInUse(create.uuid);
        else
            database->checkDetachedTableNotInUse(create.uuid);
    }

    /// We should lock UUID on CREATE query (because for ATTACH it must be already locked previously).
    /// But ATTACH without create.attach_short_syntax flag works like CREATE actually, that's why we check it.
    bool need_lock_uuid = !create.attach_short_syntax;
    TemporaryLockForUUIDDirectory uuid_lock;
    if (need_lock_uuid)
        uuid_lock = TemporaryLockForUUIDDirectory{create.uuid};
    else if (create.uuid != UUIDHelpers::Nil && !DatabaseCatalog::instance().hasUUIDMapping(create.uuid))
    {
        /// FIXME MaterializedPostgreSQL works with UUIDs incorrectly and breaks invariants
        if (database->getEngineName() != "MaterializedPostgreSQL")
            throw Exception(ErrorCodes::LOGICAL_ERROR, "Cannot find UUID mapping for {}, it's a bug", create.uuid);
    }

    /// Before actually creating the table, check if it will lead to cyclic dependencies.
    checkTableCanBeAddedWithNoCyclicDependencies(create, query_ptr, getContext());

    /// Initial queries in Replicated database at this point have query_kind = ClientInfo::QueryKind::SECONNDARY_QUERY,
    /// so we need to check whether the query is initial through getZooKeeperMetadataTransaction()->isInitialQuery()
    bool is_initial_query = getContext()->getClientInfo().query_kind == ClientInfo::QueryKind::INITIAL_QUERY ||
                            (getContext()->getZooKeeperMetadataTransaction() && getContext()->getZooKeeperMetadataTransaction()->isInitialQuery());
    bool is_predefined_database = DatabaseCatalog::isPredefinedDatabase(create.getDatabase());
    if (!internal && is_initial_query && !is_predefined_database)
        throwIfTooManyEntities(create);

    StoragePtr res;
    /// NOTE: CREATE query may be rewritten by Storage creator or table function
    if (create.as_table_function)
    {
        auto table_function_ast = create.as_table_function->ptr();
        auto table_function = TableFunctionFactory::instance().get(table_function_ast, getContext());

        if (!table_function->canBeUsedToCreateTable())
            throw Exception(ErrorCodes::BAD_ARGUMENTS, "Table function '{}' cannot be used to create a table", table_function->getName());

        /// In case of CREATE AS table_function() query we should use global context
        /// in storage creation because there will be no query context on server startup
        /// and because storage lifetime is bigger than query context lifetime.
        res = table_function->execute(table_function_ast, getContext(), create.getTable(), properties.columns, /*use_global_context=*/true, /*is_insert_query=*/true);
        res->renameInMemory({create.getDatabase(), create.getTable(), create.uuid});
    }
    else
    {
        res = StorageFactory::instance().get(create,
            data_path,
            getContext(),
            getContext()->getGlobalContext(),
            properties.columns,
            properties.constraints,
            mode,
            is_restore_from_backup);

        /// If schema was inferred while storage creation, add columns description to create query.
        auto & create_query = query_ptr->as<ASTCreateQuery &>();
        addColumnsDescriptionToCreateQueryIfNecessary(create_query, res);
        /// Add any inferred engine args if needed. For example, data format for engines File/S3/URL/etc
        if (auto * engine_args = getEngineArgsFromCreateQuery(create_query))
            res->addInferredEngineArgsToCreateQuery(*engine_args, getContext());
    }

    validateVirtualColumns(*res);
<<<<<<< HEAD

    if (!res->supportsDynamicSubcolumns() && hasDynamicSubcolumns(res->getInMemoryMetadataPtr()->getColumns()) && mode <= LoadingStrictnessLevel::CREATE)
    {
        throw Exception(ErrorCodes::ILLEGAL_COLUMN,
            "Cannot create table with column of type Dynamic or JSON, "
            "because storage {} doesn't support dynamic subcolumns",
            res->getName());
    }
=======
    checkForUnsupportedColumns(*res, mode);
>>>>>>> c0347e63

    if (!create.attach && getContext()->getSettingsRef()[Setting::database_replicated_allow_only_replicated_engine])
    {
        bool is_replicated_storage = typeid_cast<const StorageReplicatedMergeTree *>(res.get()) != nullptr;
        if (!is_replicated_storage && res->storesDataOnDisk() && database && database->getEngineName() == "Replicated")
            throw Exception(ErrorCodes::UNKNOWN_STORAGE,
                            "Only tables with a Replicated engine "
                            "or tables which do not store data on disk are allowed in a Replicated database");
    }

    if (from_path && !res->storesDataOnDisk())
        throw Exception(ErrorCodes::NOT_IMPLEMENTED,
                        "ATTACH ... FROM ... query is not supported for {} table engine, "
                        "because such tables do not store any data on disk. Use CREATE instead.", res->getName());

    auto * replicated_storage = typeid_cast<StorageReplicatedMergeTree *>(res.get());
    if (replicated_storage)
    {
        const auto probability = getContext()->getSettingsRef()[Setting::create_replicated_merge_tree_fault_injection_probability];
        std::bernoulli_distribution fault(probability);
        if (fault(thread_local_rng))
        {
            /// We emulate the case when the exception was thrown in StorageReplicatedMergeTree constructor
            if (!create.attach)
                replicated_storage->dropIfEmpty();

            throw Coordination::Exception(Coordination::Error::ZCONNECTIONLOSS, "Fault injected (during table creation)");
        }
    }

    database->createTable(getContext(), create.getTable(), res, query_ptr);

    /// Move table data to the proper place. Wo do not move data earlier to avoid situations
    /// when data directory moved, but table has not been created due to some error.
    if (from_path)
        res->rename(actual_data_path, {create.getDatabase(), create.getTable(), create.uuid});

    /// We must call "startup" and "shutdown" while holding DDLGuard.
    /// Because otherwise method "shutdown" (from InterpreterDropQuery) can be called before startup
    /// (in case when table was created and instantly dropped before started up)
    ///
    /// Method "startup" may create background tasks and method "shutdown" will wait for them.
    /// But if "shutdown" is called before "startup", it will exit early, because there are no background tasks to wait.
    /// Then background task is created by "startup" method. And when destructor of a table object is called, background task is still active,
    /// and the task will use references to freed data.

    /// Also note that "startup" method is exception-safe. If exception is thrown from "startup",
    /// we can safely destroy the object without a call to "shutdown", because there is guarantee
    /// that no background threads/similar resources remain after exception from "startup".

    res->startup();
    return true;
}


void InterpreterCreateQuery::throwIfTooManyEntities(ASTCreateQuery & create) const
{
    auto check_and_throw = [&](auto setting, CurrentMetrics::Metric metric, String setting_name, String entity_name)
        {
            UInt64 num_limit = getContext()->getGlobalContext()->getServerSettings()[setting];
            UInt64 attached_count = CurrentMetrics::get(metric);
            if (num_limit > 0 && attached_count >= num_limit)
                throw Exception(ErrorCodes::TOO_MANY_TABLES,
                                "Too many {}. "
                                "The limit (server configuration parameter `{}`) is set to {}, the current number is {}",
                                entity_name, setting_name, num_limit, attached_count);
        };

    String engine_name = create.storage && create.storage->engine ? create.storage->engine->name : "";
    bool is_replicated = engine_name.starts_with("Replicated") && engine_name.ends_with("MergeTree");

    if (create.is_dictionary)
        check_and_throw(ServerSetting::max_dictionary_num_to_throw, CurrentMetrics::AttachedDictionary, "max_dictionary_num_to_throw", "dictionaries");
    else if (create.isView())
        check_and_throw(ServerSetting::max_view_num_to_throw, CurrentMetrics::AttachedView, "max_view_num_to_throw", "views");
    else if (is_replicated)
        check_and_throw(ServerSetting::max_replicated_table_num_to_throw, CurrentMetrics::AttachedReplicatedTable, "max_replicated_table_num_to_throw", "replicated tables");
    else
        check_and_throw(ServerSetting::max_table_num_to_throw, CurrentMetrics::AttachedTable, "max_table_num_to_throw", "tables");
}


BlockIO InterpreterCreateQuery::doCreateOrReplaceTable(ASTCreateQuery & create,
                                                       const InterpreterCreateQuery::TableProperties & properties, LoadingStrictnessLevel mode)
{
    /// Replicated database requires separate contexts for each DDL query
    ContextPtr current_context = getContext();
    if (auto txn = current_context->getZooKeeperMetadataTransaction())
        txn->setIsCreateOrReplaceQuery();
    ContextMutablePtr create_context = Context::createCopy(current_context);
    create_context->setQueryContext(std::const_pointer_cast<Context>(current_context));

    /// Before actually creating/replacing the table, check if it will lead to cyclic dependencies.
    checkTableCanBeAddedWithNoCyclicDependencies(create, query_ptr, create_context);

    auto make_drop_context = [&]() -> ContextMutablePtr
    {
        ContextMutablePtr drop_context = Context::createCopy(current_context);
        drop_context->setQueryContext(std::const_pointer_cast<Context>(current_context));
        return drop_context;
    };

    auto ast_drop = std::make_shared<ASTDropQuery>();
    String table_to_replace_name = create.getTable();

    {
        auto database = DatabaseCatalog::instance().getDatabase(create.getDatabase());
        if (database->getUUID() == UUIDHelpers::Nil)
            throw Exception(ErrorCodes::INCORRECT_QUERY,
                            "{} query is supported only for Atomic databases",
                            create.create_or_replace ? "CREATE OR REPLACE TABLE" : "REPLACE TABLE");

        if (mode <= LoadingStrictnessLevel::CREATE)
            database->checkTableNameLength(table_to_replace_name);
    }

    {
        const String name_hash = TemporaryReplaceTableName::calculateHash(create.getDatabase(), create.getTable());
        const String random_suffix = [&]()
        {
            if (auto txn = current_context->getZooKeeperMetadataTransaction())
            {
                /// Avoid different table name on database replicas
                UInt64 hashed_zk_path = sipHash64(txn->getTaskZooKeeperPath());
                return getHexUIntLowercase(hashed_zk_path);
            }
            if (!current_context->getCurrentQueryId().empty())
            {
                const UInt32 hashed_query_id = static_cast<UInt32>(sipHash64(current_context->getCurrentQueryId()));
                return getRandomASCIIString(/*length=*/8) + getHexUIntLowercase(hashed_query_id);
            }
            return getRandomASCIIString(/*length=*/16);
        }();

        const String tmp_replace_table_name = TemporaryReplaceTableName{.name_hash = name_hash, .random_suffix = random_suffix}.toString();
        create.setTable(tmp_replace_table_name);

        ast_drop->setTable(create.getTable());
        ast_drop->is_dictionary = create.is_dictionary;
        ast_drop->setDatabase(create.getDatabase());
        ast_drop->kind = ASTDropQuery::Drop;
    }

    bool created = false;
    bool renamed = false;
    try
    {
        /// Create temporary table (random name will be generated)
        DDLGuardPtr ddl_guard;
        [[maybe_unused]] bool done = InterpreterCreateQuery(query_ptr, create_context).doCreateTable(create, properties, ddl_guard, mode);
        ddl_guard.reset();
        assert(done);
        created = true;

        /// If table has dependencies - add them to the graph
        addTableDependencies(create, query_ptr, getContext());

        /// Try fill temporary table
        BlockIO fill_io = fillTableIfNeeded(create);
        executeTrivialBlockIO(fill_io, getContext());

        /// Replace target table with created one
        ASTRenameQuery::Element elem
        {
            ASTRenameQuery::Table
            {
                create.getDatabase().empty() ? nullptr : std::make_shared<ASTIdentifier>(create.getDatabase()),
                std::make_shared<ASTIdentifier>(create.getTable())
            },
            ASTRenameQuery::Table
            {
                create.getDatabase().empty() ? nullptr : std::make_shared<ASTIdentifier>(create.getDatabase()),
                std::make_shared<ASTIdentifier>(table_to_replace_name)
            }
        };

        auto ast_rename = std::make_shared<ASTRenameQuery>(ASTRenameQuery::Elements{std::move(elem)});
        ast_rename->dictionary = create.is_dictionary;
        if (create.create_or_replace || create.replace_view)
        {
            /// CREATE OR REPLACE TABLE/VIEW
            /// Will execute ordinary RENAME instead of EXCHANGE if the target table does not exist
            ast_rename->rename_if_cannot_exchange = true;
            ast_rename->exchange = false;
        }
        else
        {
            /// REPLACE TABLE/VIEW
            /// Will execute EXCHANGE query and fail if the target table does not exist
            ast_rename->exchange = true;
        }

        InterpreterRenameQuery interpreter_rename{ast_rename, current_context};
        interpreter_rename.execute();
        renamed = true;

        if (!interpreter_rename.renamedInsteadOfExchange())
        {
            /// Target table was replaced with new one, drop old table
            auto drop_context = make_drop_context();
            InterpreterDropQuery(ast_drop, drop_context).execute();
        }

        create.setTable(table_to_replace_name);

        return {};
    }
    catch (...)
    {
        /// Drop temporary table if it was successfully created, but was not renamed to target name
        if (created && !renamed)
        {
            auto drop_context = make_drop_context();
            try
            {
                InterpreterDropQuery(ast_drop, drop_context).execute();
            }
            catch (...)
            {
                tryLogCurrentException("InterpreterCreateQuery", "Cannot DROP temporary table");
            }
        }
        throw;
    }
}

BlockIO InterpreterCreateQuery::fillTableIfNeeded(const ASTCreateQuery & create)
{
    /// If the query is a CREATE SELECT, insert the data into the table.
    if (create.select && !create.attach && !create.is_create_empty
        && !create.is_ordinary_view && !create.is_live_view
        && (!(create.is_materialized_view || create.is_window_view) || create.is_populate))
    {
        auto insert = std::make_shared<ASTInsertQuery>();
        insert->table_id = {create.getDatabase(), create.getTable(), create.uuid};
        if (create.is_window_view)
        {
            auto table = DatabaseCatalog::instance().getTable(insert->table_id, getContext());
            insert->select = typeid_cast<StorageWindowView *>(table.get())->getSourceTableSelectQuery();
        }
        else
            insert->select = create.select->clone();

        return InterpreterInsertQuery(
                   insert,
                   getContext(),
                   getContext()->getSettingsRef()[Setting::insert_allow_materialized_columns],
                   /* no_squash */ false,
                   /* no_destination */ false,
                   /* async_isnert */ false)
            .execute();
    }

    /// If the query is a CREATE TABLE .. CLONE AS ..., attach all partitions of the source table to the newly created table.
    if (create.is_clone_as && !as_table_saved.empty() && !create.is_create_empty && !create.is_ordinary_view && !create.is_live_view
        && (!(create.is_materialized_view || create.is_window_view) || create.is_populate))
    {
        String as_database_name = getContext()->resolveDatabase(create.as_database);

        auto partition = std::make_shared<ASTPartition>();
        partition->all = true;

        auto command = std::make_shared<ASTAlterCommand>();
        command->replace = false;
        command->type = ASTAlterCommand::REPLACE_PARTITION;
        command->partition = command->children.emplace_back(std::move(partition)).get();
        command->from_database = as_database_name;
        command->from_table = as_table_saved;
        command->to_database = create.getDatabase();
        command->to_table = create.getTable();

        auto command_list = std::make_shared<ASTExpressionList>();
        command_list->children.push_back(command);

        auto query = std::make_shared<ASTAlterQuery>();
        query->database = create.database;
        query->table = create.table;
        query->uuid = create.uuid;
        auto * alter = query->as<ASTAlterQuery>();

        alter->alter_object = ASTAlterQuery::AlterObjectType::TABLE;
        alter->set(alter->command_list, command_list);
        return InterpreterAlterQuery(query, getContext()).execute();
    }

    return {};
}

void InterpreterCreateQuery::prepareOnClusterQuery(ASTCreateQuery & create, ContextPtr local_context, const String & cluster_name)
{
    if (create.attach)
        return;

    /// For CREATE query generate UUID on initiator, so it will be the same on all hosts.
    /// It will be ignored if database does not support UUIDs.
    create.generateRandomUUIDs();

    /// For cross-replication cluster we cannot use UUID in replica path.
    String cluster_name_expanded = local_context->getMacros()->expand(cluster_name);
    ClusterPtr cluster = local_context->getCluster(cluster_name_expanded);

    if (cluster->maybeCrossReplication())
    {
        auto on_cluster_version = local_context->getSettingsRef()[Setting::distributed_ddl_entry_format_version].value;
        if (DDLLogEntry::NORMALIZE_CREATE_ON_INITIATOR_VERSION <= on_cluster_version)
            throw Exception(ErrorCodes::NOT_IMPLEMENTED, "Value {} of setting distributed_ddl_entry_format_version "
                                                         "is incompatible with cross-replication", on_cluster_version);

        /// Check that {uuid} macro is not used in zookeeper_path for ReplicatedMergeTree.
        /// Otherwise replicas will generate different paths.
        if (!create.storage)
            return;
        if (!create.storage->engine)
            return;
        if (!startsWith(create.storage->engine->name, "Replicated"))
            return;

        bool has_explicit_zk_path_arg = create.storage->engine->arguments &&
                                        create.storage->engine->arguments->children.size() >= 2 &&
                                        create.storage->engine->arguments->children[0]->as<ASTLiteral>() &&
                                        create.storage->engine->arguments->children[0]->as<ASTLiteral>()->value.getType() == Field::Types::String;

        if (has_explicit_zk_path_arg)
        {
            String zk_path = create.storage->engine->arguments->children[0]->as<ASTLiteral>()->value.safeGet<String>();
            Macros::MacroExpansionInfo info;
            info.table_id.uuid = create.uuid;
            info.ignore_unknown = true;
            local_context->getMacros()->expand(zk_path, info);
            if (!info.expanded_uuid)
                return;
        }

        throw Exception(ErrorCodes::INCORRECT_QUERY,
                        "Seems like cluster is configured for cross-replication, "
                        "but zookeeper_path for ReplicatedMergeTree is not specified or contains {{uuid}} macro. "
                        "It's not supported for cross replication, because tables must have different UUIDs. "
                        "Please specify unique zookeeper_path explicitly.");
    }
}

BlockIO InterpreterCreateQuery::executeQueryOnCluster(ASTCreateQuery & create)
{
    prepareOnClusterQuery(create, getContext(), create.cluster);
    DDLQueryOnClusterParams params;
    params.access_to_check = getRequiredAccess();
    return executeDDLQueryOnCluster(query_ptr, getContext(), params);
}

BlockIO InterpreterCreateQuery::execute()
{
    FunctionNameNormalizer::visit(query_ptr.get());
    auto & create = query_ptr->as<ASTCreateQuery &>();

    create.if_not_exists |= getContext()->getSettingsRef()[Setting::create_if_not_exists];

    bool is_create_database = create.database && !create.table;
    if (!create.cluster.empty() && !maybeRemoveOnCluster(query_ptr, getContext()))
    {
        if (create.attach_as_replicated.has_value())
            throw Exception(
                ErrorCodes::SUPPORT_IS_DISABLED,
                "ATTACH AS [NOT] REPLICATED is not supported for ON CLUSTER queries");

        auto on_cluster_version = getContext()->getSettingsRef()[Setting::distributed_ddl_entry_format_version];
        if (is_create_database || on_cluster_version < DDLLogEntry::NORMALIZE_CREATE_ON_INITIATOR_VERSION)
            return executeQueryOnCluster(create);
    }

    getContext()->checkAccess(getRequiredAccess());

    ASTQueryWithOutput::resetOutputASTIfExist(create);

    /// CREATE|ATTACH DATABASE
    if (is_create_database)
        return createDatabase(create);
    return createTable(create);
}


AccessRightsElements InterpreterCreateQuery::getRequiredAccess() const
{
    /// Internal queries (initiated by the server itself) always have access to everything.
    if (internal)
        return {};

    AccessRightsElements required_access;
    const auto & create = query_ptr->as<const ASTCreateQuery &>();

    if (!create.table)
    {
        required_access.emplace_back(AccessType::CREATE_DATABASE, create.getDatabase());
    }
    else if (create.is_dictionary)
    {
        required_access.emplace_back(AccessType::CREATE_DICTIONARY, create.getDatabase(), create.getTable());
    }
    else if (create.isView())
    {
        if (create.replace_view)
            required_access.emplace_back(AccessType::DROP_VIEW | AccessType::CREATE_VIEW, create.getDatabase(), create.getTable());
        else if (create.temporary)
            required_access.emplace_back(AccessType::CREATE_TEMPORARY_VIEW);
        else
            required_access.emplace_back(AccessType::CREATE_VIEW, create.getDatabase(), create.getTable());
    }
    else
    {
        if (create.temporary)
        {
            /// Currently default table engine for temporary tables is Memory. default_table_engine does not affect temporary tables.
            if (create.storage && create.storage->engine && create.storage->engine->name != "Memory")
                required_access.emplace_back(AccessType::CREATE_ARBITRARY_TEMPORARY_TABLE);
            else
                required_access.emplace_back(AccessType::CREATE_TEMPORARY_TABLE);
        }
        else
        {
            if (create.replace_table)
                required_access.emplace_back(AccessType::DROP_TABLE, create.getDatabase(), create.getTable());
            required_access.emplace_back(AccessType::CREATE_TABLE, create.getDatabase(), create.getTable());
        }
    }

    if (create.targets)
    {
        for (const auto & target : create.targets->targets)
        {
            const auto & target_id = target.table_id;
            if (target_id)
                required_access.emplace_back(AccessType::SELECT | AccessType::INSERT, target_id.database_name, target_id.table_name);
        }
    }

    if (create.storage && create.storage->engine)
        required_access.emplace_back(AccessType::TABLE_ENGINE, create.storage->engine->name);

    return required_access;
}

void InterpreterCreateQuery::extendQueryLogElemImpl(QueryLogElement & elem, const ASTPtr &, ContextPtr) const
{
    if (!as_table_saved.empty())
    {
        String database = backQuoteIfNeed(as_database_saved.empty() ? getContext()->getCurrentDatabase() : as_database_saved);
        elem.query_databases.insert(database);
        elem.query_tables.insert(database + "." + backQuoteIfNeed(as_table_saved));
    }
}

void InterpreterCreateQuery::addColumnsDescriptionToCreateQueryIfNecessary(ASTCreateQuery & create, const StoragePtr & storage)
{
    if (create.is_dictionary || (create.columns_list && create.columns_list->columns && !create.columns_list->columns->children.empty()))
        return;

    auto ast_storage = std::make_shared<ASTStorage>();
    unsigned max_parser_depth_v = static_cast<unsigned>(getContext()->getSettingsRef()[Setting::max_parser_depth]);
    unsigned max_parser_backtracks_v = static_cast<unsigned>(getContext()->getSettingsRef()[Setting::max_parser_backtracks]);
    auto query_from_storage = DB::getCreateQueryFromStorage(storage, ast_storage, false, max_parser_depth_v, max_parser_backtracks_v, true);
    auto & create_query_from_storage = query_from_storage->as<ASTCreateQuery &>();

    if (!create.columns_list)
    {
        ASTPtr columns_list = std::make_shared<ASTColumns>(*create_query_from_storage.columns_list);
        create.set(create.columns_list, columns_list);
    }
    else
    {
        ASTPtr columns = std::make_shared<ASTExpressionList>(*create_query_from_storage.columns_list->columns);
        create.columns_list->set(create.columns_list->columns, columns);
    }
}

void InterpreterCreateQuery::processSQLSecurityOption(ContextMutablePtr context_, ASTSQLSecurity & sql_security, bool is_materialized_view, bool skip_check_permissions)
{
    /// If no SQL security is specified, apply default from default_*_view_sql_security setting.
    if (!sql_security.type)
    {
        SQLSecurityType default_security;

        if (is_materialized_view)
            default_security = context_->getSettingsRef()[Setting::default_materialized_view_sql_security];
        else
            default_security = context_->getSettingsRef()[Setting::default_normal_view_sql_security];

        if (default_security == SQLSecurityType::DEFINER)
        {
            String default_definer = context_->getSettingsRef()[Setting::default_view_definer];
            if (default_definer == "CURRENT_USER")
                sql_security.is_definer_current_user = true;
            else
                sql_security.definer = std::make_shared<ASTUserNameWithHost>(default_definer);
        }

        sql_security.type = default_security;
    }

    /// Resolves `DEFINER = CURRENT_USER`. Can change the SQL security type if we try to resolve the user during the attachment.
    const auto current_user_name = context_->getUserName();
    if (sql_security.is_definer_current_user)
    {
        if (current_user_name.empty())
            /// This can happen only when attaching a view for the first time after migration and with `CURRENT_USER` default.
            if (is_materialized_view)
                sql_security.type = SQLSecurityType::NONE;
            else
                sql_security.type = SQLSecurityType::INVOKER;
        else if (sql_security.definer)
            sql_security.definer->replace(current_user_name);
        else
            sql_security.definer = std::make_shared<ASTUserNameWithHost>(current_user_name);
    }

    /// Checks the permissions for the specified definer user.
    if (sql_security.definer && !skip_check_permissions)
    {
        auto definer_name = sql_security.definer->toString();
        auto & access_control = context_->getAccessControl();

        const auto user = access_control.read<User>(definer_name);
        if (access_control.isEphemeral(access_control.getID<User>(definer_name)))
        {
            definer_name = user->getName() + ":definer";
            sql_security.definer = std::make_shared<ASTUserNameWithHost>(definer_name);
            auto new_user = typeid_cast<std::shared_ptr<User>>(user->clone());
            new_user->setName(definer_name);
            new_user->authentication_methods.clear();
            new_user->authentication_methods.emplace_back(AuthenticationType::NO_AUTHENTICATION);
            access_control.insertOrReplace(new_user);
        }

        if (definer_name != current_user_name)
            context_->checkAccess(AccessType::SET_DEFINER, definer_name);
    }

    if (sql_security.type == SQLSecurityType::NONE && !skip_check_permissions)
        context_->checkAccess(AccessType::ALLOW_SQL_SECURITY_NONE);
}

void InterpreterCreateQuery::convertMergeTreeTableIfPossible(ASTCreateQuery & create, DatabasePtr database, bool to_replicated)
{
    /// Check engine can be changed
    if (database->getEngineName() != "Atomic")
        throw Exception(ErrorCodes::NOT_IMPLEMENTED,
            "Table engine conversion to replicated is supported only for Atomic databases");

    if (!create.storage || !create.storage->engine || create.storage->engine->name.find("MergeTree") == std::string::npos)
        throw Exception(ErrorCodes::NOT_IMPLEMENTED,
            "Table engine conversion is supported only for MergeTree family engines");

    String engine_name = create.storage->engine->name;
    if (engine_name.starts_with("Replicated"))
    {
        if (to_replicated)
            throw Exception(ErrorCodes::INCORRECT_QUERY, "Can not attach table as replicated, table is already replicated");
    }
    else if (!to_replicated)
       throw Exception(ErrorCodes::INCORRECT_QUERY, "Can not attach table as not replicated, table is already not replicated");

    /// Set new engine
    DatabaseOrdinary::setMergeTreeEngine(create, getContext(), to_replicated);

    /// Save new metadata
    auto db_disk = database->getDisk();
    String table_metadata_path = database->getObjectMetadataPath(create.getTable());
    String table_metadata_tmp_path = table_metadata_path + ".tmp";
    String statement = DB::getObjectDefinitionFromCreateQuery(create.clone());
    writeMetadataFile(
        db_disk,
        /*file_path=*/table_metadata_tmp_path,
        /*content=*/statement,
        /*fsync_metadata=*/getContext()->getSettingsRef()[Setting::fsync_metadata]);
    db_disk->replaceFile(table_metadata_tmp_path, table_metadata_path);
}

void registerInterpreterCreateQuery(InterpreterFactory & factory)
{
    auto create_fn = [] (const InterpreterFactory::Arguments & args)
    {
        return std::make_unique<InterpreterCreateQuery>(args.query, args.context);
    };
    factory.registerInterpreter("InterpreterCreateQuery", create_fn);
}

}<|MERGE_RESOLUTION|>--- conflicted
+++ resolved
@@ -1764,14 +1764,6 @@
 
 void checkForUnsupportedColumns(const IStorage & storage, LoadingStrictnessLevel mode)
 {
-    if (mode <= LoadingStrictnessLevel::CREATE && hasDynamicSubcolumnsDeprecated(storage.getInMemoryMetadataPtr()->getColumns()) && !storage.supportsDynamicSubcolumnsDeprecated())
-    {
-        throw Exception(ErrorCodes::ILLEGAL_COLUMN,
-            "Cannot create table with column of type Object, "
-            "because storage {} doesn't support dynamic subcolumns",
-            storage.getName());
-    }
-
     if (mode <= LoadingStrictnessLevel::CREATE && hasDynamicSubcolumns(storage.getInMemoryMetadataPtr()->getColumns()) && !storage.supportsDynamicSubcolumns())
     {
         throw Exception(ErrorCodes::ILLEGAL_COLUMN,
@@ -1996,18 +1988,7 @@
     }
 
     validateVirtualColumns(*res);
-<<<<<<< HEAD
-
-    if (!res->supportsDynamicSubcolumns() && hasDynamicSubcolumns(res->getInMemoryMetadataPtr()->getColumns()) && mode <= LoadingStrictnessLevel::CREATE)
-    {
-        throw Exception(ErrorCodes::ILLEGAL_COLUMN,
-            "Cannot create table with column of type Dynamic or JSON, "
-            "because storage {} doesn't support dynamic subcolumns",
-            res->getName());
-    }
-=======
     checkForUnsupportedColumns(*res, mode);
->>>>>>> c0347e63
 
     if (!create.attach && getContext()->getSettingsRef()[Setting::database_replicated_allow_only_replicated_engine])
     {
