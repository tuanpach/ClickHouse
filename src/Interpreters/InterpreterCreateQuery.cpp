#include <memory>

#include <filesystem>

#include "Common/Exception.h"
#include <Common/StringUtils/StringUtils.h>
#include <Common/escapeForFileName.h>
#include <Common/typeid_cast.h>
#include <Common/Macros.h>
#include <Common/randomSeed.h>
#include <Common/renameat2.h>
#include <Common/hex.h>

#include <Core/Defines.h>
#include <Core/Settings.h>
#include <Core/SettingsEnums.h>

#include <IO/WriteBufferFromFile.h>
#include <IO/WriteHelpers.h>
#include <IO/ReadHelpers.h>

#include <Parsers/ASTColumnDeclaration.h>
#include <Parsers/ASTCreateQuery.h>
#include <Parsers/ASTIdentifier.h>
#include <Parsers/ASTIndexDeclaration.h>
#include <Parsers/ASTLiteral.h>
#include <Parsers/ASTInsertQuery.h>
#include <Parsers/ParserCreateQuery.h>
#include <Parsers/formatAST.h>
#include <Parsers/parseQuery.h>

#include <Storages/StorageFactory.h>
#include <Storages/StorageInMemoryMetadata.h>
#include <Storages/StorageReplicatedMergeTree.h>

#include <Interpreters/Context.h>
#include <Interpreters/executeDDLQueryOnCluster.h>
#include <Interpreters/executeQuery.h>
#include <Interpreters/Cluster.h>
#include <Interpreters/DDLTask.h>
#include <Interpreters/ExpressionAnalyzer.h>
#include <Interpreters/InterpreterCreateQuery.h>
#include <Interpreters/InterpreterSelectWithUnionQuery.h>
#include <Interpreters/InterpreterInsertQuery.h>
#include <Interpreters/InterpreterRenameQuery.h>
#include <Interpreters/AddDefaultDatabaseVisitor.h>

#include <Access/Common/AccessRightsElement.h>

#include <DataTypes/DataTypeFactory.h>
#include <DataTypes/NestedUtils.h>
#include <DataTypes/DataTypesNumber.h>
#include <DataTypes/DataTypeLowCardinality.h>
#include <DataTypes/DataTypeNullable.h>
#include <DataTypes/DataTypeAggregateFunction.h>
#include <DataTypes/ObjectUtils.h>
#include <DataTypes/hasNullable.h>

#include <Databases/DatabaseFactory.h>
#include <Databases/DatabaseReplicated.h>
#include <Databases/IDatabase.h>
#include <Databases/DatabaseOnDisk.h>
#include <Databases/TablesLoader.h>
#include <Databases/DDLDependencyVisitor.h>

#include <Compression/CompressionFactory.h>

#include <Interpreters/InterpreterDropQuery.h>
#include <Interpreters/QueryLog.h>
#include <Interpreters/addTypeConversionToAST.h>
#include <Interpreters/FunctionNameNormalizer.h>
#include <Interpreters/ApplyWithSubqueryVisitor.h>

#include <TableFunctions/TableFunctionFactory.h>
#include <base/logger_useful.h>


namespace DB
{

namespace ErrorCodes
{
    extern const int TABLE_ALREADY_EXISTS;
    extern const int DICTIONARY_ALREADY_EXISTS;
    extern const int EMPTY_LIST_OF_COLUMNS_PASSED;
    extern const int INCORRECT_QUERY;
    extern const int UNKNOWN_DATABASE_ENGINE;
    extern const int DUPLICATE_COLUMN;
    extern const int DATABASE_ALREADY_EXISTS;
    extern const int BAD_ARGUMENTS;
    extern const int BAD_DATABASE_FOR_TEMPORARY_TABLE;
    extern const int SUSPICIOUS_TYPE_FOR_LOW_CARDINALITY;
    extern const int ILLEGAL_SYNTAX_FOR_DATA_TYPE;
    extern const int ILLEGAL_COLUMN;
    extern const int LOGICAL_ERROR;
    extern const int UNKNOWN_DATABASE;
    extern const int PATH_ACCESS_DENIED;
    extern const int NOT_IMPLEMENTED;
    extern const int ENGINE_REQUIRED;
    extern const int UNKNOWN_STORAGE;
}

namespace fs = std::filesystem;

InterpreterCreateQuery::InterpreterCreateQuery(const ASTPtr & query_ptr_, ContextMutablePtr context_)
    : WithMutableContext(context_), query_ptr(query_ptr_)
{
}


BlockIO InterpreterCreateQuery::createDatabase(ASTCreateQuery & create)
{
    String database_name = create.getDatabase();

    auto guard = DatabaseCatalog::instance().getDDLGuard(database_name, "");

    /// Database can be created before or it can be created concurrently in another thread, while we were waiting in DDLGuard
    if (DatabaseCatalog::instance().isDatabaseExist(database_name))
    {
        if (create.if_not_exists)
            return {};
        else
            throw Exception("Database " + database_name + " already exists.", ErrorCodes::DATABASE_ALREADY_EXISTS);
    }

    /// Will write file with database metadata, if needed.
    String database_name_escaped = escapeForFileName(database_name);
    fs::path metadata_path = fs::canonical(getContext()->getPath());
    fs::path metadata_file_tmp_path = metadata_path / "metadata" / (database_name_escaped + ".sql.tmp");
    fs::path metadata_file_path = metadata_path / "metadata" / (database_name_escaped + ".sql");

    if (!create.storage && create.attach)
    {
        if (!fs::exists(metadata_file_path))
            throw Exception("Database engine must be specified for ATTACH DATABASE query", ErrorCodes::UNKNOWN_DATABASE_ENGINE);
        /// Short syntax: try read database definition from file
        auto ast = DatabaseOnDisk::parseQueryFromMetadata(nullptr, getContext(), metadata_file_path);
        create = ast->as<ASTCreateQuery &>();
        if (create.table || !create.storage)
            throw Exception(ErrorCodes::INCORRECT_QUERY, "Metadata file {} contains incorrect CREATE DATABASE query", metadata_file_path.string());
        create.attach = true;
        create.attach_short_syntax = true;
        create.setDatabase(database_name);
    }
    else if (!create.storage)
    {
        /// For new-style databases engine is explicitly specified in .sql
        /// When attaching old-style database during server startup, we must always use Ordinary engine
        if (create.attach)
            throw Exception("Database engine must be specified for ATTACH DATABASE query", ErrorCodes::UNKNOWN_DATABASE_ENGINE);
        bool old_style_database = getContext()->getSettingsRef().default_database_engine.value == DefaultDatabaseEngine::Ordinary;
        auto engine = std::make_shared<ASTFunction>();
        auto storage = std::make_shared<ASTStorage>();
        engine->name = old_style_database ? "Ordinary" : "Atomic";
        engine->no_empty_args = true;
        storage->set(storage->engine, engine);
        create.set(create.storage, storage);
    }
    else if ((create.columns_list
              && ((create.columns_list->indices && !create.columns_list->indices->children.empty())
                  || (create.columns_list->projections && !create.columns_list->projections->children.empty()))))
    {
        /// Currently, there are no database engines, that support any arguments.
        throw Exception(ErrorCodes::UNKNOWN_DATABASE_ENGINE, "Unknown database engine: {}", serializeAST(*create.storage));
    }

    if (create.storage && !create.storage->engine)
        throw Exception(ErrorCodes::INCORRECT_QUERY, "Database engine must be specified");

    if (create.storage->engine->name == "Atomic"
        || create.storage->engine->name == "Replicated"
        || create.storage->engine->name == "MaterializedPostgreSQL")
    {
        if (create.attach && create.uuid == UUIDHelpers::Nil)
            throw Exception(ErrorCodes::INCORRECT_QUERY, "UUID must be specified for ATTACH. "
                            "If you want to attach existing database, use just ATTACH DATABASE {};", create.getDatabase());
        else if (create.uuid == UUIDHelpers::Nil)
            create.uuid = UUIDHelpers::generateV4();

        metadata_path = metadata_path / "store" / DatabaseCatalog::getPathForUUID(create.uuid);

        if (!create.attach && fs::exists(metadata_path))
            throw Exception(ErrorCodes::DATABASE_ALREADY_EXISTS, "Metadata directory {} already exists", metadata_path.string());
    }
    else if (create.storage->engine->name == "MaterializeMySQL"
        || create.storage->engine->name == "MaterializedMySQL")
    {
        /// It creates nested database with Ordinary or Atomic engine depending on UUID in query and default engine setting.
        /// Do nothing if it's an internal ATTACH on server startup or short-syntax ATTACH query from user,
        /// because we got correct query from the metadata file in this case.
        /// If we got query from user, then normalize it first.
        bool attach_from_user = create.attach && !internal && !create.attach_short_syntax;
        bool create_from_user = !create.attach;

        if (create_from_user)
        {
            const auto & default_engine = getContext()->getSettingsRef().default_database_engine.value;
            if (create.uuid == UUIDHelpers::Nil && default_engine == DefaultDatabaseEngine::Atomic)
                create.uuid = UUIDHelpers::generateV4();    /// Will enable Atomic engine for nested database
        }
        else if (attach_from_user && create.uuid == UUIDHelpers::Nil)
        {
            /// Ambiguity is possible: should we attach nested database as Ordinary
            /// or throw "UUID must be specified" for Atomic? So we suggest short syntax for Ordinary.
            throw Exception("Use short attach syntax ('ATTACH DATABASE name;' without engine) to attach existing database "
                            "or specify UUID to attach new database with Atomic engine", ErrorCodes::INCORRECT_QUERY);
        }

        /// Set metadata path according to nested engine
        if (create.uuid == UUIDHelpers::Nil)
            metadata_path = metadata_path / "metadata" / database_name_escaped;
        else
            metadata_path = metadata_path / "store" / DatabaseCatalog::getPathForUUID(create.uuid);
    }
    else
    {
        bool is_on_cluster = getContext()->getClientInfo().query_kind == ClientInfo::QueryKind::SECONDARY_QUERY;
        if (create.uuid != UUIDHelpers::Nil && !is_on_cluster)
            throw Exception("Ordinary database engine does not support UUID", ErrorCodes::INCORRECT_QUERY);

        /// Ignore UUID if it's ON CLUSTER query
        create.uuid = UUIDHelpers::Nil;
        metadata_path = metadata_path / "metadata" / database_name_escaped;
    }

    if ((create.storage->engine->name == "MaterializeMySQL" || create.storage->engine->name == "MaterializedMySQL")
        && !getContext()->getSettingsRef().allow_experimental_database_materialized_mysql
        && !internal)
    {
        throw Exception("MaterializedMySQL is an experimental database engine. "
                        "Enable allow_experimental_database_materialized_mysql to use it.", ErrorCodes::UNKNOWN_DATABASE_ENGINE);
    }

    if (create.storage->engine->name == "Replicated"
        && !getContext()->getSettingsRef().allow_experimental_database_replicated
        && !internal)
    {
        throw Exception("Replicated is an experimental database engine. "
                        "Enable allow_experimental_database_replicated to use it.", ErrorCodes::UNKNOWN_DATABASE_ENGINE);
    }

    if (create.storage->engine->name == "MaterializedPostgreSQL"
        && !getContext()->getSettingsRef().allow_experimental_database_materialized_postgresql
        && !internal)
    {
        throw Exception("MaterializedPostgreSQL is an experimental database engine. "
                        "Enable allow_experimental_database_materialized_postgresql to use it.", ErrorCodes::UNKNOWN_DATABASE_ENGINE);
    }

    DatabasePtr database = DatabaseFactory::get(create, metadata_path / "", getContext());

    if (create.uuid != UUIDHelpers::Nil)
        create.setDatabase(TABLE_WITH_UUID_NAME_PLACEHOLDER);

    bool need_write_metadata = !create.attach || !fs::exists(metadata_file_path);

    if (need_write_metadata)
    {
        create.attach = true;
        create.if_not_exists = false;

        WriteBufferFromOwnString statement_buf;
        formatAST(create, statement_buf, false);
        writeChar('\n', statement_buf);
        String statement = statement_buf.str();

        /// Exclusive flag guarantees, that database is not created right now in another thread.
        WriteBufferFromFile out(metadata_file_tmp_path, statement.size(), O_WRONLY | O_CREAT | O_EXCL);
        writeString(statement, out);

        out.next();
        if (getContext()->getSettingsRef().fsync_metadata)
            out.sync();
        out.close();
    }

    /// We attach database before loading it's tables, so do not allow concurrent DDL queries
    auto db_guard = DatabaseCatalog::instance().getExclusiveDDLGuardForDatabase(database_name);

    bool added = false;
    bool renamed = false;
    try
    {
        /// TODO Attach db only after it was loaded. Now it's not possible because of view dependencies
        DatabaseCatalog::instance().attachDatabase(database_name, database);
        added = true;

        if (need_write_metadata)
        {
            /// Prevents from overwriting metadata of detached database
            renameNoReplace(metadata_file_tmp_path, metadata_file_path);
            renamed = true;
        }

        if (!load_database_without_tables)
        {
            /// We use global context here, because storages lifetime is bigger than query context lifetime
            TablesLoader loader{getContext()->getGlobalContext(), {{database_name, database}}, has_force_restore_data_flag, create.attach && force_attach}; //-V560
            loader.loadTables();
            loader.startupTables();
        }
    }
    catch (...)
    {
        if (renamed)
        {
            [[maybe_unused]] bool removed = fs::remove(metadata_file_path);
            assert(removed);
        }
        if (added)
            DatabaseCatalog::instance().detachDatabase(getContext(), database_name, false, false);

        throw;
    }

    return {};
}


ASTPtr InterpreterCreateQuery::formatColumns(const NamesAndTypesList & columns)
{
    auto columns_list = std::make_shared<ASTExpressionList>();

    for (const auto & column : columns)
    {
        const auto column_declaration = std::make_shared<ASTColumnDeclaration>();
        column_declaration->name = column.name;

        ParserDataType type_parser;
        String type_name = column.type->getName();
        const char * pos = type_name.data();
        const char * end = pos + type_name.size();
        column_declaration->type = parseQuery(type_parser, pos, end, "data type", 0, DBMS_DEFAULT_MAX_PARSER_DEPTH);
        columns_list->children.emplace_back(column_declaration);
    }

    return columns_list;
}

ASTPtr InterpreterCreateQuery::formatColumns(const NamesAndTypesList & columns, const NamesAndAliases & alias_columns)
{
    std::shared_ptr<ASTExpressionList> columns_list = std::static_pointer_cast<ASTExpressionList>(formatColumns(columns));

    for (const auto & alias_column : alias_columns)
    {
        const auto column_declaration = std::make_shared<ASTColumnDeclaration>();
        column_declaration->name = alias_column.name;

        ParserDataType type_parser;
        String type_name = alias_column.type->getName();
        const char * type_pos = type_name.data();
        const char * type_end = type_pos + type_name.size();
        column_declaration->type = parseQuery(type_parser, type_pos, type_end, "data type", 0, DBMS_DEFAULT_MAX_PARSER_DEPTH);

        column_declaration->default_specifier = "ALIAS";

        const auto & alias = alias_column.expression;
        const char * alias_pos = alias.data();
        const char * alias_end = alias_pos + alias.size();
        ParserExpression expression_parser;
        column_declaration->default_expression = parseQuery(expression_parser, alias_pos, alias_end, "expression", 0, DBMS_DEFAULT_MAX_PARSER_DEPTH);

        columns_list->children.emplace_back(column_declaration);
    }

    return columns_list;
}

ASTPtr InterpreterCreateQuery::formatColumns(const ColumnsDescription & columns)
{
    auto columns_list = std::make_shared<ASTExpressionList>();

    for (const auto & column : columns)
    {
        const auto column_declaration = std::make_shared<ASTColumnDeclaration>();
        ASTPtr column_declaration_ptr{column_declaration};

        column_declaration->name = column.name;

        ParserDataType type_parser;
        String type_name = column.type->getName();
        const char * type_name_pos = type_name.data();
        const char * type_name_end = type_name_pos + type_name.size();
        column_declaration->type = parseQuery(type_parser, type_name_pos, type_name_end, "data type", 0, DBMS_DEFAULT_MAX_PARSER_DEPTH);

        if (column.default_desc.expression)
        {
            column_declaration->default_specifier = toString(column.default_desc.kind);
            column_declaration->default_expression = column.default_desc.expression->clone();
            column_declaration->children.push_back(column_declaration->default_expression);
        }

        if (!column.comment.empty())
        {
            column_declaration->comment = std::make_shared<ASTLiteral>(Field(column.comment));
            column_declaration->children.push_back(column_declaration->comment);
        }

        if (column.codec)
        {
            column_declaration->codec = column.codec;
            column_declaration->children.push_back(column_declaration->codec);
        }

        if (column.ttl)
        {
            column_declaration->ttl = column.ttl;
            column_declaration->children.push_back(column_declaration->ttl);
        }

        columns_list->children.push_back(column_declaration_ptr);
    }

    return columns_list;
}

ASTPtr InterpreterCreateQuery::formatIndices(const IndicesDescription & indices)
{
    auto res = std::make_shared<ASTExpressionList>();

    for (const auto & index : indices)
        res->children.push_back(index.definition_ast->clone());

    return res;
}

ASTPtr InterpreterCreateQuery::formatConstraints(const ConstraintsDescription & constraints)
{
    auto res = std::make_shared<ASTExpressionList>();

    for (const auto & constraint : constraints.getConstraints())
        res->children.push_back(constraint->clone());

    return res;
}

ASTPtr InterpreterCreateQuery::formatProjections(const ProjectionsDescription & projections)
{
    auto res = std::make_shared<ASTExpressionList>();

    for (const auto & projection : projections)
        res->children.push_back(projection.definition_ast->clone());

    return res;
}

ColumnsDescription InterpreterCreateQuery::getColumnsDescription(
    const ASTExpressionList & columns_ast, ContextPtr context_, bool attach)
{
    /// First, deduce implicit types.

    /** all default_expressions as a single expression list,
     *  mixed with conversion-columns for each explicitly specified type */

    ASTPtr default_expr_list = std::make_shared<ASTExpressionList>();
    NamesAndTypesList column_names_and_types;
    bool make_columns_nullable = !attach && context_->getSettingsRef().data_type_default_nullable;

    for (const auto & ast : columns_ast.children)
    {
        const auto & col_decl = ast->as<ASTColumnDeclaration &>();

        DataTypePtr column_type = nullptr;

        if (col_decl.type)
        {
            column_type = DataTypeFactory::instance().get(col_decl.type);

            const auto * aggregate_function_type = typeid_cast<const DataTypeAggregateFunction *>(column_type.get());
            if (attach && aggregate_function_type && aggregate_function_type->isVersioned())
                aggregate_function_type->setVersion(0, /* if_empty */true);

            if (col_decl.null_modifier)
            {
                if (column_type->isNullable())
                    throw Exception("Can't use [NOT] NULL modifier with Nullable type", ErrorCodes::ILLEGAL_SYNTAX_FOR_DATA_TYPE);
                if (*col_decl.null_modifier)
                    column_type = makeNullable(column_type);
            }
            else if (make_columns_nullable)
            {
                column_type = makeNullable(column_type);
            }
            else if (!hasNullable(column_type) &&
                     col_decl.default_specifier == "DEFAULT" &&
                     col_decl.default_expression &&
                     col_decl.default_expression->as<ASTLiteral>() &&
                     col_decl.default_expression->as<ASTLiteral>()->value.isNull())
            {
                if (column_type->lowCardinality())
                {
                    const auto * low_cardinality_type = typeid_cast<const DataTypeLowCardinality *>(column_type.get());
                    assert(low_cardinality_type);
                    column_type = std::make_shared<DataTypeLowCardinality>(makeNullable(low_cardinality_type->getDictionaryType()));
                }
                else
                    column_type = makeNullable(column_type);
            }

            column_names_and_types.emplace_back(col_decl.name, column_type);
        }
        else
        {
            /// we're creating dummy DataTypeUInt8 in order to prevent the NullPointerException in ExpressionActions
            column_names_and_types.emplace_back(col_decl.name, std::make_shared<DataTypeUInt8>());
        }

        /// add column to postprocessing if there is a default_expression specified
        if (col_decl.default_expression)
        {
            /** For columns with explicitly-specified type create two expressions:
              * 1. default_expression aliased as column name with _tmp suffix
              * 2. conversion of expression (1) to explicitly-specified type alias as column name
              */
            if (col_decl.type)
            {
                const auto & final_column_name = col_decl.name;
                const auto tmp_column_name = final_column_name + "_tmp_alter" + toString(randomSeed());
                const auto * data_type_ptr = column_names_and_types.back().type.get();

                default_expr_list->children.emplace_back(
                    setAlias(addTypeConversionToAST(std::make_shared<ASTIdentifier>(tmp_column_name), data_type_ptr->getName()),
                        final_column_name));

                default_expr_list->children.emplace_back(
                    setAlias(
                        col_decl.default_specifier == "EPHEMERAL" ? /// can be ASTLiteral::value NULL
                            std::make_shared<ASTLiteral>(data_type_ptr->getDefault()) :
                            col_decl.default_expression->clone(),
                        tmp_column_name));
            }
            else
                default_expr_list->children.emplace_back(setAlias(col_decl.default_expression->clone(), col_decl.name));
        }
    }

    Block defaults_sample_block;
    /// set missing types and wrap default_expression's in a conversion-function if necessary
    if (!default_expr_list->children.empty())
        defaults_sample_block = validateColumnsDefaultsAndGetSampleBlock(default_expr_list, column_names_and_types, context_);

    bool sanity_check_compression_codecs = !attach && !context_->getSettingsRef().allow_suspicious_codecs;
    bool allow_experimental_codecs = attach || context_->getSettingsRef().allow_experimental_codecs;

    ColumnsDescription res;
    auto name_type_it = column_names_and_types.begin();
    for (auto ast_it = columns_ast.children.begin(); ast_it != columns_ast.children.end(); ++ast_it, ++name_type_it)
    {
        ColumnDescription column;

        auto & col_decl = (*ast_it)->as<ASTColumnDeclaration &>();

        column.name = col_decl.name;

        if (col_decl.default_expression)
        {
            ASTPtr default_expr =
                col_decl.default_specifier == "EPHEMERAL" && col_decl.default_expression->as<ASTLiteral>()->value.isNull() ?
                    std::make_shared<ASTLiteral>(DataTypeFactory::instance().get(col_decl.type)->getDefault()) :
                    col_decl.default_expression->clone();

            if (col_decl.type)
                column.type = name_type_it->type;
            else
                column.type = defaults_sample_block.getByName(column.name).type;

            column.default_desc.kind = columnDefaultKindFromString(col_decl.default_specifier);
            column.default_desc.expression = default_expr;
        }
        else if (col_decl.type)
            column.type = name_type_it->type;
        else
            throw Exception();

        if (col_decl.comment)
            column.comment = col_decl.comment->as<ASTLiteral &>().value.get<String>();

        if (col_decl.codec)
        {
            if (col_decl.default_specifier == "ALIAS")
                throw Exception{"Cannot specify codec for column type ALIAS", ErrorCodes::BAD_ARGUMENTS};
            column.codec = CompressionCodecFactory::instance().validateCodecAndGetPreprocessedAST(
                col_decl.codec, column.type, sanity_check_compression_codecs, allow_experimental_codecs);
        }

        if (col_decl.ttl)
            column.ttl = col_decl.ttl;

        res.add(std::move(column));
    }

    if (context_->getSettingsRef().flatten_nested)
        res.flattenNested();

    if (res.getAllPhysical().empty())
        throw Exception{"Cannot CREATE table without physical columns", ErrorCodes::EMPTY_LIST_OF_COLUMNS_PASSED};

    return res;
}


ConstraintsDescription InterpreterCreateQuery::getConstraintsDescription(const ASTExpressionList * constraints)
{
    ASTs constraints_data;
    if (constraints)
        for (const auto & constraint : constraints->children)
            constraints_data.push_back(constraint->clone());

    return ConstraintsDescription{constraints_data};
}


InterpreterCreateQuery::TableProperties InterpreterCreateQuery::getTablePropertiesAndNormalizeCreateQuery(ASTCreateQuery & create) const
{
    /// Set the table engine if it was not specified explicitly.
    setEngine(create);

    /// We have to check access rights again (in case engine was changed).
    if (create.storage)
    {
        auto source_access_type = StorageFactory::instance().getSourceAccessType(create.storage->engine->name);
        if (source_access_type != AccessType::NONE)
            getContext()->checkAccess(source_access_type);
    }

    TableProperties properties;
    TableLockHolder as_storage_lock;

    if (create.columns_list)
    {
        if (create.as_table_function && (create.columns_list->indices || create.columns_list->constraints))
            throw Exception("Indexes and constraints are not supported for table functions", ErrorCodes::INCORRECT_QUERY);

        if (create.columns_list->columns)
        {
            properties.columns = getColumnsDescription(*create.columns_list->columns, getContext(), create.attach);
        }

        if (create.columns_list->indices)
            for (const auto & index : create.columns_list->indices->children)
                properties.indices.push_back(
                    IndexDescription::getIndexFromAST(index->clone(), properties.columns, getContext()));

        if (create.columns_list->projections)
            for (const auto & projection_ast : create.columns_list->projections->children)
            {
                auto projection = ProjectionDescription::getProjectionFromAST(projection_ast, properties.columns, getContext());
                properties.projections.add(std::move(projection));
            }

        properties.constraints = getConstraintsDescription(create.columns_list->constraints);
    }
    else if (!create.as_table.empty())
    {
        String as_database_name = getContext()->resolveDatabase(create.as_database);
        StoragePtr as_storage = DatabaseCatalog::instance().getTable({as_database_name, create.as_table}, getContext());

        /// as_storage->getColumns() and setEngine(...) must be called under structure lock of other_table for CREATE ... AS other_table.
        as_storage_lock = as_storage->lockForShare(getContext()->getCurrentQueryId(), getContext()->getSettingsRef().lock_acquire_timeout);
        auto as_storage_metadata = as_storage->getInMemoryMetadataPtr();
        properties.columns = as_storage_metadata->getColumns();

        /// Secondary indices and projections make sense only for MergeTree family of storage engines.
        /// We should not copy them for other storages.
        if (create.storage && endsWith(create.storage->engine->name, "MergeTree"))
        {
            properties.indices = as_storage_metadata->getSecondaryIndices();
            properties.projections = as_storage_metadata->getProjections().clone();
        }
        else
        {
            /// Only MergeTree support TTL
            properties.columns.resetColumnTTLs();
        }

        properties.constraints = as_storage_metadata->getConstraints();
    }
    else if (create.select)
    {
        Block as_select_sample = InterpreterSelectWithUnionQuery::getSampleBlock(create.select->clone(), getContext());
        properties.columns = ColumnsDescription(as_select_sample.getNamesAndTypesList());
    }
    else if (create.as_table_function)
    {
        /// Table function without columns list.
        auto table_function = TableFunctionFactory::instance().get(create.as_table_function, getContext());
        properties.columns = table_function->getActualTableStructure(getContext());
    }
    else if (create.is_dictionary)
    {
        return {};
    }
    /// We can have queries like "CREATE TABLE <table> ENGINE=<engine>" if <engine>
    /// supports schema inference (will determine table structure in it's constructor).
    else if (!StorageFactory::instance().checkIfStorageSupportsSchemaInterface(create.storage->engine->name)) // NOLINT
        throw Exception("Incorrect CREATE query: required list of column descriptions or AS section or SELECT.", ErrorCodes::INCORRECT_QUERY);

    /// Even if query has list of columns, canonicalize it (unfold Nested columns).
    if (!create.columns_list)
        create.set(create.columns_list, std::make_shared<ASTColumns>());

    ASTPtr new_columns = formatColumns(properties.columns);
    ASTPtr new_indices = formatIndices(properties.indices);
    ASTPtr new_constraints = formatConstraints(properties.constraints);
    ASTPtr new_projections = formatProjections(properties.projections);

    create.columns_list->setOrReplace(create.columns_list->columns, new_columns);
    create.columns_list->setOrReplace(create.columns_list->indices, new_indices);
    create.columns_list->setOrReplace(create.columns_list->constraints, new_constraints);
    create.columns_list->setOrReplace(create.columns_list->projections, new_projections);

    validateTableStructure(create, properties);

    assert(as_database_saved.empty() && as_table_saved.empty());
    std::swap(create.as_database, as_database_saved);
    std::swap(create.as_table, as_table_saved);

    return properties;
}

void InterpreterCreateQuery::validateTableStructure(const ASTCreateQuery & create,
                                                    const InterpreterCreateQuery::TableProperties & properties) const
{
    /// Check for duplicates
    std::set<String> all_columns;
    for (const auto & column : properties.columns)
    {
        if (!all_columns.emplace(column.name).second)
            throw Exception("Column " + backQuoteIfNeed(column.name) + " already exists", ErrorCodes::DUPLICATE_COLUMN);
    }

    const auto & settings = getContext()->getSettingsRef();

    /// Check low cardinality types in creating table if it was not allowed in setting
    if (!create.attach && !settings.allow_suspicious_low_cardinality_types && !create.is_materialized_view)
    {
        for (const auto & name_and_type_pair : properties.columns.getAllPhysical())
        {
            if (const auto * current_type_ptr = typeid_cast<const DataTypeLowCardinality *>(name_and_type_pair.type.get()))
            {
                if (!isStringOrFixedString(*removeNullable(current_type_ptr->getDictionaryType())))
                    throw Exception("Creating columns of type " + current_type_ptr->getName() + " is prohibited by default "
                                    "due to expected negative impact on performance. "
                                    "It can be enabled with the \"allow_suspicious_low_cardinality_types\" setting.",
                                    ErrorCodes::SUSPICIOUS_TYPE_FOR_LOW_CARDINALITY);
            }
        }
    }

    if (!create.attach && !settings.allow_experimental_geo_types)
    {
        for (const auto & name_and_type_pair : properties.columns.getAllPhysical())
        {
            const auto & type = name_and_type_pair.type->getName();
            if (type == "MultiPolygon" || type == "Polygon" || type == "Ring" || type == "Point")
            {
                String message = "Cannot create table with column '" + name_and_type_pair.name + "' which type is '"
                                 + type + "' because experimental geo types are not allowed. "
                                 + "Set setting allow_experimental_geo_types = 1 in order to allow it";
                throw Exception(message, ErrorCodes::ILLEGAL_COLUMN);
            }
        }
    }

    if (!create.attach && !settings.allow_experimental_object_type)
    {
        for (const auto & [name, type] : properties.columns.getAllPhysical())
        {
            if (isObject(type))
            {
                throw Exception(ErrorCodes::ILLEGAL_COLUMN,
                    "Cannot create table with column '{}' which type is '{}' "
                    "because experimental Object type is not allowed. "
                    "Set setting allow_experimental_object_type = 1 in order to allow it",
                    name, type->getName());
            }
        }
    }
}

String InterpreterCreateQuery::getTableEngineName(DefaultTableEngine default_table_engine)
{
    switch (default_table_engine)
    {
        case DefaultTableEngine::Log:
            return "Log";

        case DefaultTableEngine::StripeLog:
            return "StripeLog";

        case DefaultTableEngine::MergeTree:
            return "MergeTree";

        case DefaultTableEngine::ReplacingMergeTree:
            return "ReplacingMergeTree";

        case DefaultTableEngine::ReplicatedMergeTree:
            return "ReplicatedMergeTree";

        case DefaultTableEngine::ReplicatedReplacingMergeTree:
            return "ReplicatedReplacingMergeTree";

        case DefaultTableEngine::Memory:
            return "Memory";

        default:
            throw Exception("default_table_engine is set to unknown value", ErrorCodes::LOGICAL_ERROR);
    }
}

void InterpreterCreateQuery::setDefaultTableEngine(ASTStorage & storage, ContextPtr local_context)
{
    if (local_context->getSettingsRef().default_table_engine.value == DefaultTableEngine::None)
        throw Exception(ErrorCodes::ENGINE_REQUIRED, "Table engine is not specified in CREATE query");

    auto engine_ast = std::make_shared<ASTFunction>();
    auto default_table_engine = local_context->getSettingsRef().default_table_engine.value;
    engine_ast->name = getTableEngineName(default_table_engine);
    engine_ast->no_empty_args = true;
    storage.set(storage.engine, engine_ast);
}

void InterpreterCreateQuery::setEngine(ASTCreateQuery & create) const
{
    if (create.as_table_function)
        return;

    if (create.is_dictionary || create.is_ordinary_view || create.is_live_view || create.is_window_view)
        return;

    if (create.is_materialized_view && create.to_table_id)
        return;

    if (create.temporary)
    {
        if (create.storage && create.storage->engine && create.storage->engine->name != "Memory")
            throw Exception(ErrorCodes::INCORRECT_QUERY, "Temporary tables can only be created with ENGINE = Memory, not {}",
                create.storage->engine->name);

        /// It's possible if some part of storage definition (such as PARTITION BY) is specified, but ENGINE is not.
        /// It makes sense when default_table_engine setting is used, but not for temporary tables.
        /// For temporary tables we ignore this setting to allow CREATE TEMPORARY TABLE query without specifying ENGINE
        /// even if setting is set to MergeTree or something like that (otherwise MergeTree will be substituted and query will fail).
        if (create.storage && !create.storage->engine)
            throw Exception(ErrorCodes::INCORRECT_QUERY, "Invalid storage definition for temporary table: must be either ENGINE = Memory or empty");

        auto engine_ast = std::make_shared<ASTFunction>();
        engine_ast->name = "Memory";
        engine_ast->no_empty_args = true;
        auto storage_ast = std::make_shared<ASTStorage>();
        storage_ast->set(storage_ast->engine, engine_ast);
        create.set(create.storage, storage_ast);
        return;
    }

    if (create.storage)
    {
        /// Some part of storage definition (such as PARTITION BY) is specified, but ENGINE is not: just set default one.
        if (!create.storage->engine)
            setDefaultTableEngine(*create.storage, getContext());
        return;
    }

    if (!create.as_table.empty())
    {
        /// NOTE Getting the structure from the table specified in the AS is done not atomically with the creation of the table.

        String as_database_name = getContext()->resolveDatabase(create.as_database);
        String as_table_name = create.as_table;

        ASTPtr as_create_ptr = DatabaseCatalog::instance().getDatabase(as_database_name)->getCreateTableQuery(as_table_name, getContext());
        const auto & as_create = as_create_ptr->as<ASTCreateQuery &>();

        const String qualified_name = backQuoteIfNeed(as_database_name) + "." + backQuoteIfNeed(as_table_name);

        if (as_create.is_ordinary_view)
            throw Exception(ErrorCodes::INCORRECT_QUERY, "Cannot CREATE a table AS {}, it is a View", qualified_name);

        if (as_create.is_live_view)
            throw Exception(ErrorCodes::INCORRECT_QUERY, "Cannot CREATE a table AS {}, it is a Live View", qualified_name);

        if (as_create.is_window_view)
            throw Exception(ErrorCodes::INCORRECT_QUERY, "Cannot CREATE a table AS {}, it is a Window View", qualified_name);

        if (as_create.is_dictionary)
            throw Exception(ErrorCodes::INCORRECT_QUERY, "Cannot CREATE a table AS {}, it is a Dictionary", qualified_name);

        if (as_create.storage)
            create.set(create.storage, as_create.storage->ptr());
        else if (as_create.as_table_function)
            create.as_table_function = as_create.as_table_function->clone();
        else
            throw Exception(ErrorCodes::LOGICAL_ERROR, "Cannot set engine, it's a bug.");

        return;
    }

    create.set(create.storage, std::make_shared<ASTStorage>());
    setDefaultTableEngine(*create.storage, getContext());
}

static void generateUUIDForTable(ASTCreateQuery & create)
{
    if (create.uuid == UUIDHelpers::Nil)
        create.uuid = UUIDHelpers::generateV4();

    /// If destination table (to_table_id) is not specified for materialized view,
    /// then MV will create inner table. We should generate UUID of inner table here,
    /// so it will be the same on all hosts if query in ON CLUSTER or database engine is Replicated.
    bool need_uuid_for_inner_table = !create.attach && create.is_materialized_view && !create.to_table_id;
    if (need_uuid_for_inner_table && create.to_inner_uuid == UUIDHelpers::Nil)
        create.to_inner_uuid = UUIDHelpers::generateV4();
}

void InterpreterCreateQuery::assertOrSetUUID(ASTCreateQuery & create, const DatabasePtr & database) const
{
    const auto * kind = create.is_dictionary ? "Dictionary" : "Table";
    const auto * kind_upper = create.is_dictionary ? "DICTIONARY" : "TABLE";

    if (database->getEngineName() == "Replicated" && getContext()->getClientInfo().is_replicated_database_internal
        && !internal)
    {
        if (create.uuid == UUIDHelpers::Nil)
            throw Exception("Table UUID is not specified in DDL log", ErrorCodes::LOGICAL_ERROR);
    }

    bool from_path = create.attach_from_path.has_value();

    if (database->getUUID() != UUIDHelpers::Nil)
    {
        if (create.attach && !from_path && create.uuid == UUIDHelpers::Nil)
        {
            throw Exception(ErrorCodes::INCORRECT_QUERY,
                            "Incorrect ATTACH {} query for Atomic database engine. "
                            "Use one of the following queries instead:\n"
                            "1. ATTACH {} {};\n"
                            "2. CREATE {} {} <table definition>;\n"
                            "3. ATTACH {} {} FROM '/path/to/data/' <table definition>;\n"
                            "4. ATTACH {} {} UUID '<uuid>' <table definition>;",
                            kind_upper,
                            kind_upper, create.table,
                            kind_upper, create.table,
                            kind_upper, create.table,
                            kind_upper, create.table);
        }

        generateUUIDForTable(create);
    }
    else
    {
        bool is_on_cluster = getContext()->getClientInfo().query_kind == ClientInfo::QueryKind::SECONDARY_QUERY;
        bool has_uuid = create.uuid != UUIDHelpers::Nil || create.to_inner_uuid != UUIDHelpers::Nil;
        if (has_uuid && !is_on_cluster)
            throw Exception(ErrorCodes::INCORRECT_QUERY,
                            "{} UUID specified, but engine of database {} is not Atomic", kind, create.getDatabase());

        /// Ignore UUID if it's ON CLUSTER query
        create.uuid = UUIDHelpers::Nil;
        create.to_inner_uuid = UUIDHelpers::Nil;
    }
}


BlockIO InterpreterCreateQuery::createTable(ASTCreateQuery & create)
{
    /// Temporary tables are created out of databases.
    if (create.temporary && create.database)
        throw Exception("Temporary tables cannot be inside a database. You should not specify a database for a temporary table.",
            ErrorCodes::BAD_DATABASE_FOR_TEMPORARY_TABLE);

    String current_database = getContext()->getCurrentDatabase();
    auto database_name = create.database ? create.getDatabase() : current_database;

    // If this is a stub ATTACH query, read the query definition from the database
    if (create.attach && !create.storage && !create.columns_list)
    {
        auto database = DatabaseCatalog::instance().getDatabase(database_name);

        if (database->getEngineName() == "Replicated")
        {
            auto guard = DatabaseCatalog::instance().getDDLGuard(database_name, create.getTable());

            if (auto* ptr = typeid_cast<DatabaseReplicated *>(database.get());
                ptr && !getContext()->getClientInfo().is_replicated_database_internal)
            {
                create.setDatabase(database_name);
                guard->releaseTableLock();
                return ptr->tryEnqueueReplicatedDDL(query_ptr, getContext());
            }
        }

        bool if_not_exists = create.if_not_exists;

        // Table SQL definition is available even if the table is detached (even permanently)
        auto query = database->getCreateTableQuery(create.getTable(), getContext());
        auto create_query = query->as<ASTCreateQuery &>();

        if (!create.is_dictionary && create_query.is_dictionary)
            throw Exception(ErrorCodes::INCORRECT_QUERY,
                "Cannot ATTACH TABLE {}.{}, it is a Dictionary",
                backQuoteIfNeed(database_name), backQuoteIfNeed(create.getTable()));

        if (create.is_dictionary && !create_query.is_dictionary)
            throw Exception(ErrorCodes::INCORRECT_QUERY,
                "Cannot ATTACH DICTIONARY {}.{}, it is a Table",
                backQuoteIfNeed(database_name), backQuoteIfNeed(create.getTable()));

        create = create_query; // Copy the saved create query, but use ATTACH instead of CREATE

        create.attach = true;
        create.attach_short_syntax = true;
        create.if_not_exists = if_not_exists;
    }

    /// TODO throw exception if !create.attach_short_syntax && !create.attach_from_path && !internal

    if (create.attach_from_path)
    {
        fs::path user_files = fs::path(getContext()->getUserFilesPath()).lexically_normal();
        fs::path root_path = fs::path(getContext()->getPath()).lexically_normal();

        if (getContext()->getClientInfo().query_kind == ClientInfo::QueryKind::INITIAL_QUERY)
        {
            fs::path data_path = fs::path(*create.attach_from_path).lexically_normal();
            if (data_path.is_relative())
                data_path = (user_files / data_path).lexically_normal();
            if (!startsWith(data_path, user_files))
                throw Exception(ErrorCodes::PATH_ACCESS_DENIED,
                                "Data directory {} must be inside {} to attach it", String(data_path), String(user_files));

            /// Data path must be relative to root_path
            create.attach_from_path = fs::relative(data_path, root_path) / "";
        }
        else
        {
            fs::path data_path = (root_path / *create.attach_from_path).lexically_normal();
            if (!startsWith(data_path, user_files))
                throw Exception(ErrorCodes::PATH_ACCESS_DENIED,
                                "Data directory {} must be inside {} to attach it", String(data_path), String(user_files));
        }
    }
    else if (create.attach && !create.attach_short_syntax && getContext()->getClientInfo().query_kind != ClientInfo::QueryKind::SECONDARY_QUERY)
    {
        auto * log = &Poco::Logger::get("InterpreterCreateQuery");
        LOG_WARNING(log, "ATTACH TABLE query with full table definition is not recommended: "
                         "use either ATTACH TABLE {}; to attach existing table "
                         "or CREATE TABLE {} <table definition>; to create new table "
                         "or ATTACH TABLE {} FROM '/path/to/data/' <table definition>; to create new table and attach data.",
                         create.getTable(), create.getTable(), create.getTable());
    }

    if (!create.temporary && !create.database)
        create.setDatabase(current_database);
    if (create.to_table_id && create.to_table_id.database_name.empty())
        create.to_table_id.database_name = current_database;

    if (create.select && create.isView())
    {
        // Expand CTE before filling default database
        ApplyWithSubqueryVisitor().visit(*create.select);
        AddDefaultDatabaseVisitor visitor(getContext(), current_database);
        visitor.visit(*create.select);
    }

    if (create.columns_list)
    {
        AddDefaultDatabaseVisitor visitor(getContext(), current_database);
        visitor.visit(*create.columns_list);
    }

    /// Set and retrieve list of columns, indices and constraints. Set table engine if needed. Rewrite query in canonical way.
    TableProperties properties = getTablePropertiesAndNormalizeCreateQuery(create);

    DatabasePtr database;
    bool need_add_to_database = !create.temporary;
    if (need_add_to_database)
        database = DatabaseCatalog::instance().getDatabase(database_name);

    if (need_add_to_database && database->getEngineName() == "Replicated")
    {
        auto guard = DatabaseCatalog::instance().getDDLGuard(create.getDatabase(), create.getTable());

        if (auto * ptr = typeid_cast<DatabaseReplicated *>(database.get());
            ptr && !getContext()->getClientInfo().is_replicated_database_internal)
        {
            assertOrSetUUID(create, database);
            guard->releaseTableLock();
            return ptr->tryEnqueueReplicatedDDL(query_ptr, getContext());
        }
    }

    if (create.replace_table)
        return doCreateOrReplaceTable(create, properties);

    /// Actually creates table
    bool created = doCreateTable(create, properties);

    if (!created)   /// Table already exists
        return {};

<<<<<<< HEAD
    /// Check type compatible for materialized dest table and select columns
    if (create.select && create.is_materialized_view && create.to_table_id)
    {
        StoragePtr to_table = DatabaseCatalog::instance().getTable({create.to_table_id.database_name,
            create.to_table_id.table_name,
            create.to_table_id.uuid},
            getContext());
        const auto & to_output_columns = to_table->getInMemoryMetadataPtr()->getSampleBlock();
        StoragePtr view_table = DatabaseCatalog::instance().getTable({create.database, create.table, create.uuid}, getContext());
        const auto & view_output_columns = view_table->getInMemoryMetadataPtr()->getSampleBlock();

        Block input_columns = InterpreterSelectWithUnionQuery(
            create.select->clone(), getContext(), SelectQueryOptions().analyze()).getSampleBlock();
        ActionsDAG::makeConvertingActions(
            input_columns.getColumnsWithTypeAndName(),
            to_output_columns.getColumnsWithTypeAndName(),
            ActionsDAG::MatchColumnsMode::Position);
        ActionsDAG::makeConvertingActions(
            input_columns.getColumnsWithTypeAndName(),
            view_output_columns.getColumnsWithTypeAndName(),
            ActionsDAG::MatchColumnsMode::Name);
    }
=======
    /// If table has dependencies - add them to the graph
    QualifiedTableName qualified_name{database_name, create.getTable()};
    TableNamesSet loading_dependencies = getDependenciesSetFromCreateQuery(getContext()->getGlobalContext(), qualified_name, query_ptr);
    if (!loading_dependencies.empty())
        DatabaseCatalog::instance().addLoadingDependencies(qualified_name, std::move(loading_dependencies));
>>>>>>> 155a2a0d

    return fillTableIfNeeded(create);
}

bool InterpreterCreateQuery::doCreateTable(ASTCreateQuery & create,
                                           const InterpreterCreateQuery::TableProperties & properties)
{
    std::unique_ptr<DDLGuard> guard;

    String data_path;
    DatabasePtr database;

    bool need_add_to_database = !create.temporary;
    if (need_add_to_database)
    {
        /** If the request specifies IF NOT EXISTS, we allow concurrent CREATE queries (which do nothing).
          * If table doesn't exist, one thread is creating table, while others wait in DDLGuard.
          */
        guard = DatabaseCatalog::instance().getDDLGuard(create.getDatabase(), create.getTable());

        database = DatabaseCatalog::instance().getDatabase(create.getDatabase());
        assertOrSetUUID(create, database);

        String storage_name = create.is_dictionary ? "Dictionary" : "Table";
        auto storage_already_exists_error_code = create.is_dictionary ? ErrorCodes::DICTIONARY_ALREADY_EXISTS : ErrorCodes::TABLE_ALREADY_EXISTS;

        /// Table can be created before or it can be created concurrently in another thread, while we were waiting in DDLGuard.
        if (database->isTableExist(create.getTable(), getContext()))
        {
            /// TODO Check structure of table
            if (create.if_not_exists)
                return false;
            else if (create.replace_view)
            {
                /// when executing CREATE OR REPLACE VIEW, drop current existing view
                auto drop_ast = std::make_shared<ASTDropQuery>();
                drop_ast->setDatabase(create.getDatabase());
                drop_ast->setTable(create.getTable());
                drop_ast->no_ddl_lock = true;

                auto drop_context = Context::createCopy(context);
                InterpreterDropQuery interpreter(drop_ast, drop_context);
                interpreter.execute();
            }
            else
                throw Exception(storage_already_exists_error_code,
                    "{} {}.{} already exists", storage_name, backQuoteIfNeed(create.getDatabase()), backQuoteIfNeed(create.getTable()));
        }
        else if (!create.attach)
        {
            /// Checking that table may exists in detached/detached permanently state
            try
            {
                database->checkMetadataFilenameAvailability(create.getTable());
            }
            catch (const Exception &)
            {
                if (create.if_not_exists)
                    return false;
                throw;
            }
        }


        data_path = database->getTableDataPath(create);

        if (!create.attach && !data_path.empty() && fs::exists(fs::path{getContext()->getPath()} / data_path))
            throw Exception(storage_already_exists_error_code,
                "Directory for {} data {} already exists", Poco::toLower(storage_name), String(data_path));
    }
    else
    {
        if (create.if_not_exists && getContext()->tryResolveStorageID({"", create.getTable()}, Context::ResolveExternal))
            return false;

        String temporary_table_name = create.getTable();
        auto temporary_table = TemporaryTableHolder(getContext(), properties.columns, properties.constraints, query_ptr);
        getContext()->getSessionContext()->addExternalTable(temporary_table_name, std::move(temporary_table));
        return true;
    }

    bool from_path = create.attach_from_path.has_value();
    String actual_data_path = data_path;
    if (from_path)
    {
        if (data_path.empty())
            throw Exception(ErrorCodes::NOT_IMPLEMENTED,
                            "ATTACH ... FROM ... query is not supported for {} database engine", database->getEngineName());
        /// We will try to create Storage instance with provided data path
        data_path = *create.attach_from_path;
        create.attach_from_path = std::nullopt;
    }

    if (create.attach)
    {
        /// If table was detached it's not possible to attach it back while some threads are using
        /// old instance of the storage. For example, AsynchronousMetrics may cause ATTACH to fail,
        /// so we allow waiting here. If database_atomic_wait_for_drop_and_detach_synchronously is disabled
        /// and old storage instance still exists it will throw exception.
        if (getContext()->getSettingsRef().database_atomic_wait_for_drop_and_detach_synchronously)
            database->waitDetachedTableNotInUse(create.uuid);
        else
            database->checkDetachedTableNotInUse(create.uuid);
    }

    StoragePtr res;
    /// NOTE: CREATE query may be rewritten by Storage creator or table function
    if (create.as_table_function)
    {
        const auto & factory = TableFunctionFactory::instance();
        auto table_func = factory.get(create.as_table_function, getContext());
        /// In case of CREATE AS table_function() query we should use global context
        /// in storage creation because there will be no query context on server startup
        /// and because storage lifetime is bigger than query context lifetime.
        res = table_func->execute(create.as_table_function, getContext(), create.getTable(), properties.columns, /*use_global_context=*/true);
        res->renameInMemory({create.getDatabase(), create.getTable(), create.uuid});
    }
    else
    {
        res = StorageFactory::instance().get(create,
            data_path,
            getContext(),
            getContext()->getGlobalContext(),
            properties.columns,
            properties.constraints,
            false);

        /// If schema wes inferred while storage creation, add columns description to create query.
        addColumnsDescriptionToCreateQueryIfNecessary(query_ptr->as<ASTCreateQuery &>(), res);
    }

    if (!create.attach && getContext()->getSettingsRef().database_replicated_allow_only_replicated_engine)
    {
        bool is_replicated_storage = typeid_cast<const StorageReplicatedMergeTree *>(res.get()) != nullptr;
        if (!is_replicated_storage && res->storesDataOnDisk() && database && database->getEngineName() == "Replicated")
            throw Exception(ErrorCodes::UNKNOWN_STORAGE,
                            "Only table with Replicated engine or tables which does not store data on disk are allowed in Replicated database");
    }

    if (from_path && !res->storesDataOnDisk())
        throw Exception(ErrorCodes::NOT_IMPLEMENTED,
                        "ATTACH ... FROM ... query is not supported for {} table engine, "
                        "because such tables do not store any data on disk. Use CREATE instead.", res->getName());

    database->createTable(getContext(), create.getTable(), res, query_ptr);

    /// Move table data to the proper place. Wo do not move data earlier to avoid situations
    /// when data directory moved, but table has not been created due to some error.
    if (from_path)
        res->rename(actual_data_path, {create.getDatabase(), create.getTable(), create.uuid});

    /// We must call "startup" and "shutdown" while holding DDLGuard.
    /// Because otherwise method "shutdown" (from InterpreterDropQuery) can be called before startup
    /// (in case when table was created and instantly dropped before started up)
    ///
    /// Method "startup" may create background tasks and method "shutdown" will wait for them.
    /// But if "shutdown" is called before "startup", it will exit early, because there are no background tasks to wait.
    /// Then background task is created by "startup" method. And when destructor of a table object is called, background task is still active,
    /// and the task will use references to freed data.

    /// Also note that "startup" method is exception-safe. If exception is thrown from "startup",
    /// we can safely destroy the object without a call to "shutdown", because there is guarantee
    /// that no background threads/similar resources remain after exception from "startup".

    if (!res->supportsDynamicSubcolumns() && hasObjectColumns(res->getInMemoryMetadataPtr()->getColumns()))
    {
        throw Exception(ErrorCodes::ILLEGAL_COLUMN,
            "Cannot create table with column of type Object, "
            "because storage {} doesn't support dynamic subcolumns",
            res->getName());
    }

    res->startup();
    return true;
}


BlockIO InterpreterCreateQuery::doCreateOrReplaceTable(ASTCreateQuery & create,
                                                       const InterpreterCreateQuery::TableProperties & properties)
{
    /// Replicated database requires separate contexts for each DDL query
    ContextPtr current_context = getContext();
    ContextMutablePtr create_context = Context::createCopy(current_context);
    create_context->setQueryContext(std::const_pointer_cast<Context>(current_context));

    auto make_drop_context = [&](bool on_error) -> ContextMutablePtr
    {
        ContextMutablePtr drop_context = Context::createCopy(current_context);
        drop_context->makeQueryContext();
        if (on_error)
            return drop_context;

        if (auto txn = current_context->getZooKeeperMetadataTransaction())
        {
            /// Execute drop as separate query, because [CREATE OR] REPLACE query can be considered as
            /// successfully executed after RENAME/EXCHANGE query.
            drop_context->resetZooKeeperMetadataTransaction();
            auto drop_txn = std::make_shared<ZooKeeperMetadataTransaction>(txn->getZooKeeper(), txn->getDatabaseZooKeeperPath(),
                                                                           txn->isInitialQuery(), txn->getTaskZooKeeperPath());
            drop_context->initZooKeeperMetadataTransaction(drop_txn);
        }
        return drop_context;
    };

    auto ast_drop = std::make_shared<ASTDropQuery>();
    String table_to_replace_name = create.getTable();

    {
        auto database = DatabaseCatalog::instance().getDatabase(create.getDatabase());
        if (database->getUUID() == UUIDHelpers::Nil)
            throw Exception(ErrorCodes::INCORRECT_QUERY,
                            "{} query is supported only for Atomic databases",
                            create.create_or_replace ? "CREATE OR REPLACE TABLE" : "REPLACE TABLE");


        UInt64 name_hash = sipHash64(create.getDatabase() + create.getTable());
        UInt16 random_suffix = thread_local_rng();
        if (auto txn = current_context->getZooKeeperMetadataTransaction())
        {
            /// Avoid different table name on database replicas
            random_suffix = sipHash64(txn->getTaskZooKeeperPath());
        }
        create.setTable(fmt::format("_tmp_replace_{}_{}",
                            getHexUIntLowercase(name_hash),
                            getHexUIntLowercase(random_suffix)));

        ast_drop->setTable(create.getTable());
        ast_drop->is_dictionary = create.is_dictionary;
        ast_drop->setDatabase(create.getDatabase());
        ast_drop->kind = ASTDropQuery::Drop;
    }

    bool created = false;
    bool renamed = false;
    try
    {
        /// Create temporary table (random name will be generated)
        [[maybe_unused]] bool done = InterpreterCreateQuery(query_ptr, create_context).doCreateTable(create, properties);
        assert(done);
        created = true;

        /// Try fill temporary table
        BlockIO fill_io = fillTableIfNeeded(create);
        executeTrivialBlockIO(fill_io, getContext());

        /// Replace target table with created one
        auto ast_rename = std::make_shared<ASTRenameQuery>();
        ASTRenameQuery::Element elem
        {
            ASTRenameQuery::Table{create.getDatabase(), create.getTable()},
            ASTRenameQuery::Table{create.getDatabase(), table_to_replace_name}
        };

        ast_rename->elements.push_back(std::move(elem));
        ast_rename->dictionary = create.is_dictionary;
        if (create.create_or_replace)
        {
            /// CREATE OR REPLACE TABLE
            /// Will execute ordinary RENAME instead of EXCHANGE if the target table does not exist
            ast_rename->rename_if_cannot_exchange = true;
            ast_rename->exchange = false;
        }
        else
        {
            /// REPLACE TABLE
            /// Will execute EXCHANGE query and fail if the target table does not exist
            ast_rename->exchange = true;
        }

        InterpreterRenameQuery interpreter_rename{ast_rename, current_context};
        interpreter_rename.execute();
        renamed = true;

        if (!interpreter_rename.renamedInsteadOfExchange())
        {
            /// Target table was replaced with new one, drop old table
            auto drop_context = make_drop_context(false);
            InterpreterDropQuery(ast_drop, drop_context).execute();
        }

        create.setTable(table_to_replace_name);

        return {};
    }
    catch (...)
    {
        /// Drop temporary table if it was successfully created, but was not renamed to target name
        if (created && !renamed)
        {
            auto drop_context = make_drop_context(true);
            InterpreterDropQuery(ast_drop, drop_context).execute();
        }
        throw;
    }
}

BlockIO InterpreterCreateQuery::fillTableIfNeeded(const ASTCreateQuery & create)
{
    /// If the query is a CREATE SELECT, insert the data into the table.
    if (create.select && !create.attach
        && !create.is_ordinary_view && !create.is_live_view && !create.is_window_view
        && (!create.is_materialized_view || create.is_populate))
    {
        auto insert = std::make_shared<ASTInsertQuery>();
        insert->table_id = {create.getDatabase(), create.getTable(), create.uuid};
        insert->select = create.select->clone();

        return InterpreterInsertQuery(insert, getContext(),
            getContext()->getSettingsRef().insert_allow_materialized_columns).execute();
    }

    return {};
}

void InterpreterCreateQuery::prepareOnClusterQuery(ASTCreateQuery & create, ContextPtr local_context, const String & cluster_name)
{
    if (create.attach)
        return;

    /// For CREATE query generate UUID on initiator, so it will be the same on all hosts.
    /// It will be ignored if database does not support UUIDs.
    generateUUIDForTable(create);

    /// For cross-replication cluster we cannot use UUID in replica path.
    String cluster_name_expanded = local_context->getMacros()->expand(cluster_name);
    ClusterPtr cluster = local_context->getCluster(cluster_name_expanded);

    if (cluster->maybeCrossReplication())
    {
        /// Check that {uuid} macro is not used in zookeeper_path for ReplicatedMergeTree.
        /// Otherwise replicas will generate different paths.
        if (!create.storage)
            return;
        if (!create.storage->engine)
            return;
        if (!startsWith(create.storage->engine->name, "Replicated"))
            return;

        bool has_explicit_zk_path_arg = create.storage->engine->arguments &&
                                        create.storage->engine->arguments->children.size() >= 2 &&
                                        create.storage->engine->arguments->children[0]->as<ASTLiteral>() &&
                                        create.storage->engine->arguments->children[0]->as<ASTLiteral>()->value.getType() == Field::Types::String;

        if (has_explicit_zk_path_arg)
        {
            String zk_path = create.storage->engine->arguments->children[0]->as<ASTLiteral>()->value.get<String>();
            Macros::MacroExpansionInfo info;
            info.table_id.uuid = create.uuid;
            info.ignore_unknown = true;
            local_context->getMacros()->expand(zk_path, info);
            if (!info.expanded_uuid)
                return;
        }

        throw Exception("Seems like cluster is configured for cross-replication, "
                        "but zookeeper_path for ReplicatedMergeTree is not specified or contains {uuid} macro. "
                        "It's not supported for cross replication, because tables must have different UUIDs. "
                        "Please specify unique zookeeper_path explicitly.", ErrorCodes::INCORRECT_QUERY);
    }
}

BlockIO InterpreterCreateQuery::execute()
{
    FunctionNameNormalizer().visit(query_ptr.get());
    auto & create = query_ptr->as<ASTCreateQuery &>();
    if (!create.cluster.empty())
    {
        prepareOnClusterQuery(create, getContext(), create.cluster);
        return executeDDLQueryOnCluster(query_ptr, getContext(), getRequiredAccess());
    }

    getContext()->checkAccess(getRequiredAccess());

    ASTQueryWithOutput::resetOutputASTIfExist(create);

    /// CREATE|ATTACH DATABASE
    if (create.database && !create.table)
        return createDatabase(create);
    else
        return createTable(create);
}


AccessRightsElements InterpreterCreateQuery::getRequiredAccess() const
{
    /// Internal queries (initiated by the server itself) always have access to everything.
    if (internal)
        return {};

    AccessRightsElements required_access;
    const auto & create = query_ptr->as<const ASTCreateQuery &>();

    if (!create.table)
    {
        required_access.emplace_back(AccessType::CREATE_DATABASE, create.getDatabase());
    }
    else if (create.is_dictionary)
    {
        required_access.emplace_back(AccessType::CREATE_DICTIONARY, create.getDatabase(), create.getTable());
    }
    else if (create.isView())
    {
        assert(!create.temporary);
        if (create.replace_view)
            required_access.emplace_back(AccessType::DROP_VIEW | AccessType::CREATE_VIEW, create.getDatabase(), create.getTable());
        else
            required_access.emplace_back(AccessType::CREATE_VIEW, create.getDatabase(), create.getTable());
    }
    else
    {
        if (create.temporary)
            required_access.emplace_back(AccessType::CREATE_TEMPORARY_TABLE);
        else
        {
            if (create.replace_table)
                required_access.emplace_back(AccessType::DROP_TABLE, create.getDatabase(), create.getTable());
            required_access.emplace_back(AccessType::CREATE_TABLE, create.getDatabase(), create.getTable());
        }
    }

    if (create.to_table_id)
        required_access.emplace_back(AccessType::SELECT | AccessType::INSERT, create.to_table_id.database_name, create.to_table_id.table_name);

    if (create.storage && create.storage->engine)
    {
        auto source_access_type = StorageFactory::instance().getSourceAccessType(create.storage->engine->name);
        if (source_access_type != AccessType::NONE)
            required_access.emplace_back(source_access_type);
    }

    return required_access;
}

void InterpreterCreateQuery::extendQueryLogElemImpl(QueryLogElement & elem, const ASTPtr &, ContextPtr) const
{
    elem.query_kind = "Create";
    if (!as_table_saved.empty())
    {
        String database = backQuoteIfNeed(as_database_saved.empty() ? getContext()->getCurrentDatabase() : as_database_saved);
        elem.query_databases.insert(database);
        elem.query_tables.insert(database + "." + backQuoteIfNeed(as_table_saved));
    }
}

void InterpreterCreateQuery::addColumnsDescriptionToCreateQueryIfNecessary(ASTCreateQuery & create, const StoragePtr & storage)
{
    if (create.is_dictionary || (create.columns_list && create.columns_list->columns && !create.columns_list->columns->children.empty()))
        return;

    auto ast_storage = std::make_shared<ASTStorage>();
    auto query_from_storage = DB::getCreateQueryFromStorage(storage, ast_storage, false,
                                                            getContext()->getSettingsRef().max_parser_depth, true);
    auto & create_query_from_storage = query_from_storage->as<ASTCreateQuery &>();

    if (!create.columns_list)
    {
        ASTPtr columns_list = std::make_shared<ASTColumns>(*create_query_from_storage.columns_list);
        create.set(create.columns_list, columns_list);
    }
    else
    {
        ASTPtr columns = std::make_shared<ASTExpressionList>(*create_query_from_storage.columns_list->columns);
        create.columns_list->set(create.columns_list->columns, columns);
    }
}

}<|MERGE_RESOLUTION|>--- conflicted
+++ resolved
@@ -1098,7 +1098,6 @@
     if (!created)   /// Table already exists
         return {};
 
-<<<<<<< HEAD
     /// Check type compatible for materialized dest table and select columns
     if (create.select && create.is_materialized_view && create.to_table_id)
     {
@@ -1121,13 +1120,12 @@
             view_output_columns.getColumnsWithTypeAndName(),
             ActionsDAG::MatchColumnsMode::Name);
     }
-=======
+
     /// If table has dependencies - add them to the graph
     QualifiedTableName qualified_name{database_name, create.getTable()};
     TableNamesSet loading_dependencies = getDependenciesSetFromCreateQuery(getContext()->getGlobalContext(), qualified_name, query_ptr);
     if (!loading_dependencies.empty())
         DatabaseCatalog::instance().addLoadingDependencies(qualified_name, std::move(loading_dependencies));
->>>>>>> 155a2a0d
 
     return fillTableIfNeeded(create);
 }
