#include <Interpreters/ApplyWithSubqueryVisitor.h>
#include <Interpreters/InterpreterAlterQuery.h>
#include <Interpreters/InterpreterFactory.h>

#include <Access/Common/AccessRightsElement.h>
#include <Backups/BackupsWorker.h>
#include <Common/typeid_cast.h>
#include <Core/Settings.h>
#include <Core/ServerSettings.h>
#include <Databases/DatabaseFactory.h>
#include <Databases/DatabaseReplicated.h>
#include <Databases/IDatabase.h>
#include <Interpreters/AddDefaultDatabaseVisitor.h>
#include <Interpreters/Context.h>
#include <Interpreters/DatabaseCatalog.h>
#include <Interpreters/FunctionNameNormalizer.h>
#include <Interpreters/InterpreterCreateQuery.h>
#include <Interpreters/MutationsInterpreter.h>
#include <Interpreters/MutationsNonDeterministicHelpers.h>
#include <Interpreters/QueryLog.h>
#include <Interpreters/executeDDLQueryOnCluster.h>
#include <Parsers/ASTAlterQuery.h>
#include <Parsers/ASTAssignment.h>
#include <Parsers/ASTIdentifier_fwd.h>
#include <Parsers/ASTColumnDeclaration.h>
#include <Storages/AlterCommands.h>
#include <Storages/IStorage.h>
#include <Storages/MutationCommands.h>
#include <Storages/PartitionCommands.h>
#include <Storages/StorageKeeperMap.h>

#include <Functions/UserDefined/UserDefinedSQLFunctionFactory.h>
#include <Functions/UserDefined/UserDefinedSQLFunctionVisitor.h>

#include <boost/range/algorithm_ext/push_back.hpp>


namespace DB
{
namespace Setting
{
    extern const SettingsBool allow_experimental_statistics;
    extern const SettingsBool fsync_metadata;
    extern const SettingsSeconds lock_acquire_timeout;
    extern const SettingsAlterUpdateMode alter_update_mode;
    extern const SettingsBool allow_experimental_lightweight_update;
}

namespace ServerSetting
{
    extern const ServerSettingsBool disable_insertion_and_mutation;
}

namespace ErrorCodes
{
    extern const int LOGICAL_ERROR;
    extern const int INCORRECT_QUERY;
    extern const int NOT_IMPLEMENTED;
    extern const int TABLE_IS_READ_ONLY;
    extern const int BAD_ARGUMENTS;
    extern const int UNKNOWN_TABLE;
    extern const int UNKNOWN_DATABASE;
    extern const int QUERY_IS_PROHIBITED;
    extern const int SUPPORT_IS_DISABLED;
}

InterpreterAlterQuery::InterpreterAlterQuery(const ASTPtr & query_ptr_, ContextPtr context_) : WithContext(context_), query_ptr(query_ptr_)
{
}


BlockIO InterpreterAlterQuery::execute()
{
    FunctionNameNormalizer::visit(query_ptr.get());
    const auto & alter = query_ptr->as<ASTAlterQuery &>();
    if (alter.alter_object == ASTAlterQuery::AlterObjectType::DATABASE)
    {
        return executeToDatabase(alter);
    }
    if (alter.alter_object == ASTAlterQuery::AlterObjectType::TABLE)
    {
        return executeToTable(alter);
    }

    throw Exception(ErrorCodes::LOGICAL_ERROR, "Unknown alter object type");
}

BlockIO InterpreterAlterQuery::executeToTable(const ASTAlterQuery & alter)
{
    ASTSelectWithUnionQuery * modify_query = nullptr;

    for (auto & child : alter.command_list->children)
    {
        auto * command_ast = child->as<ASTAlterCommand>();
        if (command_ast->sql_security)
            InterpreterCreateQuery::processSQLSecurityOption(getContext(), command_ast->sql_security->as<ASTSQLSecurity &>());
        else if (command_ast->type == ASTAlterCommand::MODIFY_QUERY)
            modify_query = command_ast->select->as<ASTSelectWithUnionQuery>();
    }

    BlockIO res;
    const auto & settings = getContext()->getSettingsRef();

    if (!UserDefinedSQLFunctionFactory::instance().empty())
        UserDefinedSQLFunctionVisitor::visit(query_ptr, getContext());

    auto table_id = getContext()->tryResolveStorageID(alter);
    StoragePtr table;

    if (table_id)
    {
        query_ptr->as<ASTAlterQuery &>().setDatabase(table_id.database_name);
        table = DatabaseCatalog::instance().tryGetTable(table_id, getContext());
    }

    if (!alter.cluster.empty() && !maybeRemoveOnCluster(query_ptr, getContext()))
    {
        if (table && table->as<StorageKeeperMap>())
            throw Exception(ErrorCodes::BAD_ARGUMENTS, "Mutations with ON CLUSTER are not allowed for KeeperMap tables");

        DDLQueryOnClusterParams params;
        params.access_to_check = getRequiredAccess();
        return executeDDLQueryOnCluster(query_ptr, getContext(), params);
    }

    getContext()->checkAccess(getRequiredAccess());

    if (!table_id)
        throw Exception(ErrorCodes::UNKNOWN_DATABASE, "Database {} does not exist", backQuoteIfNeed(alter.getDatabase()));

    DatabasePtr database = DatabaseCatalog::instance().getDatabase(table_id.database_name);
    if (database->shouldReplicateQuery(getContext(), query_ptr))
    {
        auto guard = DatabaseCatalog::instance().getDDLGuard(table_id.database_name, table_id.table_name);
        guard->releaseTableLock();
        return database->tryEnqueueReplicatedDDL(query_ptr, getContext(), {});
    }

    if (!table)
        throw Exception(ErrorCodes::UNKNOWN_TABLE, "Could not find table: {}", table_id.table_name);

    checkStorageSupportsTransactionsIfNeeded(table, getContext());
    if (table->isStaticStorage())
        throw Exception(ErrorCodes::TABLE_IS_READ_ONLY, "Table is read-only");
    auto table_lock = table->lockForShare(getContext()->getCurrentQueryId(), getContext()->getSettingsRef()[Setting::lock_acquire_timeout]);

    auto table_lock = table->lockForShare(getContext()->getCurrentQueryId(), settings[Setting::lock_acquire_timeout]);

    if (modify_query)
    {
        // Expand CTE before filling default database
        ApplyWithSubqueryVisitor(getContext()).visit(*modify_query);
    }

    /// Add default database to table identifiers that we can encounter in e.g. default expressions, mutation expression, etc.
    AddDefaultDatabaseVisitor visitor(getContext(), table_id.getDatabaseName());
    ASTPtr command_list_ptr = alter.command_list->ptr();
    visitor.visit(command_list_ptr);

    AlterCommands alter_commands;
    PartitionCommands partition_commands;
    MutationCommands mutation_commands;
<<<<<<< HEAD
=======

>>>>>>> bdae49ab
    for (const auto & child : alter.command_list->children)
    {
        auto * command_ast = child->as<ASTAlterCommand>();
        if (auto alter_command = AlterCommand::parse(command_ast))
        {
            alter_commands.emplace_back(std::move(*alter_command));
        }
        else if (auto partition_command = PartitionCommand::parse(command_ast))
        {
            partition_commands.emplace_back(std::move(*partition_command));
        }
        else if (auto mut_command = MutationCommand::parse(command_ast))
        {
            if (mut_command->type == MutationCommand::UPDATE || mut_command->type == MutationCommand::DELETE)
            {
                /// TODO: add a check for result query size.
                auto rewritten_command_ast = replaceNonDeterministicToScalars(*command_ast, getContext());
                if (rewritten_command_ast)
                {
                    auto * new_alter_command = rewritten_command_ast->as<ASTAlterCommand>();
                    mut_command = MutationCommand::parse(new_alter_command);
                    if (!mut_command)
                        throw Exception(ErrorCodes::LOGICAL_ERROR,
                            "Alter command '{}' is rewritten to invalid command '{}'",
                            command_ast->formatForErrorMessage(), rewritten_command_ast->formatForErrorMessage());
                }
            }

            mutation_commands.emplace_back(std::move(*mut_command));
        }
        else
            throw Exception(ErrorCodes::LOGICAL_ERROR, "Wrong parameter type in ALTER query");

        if (!settings[Setting::allow_experimental_statistics] && (
            command_ast->type == ASTAlterCommand::ADD_STATISTICS ||
            command_ast->type == ASTAlterCommand::DROP_STATISTICS ||
            command_ast->type == ASTAlterCommand::MATERIALIZE_STATISTICS))
            throw Exception(ErrorCodes::INCORRECT_QUERY, "Alter table with statistic is now disabled. Turn on allow_experimental_statistics");
    }

    if (typeid_cast<DatabaseReplicated *>(database.get()))
    {
        int command_types_count = !mutation_commands.empty() + !partition_commands.empty() + !alter_commands.empty();
        bool mixed_settings_amd_metadata_alter = alter_commands.hasNonReplicatedAlterCommand() && !alter_commands.areNonReplicatedAlterCommands();
        if (1 < command_types_count || mixed_settings_amd_metadata_alter)
            throw Exception(ErrorCodes::NOT_IMPLEMENTED, "For Replicated databases it's not allowed "
                                                         "to execute ALTERs of different types (replicated and non replicated) in single query");
    }

<<<<<<< HEAD
    if (typeid_cast<DatabaseReplicated *>(database.get()))
    {
        int command_types_count = !mutation_commands.empty() + !partition_commands.empty() + !alter_commands.empty();
        bool mixed_settings_amd_metadata_alter = alter_commands.hasNonReplicatedAlterCommand() && !alter_commands.areNonReplicatedAlterCommands();
        if (1 < command_types_count || mixed_settings_amd_metadata_alter)
            throw Exception(ErrorCodes::NOT_IMPLEMENTED, "For Replicated databases it's not allowed "
                                                         "to execute ALTERs of different types (replicated and non replicated) in single query");
=======
    if (mutation_commands.hasNonEmptyMutationCommands() || !partition_commands.empty())
    {
        if (getContext()->getServerSettings()[ServerSetting::disable_insertion_and_mutation])
            throw Exception(ErrorCodes::QUERY_IS_PROHIBITED, "Mutations are prohibited");
    }

    if (mutation_commands.hasAnyUpdateCommand())
    {
        auto supports_lightweight_update = [&] -> std::expected<void, PreformattedMessage>
        {
            if (!settings[Setting::allow_experimental_lightweight_update])
                return std::unexpected(PreformattedMessage::create("Lightweight updates are not allowed. Set 'allow_experimental_lightweight_update = 1' to allow them"));

            if (!alter_commands.empty() || !partition_commands.empty() || !mutation_commands.hasOnlyUpdateCommands())
                return std::unexpected(PreformattedMessage::create("Query has non UPDATE commands"));

            return table->supportsLightweightUpdate();
        }();

        auto alter_update_mode = settings[Setting::alter_update_mode];
        if (!supports_lightweight_update && alter_update_mode == AlterUpdateMode::LIGHTWEIGHT_FORCE)
        {
            throw Exception(ErrorCodes::SUPPORT_IS_DISABLED,
                "Setting alter_update_mode='{}' but cannot execute query '{}' as a lightweight update. {}",
                alter_update_mode.toString(), query_ptr->formatForErrorMessage(), supports_lightweight_update.error().text);
        }
        else if (supports_lightweight_update && alter_update_mode != AlterUpdateMode::HEAVY)
        {
            LOG_DEBUG(getLogger("InterpreterAlterQuery"), "Will execute query '{}' as a lightweight update", query_ptr->formatForErrorMessage());
            res.pipeline = table->updateLightweight(mutation_commands, getContext());
            return res;
        }
>>>>>>> bdae49ab
    }

    if (mutation_commands.hasNonEmptyMutationCommands() || !partition_commands.empty())
    {
        if (getContext()->getServerSettings()[ServerSetting::disable_insertion_and_mutation])
            throw Exception(ErrorCodes::QUERY_IS_PROHIBITED, "Mutations are prohibited");
    }

    if (!alter_commands.empty())
    {
        auto alter_lock = table->lockForAlter(settings[Setting::lock_acquire_timeout]);
        StorageInMemoryMetadata metadata = table->getInMemoryMetadata();
        alter_commands.validate(table, getContext());
        alter_commands.prepare(metadata);
        table->checkAlterIsPossible(alter_commands, getContext());
        table->alter(alter_commands, getContext(), alter_lock);
    }

    /// Get newest metadata_snapshot after execute ALTER command, in order to
    /// support like materialize index in the same ALTER query that creates it.
    auto metadata_snapshot = table->getInMemoryMetadataPtr();

    if (mutation_commands.hasNonEmptyMutationCommands())
    {
        for (const auto & command : mutation_commands)
        {
            /// Check it after alter finished, so we can add TTL and materialize TTL in the same ALTER query.
            if (command.type == MutationCommand::MATERIALIZE_TTL && !metadata_snapshot->hasAnyTTL())
                throw Exception(ErrorCodes::INCORRECT_QUERY,
                    "Cannot MATERIALIZE TTL as there is no TTL set for table {}", table->getStorageID().getNameForLogs());
        }

        table->checkMutationIsPossible(mutation_commands, settings);
        MutationsInterpreter::Settings mutation_settings(false);
        MutationsInterpreter(table, metadata_snapshot, mutation_commands, getContext(), mutation_settings).validate();
        table->mutate(mutation_commands, getContext());
    }

    if (!partition_commands.empty())
    {
        table->checkAlterPartitionIsPossible(partition_commands, metadata_snapshot, settings, getContext());
        auto partition_commands_pipe = table->alterPartition(metadata_snapshot, partition_commands, getContext());
        if (!partition_commands_pipe.empty())
            res.pipeline = QueryPipeline(std::move(partition_commands_pipe));
    }

    return res;
}


BlockIO InterpreterAlterQuery::executeToDatabase(const ASTAlterQuery & alter)
{
    BlockIO res;
    getContext()->checkAccess(getRequiredAccess());
    DatabasePtr database = DatabaseCatalog::instance().getDatabase(alter.getDatabase());
    AlterCommands alter_commands;

    for (const auto & child : alter.command_list->children)
    {
        auto * command_ast = child->as<ASTAlterCommand>();
        if (auto alter_command = AlterCommand::parse(command_ast))
            alter_commands.emplace_back(std::move(*alter_command));
        else
            throw Exception(ErrorCodes::LOGICAL_ERROR, "Wrong parameter type in ALTER DATABASE query");
    }

    if (!alter.cluster.empty())
    {
        DDLQueryOnClusterParams params;
        params.access_to_check = getRequiredAccess();
        return executeDDLQueryOnCluster(query_ptr, getContext(), params);
    }

    if (!alter_commands.empty())
    {
        /// Only ALTER SETTING and ALTER COMMENT is supported.
        for (const auto & command : alter_commands)
        {
            if (command.type != AlterCommand::MODIFY_DATABASE_SETTING && command.type != AlterCommand::MODIFY_DATABASE_COMMENT)
                throw Exception(ErrorCodes::NOT_IMPLEMENTED, "Unsupported alter type for database engines");
        }

        for (const auto & command : alter_commands)
        {
            if (command.ignore)
                continue;

            switch (command.type)
            {
                case AlterCommand::MODIFY_DATABASE_SETTING:
                    database->applySettingsChanges(command.settings_changes, getContext());
                    break;
                case AlterCommand::MODIFY_DATABASE_COMMENT:
                    database->alterDatabaseComment(command);
                    break;
                default:
                    throw Exception(ErrorCodes::NOT_IMPLEMENTED, "Unsupported alter command");
            }
        }
    }

    return res;
}

AccessRightsElements InterpreterAlterQuery::getRequiredAccess() const
{
    AccessRightsElements required_access;
    const auto & alter = query_ptr->as<ASTAlterQuery &>();
    for (const auto & child : alter.command_list->children)
        boost::range::push_back(required_access, getRequiredAccessForCommand(child->as<ASTAlterCommand&>(), alter.getDatabase(), alter.getTable()));
    return required_access;
}


AccessRightsElements InterpreterAlterQuery::getRequiredAccessForCommand(const ASTAlterCommand & command, const String & database, const String & table)
{
    AccessRightsElements required_access;

    auto column_name = [&]() -> String { return getIdentifierName(command.column); };
    auto column_name_from_col_decl = [&]() -> std::string_view { return command.col_decl->as<ASTColumnDeclaration &>().name; };
    auto column_names_from_update_assignments = [&]() -> std::vector<std::string_view>
    {
        std::vector<std::string_view> column_names;
        for (const ASTPtr & assignment_ast : command.update_assignments->children)
            column_names.emplace_back(assignment_ast->as<const ASTAssignment &>().column_name);
        return column_names;
    };

    switch (command.type)
    {
        case ASTAlterCommand::UPDATE:
        {
            required_access.emplace_back(AccessType::ALTER_UPDATE, database, table, column_names_from_update_assignments());
            break;
        }
        case ASTAlterCommand::ADD_COLUMN:
        {
            required_access.emplace_back(AccessType::ALTER_ADD_COLUMN, database, table, column_name_from_col_decl());
            break;
        }
        case ASTAlterCommand::DROP_COLUMN:
        {
            if (command.clear_column)
                required_access.emplace_back(AccessType::ALTER_CLEAR_COLUMN, database, table, column_name());
            else
                required_access.emplace_back(AccessType::ALTER_DROP_COLUMN, database, table, column_name());
            break;
        }
        case ASTAlterCommand::MODIFY_COLUMN:
        {
            required_access.emplace_back(AccessType::ALTER_MODIFY_COLUMN, database, table, column_name_from_col_decl());
            break;
        }
        case ASTAlterCommand::COMMENT_COLUMN:
        {
            required_access.emplace_back(AccessType::ALTER_COMMENT_COLUMN, database, table, column_name());
            break;
        }
        case ASTAlterCommand::MATERIALIZE_COLUMN:
        {
            required_access.emplace_back(AccessType::ALTER_MATERIALIZE_COLUMN, database, table);
            break;
        }
        case ASTAlterCommand::MODIFY_ORDER_BY:
        {
            required_access.emplace_back(AccessType::ALTER_ORDER_BY, database, table);
            break;
        }
        case ASTAlterCommand::REMOVE_SAMPLE_BY:
        case ASTAlterCommand::MODIFY_SAMPLE_BY:
        {
            required_access.emplace_back(AccessType::ALTER_SAMPLE_BY, database, table);
            break;
        }
        case ASTAlterCommand::ADD_STATISTICS:
        {
            required_access.emplace_back(AccessType::ALTER_ADD_STATISTICS, database, table);
            break;
        }
        case ASTAlterCommand::MODIFY_STATISTICS:
        {
            required_access.emplace_back(AccessType::ALTER_MODIFY_STATISTICS, database, table);
            break;
        }
        case ASTAlterCommand::DROP_STATISTICS:
        {
            required_access.emplace_back(AccessType::ALTER_DROP_STATISTICS, database, table);
            break;
        }
        case ASTAlterCommand::MATERIALIZE_STATISTICS:
        {
            required_access.emplace_back(AccessType::ALTER_MATERIALIZE_STATISTICS, database, table);
            break;
        }
        case ASTAlterCommand::UNLOCK_SNAPSHOT:
        {
            required_access.emplace_back(AccessType::ALTER_UNLOCK_SNAPSHOT, database, table);
            break;
        }
        case ASTAlterCommand::ADD_INDEX:
        {
            required_access.emplace_back(AccessType::ALTER_ADD_INDEX, database, table);
            break;
        }
        case ASTAlterCommand::DROP_INDEX:
        {
            if (command.clear_index)
                required_access.emplace_back(AccessType::ALTER_CLEAR_INDEX, database, table);
            else
                required_access.emplace_back(AccessType::ALTER_DROP_INDEX, database, table);
            break;
        }
        case ASTAlterCommand::MATERIALIZE_INDEX:
        {
            required_access.emplace_back(AccessType::ALTER_MATERIALIZE_INDEX, database, table);
            break;
        }
        case ASTAlterCommand::ADD_CONSTRAINT:
        {
            required_access.emplace_back(AccessType::ALTER_ADD_CONSTRAINT, database, table);
            break;
        }
        case ASTAlterCommand::DROP_CONSTRAINT:
        {
            required_access.emplace_back(AccessType::ALTER_DROP_CONSTRAINT, database, table);
            break;
        }
        case ASTAlterCommand::ADD_PROJECTION:
        {
            required_access.emplace_back(AccessType::ALTER_ADD_PROJECTION, database, table);
            break;
        }
        case ASTAlterCommand::DROP_PROJECTION:
        {
            if (command.clear_projection)
                required_access.emplace_back(AccessType::ALTER_CLEAR_PROJECTION, database, table);
            else
                required_access.emplace_back(AccessType::ALTER_DROP_PROJECTION, database, table);
            break;
        }
        case ASTAlterCommand::MATERIALIZE_PROJECTION:
        {
            required_access.emplace_back(AccessType::ALTER_MATERIALIZE_PROJECTION, database, table);
            break;
        }
        case ASTAlterCommand::MODIFY_TTL:
        case ASTAlterCommand::REMOVE_TTL:
        {
            required_access.emplace_back(AccessType::ALTER_TTL, database, table);
            break;
        }
        case ASTAlterCommand::MATERIALIZE_TTL:
        {
            required_access.emplace_back(AccessType::ALTER_MATERIALIZE_TTL, database, table);
            break;
        }
        case ASTAlterCommand::RESET_SETTING: [[fallthrough]];
        case ASTAlterCommand::MODIFY_SETTING:
        {
            required_access.emplace_back(AccessType::ALTER_SETTINGS, database, table);
            break;
        }
        case ASTAlterCommand::ATTACH_PARTITION:
        {
            required_access.emplace_back(AccessType::INSERT, database, table);
            break;
        }
        case ASTAlterCommand::DELETE:
        case ASTAlterCommand::APPLY_DELETED_MASK:
        case ASTAlterCommand::DROP_PARTITION:
        case ASTAlterCommand::DROP_DETACHED_PARTITION:
        case ASTAlterCommand::FORGET_PARTITION:
        {
            required_access.emplace_back(AccessType::ALTER_DELETE, database, table);
            break;
        }
        case ASTAlterCommand::MOVE_PARTITION:
        {
            switch (command.move_destination_type)
            {
                case DataDestinationType::DISK: [[fallthrough]];
                case DataDestinationType::VOLUME:
                    required_access.emplace_back(AccessType::ALTER_MOVE_PARTITION, database, table);
                    break;
                case DataDestinationType::TABLE:
                    required_access.emplace_back(AccessType::ALTER_MOVE_PARTITION, database, table);
                    required_access.emplace_back(AccessType::INSERT, command.to_database, command.to_table);
                    break;
                case DataDestinationType::SHARD:
                    required_access.emplace_back(AccessType::ALTER_MOVE_PARTITION, database, table);
                    required_access.emplace_back(AccessType::MOVE_PARTITION_BETWEEN_SHARDS);
                    break;
                case DataDestinationType::DELETE:
                    throw Exception(ErrorCodes::LOGICAL_ERROR, "Unexpected destination type for command.");
            }
            break;
        }
        case ASTAlterCommand::REPLACE_PARTITION:
        {
            required_access.emplace_back(AccessType::SELECT, command.from_database, command.from_table);
            required_access.emplace_back(AccessType::ALTER_DELETE | AccessType::INSERT, database, table);
            break;
        }
        case ASTAlterCommand::FETCH_PARTITION:
        {
            required_access.emplace_back(AccessType::ALTER_FETCH_PARTITION, database, table);
            break;
        }
        case ASTAlterCommand::FREEZE_PARTITION:
        case ASTAlterCommand::FREEZE_ALL:
        case ASTAlterCommand::UNFREEZE_PARTITION:
        case ASTAlterCommand::UNFREEZE_ALL:
        {
            required_access.emplace_back(AccessType::ALTER_FREEZE_PARTITION, database, table);
            break;
        }
        case ASTAlterCommand::MODIFY_QUERY:
        {
            required_access.emplace_back(AccessType::ALTER_VIEW_MODIFY_QUERY, database, table);
            break;
        }
        case ASTAlterCommand::MODIFY_REFRESH:
        {
            required_access.emplace_back(AccessType::ALTER_VIEW_MODIFY_REFRESH, database, table);
            break;
        }
        case ASTAlterCommand::RENAME_COLUMN:
        {
            required_access.emplace_back(AccessType::ALTER_RENAME_COLUMN, database, table, column_name());
            break;
        }
        case ASTAlterCommand::MODIFY_DATABASE_SETTING:
        {
            required_access.emplace_back(AccessType::ALTER_DATABASE_SETTINGS, database, table);
            break;
        }
        case ASTAlterCommand::MODIFY_DATABASE_COMMENT:
        {
            required_access.emplace_back(AccessType::ALTER_MODIFY_DATABASE_COMMENT, database, table);
            break;
        }
        case ASTAlterCommand::NO_TYPE: break;
        case ASTAlterCommand::MODIFY_COMMENT:
        {
            required_access.emplace_back(AccessType::ALTER_MODIFY_COMMENT, database, table);
            break;
        }
        case ASTAlterCommand::MODIFY_SQL_SECURITY:
        {
            required_access.emplace_back(AccessType::ALTER_VIEW_MODIFY_SQL_SECURITY, database, table);
            break;
        }
        case ASTAlterCommand::APPLY_PATCHES:
        {
            required_access.emplace_back(AccessType::ALTER_UPDATE, database, table);
            break;
        }
    }

    return required_access;
}

void InterpreterAlterQuery::extendQueryLogElemImpl(QueryLogElement & elem, const ASTPtr & ast, ContextPtr query_context) const
{
    const auto & alter = ast->as<const ASTAlterQuery &>();

    if (alter.command_list != nullptr && alter.alter_object != ASTAlterQuery::AlterObjectType::DATABASE)
    {
        auto main_database = alter.getDatabase();
        auto main_table = alter.getTable();

        if (main_database.empty())
            main_database = query_context->getCurrentDatabase();

        String prefix = backQuoteIfNeed(main_database) + "." + backQuoteIfNeed(main_table) + ".";

        for (const auto & child : alter.command_list->children)
        {
            const auto * command = child->as<ASTAlterCommand>();

            if (command->column)
                elem.query_columns.insert(prefix + command->column->getColumnName());

            if (command->rename_to)
                elem.query_columns.insert(prefix + command->rename_to->getColumnName());

            // ADD COLUMN
            if (command->col_decl)
            {
                elem.query_columns.insert(prefix + command->col_decl->as<ASTColumnDeclaration &>().name);
            }

            if (!command->from_table.empty())
            {
                String database = command->from_database.empty() ? getContext()->getCurrentDatabase() : command->from_database;
                elem.query_databases.insert(database);
                elem.query_tables.insert(database + "." + command->from_table);
            }

            if (!command->to_table.empty())
            {
                String database = command->to_database.empty() ? getContext()->getCurrentDatabase() : command->to_database;
                elem.query_databases.insert(database);
                elem.query_tables.insert(database + "." + command->to_table);
            }
        }
    }
}

void registerInterpreterAlterQuery(InterpreterFactory & factory)
{
    auto create_fn = [] (const InterpreterFactory::Arguments & args)
    {
        return std::make_unique<InterpreterAlterQuery>(args.query, args.context);
    };
    factory.registerInterpreter("InterpreterAlterQuery", create_fn);
}

}<|MERGE_RESOLUTION|>--- conflicted
+++ resolved
@@ -142,7 +142,6 @@
     checkStorageSupportsTransactionsIfNeeded(table, getContext());
     if (table->isStaticStorage())
         throw Exception(ErrorCodes::TABLE_IS_READ_ONLY, "Table is read-only");
-    auto table_lock = table->lockForShare(getContext()->getCurrentQueryId(), getContext()->getSettingsRef()[Setting::lock_acquire_timeout]);
 
     auto table_lock = table->lockForShare(getContext()->getCurrentQueryId(), settings[Setting::lock_acquire_timeout]);
 
@@ -160,10 +159,7 @@
     AlterCommands alter_commands;
     PartitionCommands partition_commands;
     MutationCommands mutation_commands;
-<<<<<<< HEAD
-=======
-
->>>>>>> bdae49ab
+
     for (const auto & child : alter.command_list->children)
     {
         auto * command_ast = child->as<ASTAlterCommand>();
@@ -213,15 +209,6 @@
                                                          "to execute ALTERs of different types (replicated and non replicated) in single query");
     }
 
-<<<<<<< HEAD
-    if (typeid_cast<DatabaseReplicated *>(database.get()))
-    {
-        int command_types_count = !mutation_commands.empty() + !partition_commands.empty() + !alter_commands.empty();
-        bool mixed_settings_amd_metadata_alter = alter_commands.hasNonReplicatedAlterCommand() && !alter_commands.areNonReplicatedAlterCommands();
-        if (1 < command_types_count || mixed_settings_amd_metadata_alter)
-            throw Exception(ErrorCodes::NOT_IMPLEMENTED, "For Replicated databases it's not allowed "
-                                                         "to execute ALTERs of different types (replicated and non replicated) in single query");
-=======
     if (mutation_commands.hasNonEmptyMutationCommands() || !partition_commands.empty())
     {
         if (getContext()->getServerSettings()[ServerSetting::disable_insertion_and_mutation])
@@ -254,13 +241,6 @@
             res.pipeline = table->updateLightweight(mutation_commands, getContext());
             return res;
         }
->>>>>>> bdae49ab
-    }
-
-    if (mutation_commands.hasNonEmptyMutationCommands() || !partition_commands.empty())
-    {
-        if (getContext()->getServerSettings()[ServerSetting::disable_insertion_and_mutation])
-            throw Exception(ErrorCodes::QUERY_IS_PROHIBITED, "Mutations are prohibited");
     }
 
     if (!alter_commands.empty())
