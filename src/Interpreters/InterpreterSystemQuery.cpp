--- conflicted
+++ resolved
@@ -1186,13 +1186,7 @@
             {
                 if (auto * storage_replicated = dynamic_cast<StorageReplicatedMergeTree *>(iterator->table().get()))
                 {
-<<<<<<< HEAD
-                    StorageReplicatedMergeTree::ReplicatedStatus status;
-                    storage_replicated->getStatus(status);
-                    if (status.replica_path == remote_replica_path)
-=======
                     if (storage_replicated->getReplicaPath() == remote_replica_path)
->>>>>>> e17242a8
                         throw Exception(ErrorCodes::TABLE_WAS_NOT_DROPPED,
                                         "There is a local table {}, which has the same table path in ZooKeeper. "
                                         "Please check the path in query. "
@@ -1231,12 +1225,7 @@
     if (!storage_replicated)
         return false;
 
-<<<<<<< HEAD
-    StorageReplicatedMergeTree::ReplicatedStatus status;
-    storage_replicated->getStatus(status);
-=======
     const auto & replica_name = storage_replicated->getReplicaName();
->>>>>>> e17242a8
 
     /// Do not allow to drop local replicas and active remote replicas
     if (query.replica == replica_name)
