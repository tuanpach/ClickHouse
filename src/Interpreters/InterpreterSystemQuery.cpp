#include <algorithm>
#include <csignal>
#include <filesystem>
#include <unistd.h>
#include <Access/AccessControl.h>
#include <Access/Common/AllowedClientHosts.h>
#include <Access/ContextAccess.h>
#include <BridgeHelper/CatBoostLibraryBridgeHelper.h>
#include <Columns/ColumnString.h>
#include <Core/ServerSettings.h>
#include <Core/Settings.h>
#include <DataTypes/DataTypeString.h>
#include <Databases/DatabaseReplicated.h>
#include <Disks/ObjectStorages/IMetadataStorage.h>
#include <Formats/FormatSchemaInfo.h>
#include <Functions/UserDefined/ExternalUserDefinedExecutableFunctionsLoader.h>
#include <IO/SharedThreadPools.h>
#include <Interpreters/ActionLocksManager.h>
#include <Interpreters/AsynchronousInsertLog.h>
#include <Interpreters/AsynchronousInsertQueue.h>
#include <Interpreters/AsynchronousMetricLog.h>
#include <Interpreters/BackupLog.h>
#include <Interpreters/Cache/FileCache.h>
#include <Interpreters/Cache/FileCacheFactory.h>
#include <Interpreters/Context.h>
#include <Interpreters/DatabaseCatalog.h>
#include <Interpreters/EmbeddedDictionaries.h>
#include <Interpreters/ExternalDictionariesLoader.h>
#include <Interpreters/FilesystemCacheLog.h>
#include <Interpreters/InterpreterCreateQuery.h>
#include <Interpreters/InterpreterFactory.h>
#include <Interpreters/InterpreterRenameQuery.h>
#include <Interpreters/InterpreterSystemQuery.h>
#include <Interpreters/JIT/CompiledExpressionCache.h>
#include <Interpreters/MetricLog.h>
#include <Interpreters/OpenTelemetrySpanLog.h>
#include <Interpreters/ProcessorsProfileLog.h>
#include <Interpreters/QueryThreadLog.h>
#include <Interpreters/QueryViewsLog.h>
#include <Interpreters/SessionLog.h>
#include <Interpreters/TextLog.h>
#include <Interpreters/TraceLog.h>
#include <Interpreters/TransactionLog.h>
#include <Interpreters/TransactionsInfoLog.h>
#include <Interpreters/IcebergMetadataLog.h>
#include <Interpreters/ZooKeeperLog.h>
#include <Interpreters/executeDDLQueryOnCluster.h>
#include <Parsers/ASTCreateQuery.h>
#include <Parsers/ASTSetQuery.h>
#include <Parsers/ASTSystemQuery.h>
#include <Processors/Sources/SourceFromSingleChunk.h>
#include <QueryPipeline/QueryPipeline.h>
#include <Storages/Freeze.h>
#include <Storages/MaterializedView/RefreshTask.h>
#include <Storages/ObjectStorage/Azure/Configuration.h>
#include <Storages/ObjectStorage/HDFS/Configuration.h>
#include <Storages/ObjectStorage/S3/Configuration.h>
#include <Storages/ObjectStorage/StorageObjectStorage.h>
#include <Storages/StorageDistributed.h>
#include <Storages/StorageFactory.h>
#include <Storages/StorageFile.h>
#include <Storages/StorageMaterializedView.h>
#include <Storages/StorageReplicatedMergeTree.h>
#include <Storages/StorageURL.h>
#include <Storages/System/StorageSystemFilesystemCache.h>
#include <base/coverage.h>
#include <Common/ActionLock.h>
#include <Common/CurrentMetrics.h>
#include <Common/DNSResolver.h>
#include <Common/FailPoint.h>
#include <Common/HostResolvePool.h>
#include <Common/PageCache.h>
#include <Common/ShellCommand.h>
#include <Common/SymbolIndex.h>
#include <Common/ThreadFuzzer.h>
#include <Common/ThreadPool.h>
#include <Common/escapeForFileName.h>
#include <Common/getNumberOfCPUCoresToUse.h>
#include <Common/logger_useful.h>
#include <Common/typeid_cast.h>

#if USE_PROTOBUF
#include <Formats/ProtobufSchemas.h>
#endif

#if USE_AWS_S3
#include <IO/S3/Client.h>
#endif

#if USE_JEMALLOC
#include <Common/Jemalloc.h>
#endif

#include "config.h"

namespace CurrentMetrics
{
    extern const Metric RestartReplicaThreads;
    extern const Metric RestartReplicaThreadsActive;
    extern const Metric RestartReplicaThreadsScheduled;
    extern const Metric MergeTreePartsLoaderThreads;
    extern const Metric MergeTreePartsLoaderThreadsActive;
    extern const Metric MergeTreePartsLoaderThreadsScheduled;
}

namespace DB
{
namespace Setting
{
    extern const SettingsUInt64 keeper_max_retries;
    extern const SettingsUInt64 keeper_retry_initial_backoff_ms;
    extern const SettingsUInt64 keeper_retry_max_backoff_ms;
    extern const SettingsSeconds lock_acquire_timeout;
    extern const SettingsSeconds receive_timeout;
    extern const SettingsMaxThreads max_threads;
}

namespace ServerSetting
{
    extern const ServerSettingsDouble cannot_allocate_thread_fault_injection_probability;
}

namespace ErrorCodes
{
    extern const int ACCESS_DENIED;
    extern const int LOGICAL_ERROR;
    extern const int BAD_ARGUMENTS;
    extern const int CANNOT_KILL;
    extern const int NOT_IMPLEMENTED;
    extern const int TIMEOUT_EXCEEDED;
    extern const int TABLE_WAS_NOT_DROPPED;
    extern const int ABORTED;
    extern const int SUPPORT_IS_DISABLED;
    extern const int TOO_DEEP_RECURSION;
    extern const int UNSUPPORTED_METHOD;
}

namespace ActionLocks
{
    extern const StorageActionBlockType PartsMerge;
    extern const StorageActionBlockType PartsFetch;
    extern const StorageActionBlockType PartsSend;
    extern const StorageActionBlockType ReplicationQueue;
    extern const StorageActionBlockType DistributedSend;
    extern const StorageActionBlockType PartsTTLMerge;
    extern const StorageActionBlockType PartsMove;
    extern const StorageActionBlockType PullReplicationLog;
    extern const StorageActionBlockType Cleanup;
    extern const StorageActionBlockType ViewRefresh;
}


namespace
{

/// Sequentially tries to execute all commands and throws exception with info about failed commands
void executeCommandsAndThrowIfError(std::vector<std::function<void()>> commands)
{
    ExecutionStatus result(0);
    for (auto & command : commands)
    {
        try
        {
            command();
        }
        catch (...)
        {
            ExecutionStatus current_result = ExecutionStatus::fromCurrentException();

            if (result.code == 0)
                result.code = current_result.code;

            if (!current_result.message.empty())
            {
                if (!result.message.empty())
                    result.message += '\n';
                result.message += current_result.message;
            }
        }
    }

    if (result.code != 0)
        throw Exception::createDeprecated(result.message, result.code);
}


AccessType getRequiredAccessType(StorageActionBlockType action_type)
{
    if (action_type == ActionLocks::PartsMerge)
        return AccessType::SYSTEM_MERGES;
    if (action_type == ActionLocks::PartsFetch)
        return AccessType::SYSTEM_FETCHES;
    if (action_type == ActionLocks::PartsSend)
        return AccessType::SYSTEM_REPLICATED_SENDS;
    if (action_type == ActionLocks::ReplicationQueue)
        return AccessType::SYSTEM_REPLICATION_QUEUES;
    if (action_type == ActionLocks::DistributedSend)
        return AccessType::SYSTEM_DISTRIBUTED_SENDS;
    if (action_type == ActionLocks::PartsTTLMerge)
        return AccessType::SYSTEM_TTL_MERGES;
    if (action_type == ActionLocks::PartsMove)
        return AccessType::SYSTEM_MOVES;
    if (action_type == ActionLocks::PullReplicationLog)
        return AccessType::SYSTEM_PULLING_REPLICATION_LOG;
    if (action_type == ActionLocks::Cleanup)
        return AccessType::SYSTEM_CLEANUP;
    if (action_type == ActionLocks::ViewRefresh)
        return AccessType::SYSTEM_VIEWS;
    throw Exception(ErrorCodes::LOGICAL_ERROR, "Unknown action type: {}", std::to_string(action_type));
}

constexpr std::string_view table_is_not_replicated = "Table {} is not replicated";

}

/// Implements SYSTEM [START|STOP] <something action from ActionLocks>
void InterpreterSystemQuery::startStopAction(StorageActionBlockType action_type, bool start)
{
    auto manager = getContext()->getActionLocksManager();
    manager->cleanExpired();

    auto access = getContext()->getAccess();
    auto required_access_type = getRequiredAccessType(action_type);

    if (volume_ptr && action_type == ActionLocks::PartsMerge)
    {
        access->checkAccess(required_access_type);
        volume_ptr->setAvoidMergesUserOverride(!start);
    }
    else if (table_id)
    {
        access->checkAccess(required_access_type, table_id.database_name, table_id.table_name);
        auto table = DatabaseCatalog::instance().tryGetTable(table_id, getContext());
        if (table)
        {
            if (start)
            {
                manager->remove(table, action_type);
                table->onActionLockRemove(action_type);
            }
            else
                manager->add(table, action_type);
        }
    }
    else
    {
        for (auto & elem : DatabaseCatalog::instance().getDatabases())
        {
            startStopActionInDatabase(action_type, start, elem.first, elem.second, getContext(), log);
        }
    }
}

void InterpreterSystemQuery::startStopActionInDatabase(StorageActionBlockType action_type, bool start,
                                                       const String & database_name, const DatabasePtr & database,
                                                       const ContextPtr & local_context, LoggerPtr log)
{
    auto manager = local_context->getActionLocksManager();
    auto access = local_context->getAccess();
    auto required_access_type = getRequiredAccessType(action_type);

    for (auto iterator = database->getTablesIterator(local_context); iterator->isValid(); iterator->next())
    {
        StoragePtr table = iterator->table();
        if (!table)
            continue;

        if (!access->isGranted(required_access_type, database_name, iterator->name()))
        {
            LOG_INFO(log, "Access {} denied, skipping {}.{}", toString(required_access_type), database_name, iterator->name());
            continue;
        }

        if (start)
        {
            manager->remove(table, action_type);
            table->onActionLockRemove(action_type);
        }
        else
            manager->add(table, action_type);
    }
}


InterpreterSystemQuery::InterpreterSystemQuery(const ASTPtr & query_ptr_, ContextMutablePtr context_)
        : WithMutableContext(context_), query_ptr(query_ptr_->clone()), log(getLogger("InterpreterSystemQuery"))
{
}


BlockIO InterpreterSystemQuery::execute()
{
    auto & query = query_ptr->as<ASTSystemQuery &>();

    if (!query.cluster.empty())
    {
        DDLQueryOnClusterParams params;
        params.access_to_check = getRequiredAccessForDDLOnCluster();
        return executeDDLQueryOnCluster(query_ptr, getContext(), params);
    }

    using Type = ASTSystemQuery::Type;

    /// Use global context with fresh system profile settings
    auto system_context = Context::createCopy(getContext()->getGlobalContext());
    /// Don't check for constraints when changing profile. It was accepted before (for example it might include
    /// some experimental settings)
    bool check_constraints = false;
    system_context->setCurrentProfile(getContext()->getSystemProfileName(), check_constraints);

    /// Make canonical query for simpler processing
    if (query.type == Type::RELOAD_DICTIONARY)
    {
        if (query.database)
            query.setTable(query.getDatabase() + "." + query.getTable());
    }
    else if (query.table)
    {
        table_id = getContext()->resolveStorageID(StorageID(query.getDatabase(), query.getTable()), Context::ResolveOrdinary);
    }


    BlockIO result;

    volume_ptr = {};
    if (!query.storage_policy.empty() && !query.volume.empty())
        volume_ptr = getContext()->getStoragePolicy(query.storage_policy)->getVolumeByName(query.volume);

    switch (query.type)
    {
        case Type::SHUTDOWN:
        {
            getContext()->checkAccess(AccessType::SYSTEM_SHUTDOWN);
            if (kill(0, SIGTERM))
                throw ErrnoException(ErrorCodes::CANNOT_KILL, "System call kill(0, SIGTERM) failed");
            break;
        }
        case Type::KILL:
        {
            getContext()->checkAccess(AccessType::SYSTEM_SHUTDOWN);
            /// Exit with the same code as it is usually set by shell when process is terminated by SIGKILL.
            /// It's better than doing 'raise' or 'kill', because they have no effect for 'init' process (with pid = 0, usually in Docker).
            LOG_INFO(log, "Exit immediately as the SYSTEM KILL command has been issued.");
            _exit(128 + SIGKILL);
            // break; /// unreachable
        }
        case Type::SUSPEND:
        {
            getContext()->checkAccess(AccessType::SYSTEM_SHUTDOWN);
            auto command = fmt::format("kill -STOP {0} && sleep {1} && kill -CONT {0}", getpid(), query.seconds);
            LOG_DEBUG(log, "Will run {}", command);
            auto res = ShellCommand::execute(command);
            res->in.close();
            WriteBufferFromOwnString out;
            copyData(res->out, out);
            copyData(res->err, out);
            if (!out.str().empty())
                LOG_DEBUG(log, "The command {} returned output: {}", command, out.str());
            res->wait();
            break;
        }
        case Type::SYNC_FILE_CACHE:
        {
            LOG_DEBUG(log, "Will perform 'sync' syscall (it can take time).");
            sync();
            break;
        }
        case Type::DROP_DNS_CACHE:
        {
            getContext()->checkAccess(AccessType::SYSTEM_DROP_DNS_CACHE);
            DNSResolver::instance().dropCache();
            HostResolversPool::instance().dropCache();
            /// Reinitialize clusters to update their resolved_addresses
            system_context->reloadClusterConfig();
            break;
        }
        case Type::DROP_CONNECTIONS_CACHE:
        {
            getContext()->checkAccess(AccessType::SYSTEM_DROP_CONNECTIONS_CACHE);
            HTTPConnectionPools::instance().dropCache();
            break;
        }
        case Type::PREWARM_MARK_CACHE:
        {
            prewarmMarkCache();
            break;
        }
        case Type::PREWARM_PRIMARY_INDEX_CACHE:
        {
            prewarmPrimaryIndexCache();
            break;
        }
        case Type::DROP_MARK_CACHE:
            getContext()->checkAccess(AccessType::SYSTEM_DROP_MARK_CACHE);
            system_context->clearMarkCache();
            break;
        case Type::DROP_ICEBERG_METADATA_CACHE:
#if USE_AVRO
            getContext()->checkAccess(AccessType::SYSTEM_DROP_ICEBERG_METADATA_CACHE);
            system_context->clearIcebergMetadataFilesCache();
            break;
#else
            throw Exception(ErrorCodes::SUPPORT_IS_DISABLED, "The server was compiled without the support for AVRO");
#endif
        case Type::DROP_PRIMARY_INDEX_CACHE:
            getContext()->checkAccess(AccessType::SYSTEM_DROP_PRIMARY_INDEX_CACHE);
            system_context->clearPrimaryIndexCache();
            break;
        case Type::DROP_UNCOMPRESSED_CACHE:
            getContext()->checkAccess(AccessType::SYSTEM_DROP_UNCOMPRESSED_CACHE);
            system_context->clearUncompressedCache();
            break;
        case Type::DROP_INDEX_MARK_CACHE:
            getContext()->checkAccess(AccessType::SYSTEM_DROP_MARK_CACHE);
            system_context->clearIndexMarkCache();
            break;
        case Type::DROP_INDEX_UNCOMPRESSED_CACHE:
            getContext()->checkAccess(AccessType::SYSTEM_DROP_UNCOMPRESSED_CACHE);
            system_context->clearIndexUncompressedCache();
            break;
        case Type::DROP_VECTOR_SIMILARITY_INDEX_CACHE:
            getContext()->checkAccess(AccessType::SYSTEM_DROP_VECTOR_SIMILARITY_INDEX_CACHE);
            system_context->clearVectorSimilarityIndexCache();
            break;
        case Type::DROP_MMAP_CACHE:
            getContext()->checkAccess(AccessType::SYSTEM_DROP_MMAP_CACHE);
            system_context->clearMMappedFileCache();
            break;
        case Type::DROP_QUERY_CONDITION_CACHE:
        {
            getContext()->checkAccess(AccessType::SYSTEM_DROP_QUERY_CONDITION_CACHE);
            getContext()->clearQueryConditionCache();
            break;
        }
        case Type::DROP_QUERY_CACHE:
        {
            getContext()->checkAccess(AccessType::SYSTEM_DROP_QUERY_CACHE);
            getContext()->clearQueryResultCache(query.query_result_cache_tag);
            break;
        }
        case Type::DROP_COMPILED_EXPRESSION_CACHE:
#if USE_EMBEDDED_COMPILER
            getContext()->checkAccess(AccessType::SYSTEM_DROP_COMPILED_EXPRESSION_CACHE);
            if (auto * cache = CompiledExpressionCacheFactory::instance().tryGetCache())
                cache->clear();
            break;
#else
            throw Exception(ErrorCodes::SUPPORT_IS_DISABLED, "The server was compiled without the support for JIT compilation");
#endif
        case Type::DROP_S3_CLIENT_CACHE:
#if USE_AWS_S3
            getContext()->checkAccess(AccessType::SYSTEM_DROP_S3_CLIENT_CACHE);
            S3::ClientCacheRegistry::instance().clearCacheForAll();
            break;
#else
            throw Exception(ErrorCodes::SUPPORT_IS_DISABLED, "The server was compiled without the support for AWS S3");
#endif

        case Type::DROP_FILESYSTEM_CACHE:
        {
            getContext()->checkAccess(AccessType::SYSTEM_DROP_FILESYSTEM_CACHE);
            const auto user_id = FileCache::getCommonUser().user_id;

            if (query.filesystem_cache_name.empty())
            {
                auto caches = FileCacheFactory::instance().getAll();
                for (const auto & [_, cache_data] : caches)
                {
                    if (!cache_data->cache->isInitialized())
                        continue;

                    cache_data->cache->removeAllReleasable(user_id);
                }
            }
            else
            {
                auto cache = FileCacheFactory::instance().getByName(query.filesystem_cache_name)->cache;

                if (cache->isInitialized())
                {
                    if (query.key_to_drop.empty())
                    {
                        cache->removeAllReleasable(user_id);
                    }
                    else
                    {
                        auto key = FileCacheKey::fromKeyString(query.key_to_drop);
                        if (query.offset_to_drop.has_value())
                            cache->removeFileSegment(key, query.offset_to_drop.value(), user_id);
                        else
                            cache->removeKey(key, user_id);
                    }
                }
            }
            break;
        }
        case Type::SYNC_FILESYSTEM_CACHE:
        {
            getContext()->checkAccess(AccessType::SYSTEM_SYNC_FILESYSTEM_CACHE);

            ColumnsDescription columns{NamesAndTypesList{
                {"cache_name", std::make_shared<DataTypeString>()},
                {"path", std::make_shared<DataTypeString>()},
                {"size", std::make_shared<DataTypeUInt64>()},
            }};
            Block sample_block;
            for (const auto & column : columns)
                sample_block.insert({column.type->createColumn(), column.type, column.name});

            MutableColumns res_columns = sample_block.cloneEmptyColumns();

            auto fill_data = [&](const std::string & cache_name, const FileCachePtr & cache, const std::vector<FileSegment::Info> & file_segments)
            {
                for (const auto & file_segment : file_segments)
                {
                    size_t i = 0;
                    const auto path = cache->getFileSegmentPath(
                        file_segment.key, file_segment.offset, file_segment.kind,
                        FileCache::UserInfo(file_segment.user_id, file_segment.user_weight));
                    res_columns[i++]->insert(cache_name);
                    res_columns[i++]->insert(path);
                    res_columns[i++]->insert(file_segment.downloaded_size);
                }
            };

            if (query.filesystem_cache_name.empty())
            {
                auto caches = FileCacheFactory::instance().getAll();
                for (const auto & [cache_name, cache_data] : caches)
                {
                    auto file_segments = cache_data->cache->sync();
                    fill_data(cache_name, cache_data->cache, file_segments);
                }
            }
            else
            {
                auto cache = FileCacheFactory::instance().getByName(query.filesystem_cache_name)->cache;
                auto file_segments = cache->sync();
                fill_data(query.filesystem_cache_name, cache, file_segments);
            }

            size_t num_rows = res_columns[0]->size();
            auto source = std::make_shared<SourceFromSingleChunk>(std::make_shared<const Block>(std::move(sample_block)), Chunk(std::move(res_columns), num_rows));
            result.pipeline = QueryPipeline(std::move(source));
            break;
        }
        case Type::DROP_DISK_METADATA_CACHE:
        {
            throw Exception(ErrorCodes::SUPPORT_IS_DISABLED, "Not implemented");
        }
        case Type::DROP_PAGE_CACHE:
        {
            getContext()->checkAccess(AccessType::SYSTEM_DROP_PAGE_CACHE);
            system_context->clearPageCache();
            break;
        }
        case Type::DROP_SCHEMA_CACHE:
        {
            getContext()->checkAccess(AccessType::SYSTEM_DROP_SCHEMA_CACHE);
            std::unordered_set<String> caches_to_drop;
            if (query.schema_cache_storage.empty())
                caches_to_drop = {"FILE", "S3", "HDFS", "URL", "AZURE"};
            else
                caches_to_drop = {query.schema_cache_storage};

            if (caches_to_drop.contains("FILE"))
                StorageFile::getSchemaCache(getContext()).clear();
#if USE_AWS_S3
            if (caches_to_drop.contains("S3"))
                StorageObjectStorage::getSchemaCache(getContext(), StorageS3Configuration::type_name).clear();
#endif
#if USE_HDFS
            if (caches_to_drop.contains("HDFS"))
                StorageObjectStorage::getSchemaCache(getContext(), StorageHDFSConfiguration::type_name).clear();
#endif
            if (caches_to_drop.contains("URL"))
                StorageURL::getSchemaCache(getContext()).clear();
#if USE_AZURE_BLOB_STORAGE
            if (caches_to_drop.contains("AZURE"))
                StorageObjectStorage::getSchemaCache(getContext(), StorageAzureConfiguration::type_name).clear();
#endif
            break;
        }
        case Type::DROP_FORMAT_SCHEMA_CACHE:
        {
            getContext()->checkAccess(AccessType::SYSTEM_DROP_FORMAT_SCHEMA_CACHE);
            std::unordered_set<String> caches_to_drop;
            if (query.schema_cache_format.empty())
                caches_to_drop = {"Protobuf", "Files"};
            else
                caches_to_drop = {query.schema_cache_format};
#if USE_PROTOBUF
            if (caches_to_drop.contains("Protobuf"))
                ProtobufSchemas::instance().clear();
#endif
            if (caches_to_drop.contains("Files"))
            {
                fs::path format_schema_cached_dir = fs::path(system_context->getFormatSchemaPath()) / FormatSchemaInfo::CACHE_DIR_NAME;
                if (fs::exists(format_schema_cached_dir))
                {
                    size_t count = 0;
                    for (const auto & entry : fs::directory_iterator(format_schema_cached_dir))
                    {
                        if (entry.is_regular_file())
                        {
                            fs::remove(entry.path());
                            count++;
                        }
                    }
                    LOG_INFO(log, "Cleared format schema cache files {}", count);
                }
            }
            break;
        }
        case Type::RELOAD_DICTIONARY:
        {
            getContext()->checkAccess(AccessType::SYSTEM_RELOAD_DICTIONARY);

            auto & external_dictionaries_loader = system_context->getExternalDictionariesLoader();
            external_dictionaries_loader.reloadDictionary(query.getTable(), getContext());

            ExternalDictionariesLoader::resetAll();
            break;
        }
        case Type::RELOAD_DICTIONARIES:
        {
            getContext()->checkAccess(AccessType::SYSTEM_RELOAD_DICTIONARY);
            executeCommandsAndThrowIfError({
                [&] { system_context->getExternalDictionariesLoader().reloadAllTriedToLoad(); },
                [&] { system_context->getEmbeddedDictionaries().reload(); }
            });
            ExternalDictionariesLoader::resetAll();
            break;
        }
        case Type::RELOAD_MODEL:
        {
            getContext()->checkAccess(AccessType::SYSTEM_RELOAD_MODEL);
            auto bridge_helper = std::make_unique<CatBoostLibraryBridgeHelper>(getContext(), query.target_model);
            bridge_helper->removeModel();
            break;
        }
        case Type::RELOAD_MODELS:
        {
            getContext()->checkAccess(AccessType::SYSTEM_RELOAD_MODEL);
            auto bridge_helper = std::make_unique<CatBoostLibraryBridgeHelper>(getContext());
            bridge_helper->removeAllModels();
            break;
        }
        case Type::RELOAD_FUNCTION:
        {
            getContext()->checkAccess(AccessType::SYSTEM_RELOAD_FUNCTION);

            auto & external_user_defined_executable_functions_loader = system_context->getExternalUserDefinedExecutableFunctionsLoader();
            external_user_defined_executable_functions_loader.reloadFunction(query.target_function);
            break;
        }
        case Type::RELOAD_FUNCTIONS:
        {
            getContext()->checkAccess(AccessType::SYSTEM_RELOAD_FUNCTION);

            auto & external_user_defined_executable_functions_loader = system_context->getExternalUserDefinedExecutableFunctionsLoader();
            external_user_defined_executable_functions_loader.reloadAllTriedToLoad();
            break;
        }
        case Type::RELOAD_EMBEDDED_DICTIONARIES:
            getContext()->checkAccess(AccessType::SYSTEM_RELOAD_EMBEDDED_DICTIONARIES);
            system_context->getEmbeddedDictionaries().reload();
            break;
        case Type::RELOAD_CONFIG:
        {
            if (system_context->getApplicationType() == Context::ApplicationType::LOCAL)
                throw Exception::createDeprecated("SYSTEM RELOAD CONFIG query is not supported in clickhouse-local", ErrorCodes::UNSUPPORTED_METHOD);
            getContext()->checkAccess(AccessType::SYSTEM_RELOAD_CONFIG);
            system_context->reloadConfig();
            break;
        }
        case Type::RELOAD_USERS:
            getContext()->checkAccess(AccessType::SYSTEM_RELOAD_USERS);
            system_context->getAccessControl().reload(AccessControl::ReloadMode::ALL);
            break;
        case Type::RELOAD_ASYNCHRONOUS_METRICS:
        {
            getContext()->checkAccess(AccessType::SYSTEM_RELOAD_ASYNCHRONOUS_METRICS);
            auto * asynchronous_metrics = system_context->getAsynchronousMetrics();
            if (asynchronous_metrics)
                asynchronous_metrics->update(std::chrono::system_clock::now(), /*force_update*/ true);
            break;
        }
        case Type::STOP_MERGES:
            startStopAction(ActionLocks::PartsMerge, false);
            break;
        case Type::START_MERGES:
            startStopAction(ActionLocks::PartsMerge, true);
            break;
        case Type::STOP_TTL_MERGES:
            startStopAction(ActionLocks::PartsTTLMerge, false);
            break;
        case Type::START_TTL_MERGES:
            startStopAction(ActionLocks::PartsTTLMerge, true);
            break;
        case Type::STOP_MOVES:
            startStopAction(ActionLocks::PartsMove, false);
            break;
        case Type::START_MOVES:
            startStopAction(ActionLocks::PartsMove, true);
            break;
        case Type::STOP_FETCHES:
            startStopAction(ActionLocks::PartsFetch, false);
            break;
        case Type::START_FETCHES:
            startStopAction(ActionLocks::PartsFetch, true);
            break;
        case Type::STOP_REPLICATED_SENDS:
            startStopAction(ActionLocks::PartsSend, false);
            break;
        case Type::START_REPLICATED_SENDS:
            startStopAction(ActionLocks::PartsSend, true);
            break;
        case Type::STOP_REPLICATION_QUEUES:
            startStopAction(ActionLocks::ReplicationQueue, false);
            break;
        case Type::START_REPLICATION_QUEUES:
            startStopAction(ActionLocks::ReplicationQueue, true);
            break;
        case Type::STOP_DISTRIBUTED_SENDS:
            startStopAction(ActionLocks::DistributedSend, false);
            break;
        case Type::START_DISTRIBUTED_SENDS:
            startStopAction(ActionLocks::DistributedSend, true);
            break;
        case Type::STOP_PULLING_REPLICATION_LOG:
            startStopAction(ActionLocks::PullReplicationLog, false);
            break;
        case Type::START_PULLING_REPLICATION_LOG:
            startStopAction(ActionLocks::PullReplicationLog, true);
            break;
        case Type::STOP_CLEANUP:
            startStopAction(ActionLocks::Cleanup, false);
            break;
        case Type::START_CLEANUP:
            startStopAction(ActionLocks::Cleanup, true);
            break;
        case Type::START_VIEW:
        case Type::START_VIEWS:
            startStopAction(ActionLocks::ViewRefresh, true);
            break;
        case Type::STOP_VIEW:
        case Type::STOP_VIEWS:
            startStopAction(ActionLocks::ViewRefresh, false);
            break;
        case Type::START_REPLICATED_VIEW:
            for (const auto & task : getRefreshTasks())
                task->startReplicated();
            break;
        case Type::STOP_REPLICATED_VIEW:
            for (const auto & task : getRefreshTasks())
                task->stopReplicated("SYSTEM STOP REPLICATED VIEW");
            break;
        case Type::REFRESH_VIEW:
            for (const auto & task : getRefreshTasks())
                task->run();
            break;
        case Type::WAIT_VIEW:
            for (const auto & task : getRefreshTasks())
                task->wait();
            break;
        case Type::CANCEL_VIEW:
            for (const auto & task : getRefreshTasks())
                task->cancel();
            break;
        case Type::TEST_VIEW:
            for (const auto & task : getRefreshTasks())
                task->setFakeTime(query.fake_time_for_view);
            break;
        case Type::DROP_REPLICA:
            dropReplica(query);
            break;
        case Type::DROP_DATABASE_REPLICA:
            dropDatabaseReplica(query);
            break;
        case Type::SYNC_REPLICA:
            syncReplica(query);
            break;
        case Type::SYNC_DATABASE_REPLICA:
            syncReplicatedDatabase(query);
            break;
        case Type::REPLICA_UNREADY:
            throw Exception(ErrorCodes::SUPPORT_IS_DISABLED, "Not implemented");
        case Type::REPLICA_READY:
            throw Exception(ErrorCodes::SUPPORT_IS_DISABLED, "Not implemented");
        case Type::SYNC_TRANSACTION_LOG:
            syncTransactionLog();
            break;
        case Type::FLUSH_DISTRIBUTED:
            flushDistributed(query);
            break;
        case Type::RESTART_REPLICAS:
            restartReplicas(system_context);
            break;
        case Type::RESTART_REPLICA:
            restartReplica(table_id, system_context);
            break;
        case Type::RESTORE_REPLICA:
            restoreReplica();
            break;
        case Type::RESTORE_DATABASE_REPLICA:
            restoreDatabaseReplica(query);
            break;
        case Type::WAIT_LOADING_PARTS:
            waitLoadingParts();
            break;
        case Type::RESTART_DISK:
            restartDisk(query.disk);
        case Type::FLUSH_LOGS:
        {
            getContext()->checkAccess(AccessType::SYSTEM_FLUSH_LOGS);
            auto system_logs = getContext()->getSystemLogs();
            system_logs.flush(query.logs);
            break;
        }
        case Type::STOP_LISTEN:
        {
            if (system_context->getApplicationType() == Context::ApplicationType::LOCAL)
                throw Exception::createDeprecated("SYSTEM STOP LISTEN query is not supported in clickhouse-local", ErrorCodes::UNSUPPORTED_METHOD);
            getContext()->checkAccess(AccessType::SYSTEM_LISTEN);
            getContext()->stopServers(query.server_type);
            break;
        }
        case Type::START_LISTEN:
        {
            if (system_context->getApplicationType() == Context::ApplicationType::LOCAL)
                throw Exception::createDeprecated("SYSTEM START LISTEN query is not supported in clickhouse-local", ErrorCodes::UNSUPPORTED_METHOD);
            getContext()->checkAccess(AccessType::SYSTEM_LISTEN);
            getContext()->startServers(query.server_type);
            break;
        }
        case Type::FLUSH_ASYNC_INSERT_QUEUE:
        {
            getContext()->checkAccess(AccessType::SYSTEM_FLUSH_ASYNC_INSERT_QUEUE);
            auto * queue = getContext()->tryGetAsynchronousInsertQueue();
            if (!queue)
                throw Exception(ErrorCodes::BAD_ARGUMENTS,
                    "Cannot flush asynchronous insert queue because it is not initialized");

            queue->flushAll();
            break;
        }
        case Type::STOP_THREAD_FUZZER:
            getContext()->checkAccess(AccessType::SYSTEM_THREAD_FUZZER);
            ThreadFuzzer::stop();
            CannotAllocateThreadFaultInjector::setFaultProbability(0);
            break;
        case Type::START_THREAD_FUZZER:
            getContext()->checkAccess(AccessType::SYSTEM_THREAD_FUZZER);
            ThreadFuzzer::start();
            CannotAllocateThreadFaultInjector::setFaultProbability(getContext()->getServerSettings()[ServerSetting::cannot_allocate_thread_fault_injection_probability]);
            break;
        case Type::UNFREEZE:
        {
            getContext()->checkAccess(AccessType::SYSTEM_UNFREEZE);
            /// The result contains information about deleted parts as a table. It is for compatibility with ALTER TABLE UNFREEZE query.
            result = Unfreezer(getContext()).systemUnfreeze(query.backup_name);
            break;
        }
        case Type::ENABLE_FAILPOINT:
        {
            getContext()->checkAccess(AccessType::SYSTEM_FAILPOINT);
            FailPointInjection::enableFailPoint(query.fail_point_name);
            break;
        }
        case Type::DISABLE_FAILPOINT:
        {
            getContext()->checkAccess(AccessType::SYSTEM_FAILPOINT);
            FailPointInjection::disableFailPoint(query.fail_point_name);
            break;
        }
        case Type::WAIT_FAILPOINT:
        {
            getContext()->checkAccess(AccessType::SYSTEM_FAILPOINT);
            LOG_TRACE(log, "Waiting for failpoint {}", query.fail_point_name);
            FailPointInjection::pauseFailPoint(query.fail_point_name);
            LOG_TRACE(log, "Finished waiting for failpoint {}", query.fail_point_name);
            break;
        }
        case Type::RESET_COVERAGE:
        {
            getContext()->checkAccess(AccessType::SYSTEM);
            resetCoverage();
            break;
        }
        case Type::LOAD_PRIMARY_KEY: {
            loadPrimaryKeys();
            break;
        }
        case Type::UNLOAD_PRIMARY_KEY:
        {
            unloadPrimaryKeys();
            break;
        }

#if USE_JEMALLOC
        case Type::JEMALLOC_PURGE:
        {
            getContext()->checkAccess(AccessType::SYSTEM_JEMALLOC);
            Jemalloc::purgeArenas();
            break;
        }
        case Type::JEMALLOC_ENABLE_PROFILE:
        {
            throw Exception(
                ErrorCodes::SUPPORT_IS_DISABLED,
                "Queries for enabling/disabling global profiler are deprecated. Please use config 'jemalloc_enable_global_profiler' or "
                "enable it per query using setting 'jemalloc_enable_profiler'");
        }
        case Type::JEMALLOC_FLUSH_PROFILE:
        {
            getContext()->checkAccess(AccessType::SYSTEM_JEMALLOC);
            Jemalloc::flushProfile(query.jemalloc_profile_path.empty() ? "/tmp/jemalloc_clickhouse" : query.jemalloc_profile_path);
            auto filename = Jemalloc::getLastFlushProfileForThread();
            auto col = ColumnString::create();
            col->insertData(filename.data(), filename.size());
            Columns columns;
            columns.emplace_back(std::move(col));
            Chunk chunk(std::move(columns), 1);
            SharedHeader header = std::make_shared<Block>(Block{ColumnWithTypeAndName(ColumnString::create(), std::make_shared<DataTypeString>(), "filename")});
            auto filename_source = std::make_shared<SourceFromSingleChunk>(std::move(header), std::move(chunk));
            result.pipeline = QueryPipeline(filename_source);
            break;
        }
#else
        case Type::JEMALLOC_PURGE:
        case Type::JEMALLOC_ENABLE_PROFILE:
        case Type::JEMALLOC_DISABLE_PROFILE:
        case Type::JEMALLOC_FLUSH_PROFILE:
            throw Exception(ErrorCodes::SUPPORT_IS_DISABLED, "The server was compiled without JEMalloc");
#endif
        default:
            throw Exception(ErrorCodes::BAD_ARGUMENTS, "Unknown type of SYSTEM query");
    }

    return result;
}

void InterpreterSystemQuery::restoreReplica()
{
    getContext()->checkAccess(AccessType::SYSTEM_RESTORE_REPLICA, table_id);

    const StoragePtr table_ptr = DatabaseCatalog::instance().getTable(table_id, getContext());

    auto * const table_replicated_ptr = dynamic_cast<StorageReplicatedMergeTree *>(table_ptr.get());

    if (table_replicated_ptr == nullptr)
        throw Exception(ErrorCodes::BAD_ARGUMENTS, table_is_not_replicated.data(), table_id.getNameForLogs());

    const auto & settings = getContext()->getSettingsRef();

    table_replicated_ptr->restoreMetadataInZooKeeper(
        ZooKeeperRetriesInfo{
            settings[Setting::keeper_max_retries],
            settings[Setting::keeper_retry_initial_backoff_ms],
            settings[Setting::keeper_retry_max_backoff_ms],
            getContext()->getProcessListElementSafe()},
        false);
}

void InterpreterSystemQuery::restoreDatabaseReplica(ASTSystemQuery & query)
{
    const String database_name = query.getDatabase();
    getContext()->checkAccess(AccessType::SYSTEM_RESTORE_DATABASE_REPLICA, database_name);

    const auto db_ptr = DatabaseCatalog::instance().getDatabaseOrThrow(database_name, getContext());

    auto* replicated_db = dynamic_cast<DatabaseReplicated*>(db_ptr.get());
    if (!replicated_db)
    {
        throw Exception(ErrorCodes::BAD_ARGUMENTS, "Database {} is not Replicated", database_name);
    }

    replicated_db->restoreDatabaseMetadataInKeeper(getContext());

    LOG_TRACE(log, "Replicated database {} was restored.", database_name);
}

StoragePtr InterpreterSystemQuery::doRestartReplica(const StorageID & replica, ContextMutablePtr system_context, bool throw_on_error)
{
    LOG_TRACE(log, "Restarting replica {}", replica);
    auto table_ddl_guard = DatabaseCatalog::instance().getDDLGuard(replica.getDatabaseName(), replica.getTableName());

    auto restart_replica_lock = DatabaseCatalog::instance().tryGetLockForRestartReplica(replica.getDatabaseName());
    if (!restart_replica_lock)
        throw Exception(ErrorCodes::ABORTED, "Database {} is being dropped or detached, will not restart replica {}",
                        backQuoteIfNeed(replica.getDatabaseName()), replica.getNameForLogs());

    std::optional<Exception> exception;
    auto [database, table] = DatabaseCatalog::instance().getTableImpl(replica, getContext(), &exception);
    ASTPtr create_ast;

    if (!table)
    {
        if (throw_on_error)
            throw Exception(*exception);
        LOG_WARNING(getLogger("InterpreterSystemQuery"), "Cannot RESTART REPLICA {}: {}", replica.getNameForLogs(), exception->message());
        return nullptr;
    }
    const StorageID replica_table_id = table->getStorageID();
    if (!dynamic_cast<const StorageReplicatedMergeTree *>(table.get()))
    {
        if (throw_on_error)
            throw Exception(ErrorCodes::BAD_ARGUMENTS, table_is_not_replicated.data(), replica.getNameForLogs());
        LOG_WARNING(getLogger("InterpreterSystemQuery"), "Cannot RESTART REPLICA {}: not a ReplicatedMergeTree anymore", replica.getNameForLogs());
        return nullptr;
    }

    SCOPE_EXIT({
        if (table)
            table->is_being_restarted = false;
    });
    table->is_being_restarted = true;
    table->flushAndShutdown();
    {
        /// If table was already dropped by anyone, an exception will be thrown
        auto table_lock = table->lockExclusively(getContext()->getCurrentQueryId(), getContext()->getSettingsRef()[Setting::lock_acquire_timeout]);
        create_ast = database->getCreateTableQuery(replica.table_name, getContext());

        database->detachTable(system_context, replica.table_name);
    }
    table.reset();
    database->waitDetachedTableNotInUse(replica_table_id.uuid);

    /// Attach actions
    /// getCreateTableQuery must return canonical CREATE query representation, there are no need for AST postprocessing
    auto & create = create_ast->as<ASTCreateQuery &>();
    create.attach = true;

    auto columns = InterpreterCreateQuery::getColumnsDescription(*create.columns_list->columns, system_context, LoadingStrictnessLevel::ATTACH);
    auto constraints = InterpreterCreateQuery::getConstraintsDescription(create.columns_list->constraints, columns, system_context);
    auto data_path = database->getTableDataPath(create);

    StoragePtr new_table;
    while (true)
    {
        try
        {
            new_table = StorageFactory::instance().get(create,
                data_path,
                system_context,
                system_context->getGlobalContext(),
                columns,
                constraints,
                LoadingStrictnessLevel::ATTACH);

            break;
        }
        catch (...)
        {
            tryLogCurrentException(
                getLogger("InterpreterSystemQuery"),
                fmt::format("Failed to restart replica {}, will retry", replica.getNameForLogs()));
        }
    }

    database->attachTable(system_context, replica.table_name, new_table, data_path);
    if (new_table->getStorageID().uuid != replica_table_id.uuid)
        throw Exception(ErrorCodes::LOGICAL_ERROR, "Tables UUID does not match after RESTART REPLICA (old: {}, new: {})", replica_table_id.uuid, new_table->getStorageID().uuid);

    new_table->startup();
    LOG_TRACE(log, "Restarted replica {}", new_table->getStorageID().getNameForLogs());
    return new_table;
}

void InterpreterSystemQuery::restartReplica(const StorageID & replica, ContextMutablePtr system_context)
{
    getContext()->checkAccess(AccessType::SYSTEM_RESTART_REPLICA, replica);
    doRestartReplica(replica, system_context, /*throw_on_error=*/ true);
}

void InterpreterSystemQuery::restartReplicas(ContextMutablePtr system_context)
{
    std::vector<StorageID> replica_names;
    auto & catalog = DatabaseCatalog::instance();

    auto access = getContext()->getAccess();
    bool access_is_granted_globally = access->isGranted(AccessType::SYSTEM_RESTART_REPLICA);
    bool show_tables_is_granted_globally = access->isGranted(AccessType::SHOW_TABLES);

    for (auto & elem : catalog.getDatabases())
    {
        if (!elem.second->canContainMergeTreeTables())
            continue;

        if (!access_is_granted_globally && !show_tables_is_granted_globally && !access->isGranted(AccessType::SHOW_TABLES, elem.first))
        {
            LOG_INFO(log, "Access {} denied, skipping {}", "SHOW TABLES", elem.first);
            continue;
        }

        for (auto it = elem.second->getTablesIterator(getContext()); it->isValid(); it->next())
        {
            if (dynamic_cast<const StorageReplicatedMergeTree *>(it->table().get()))
            {
                if (!access_is_granted_globally && !access->isGranted(AccessType::SYSTEM_RESTART_REPLICA, elem.first, it->name()))
                {
                    LOG_INFO(log, "Access {} denied, skipping {}.{}", "SYSTEM RESTART REPLICA", elem.first, it->name());
                    continue;
                }
                replica_names.emplace_back(it->databaseName(), it->name());
            }
        }
    }

    if (replica_names.empty())
        return;

    size_t threads = std::min(static_cast<size_t>(getNumberOfCPUCoresToUse()), replica_names.size());
    LOG_DEBUG(log, "Will restart {} replicas using {} threads", replica_names.size(), threads);
    ThreadPool pool(CurrentMetrics::RestartReplicaThreads, CurrentMetrics::RestartReplicaThreadsActive, CurrentMetrics::RestartReplicaThreadsScheduled, threads);

    for (auto & replica : replica_names)
    {
        pool.scheduleOrThrowOnError([&]() { doRestartReplica(replica, system_context, /*throw_on_error=*/ false); });
    }
    pool.wait();
}

void InterpreterSystemQuery::dropReplica(ASTSystemQuery & query)
{
    if (query.replica.empty())
        throw Exception(ErrorCodes::BAD_ARGUMENTS, "Replica name is empty");

    if (!table_id.empty())
    {
        getContext()->checkAccess(AccessType::SYSTEM_DROP_REPLICA, table_id);
        StoragePtr table = DatabaseCatalog::instance().getTable(table_id, getContext());

        if (!dropReplicaImpl(query, table))
            throw Exception(ErrorCodes::BAD_ARGUMENTS, table_is_not_replicated.data(), table_id.getNameForLogs());
    }
    else if (query.database)
    {
        getContext()->checkAccess(AccessType::SYSTEM_DROP_REPLICA, query.getDatabase());
<<<<<<< HEAD
        DatabasePtr database = DatabaseCatalog::instance().getDatabaseOrThrow(query.getDatabase(), getContext());
        for (auto iterator = database->getTablesIterator(getContext()); iterator->isValid(); iterator->next())
=======
        DatabasePtr database = DatabaseCatalog::instance().getDatabase(query.getDatabase());
        for (auto iterator = database->getLightweightTablesIterator(getContext()); iterator->isValid(); iterator->next())
>>>>>>> d157f895
            dropReplicaImpl(query, iterator->table());
        LOG_TRACE(log, "Dropped replica {} from database {}", query.replica, backQuoteIfNeed(database->getDatabaseName()));
    }
    else if (query.is_drop_whole_replica)
    {
        auto databases = DatabaseCatalog::instance().getDatabases();
        auto access = getContext()->getAccess();
        bool access_is_granted_globally = access->isGranted(AccessType::SYSTEM_DROP_REPLICA);

        /// Instead of silently failing, check the permissions to delete all databases in advance.
        /// Throw an exception to user if the user doesn't have enough privileges to drop the replica.
        /// Include the databases that the user needs privileges for in the exception
        std::vector<String> required_access;
        for (auto & elem : databases)
        {
            if (!access_is_granted_globally && !access->isGranted(AccessType::SYSTEM_DROP_REPLICA, elem.first))
            {
                required_access.emplace_back(elem.first);
                LOG_INFO(log, "? Access {} denied, skipping database {}", "SYSTEM DROP REPLICA", elem.first);
            }
        }

        if (!required_access.empty())
            throw Exception(
                ErrorCodes::ACCESS_DENIED,
                "Access denied for {}. Not enough permissions to drop these databases: {}",
                "SYSTEM DROP REPLICA",
                fmt::join(required_access, ", "));

        /// If we are here, then the user has the necassary access to drop the replica, continue with the operation.
        for (auto & elem : databases)
        {
            DatabasePtr & database = elem.second;
            for (auto iterator = database->getTablesIterator(getContext()); iterator->isValid(); iterator->next())
            {
                dropReplicaImpl(query, iterator->table());
            }
            LOG_TRACE(log, "Dropped replica {} from database {}", query.replica, backQuoteIfNeed(database->getDatabaseName()));
        }
    }
    else if (!query.replica_zk_path.empty())
    {
        getContext()->checkAccess(AccessType::SYSTEM_DROP_REPLICA);
        String remote_replica_path = fs::path(query.replica_zk_path)  / "replicas" / query.replica;

        /// This check is actually redundant, but it may prevent from some user mistakes
        for (auto & elem : DatabaseCatalog::instance().getDatabases())
        {
            DatabasePtr & database = elem.second;
            for (auto iterator = database->getTablesIterator(getContext()); iterator->isValid(); iterator->next())
            {
                if (auto * storage_replicated = dynamic_cast<StorageReplicatedMergeTree *>(iterator->table().get()))
                {
                    if (storage_replicated->getReplicaPath() == remote_replica_path)
                        throw Exception(ErrorCodes::TABLE_WAS_NOT_DROPPED,
                                        "There is a local table {}, which has the same table path in ZooKeeper. "
                                        "Please check the path in query. "
                                        "If you want to drop replica "
                                        "of this table, use `DROP TABLE` "
                                        "or `SYSTEM DROP REPLICA 'name' FROM db.table`",
                                        storage_replicated->getStorageID().getNameForLogs());
                }
            }
        }

        auto zookeeper = getContext()->getZooKeeper();

        bool looks_like_table_path = zookeeper->exists(query.replica_zk_path + "/replicas") ||
                                     zookeeper->exists(query.replica_zk_path + "/dropped");
        if (!looks_like_table_path)
            throw Exception(ErrorCodes::TABLE_WAS_NOT_DROPPED, "Specified path {} does not look like a table path",
                            query.replica_zk_path);

        if (zookeeper->exists(remote_replica_path + "/is_active"))
            throw Exception(ErrorCodes::TABLE_WAS_NOT_DROPPED, "Can't remove replica: {}, because it's active", query.replica);

        TableZnodeInfo info;
        info.path = query.replica_zk_path;
        info.replica_name = query.replica;
        StorageReplicatedMergeTree::dropReplica(zookeeper, info, log);
        LOG_INFO(log, "Dropped replica {}", remote_replica_path);
    }
    else
        throw Exception(ErrorCodes::LOGICAL_ERROR, "Invalid query");
}

bool InterpreterSystemQuery::dropReplicaImpl(ASTSystemQuery & query, const StoragePtr & table)
{
    auto * storage_replicated = dynamic_cast<StorageReplicatedMergeTree *>(table.get());
    if (!storage_replicated)
        return false;

    const auto & replica_name = storage_replicated->getReplicaName();

    /// Do not allow to drop local replicas and active remote replicas
    if (query.replica == replica_name)
        throw Exception(ErrorCodes::TABLE_WAS_NOT_DROPPED,
                        "We can't drop local replica, please use `DROP TABLE` if you want "
                        "to clean the data and drop this replica");

    storage_replicated->dropReplica(query.replica, log);
    LOG_TRACE(log, "Dropped replica {} of {}", query.replica, table->getStorageID().getNameForLogs());

    return true;
}

void InterpreterSystemQuery::dropDatabaseReplica(ASTSystemQuery & query)
{
    if (query.replica.empty())
        throw Exception(ErrorCodes::BAD_ARGUMENTS, "Replica name is empty");

    auto check_not_local_replica = [](const DatabaseReplicated * replicated, const ASTSystemQuery & query_)
    {
        if (!query_.replica_zk_path.empty() && fs::path(replicated->getZooKeeperPath()) != fs::path(query_.replica_zk_path))
            return;
        String full_replica_name = query_.shard.empty() ? query_.replica
                                                        : DatabaseReplicated::getFullReplicaName(query_.shard, query_.replica);
        if (replicated->getFullReplicaName() != full_replica_name)
            return;

        throw Exception(ErrorCodes::TABLE_WAS_NOT_DROPPED, "There is a local database {}, which has the same path in ZooKeeper "
                        "and the same replica name. Please check the path in query. "
                        "If you want to drop replica of this database, use `DROP DATABASE`", replicated->getDatabaseName());
    };

    if (query.database)
    {
        getContext()->checkAccess(AccessType::SYSTEM_DROP_REPLICA, query.getDatabase());
        DatabasePtr database = DatabaseCatalog::instance().getDatabaseOrThrow(query.getDatabase(), getContext());
        if (auto * replicated = dynamic_cast<DatabaseReplicated *>(database.get()))
        {
            check_not_local_replica(replicated, query);
            DatabaseReplicated::dropReplica(replicated, replicated->getZooKeeperPath(), query.shard, query.replica, /*throw_if_noop*/ true);
        }
        else
            throw Exception(ErrorCodes::BAD_ARGUMENTS, "Database {} is not Replicated, cannot drop replica", query.getDatabase());
        LOG_TRACE(log, "Dropped replica {} of Replicated database {}", query.replica, backQuoteIfNeed(database->getDatabaseName()));
    }
    else if (query.is_drop_whole_replica)
    {
        auto databases = DatabaseCatalog::instance().getDatabases();
        auto access = getContext()->getAccess();
        bool access_is_granted_globally = access->isGranted(AccessType::SYSTEM_DROP_REPLICA);

        for (auto & elem : databases)
        {
            DatabasePtr & database = elem.second;
            auto * replicated = dynamic_cast<DatabaseReplicated *>(database.get());
            if (!replicated)
                continue;
            if (!access_is_granted_globally && !access->isGranted(AccessType::SYSTEM_DROP_REPLICA, elem.first))
            {
                LOG_INFO(log, "Access {} denied, skipping database {}", "SYSTEM DROP REPLICA", elem.first);
                continue;
            }

            check_not_local_replica(replicated, query);
            DatabaseReplicated::dropReplica(replicated, replicated->getZooKeeperPath(), query.shard, query.replica, /*throw_if_noop*/ false);
            LOG_TRACE(log, "Dropped replica {} of Replicated database {}", query.replica, backQuoteIfNeed(database->getDatabaseName()));
        }
    }
    else if (!query.replica_zk_path.empty())
    {
        getContext()->checkAccess(AccessType::SYSTEM_DROP_REPLICA);

        /// This check is actually redundant, but it may prevent from some user mistakes
        for (auto & elem : DatabaseCatalog::instance().getDatabases())
            if (auto * replicated = dynamic_cast<DatabaseReplicated *>(elem.second.get()))
                check_not_local_replica(replicated, query);

        DatabaseReplicated::dropReplica(nullptr, query.replica_zk_path, query.shard, query.replica, /*throw_if_noop*/ true);
        LOG_INFO(log, "Dropped replica {} of Replicated database with path {}", query.replica, query.replica_zk_path);
    }
    else
        throw Exception(ErrorCodes::LOGICAL_ERROR, "Invalid query");
}

bool InterpreterSystemQuery::trySyncReplica(StoragePtr table, SyncReplicaMode sync_replica_mode, const std::unordered_set<String> & src_replicas, ContextPtr context_)
 {
    auto table_id_ = table->getStorageID();

    /// If materialized view, sync its target table.
    for (int i = 0;; ++i)
    {
        if (i >= 100)
            throw Exception(ErrorCodes::TOO_DEEP_RECURSION, "Materialized view targets form a cycle or a very long chain");

        if (auto * storage_mv = dynamic_cast<StorageMaterializedView *>(table.get()))
            table = storage_mv->getTargetTable();
        else
            break;
    }

    if (auto * storage_replicated = dynamic_cast<StorageReplicatedMergeTree *>(table.get()))
    {
        auto log = getLogger("InterpreterSystemQuery");
        LOG_TRACE(log, "Synchronizing entries in replica's queue with table's log and waiting for current last entry to be processed");
        auto sync_timeout = context_->getSettingsRef()[Setting::receive_timeout].totalMilliseconds();
        if (!storage_replicated->waitForProcessingQueue(sync_timeout, sync_replica_mode, src_replicas))
        {
            LOG_ERROR(log, "SYNC REPLICA {}: Timed out.", table_id_.getNameForLogs());
            throw Exception(ErrorCodes::TIMEOUT_EXCEEDED, "SYNC REPLICA {}: command timed out. " \
                    "See the 'receive_timeout' setting", table_id_.getNameForLogs());
        }
        LOG_TRACE(log, "SYNC REPLICA {}: OK", table_id_.getNameForLogs());
    }
    else
        return false;

    return true;
}

void InterpreterSystemQuery::syncReplica(ASTSystemQuery & query)
{
    getContext()->checkAccess(AccessType::SYSTEM_SYNC_REPLICA, table_id);
    StoragePtr table;

    if (query.if_exists)
    {
        table = DatabaseCatalog::instance().tryGetTable(table_id, getContext());
        if (!table)
            return;
    }
    else
    {
        table = DatabaseCatalog::instance().getTable(table_id, getContext());
    }

    std::unordered_set<std::string> replicas(query.src_replicas.begin(), query.src_replicas.end());
    if (!trySyncReplica(table, query.sync_replica_mode, replicas, getContext()))
        throw Exception(ErrorCodes::BAD_ARGUMENTS, table_is_not_replicated.data(), table_id.getNameForLogs());
}

void InterpreterSystemQuery::waitLoadingParts()
{
    getContext()->checkAccess(AccessType::SYSTEM_WAIT_LOADING_PARTS, table_id);
    StoragePtr table = DatabaseCatalog::instance().getTable(table_id, getContext());

    if (auto * merge_tree = dynamic_cast<MergeTreeData *>(table.get()))
    {
        LOG_TRACE(log, "Waiting for loading of parts of table {}", table_id.getFullTableName());
        merge_tree->waitForOutdatedPartsToBeLoaded();
        LOG_TRACE(log, "Finished waiting for loading of parts of table {}", table_id.getFullTableName());
    }
    else
    {
        throw Exception(ErrorCodes::BAD_ARGUMENTS,
            "Command WAIT LOADING PARTS is supported only for MergeTree table, but got: {}", table->getName());
    }
}

void InterpreterSystemQuery::loadPrimaryKeys()
{
    loadOrUnloadPrimaryKeysImpl(true);
};

void InterpreterSystemQuery::unloadPrimaryKeys()
{
    loadOrUnloadPrimaryKeysImpl(false);
}

void InterpreterSystemQuery::loadOrUnloadPrimaryKeysImpl(bool load)
{
    if (!table_id.empty())
    {
        getContext()->checkAccess(load ? AccessType::SYSTEM_LOAD_PRIMARY_KEY : AccessType::SYSTEM_UNLOAD_PRIMARY_KEY, table_id.database_name, table_id.table_name);
        StoragePtr table = DatabaseCatalog::instance().getTable(table_id, getContext());

        if (auto * merge_tree = dynamic_cast<MergeTreeData *>(table.get()))
        {
            LOG_TRACE(log, "{} primary keys for table {}", load ? "Loading" : "Unloading", table_id.getFullTableName());
            load ? merge_tree->loadPrimaryKeys() : merge_tree->unloadPrimaryKeys();
        }
        else
        {
            throw Exception(
                ErrorCodes::BAD_ARGUMENTS, "Command {} PRIMARY KEY is supported only for MergeTree tables, but got: {}", load ? "LOAD" : "UNLOAD", table->getName());
        }
    }
    else
    {
        getContext()->checkAccess(load ? AccessType::SYSTEM_LOAD_PRIMARY_KEY : AccessType::SYSTEM_UNLOAD_PRIMARY_KEY);
        LOG_TRACE(log, "{} primary keys for all tables", load ? "Loading" : "Unloading");

        for (auto & database : DatabaseCatalog::instance().getDatabases())
        {
            for (auto it = database.second->getTablesIterator(getContext()); it->isValid(); it->next())
            {
                if (auto * merge_tree = dynamic_cast<MergeTreeData *>(it->table().get()))
                {
                    load ? merge_tree->loadPrimaryKeys() : merge_tree->unloadPrimaryKeys();
                }
            }
        }
    }
}

void InterpreterSystemQuery::syncReplicatedDatabase(ASTSystemQuery & query)
{
    const auto database_name = query.getDatabase();
    auto guard = DatabaseCatalog::instance().getDDLGuard(database_name, "");
    auto database = DatabaseCatalog::instance().getDatabaseOrThrow(database_name, getContext());

    if (auto * ptr = typeid_cast<DatabaseReplicated *>(database.get()))
    {
        LOG_TRACE(log, "Synchronizing entries in the database replica's (name: {}) queue with the log", database_name);
        if (!ptr->waitForReplicaToProcessAllEntries(getContext()->getSettingsRef()[Setting::receive_timeout].totalMilliseconds()))
        {
            throw Exception(ErrorCodes::TIMEOUT_EXCEEDED, "SYNC DATABASE REPLICA {}: database is readonly or command timed out. " \
                    "See the 'receive_timeout' setting", database_name);
        }
        LOG_TRACE(log, "SYNC DATABASE REPLICA {}: OK", database_name);
    }
    else
        throw Exception(ErrorCodes::BAD_ARGUMENTS, "SYSTEM SYNC DATABASE REPLICA query is intended to work only with Replicated engine");
}


void InterpreterSystemQuery::syncTransactionLog()
{
    getContext()->checkTransactionsAreAllowed(/* explicit_tcl_query */ true);
    TransactionLog::instance().sync();
}


void InterpreterSystemQuery::flushDistributed(ASTSystemQuery & query)
{
    getContext()->checkAccess(AccessType::SYSTEM_FLUSH_DISTRIBUTED, table_id);

    SettingsChanges settings_changes;
    if (query.query_settings)
        settings_changes = query.query_settings->as<ASTSetQuery>()->changes;

    if (auto * storage_distributed = dynamic_cast<StorageDistributed *>(DatabaseCatalog::instance().getTable(table_id, getContext()).get()))
        storage_distributed->flushClusterNodesAllData(getContext(), settings_changes);
    else
        throw Exception(ErrorCodes::BAD_ARGUMENTS, "Table {} is not distributed", table_id.getNameForLogs());
}

[[noreturn]] void InterpreterSystemQuery::restartDisk(String &)
{
    getContext()->checkAccess(AccessType::SYSTEM_RESTART_DISK);
    throw Exception(ErrorCodes::NOT_IMPLEMENTED, "SYSTEM RESTART DISK is not supported");
}

RefreshTaskList InterpreterSystemQuery::getRefreshTasks()
{
    auto ctx = getContext();
    ctx->checkAccess(AccessType::SYSTEM_VIEWS, table_id);
    auto tasks = ctx->getRefreshSet().findTasks(table_id);
    if (tasks.empty())
        throw Exception(
            ErrorCodes::BAD_ARGUMENTS, "Refreshable view {} doesn't exist", table_id.getNameForLogs());
    return tasks;
}

void InterpreterSystemQuery::prewarmMarkCache()
{
    if (table_id.empty())
        throw Exception(ErrorCodes::BAD_ARGUMENTS, "Table is not specified for PREWARM MARK CACHE command");

    getContext()->checkAccess(AccessType::SYSTEM_PREWARM_MARK_CACHE, table_id);

    auto table_ptr = DatabaseCatalog::instance().getTable(table_id, getContext());
    auto * merge_tree = dynamic_cast<MergeTreeData *>(table_ptr.get());
    if (!merge_tree)
        throw Exception(ErrorCodes::BAD_ARGUMENTS, "Command PREWARM MARK CACHE is supported only for MergeTree table, but got: {}", table_ptr->getName());

    auto mark_cache = getContext()->getMarkCache();
    if (!mark_cache)
        throw Exception(ErrorCodes::BAD_ARGUMENTS, "Mark cache is not configured");

    ThreadPool pool(
        CurrentMetrics::MergeTreePartsLoaderThreads,
        CurrentMetrics::MergeTreePartsLoaderThreadsActive,
        CurrentMetrics::MergeTreePartsLoaderThreadsScheduled,
        getContext()->getSettingsRef()[Setting::max_threads]);

    merge_tree->prewarmCaches(pool, std::move(mark_cache), nullptr);
}

void InterpreterSystemQuery::prewarmPrimaryIndexCache()
{
    if (table_id.empty())
        throw Exception(ErrorCodes::BAD_ARGUMENTS, "Table is not specified for PREWARM PRIMARY INDEX CACHE command");

    getContext()->checkAccess(AccessType::SYSTEM_PREWARM_PRIMARY_INDEX_CACHE, table_id);

    auto table_ptr = DatabaseCatalog::instance().getTable(table_id, getContext());
    auto * merge_tree = dynamic_cast<MergeTreeData *>(table_ptr.get());
    if (!merge_tree)
        throw Exception(ErrorCodes::BAD_ARGUMENTS, "Command PREWARM PRIMARY INDEX CACHE is supported only for MergeTree table, but got: {}", table_ptr->getName());

    auto index_cache = merge_tree->getPrimaryIndexCache();
    if (!index_cache)
        throw Exception(ErrorCodes::BAD_ARGUMENTS, "Primary index cache is not configured or is not enabled for table {}", table_id.getFullTableName());

    ThreadPool pool(
        CurrentMetrics::MergeTreePartsLoaderThreads,
        CurrentMetrics::MergeTreePartsLoaderThreadsActive,
        CurrentMetrics::MergeTreePartsLoaderThreadsScheduled,
        getContext()->getSettingsRef()[Setting::max_threads]);

    merge_tree->prewarmCaches(pool, nullptr, std::move(index_cache));
}


AccessRightsElements InterpreterSystemQuery::getRequiredAccessForDDLOnCluster() const
{
    const auto & query = query_ptr->as<const ASTSystemQuery &>();
    using Type = ASTSystemQuery::Type;
    AccessRightsElements required_access;

    switch (query.type)
    {
        case Type::SHUTDOWN:
        case Type::KILL:
        case Type::SUSPEND:
        {
            required_access.emplace_back(AccessType::SYSTEM_SHUTDOWN);
            break;
        }
        case Type::DROP_DNS_CACHE:
        case Type::DROP_CONNECTIONS_CACHE:
        case Type::DROP_MARK_CACHE:
        case Type::DROP_ICEBERG_METADATA_CACHE:
        case Type::DROP_PRIMARY_INDEX_CACHE:
        case Type::DROP_MMAP_CACHE:
        case Type::DROP_QUERY_CONDITION_CACHE:
        case Type::DROP_QUERY_CACHE:
        case Type::DROP_COMPILED_EXPRESSION_CACHE:
        case Type::DROP_UNCOMPRESSED_CACHE:
        case Type::DROP_INDEX_MARK_CACHE:
        case Type::DROP_INDEX_UNCOMPRESSED_CACHE:
        case Type::DROP_VECTOR_SIMILARITY_INDEX_CACHE:
        case Type::DROP_FILESYSTEM_CACHE:
        case Type::DROP_DISTRIBUTED_CACHE:
        case Type::SYNC_FILESYSTEM_CACHE:
        case Type::DROP_PAGE_CACHE:
        case Type::DROP_SCHEMA_CACHE:
        case Type::DROP_FORMAT_SCHEMA_CACHE:
        case Type::DROP_S3_CLIENT_CACHE:
        {
            required_access.emplace_back(AccessType::SYSTEM_DROP_CACHE);
            break;
        }
        case Type::DROP_DISK_METADATA_CACHE:
            throw Exception(ErrorCodes::SUPPORT_IS_DISABLED, "Not implemented");
        case Type::RELOAD_DICTIONARY:
        case Type::RELOAD_DICTIONARIES:
        case Type::RELOAD_EMBEDDED_DICTIONARIES:
        {
            required_access.emplace_back(AccessType::SYSTEM_RELOAD_DICTIONARY);
            break;
        }
        case Type::RELOAD_MODEL:
        case Type::RELOAD_MODELS:
        {
            required_access.emplace_back(AccessType::SYSTEM_RELOAD_MODEL);
            break;
        }
        case Type::RELOAD_FUNCTION:
        case Type::RELOAD_FUNCTIONS:
        {
            required_access.emplace_back(AccessType::SYSTEM_RELOAD_FUNCTION);
            break;
        }
        case Type::RELOAD_CONFIG:
        {
            required_access.emplace_back(AccessType::SYSTEM_RELOAD_CONFIG);
            break;
        }
        case Type::RELOAD_USERS:
        {
            required_access.emplace_back(AccessType::SYSTEM_RELOAD_USERS);
            break;
        }
        case Type::RELOAD_ASYNCHRONOUS_METRICS:
        {
            required_access.emplace_back(AccessType::SYSTEM_RELOAD_ASYNCHRONOUS_METRICS);
            break;
        }
        case Type::STOP_MERGES:
        case Type::START_MERGES:
        {
            if (!query.table)
                required_access.emplace_back(AccessType::SYSTEM_MERGES);
            else
                required_access.emplace_back(AccessType::SYSTEM_MERGES, query.getDatabase(), query.getTable());
            break;
        }
        case Type::STOP_TTL_MERGES:
        case Type::START_TTL_MERGES:
        {
            if (!query.table)
                required_access.emplace_back(AccessType::SYSTEM_TTL_MERGES);
            else
                required_access.emplace_back(AccessType::SYSTEM_TTL_MERGES, query.getDatabase(), query.getTable());
            break;
        }
        case Type::STOP_MOVES:
        case Type::START_MOVES:
        {
            if (!query.table)
                required_access.emplace_back(AccessType::SYSTEM_MOVES);
            else
                required_access.emplace_back(AccessType::SYSTEM_MOVES, query.getDatabase(), query.getTable());
            break;
        }
        case Type::STOP_PULLING_REPLICATION_LOG:
        case Type::START_PULLING_REPLICATION_LOG:
        {
            if (!query.table)
                required_access.emplace_back(AccessType::SYSTEM_PULLING_REPLICATION_LOG);
            else
                required_access.emplace_back(AccessType::SYSTEM_PULLING_REPLICATION_LOG, query.getDatabase(), query.getTable());
            break;
        }
        case Type::STOP_CLEANUP:
        case Type::START_CLEANUP:
        {
            if (!query.table)
                required_access.emplace_back(AccessType::SYSTEM_PULLING_REPLICATION_LOG);
            else
                required_access.emplace_back(AccessType::SYSTEM_PULLING_REPLICATION_LOG, query.getDatabase(), query.getTable());
            break;
        }
        case Type::STOP_FETCHES:
        case Type::START_FETCHES:
        {
            if (!query.table)
                required_access.emplace_back(AccessType::SYSTEM_FETCHES);
            else
                required_access.emplace_back(AccessType::SYSTEM_FETCHES, query.getDatabase(), query.getTable());
            break;
        }
        case Type::STOP_DISTRIBUTED_SENDS:
        case Type::START_DISTRIBUTED_SENDS:
        {
            if (!query.table)
                required_access.emplace_back(AccessType::SYSTEM_DISTRIBUTED_SENDS);
            else
                required_access.emplace_back(AccessType::SYSTEM_DISTRIBUTED_SENDS, query.getDatabase(), query.getTable());
            break;
        }
        case Type::STOP_REPLICATED_SENDS:
        case Type::START_REPLICATED_SENDS:
        {
            if (!query.table)
                required_access.emplace_back(AccessType::SYSTEM_REPLICATED_SENDS);
            else
                required_access.emplace_back(AccessType::SYSTEM_REPLICATED_SENDS, query.getDatabase(), query.getTable());
            break;
        }
        case Type::STOP_REPLICATION_QUEUES:
        case Type::START_REPLICATION_QUEUES:
        {
            if (!query.table)
                required_access.emplace_back(AccessType::SYSTEM_REPLICATION_QUEUES);
            else
                required_access.emplace_back(AccessType::SYSTEM_REPLICATION_QUEUES, query.getDatabase(), query.getTable());
            break;
        }
        case Type::STOP_REPLICATED_DDL_QUERIES:
        case Type::START_REPLICATED_DDL_QUERIES:
        {
            required_access.emplace_back(AccessType::SYSTEM_REPLICATION_QUEUES);
            break;
        }
        case Type::STOP_VIRTUAL_PARTS_UPDATE:
        case Type::START_VIRTUAL_PARTS_UPDATE:
        {
            if (!query.table)
                required_access.emplace_back(AccessType::SYSTEM_PULLING_REPLICATION_LOG);
            else
                required_access.emplace_back(AccessType::SYSTEM_PULLING_REPLICATION_LOG, query.getDatabase(), query.getTable());
            break;
        }
        case Type::STOP_REDUCE_BLOCKING_PARTS:
        case Type::START_REDUCE_BLOCKING_PARTS:
        {
            if (!query.table)
                required_access.emplace_back(AccessType::SYSTEM_REDUCE_BLOCKING_PARTS);
            else
                required_access.emplace_back(AccessType::SYSTEM_REDUCE_BLOCKING_PARTS, query.getDatabase(), query.getTable());
            break;
        }
        case Type::REFRESH_VIEW:
        case Type::WAIT_VIEW:
        case Type::START_VIEW:
        case Type::START_VIEWS:
        case Type::START_REPLICATED_VIEW:
        case Type::STOP_VIEW:
        case Type::STOP_VIEWS:
        case Type::STOP_REPLICATED_VIEW:
        case Type::CANCEL_VIEW:
        case Type::TEST_VIEW:
        {
            if (!query.table)
                required_access.emplace_back(AccessType::SYSTEM_VIEWS);
            else
                required_access.emplace_back(AccessType::SYSTEM_VIEWS, query.getDatabase(), query.getTable());
            break;
        }
        case Type::DROP_REPLICA:
        case Type::DROP_DATABASE_REPLICA:
        {
            required_access.emplace_back(AccessType::SYSTEM_DROP_REPLICA, query.getDatabase(), query.getTable());
            break;
        }
        case Type::DROP_CATALOG_REPLICA:
        {
            required_access.emplace_back(AccessType::SYSTEM_DROP_REPLICA);
            break;
        }
        case Type::RESTORE_REPLICA:
        {
            required_access.emplace_back(AccessType::SYSTEM_RESTORE_REPLICA, query.getDatabase(), query.getTable());
            break;
        }
        case Type::RESTORE_DATABASE_REPLICA:
        {
            required_access.emplace_back(AccessType::SYSTEM_RESTORE_DATABASE_REPLICA, query.getDatabase());
            break;
        }
        case Type::SYNC_REPLICA:
        {
            required_access.emplace_back(AccessType::SYSTEM_SYNC_REPLICA, query.getDatabase(), query.getTable());
            break;
        }
        case Type::REPLICA_READY:
        case Type::REPLICA_UNREADY:
            throw Exception(ErrorCodes::SUPPORT_IS_DISABLED, "Not implemented");
        case Type::RESTART_REPLICA:
        {
            required_access.emplace_back(AccessType::SYSTEM_RESTART_REPLICA, query.getDatabase(), query.getTable());
            break;
        }
        case Type::RESTART_REPLICAS:
        {
            required_access.emplace_back(AccessType::SYSTEM_RESTART_REPLICA);
            break;
        }
        case Type::WAIT_LOADING_PARTS:
        {
            required_access.emplace_back(AccessType::SYSTEM_WAIT_LOADING_PARTS, query.getDatabase(), query.getTable());
            break;
        }
        case Type::PREWARM_MARK_CACHE:
        {
            required_access.emplace_back(AccessType::SYSTEM_PREWARM_MARK_CACHE, query.getDatabase(), query.getTable());
            break;
        }
        case Type::PREWARM_PRIMARY_INDEX_CACHE:
        {
            required_access.emplace_back(AccessType::SYSTEM_PREWARM_MARK_CACHE, query.getDatabase(), query.getTable());
            break;
        }
        case Type::SYNC_DATABASE_REPLICA:
        {
            required_access.emplace_back(AccessType::SYSTEM_SYNC_DATABASE_REPLICA, query.getDatabase());
            break;
        }
        case Type::SYNC_TRANSACTION_LOG:
        {
            required_access.emplace_back(AccessType::SYSTEM_SYNC_TRANSACTION_LOG);
            break;
        }
        case Type::FLUSH_DISTRIBUTED:
        {
            required_access.emplace_back(AccessType::SYSTEM_FLUSH_DISTRIBUTED, query.getDatabase(), query.getTable());
            break;
        }
        case Type::FLUSH_LOGS:
        {
            required_access.emplace_back(AccessType::SYSTEM_FLUSH_LOGS);
            break;
        }
        case Type::FLUSH_ASYNC_INSERT_QUEUE:
        {
            required_access.emplace_back(AccessType::SYSTEM_FLUSH_ASYNC_INSERT_QUEUE);
            break;
        }
        case Type::RESTART_DISK:
        {
            required_access.emplace_back(AccessType::SYSTEM_RESTART_DISK);
            break;
        }
        case Type::UNFREEZE:
        {
            required_access.emplace_back(AccessType::SYSTEM_UNFREEZE);
            break;
        }
        case Type::SYNC_FILE_CACHE:
        {
            required_access.emplace_back(AccessType::SYSTEM_SYNC_FILE_CACHE);
            break;
        }
        case Type::STOP_LISTEN:
        case Type::START_LISTEN:
        {
            required_access.emplace_back(AccessType::SYSTEM_LISTEN);
            break;
        }
        case Type::JEMALLOC_PURGE:
        case Type::JEMALLOC_ENABLE_PROFILE:
        case Type::JEMALLOC_DISABLE_PROFILE:
        case Type::JEMALLOC_FLUSH_PROFILE:
        {
            required_access.emplace_back(AccessType::SYSTEM_JEMALLOC);
            break;
        }
        case Type::LOAD_PRIMARY_KEY:
        {
            if (!query.table)
                required_access.emplace_back(AccessType::SYSTEM_LOAD_PRIMARY_KEY);
            else
                required_access.emplace_back(AccessType::SYSTEM_LOAD_PRIMARY_KEY, query.getDatabase(), query.getTable());
            break;
        }
        case Type::UNLOAD_PRIMARY_KEY:
        {
            if (!query.table)
                required_access.emplace_back(AccessType::SYSTEM_UNLOAD_PRIMARY_KEY);
            else
                required_access.emplace_back(AccessType::SYSTEM_UNLOAD_PRIMARY_KEY, query.getDatabase(), query.getTable());
            break;
        }
        case Type::UNLOCK_SNAPSHOT:
        {
            required_access.emplace_back(AccessType::BACKUP);
            break;
        }
        case Type::STOP_THREAD_FUZZER:
        case Type::START_THREAD_FUZZER:
        case Type::ENABLE_FAILPOINT:
        case Type::WAIT_FAILPOINT:
        case Type::DISABLE_FAILPOINT:
        case Type::RESET_COVERAGE:
        case Type::UNKNOWN:
        case Type::END: break;
    }
    return required_access;
}

void registerInterpreterSystemQuery(InterpreterFactory & factory)
{
    auto create_fn = [] (const InterpreterFactory::Arguments & args)
    {
        return std::make_unique<InterpreterSystemQuery>(args.query, args.context);
    };
    factory.registerInterpreter("InterpreterSystemQuery", create_fn);
}

}<|MERGE_RESOLUTION|>--- conflicted
+++ resolved
@@ -1138,13 +1138,8 @@
     else if (query.database)
     {
         getContext()->checkAccess(AccessType::SYSTEM_DROP_REPLICA, query.getDatabase());
-<<<<<<< HEAD
         DatabasePtr database = DatabaseCatalog::instance().getDatabaseOrThrow(query.getDatabase(), getContext());
-        for (auto iterator = database->getTablesIterator(getContext()); iterator->isValid(); iterator->next())
-=======
-        DatabasePtr database = DatabaseCatalog::instance().getDatabase(query.getDatabase());
         for (auto iterator = database->getLightweightTablesIterator(getContext()); iterator->isValid(); iterator->next())
->>>>>>> d157f895
             dropReplicaImpl(query, iterator->table());
         LOG_TRACE(log, "Dropped replica {} from database {}", query.replica, backQuoteIfNeed(database->getDatabaseName()));
     }
