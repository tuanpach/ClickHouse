#include <QueryPipeline/BlockIO.h>
#include "config.h"

#if USE_YTSAURUS
#include <Dictionaries/DictionarySourceFactory.h>
#include <Dictionaries/YTsaurusDictionarySource.h>
#include <Interpreters/Context.h>
#include <Processors/Sources/YTsaurusSource.h>
#include <Storages/YTsaurus/StorageYTsaurus.h>
#include <Storages/NamedCollectionsHelpers.h>
#include <Dictionaries/DictionarySourceHelpers.h>
#include <Core/Settings.h>
#include <Common/parseRemoteDescription.h>

#include <boost/algorithm/string/split.hpp>

#endif

namespace DB
{

namespace ErrorCodes
{
    #if USE_YTSAURUS
    extern const int UNSUPPORTED_METHOD;
    extern const int LOGICAL_ERROR;
    extern const int UNKNOWN_STORAGE;
    #else
    extern const int SUPPORT_IS_DISABLED;
    #endif
}

namespace YTsaurusSetting
{
    extern const YTsaurusSettingsBool encode_utf8;
    extern const YTsaurusSettingsBool enable_heavy_proxy_redirection;
}


namespace Setting
{
    extern const SettingsBool allow_experimental_ytsaurus_dictionary_source;
}


void registerDictionarySourceYTsaurus(DictionarySourceFactory & factory)
{
    #if USE_YTSAURUS
    auto create_dictionary_source = [](
        const String& /*name*/,
        const DictionaryStructure & dict_struct,
        const Poco::Util::AbstractConfiguration & config,
        const std::string & root_config_prefix,
        Block & sample_block,
        ContextPtr context,
        const std::string & /* default_database */,
        bool created_from_ddl) -> DictionarySourcePtr
    {
        if (!context->getSettingsRef()[Setting::allow_experimental_ytsaurus_dictionary_source])
            throw Exception(ErrorCodes::UNKNOWN_STORAGE, "Dictionary source YTsaurus is experimental. "
                "Set `allow_experimental_ytsaurus_dictionary_source` setting to enable it");

        const auto config_prefix = root_config_prefix + ".ytsaurus";
        auto configuration = std::make_shared<YTsaurusStorageConfiguration>();
        Poco::Util::AbstractConfiguration::Keys keys;
        config.keys(config_prefix, keys);
        for (const auto & key : keys)
        {
            if (!YTsaurusSettings::hasBuiltin(key))
            {
                continue;
            }
            configuration->settings.set(key, config.getString(config_prefix + "." + key));
        }
        auto named_collection = created_from_ddl ? tryGetNamedCollectionWithOverrides(config, config_prefix, context) : nullptr;
        if (named_collection)
        {
            configuration->settings.loadFromNamedCollection(*named_collection);
        }

        boost::split(configuration->http_proxy_urls, config.getString(config_prefix + ".http_proxy_urls"), [](char c) { return c == '|'; });
        configuration->cypress_path = config.getString(config_prefix + ".cypress_path");
        configuration->oauth_token = config.getString(config_prefix + ".oauth_token");

        return std::make_unique<YTsarususDictionarySource>(context, dict_struct, std::move(configuration), sample_block);
    };

    #else
    auto create_dictionary_source = [](
        const String& /*name*/,
        const DictionaryStructure & /* dict_struct */,
        const Poco::Util::AbstractConfiguration & /* config */,
        const std::string & /* root_config_prefix */,
        Block & /* sample_block */,
        ContextPtr /* context */,
        const std::string & /* default_database */,
        bool /* created_from_ddl */) -> DictionarySourcePtr
    {
        throw Exception(ErrorCodes::SUPPORT_IS_DISABLED,
        "Dictionary source of type `ytsaurus` is disabled because ClickHouse was built without YTsaurus support.");
    };
    #endif

    factory.registerSource("ytsaurus", create_dictionary_source);
}

#if USE_YTSAURUS
static const UInt64 max_block_size = 8192;


YTsarususDictionarySource::YTsarususDictionarySource(
    ContextPtr context_,
    const DictionaryStructure & dict_struct_,
    std::shared_ptr<YTsaurusStorageConfiguration> configuration_,
    const Block & sample_block_)
    : context(context_)
    , dict_struct{dict_struct_}
    , configuration{configuration_}
    , sample_block{std::make_shared<Block>(sample_block_)}
    , client(new YTsaurusClient(context,
        {
            .http_proxy_urls = configuration->http_proxy_urls,
            .oauth_token = configuration->oauth_token,
            .encode_utf8 = configuration->settings[YTsaurusSetting::encode_utf8],
            .enable_heavy_proxy_redirection = configuration->settings[YTsaurusSetting::enable_heavy_proxy_redirection],
        }))
{
}

YTsarususDictionarySource::YTsarususDictionarySource(const YTsarususDictionarySource & other)
    : YTsarususDictionarySource{other.context, other.dict_struct, other.configuration, *other.sample_block}
{
}

YTsarususDictionarySource::~YTsarususDictionarySource() = default;

BlockIO YTsarususDictionarySource::loadAll()
{
<<<<<<< HEAD
    BlockIO io;
    io.pipeline = QueryPipeline(YTsaurusSourceFactory::createSource(client, {.cypress_path = configuration->cypress_path, .settings = configuration->settings}, table_sample_block, max_block_size));
    return io;
=======
    return QueryPipeline(YTsaurusSourceFactory::createSource(client, {.cypress_path = configuration->cypress_path, .settings = configuration->settings}, sample_block, max_block_size));
>>>>>>> 0ac42fa7
}

BlockIO YTsarususDictionarySource::loadIds(const std::vector<UInt64> & ids)
{
    if (!dict_struct.id)
        throw Exception(ErrorCodes::UNSUPPORTED_METHOD, "'id' is required for selective loading");

    if (!supportsSelectiveLoad())
        throw Exception(ErrorCodes::UNSUPPORTED_METHOD, "Can't make selective update of YTsaurus dictionary because data source doesn't supports lookups.");

    auto block = blockForIds(dict_struct, ids);
<<<<<<< HEAD

    BlockIO io;
    io.pipeline = QueryPipeline(YTsaurusSourceFactory::createSource(client, {.cypress_path = configuration->cypress_path, .settings = configuration->settings, .lookup_input_block = std::move(block)}, table_sample_block, max_block_size));
    return io;
=======
    return QueryPipeline(YTsaurusSourceFactory::createSource(client, {.cypress_path = configuration->cypress_path, .settings = configuration->settings, .lookup_input_block = std::move(block)}, sample_block, max_block_size));
>>>>>>> 0ac42fa7
}

BlockIO YTsarususDictionarySource::loadKeys(const Columns & key_columns, const std::vector<size_t> & requested_rows)
{
    if (!supportsSelectiveLoad())
        throw Exception(ErrorCodes::UNSUPPORTED_METHOD, "Can't make selective update of YTsaurus dictionary because data source doesn't supports lookups.");

    if (!dict_struct.key)
        throw Exception(ErrorCodes::UNSUPPORTED_METHOD, "'key' is required for selective loading");

    if (key_columns.size() != dict_struct.key->size())
        throw Exception(ErrorCodes::LOGICAL_ERROR, "The size of key_columns does not equal to the size of dictionary key");

    auto block = blockForKeys(dict_struct, key_columns, requested_rows);
<<<<<<< HEAD

    BlockIO io;
    io.pipeline = QueryPipeline(YTsaurusSourceFactory::createSource(client, {.cypress_path = configuration->cypress_path, .settings = configuration->settings, .lookup_input_block = std::move(block)}, table_sample_block, max_block_size));
    return io;
=======
    return QueryPipeline(YTsaurusSourceFactory::createSource(client, {.cypress_path = configuration->cypress_path, .settings = configuration->settings, .lookup_input_block = std::move(block)}, sample_block, max_block_size));
>>>>>>> 0ac42fa7
}

bool YTsarususDictionarySource::supportsSelectiveLoad() const
{
    return client->getNodeType(configuration->cypress_path) == YTsaurusNodeType::DYNAMIC_TABLE;
}


std::string YTsarususDictionarySource::toString() const
{
    return fmt::format("YTsaurus: {}", configuration->cypress_path);
}
#endif

}<|MERGE_RESOLUTION|>--- conflicted
+++ resolved
@@ -136,13 +136,9 @@
 
 BlockIO YTsarususDictionarySource::loadAll()
 {
-<<<<<<< HEAD
     BlockIO io;
-    io.pipeline = QueryPipeline(YTsaurusSourceFactory::createSource(client, {.cypress_path = configuration->cypress_path, .settings = configuration->settings}, table_sample_block, max_block_size));
+    io.pipeline = QueryPipeline(YTsaurusSourceFactory::createSource(client, {.cypress_path = configuration->cypress_path, .settings = configuration->settings}, sample_block, max_block_size));
     return io;
-=======
-    return QueryPipeline(YTsaurusSourceFactory::createSource(client, {.cypress_path = configuration->cypress_path, .settings = configuration->settings}, sample_block, max_block_size));
->>>>>>> 0ac42fa7
 }
 
 BlockIO YTsarususDictionarySource::loadIds(const std::vector<UInt64> & ids)
@@ -154,14 +150,10 @@
         throw Exception(ErrorCodes::UNSUPPORTED_METHOD, "Can't make selective update of YTsaurus dictionary because data source doesn't supports lookups.");
 
     auto block = blockForIds(dict_struct, ids);
-<<<<<<< HEAD
 
     BlockIO io;
-    io.pipeline = QueryPipeline(YTsaurusSourceFactory::createSource(client, {.cypress_path = configuration->cypress_path, .settings = configuration->settings, .lookup_input_block = std::move(block)}, table_sample_block, max_block_size));
+    io.pipeline = QueryPipeline(YTsaurusSourceFactory::createSource(client, {.cypress_path = configuration->cypress_path, .settings = configuration->settings, .lookup_input_block = std::move(block)}, sample_block, max_block_size));
     return io;
-=======
-    return QueryPipeline(YTsaurusSourceFactory::createSource(client, {.cypress_path = configuration->cypress_path, .settings = configuration->settings, .lookup_input_block = std::move(block)}, sample_block, max_block_size));
->>>>>>> 0ac42fa7
 }
 
 BlockIO YTsarususDictionarySource::loadKeys(const Columns & key_columns, const std::vector<size_t> & requested_rows)
@@ -176,14 +168,10 @@
         throw Exception(ErrorCodes::LOGICAL_ERROR, "The size of key_columns does not equal to the size of dictionary key");
 
     auto block = blockForKeys(dict_struct, key_columns, requested_rows);
-<<<<<<< HEAD
 
     BlockIO io;
-    io.pipeline = QueryPipeline(YTsaurusSourceFactory::createSource(client, {.cypress_path = configuration->cypress_path, .settings = configuration->settings, .lookup_input_block = std::move(block)}, table_sample_block, max_block_size));
+    io.pipeline = QueryPipeline(YTsaurusSourceFactory::createSource(client, {.cypress_path = configuration->cypress_path, .settings = configuration->settings, .lookup_input_block = std::move(block)}, sample_block, max_block_size));
     return io;
-=======
-    return QueryPipeline(YTsaurusSourceFactory::createSource(client, {.cypress_path = configuration->cypress_path, .settings = configuration->settings, .lookup_input_block = std::move(block)}, sample_block, max_block_size));
->>>>>>> 0ac42fa7
 }
 
 bool YTsarususDictionarySource::supportsSelectiveLoad() const
