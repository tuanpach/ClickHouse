#pragma once

#include <mutex>
#include <Common/Throttler.h>
#include <Client/Connection.h>
#include <Client/ConnectionPoolWithFailover.h>
#include <IO/ConnectionTimeouts.h>
#include <Client/IConnections.h>

namespace DB
{


/** To retrieve data directly from multiple replicas (connections) from one shard
  * within a single thread. As a degenerate case, it can also work with one connection.
  * It is assumed that all functions except sendCancel are always executed in one thread.
  *
  * The interface is almost the same as Connection.
  */
class MultiplexedConnections final : public IConnections
{
public:
    /// Accepts ready connection.
    MultiplexedConnections(Connection & connection, const Settings & settings_, const ThrottlerPtr & throttler_);

    /// Accepts a vector of connections to replicas of one shard already taken from pool.
    MultiplexedConnections(
        std::vector<IConnectionPool::Entry> && connections,
        const Settings & settings_, const ThrottlerPtr & throttler_);

    void sendScalarsData(Scalars & data) override;
    void sendExternalTablesData(std::vector<ExternalTablesData> & data) override;

    void sendQuery(
        const ConnectionTimeouts & timeouts,
        const String & query,
        const String & query_id,
        UInt64 stage,
        const ClientInfo & client_info,
        bool with_pending_data) override;

    Packet receivePacket() override;

    void disconnect() override;

    void sendCancel() override;

<<<<<<< HEAD
    Packet drain() override;
=======
    /// Send parts' uuids to replicas to exclude them from query processing
    void sendIgnoredPartUUIDs(const std::vector<UUID> & uuids);

    /** On each replica, read and skip all packets to EndOfStream or Exception.
      * Returns EndOfStream if no exception has been received. Otherwise
      * returns the last received packet of type Exception.
      */
    Packet drain();
>>>>>>> c92d468b

    std::string dumpAddresses() const override;

    /// Without locking, because sendCancel() does not change this number.
    size_t size() const override { return replica_states.size(); }

    /// Without locking, because sendCancel() does not change the state of the replicas.
    bool hasActiveConnections() const override { return active_connection_count > 0; }

private:
    Packet receivePacketUnlocked(AsyncCallback async_callback) override;

    /// Internal version of `dumpAddresses` function without locking.
    std::string dumpAddressesUnlocked() const;

    /// Description of a single replica.
    struct ReplicaState
    {
        Connection * connection = nullptr;
        ConnectionPool::Entry pool_entry;
    };

    /// Get a replica where you can read the data.
    ReplicaState & getReplicaForReading();

    /// Mark the replica as invalid.
    void invalidateReplica(ReplicaState & replica_state);

private:
    const Settings & settings;

    /// The current number of valid connections to the replicas of this shard.
    size_t active_connection_count = 0;

    std::vector<ReplicaState> replica_states;
    std::unordered_map<int, size_t> fd_to_replica_state_idx;

    /// Connection that received last block.
    Connection * current_connection = nullptr;

    bool sent_query = false;
    bool cancelled = false;

    /// A mutex for the sendCancel function to execute safely
    /// in separate thread.
    mutable std::mutex cancel_mutex;

    friend struct RemoteQueryExecutorRoutine;
};

}<|MERGE_RESOLUTION|>--- conflicted
+++ resolved
@@ -45,18 +45,10 @@
 
     void sendCancel() override;
 
-<<<<<<< HEAD
-    Packet drain() override;
-=======
     /// Send parts' uuids to replicas to exclude them from query processing
     void sendIgnoredPartUUIDs(const std::vector<UUID> & uuids);
 
-    /** On each replica, read and skip all packets to EndOfStream or Exception.
-      * Returns EndOfStream if no exception has been received. Otherwise
-      * returns the last received packet of type Exception.
-      */
-    Packet drain();
->>>>>>> c92d468b
+    Packet drain() override;
 
     std::string dumpAddresses() const override;
 
