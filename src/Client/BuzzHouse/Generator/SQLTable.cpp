--- conflicted
+++ resolved
@@ -9,13 +9,7 @@
 
 String StatementGenerator::nextComment(RandomGenerator & rg) const
 {
-<<<<<<< HEAD
-    std::uniform_int_distribution<uint32_t> strlens(0, fc.max_string_length);
-
-    return rg.nextSmallNumber() < 4 ? "''" : rg.nextString("'", true, strlens(rg.generator));
-=======
     return rg.nextSmallNumber() < 4 ? "''" : rg.nextString("'", true, rg.nextStrlen());
->>>>>>> 2040e3f2
 }
 
 void collectColumnPaths(
