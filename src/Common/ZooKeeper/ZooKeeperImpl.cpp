--- conflicted
+++ resolved
@@ -1860,13 +1860,9 @@
 #ifdef ZOOKEEPER_LOG
 void ZooKeeper::logOperationIfNeeded(const ZooKeeperRequestPtr & request, const ZooKeeperResponsePtr & response, bool finalize, UInt64 elapsed_microseconds)
 {
-<<<<<<< HEAD
+    [[maybe_unused]] MemoryTrackerDebugBlockerInThread blocker;
+
     auto maybe_zk_log = getZooKeeperLog();
-=======
-    [[maybe_unused]] MemoryTrackerDebugBlockerInThread blocker;
-
-    auto maybe_zk_log = std::atomic_load(&zk_log);
->>>>>>> b433f32b
     if (!maybe_zk_log)
         return;
 
