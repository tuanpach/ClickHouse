--- conflicted
+++ resolved
@@ -603,14 +603,11 @@
     M(632, UNEXPECTED_DATA_AFTER_PARSED_VALUE) \
     M(633, QUERY_IS_NOT_SUPPORTED_IN_WINDOW_VIEW) \
     M(634, MONGODB_ERROR) \
-<<<<<<< HEAD
+    M(636, CANNOT_EXTRACT_TABLE_STRUCTURE) \
     M(650, SNAPPY_UNCOMPRESS_FAILED) \
     M(651, SNAPPY_COMPRESS_FAILED) \
     M(652, NO_HIVEMETASTORE) \
-=======
     M(635, CANNOT_POLL) \
-    M(636, CANNOT_EXTRACT_TABLE_STRUCTURE) \
->>>>>>> 42b86787
     \
     M(999, KEEPER_EXCEPTION) \
     M(1000, POCO_EXCEPTION) \
