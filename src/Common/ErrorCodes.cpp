--- conflicted
+++ resolved
@@ -600,13 +600,10 @@
     M(630, HAVE_DEPENDENT_OBJECTS) \
     M(631, UNKNOWN_FILE_SIZE) \
     M(632, UNEXPECTED_DATA_AFTER_PARSED_VALUE) \
-<<<<<<< HEAD
+    M(633, QUERY_IS_NOT_SUPPORTED_IN_WINDOW_VIEW) \
     M(650, SNAPPY_UNCOMPRESS_FAILED) \
     M(651, SNAPPY_COMPRESS_FAILED) \
     M(652, NO_HIVEMETASTORE) \
-=======
-    M(633, QUERY_IS_NOT_SUPPORTED_IN_WINDOW_VIEW) \
->>>>>>> 5400c589
     \
     M(999, KEEPER_EXCEPTION) \
     M(1000, POCO_EXCEPTION) \
