#include <Planner/PlannerCorrelatedSubqueries.h>

#include <Analyzer/QueryNode.h>
#include <Analyzer/UnionNode.h>

#include <Common/Exception.h>
#include <Common/typeid_cast.h>

#include <Core/Joins.h>
#include <Core/QueryProcessingStage.h>
#include <Core/Settings.h>

#include <DataTypes/DataTypeNullable.h>
#include <DataTypes/DataTypesNumber.h>

#include <Functions/IFunction.h>

#include <Interpreters/ActionsDAG.h>
#include <Interpreters/Context.h>
#include <Interpreters/JoinOperator.h>

#include <Parsers/SelectUnionMode.h>

#include <Planner/Planner.h>
#include <Planner/PlannerActionsVisitor.h>
#include <Planner/PlannerContext.h>
#include <Planner/PlannerJoinsLogical.h>
#include <Planner/Utils.h>

#include <Processors/QueryPlan/AggregatingStep.h>
#include <Processors/QueryPlan/CommonSubplanReferenceStep.h>
#include <Processors/QueryPlan/CommonSubplanStep.h>
#include <Processors/QueryPlan/ExpressionStep.h>
#include <Processors/QueryPlan/FilterStep.h>
#include <Processors/QueryPlan/JoinStepLogical.h>
#include <Processors/QueryPlan/LimitStep.h>
#include <Processors/QueryPlan/UnionStep.h>

#include <Storages/ColumnsDescription.h>
#include <Storages/ConstraintsDescription.h>
#include <Storages/IStorage.h>

#include <memory>
#include <string_view>
#include <unordered_map>

#include <fmt/format.h>

namespace DB
{

namespace ErrorCodes
{

extern const int NOT_IMPLEMENTED;
extern const int LOGICAL_ERROR;

}

namespace Setting
{

extern const SettingsBool correlated_subqueries_substitute_equivalent_expressions;
extern const SettingsBool use_variant_as_common_type;
extern const SettingsDecorrelationJoinKind correlated_subqueries_default_join_kind;
extern const SettingsBool join_use_nulls;
extern const SettingsMaxThreads max_threads;
extern const SettingsNonZeroUInt64 max_block_size;

}

void CorrelatedSubtrees::assertEmpty(std::string_view reason) const
{
    if (notEmpty())
        throw Exception(ErrorCodes::NOT_IMPLEMENTED, "Correlated subqueries {} are not supported", reason);
}

namespace
{

using CorrelatedPlanStepMap = std::unordered_map<QueryPlan::Node *, bool>;

CorrelatedPlanStepMap buildCorrelatedPlanStepMap(QueryPlan & correlated_query_plan)
{
    CorrelatedPlanStepMap result;

    struct State
    {
        QueryPlan::Node * node;
        bool processed_children = false;
    };

    std::vector<State> nodes_to_process{ { .node = correlated_query_plan.getRootNode() } };
    while (!nodes_to_process.empty())
    {
        size_t current_index = nodes_to_process.size() - 1;
        if (nodes_to_process[current_index].processed_children)
        {
            auto * current = nodes_to_process[current_index].node;

            auto & value = result[current];
            value = current->step->hasCorrelatedExpressions();

            for (auto * child : current->children)
                value |= result[child];

            nodes_to_process.pop_back();
        }
        else
        {
            for (auto * child : nodes_to_process[current_index].node->children)
                nodes_to_process.push_back({ .node = child });
            nodes_to_process[current_index].processed_children = true;
        }
    }

    return result;
}

struct EquivalenceClasses
{
    void add(const String & a, const String & b)
    {
        auto & class_a = member_to_class[a];
        auto & class_b = member_to_class[b];

        if (!class_a && class_b)
        {
            /// Add A to existing class B
            class_a = class_b;
            class_b->push_back(a);
        }
        else if (class_a && !class_b)
        {
            /// Add B to existing class A
            class_b = class_a;
            class_a->push_back(b);
        }
        else if (!class_a && !class_b)
        {
            /// Both A and B are new, create a class for them
            auto new_class = std::make_shared<std::list<String>>();
            new_class->push_back(a);
            class_a = new_class;
            if (a != b)
            {
                new_class->push_back(b);
                class_b = new_class;
            }
        }
        else
        {
            /// A and B already belong to the same class?
            if (class_a == class_b)
                return;

            /// Merge class of smaller size into bigger one
            if (class_a->size() < class_b->size())
                mergeFromTo(class_a, class_b);
            else
                mergeFromTo(class_b, class_a);
        }
    }

    std::shared_ptr<const std::list<String>> getClass(const String & name) const
    {
        auto it = member_to_class.find(name);
        if (it == member_to_class.end())
            return {};
        return it->second;
    }

private:
    void mergeFromTo(std::shared_ptr<std::list<String>> class_from, std::shared_ptr<std::list<String>> class_to)
    {
        /// For all existing members of class From set their class to To
        for (const auto & member_from : *class_from)
            member_to_class[member_from] = class_to;
        /// Add all elements from class From to class To
        class_to->splice(class_to->end(), *class_from);
    }

    /// Elements that belong to the same class will point to the same list of all elements of this class
    std::unordered_map<String, std::shared_ptr<std::list<String>>> member_to_class;
};

struct DecorrelationContext
{
    const CorrelatedSubquery & correlated_subquery;
    const PlannerContextPtr & planner_context;
    QueryPlan query_plan; // LHS plan
    QueryPlan correlated_query_plan;
    CorrelatedPlanStepMap correlated_plan_steps;
    /// Equivalence classes stack for subqeiries. Equivalence classes should not be propagated
    /// to the subqueries of the JOIN or UNION steps.
    std::vector<EquivalenceClasses> equivalence_class_stack;
};

/// Correlated subquery is represented by implicit dependent join operator.
/// This function builds a query plan to evaluate correlated subquery by
/// pushing dependent join down and replacing it with CROSS JOIN.
QueryPlan decorrelateQueryPlan(
    DecorrelationContext & context,
    QueryPlan::Node * node
)
{
    if (!context.correlated_plan_steps[node])
    {
        /// The rest of the query plan doesn't use any correlated columns.
        const auto & settings = context.planner_context->getQueryContext()->getSettingsRef();

        if (settings[Setting::correlated_subqueries_substitute_equivalent_expressions])
        {
            const auto & decorrelated_plan_header = node->step->getOutputHeader();
            ActionsDAG dag(decorrelated_plan_header->getNamesAndTypesList());
            auto & outputs = dag.getOutputs();

            std::unordered_map<std::string_view, const ActionsDAG::Node *> decorrelated_nodes_names;
            for (const auto * output : outputs)
                decorrelated_nodes_names[output->result_name] = output;

            /// Find possible renamings for all correlated columns
            std::vector<std::pair<const ActionsDAG::Node *, const String &>> expression_renamings;
            for (const auto & correlated_column_identifier : context.correlated_subquery.correlated_column_identifiers)
            {
                auto equivalence_class = context.equivalence_class_stack.back().getClass(correlated_column_identifier);
                if (equivalence_class)
                {
                    for (const auto & column_name : *equivalence_class)
                    {
                        auto it = decorrelated_nodes_names.find(column_name);
                        if (it != decorrelated_nodes_names.end())
                        {
                            expression_renamings.emplace_back(it->second, correlated_column_identifier);
                            break;
                        }
                    }
                }
            }

            /// If all columns from outer query have equivalent expressions in the current subplan,
            /// we can safely replace them and avoid introduction of CROSS JOIN.
            if (context.correlated_subquery.correlated_column_identifiers.size() == expression_renamings.size())
            {
                for (const auto & [from, to] : expression_renamings)
                    outputs.push_back(&dag.addAlias(*from, to));

                auto result_plan = context.correlated_query_plan.extractSubplan(node);
                auto renaming_step = std::make_unique<ExpressionStep>(result_plan.getCurrentHeader(), std::move(dag));
                renaming_step->setStepDescription("Renaming correlated columns to equivalent expressions in subquery");
                result_plan.addStep(std::move(renaming_step));
                return result_plan;
            }
        }

        QueryPlan lhs_plan = context.correlated_query_plan.extractSubplan(node);
        QueryPlan rhs_plan;

        auto default_join_kind = settings[Setting::correlated_subqueries_default_join_kind];
        context.query_plan.addStep(std::make_unique<CommonSubplanStep>(context.query_plan.getCurrentHeader()));

        auto buffer_header = std::make_shared<Block>();
        for (const auto & column : context.correlated_subquery.correlated_column_identifiers)
            buffer_header->insert(context.query_plan.getCurrentHeader()->getByName(column));

        rhs_plan.addStep(std::make_unique<CommonSubplanReferenceStep>(
            buffer_header,
            context.query_plan.getRootNode(),
            context.correlated_subquery.correlated_column_identifiers));
        rhs_plan.getRootNode()->step->setStepDescription("Input for " + context.correlated_subquery.action_node_name, 100);

        if (default_join_kind == DecorrelationJoinKind::LEFT)
            std::swap(lhs_plan, rhs_plan);

        auto lhs_plan_header = lhs_plan.getCurrentHeader();
        auto rhs_plan_header = rhs_plan.getCurrentHeader();

        JoinExpressionActions join_expression_actions(
            lhs_plan_header->getColumnsWithTypeAndName(),
            rhs_plan_header->getColumnsWithTypeAndName());

        NameSet output_columns;
        output_columns.insert_range(lhs_plan_header->getNames());
        output_columns.insert_range(rhs_plan_header->getNames());

        auto decorrelated_join = std::make_unique<JoinStepLogical>(
            /*left_header_=*/lhs_plan_header,
            /*right_header_=*/rhs_plan_header,
            JoinOperator(JoinKind::Cross),
            std::move(join_expression_actions),
            output_columns,
            std::unordered_map<String, const ActionsDAG::Node *>{},
            settings[Setting::join_use_nulls],
            JoinSettings(settings),
            SortingStep::Settings(settings));
        decorrelated_join->setStepDescription("JOIN to evaluate correlated expression");

        /// Add CROSS JOIN to combine data streams from left and right plans.
        QueryPlan result_plan;

        std::vector<QueryPlanPtr> plans;
        plans.emplace_back(std::make_unique<QueryPlan>(std::move(lhs_plan)));
        plans.emplace_back(std::make_unique<QueryPlan>(std::move(rhs_plan)));

        result_plan.unitePlans(std::move(decorrelated_join), {std::move(plans)});

        return result_plan;
    }

    if (auto * expression_step = typeid_cast<ExpressionStep *>(node->step.get()))
    {
        auto decorrelated_query_plan = decorrelateQueryPlan(context, node->children.front());

        auto input_header = decorrelated_query_plan.getCurrentHeader();

        expression_step->decorrelateActions();
        expression_step->getExpression().appendInputsForUnusedColumns(*input_header);
        for (const auto & column : input_header->getColumnsWithTypeAndName())
            expression_step->getExpression().tryRestoreColumn(column.name);

        expression_step->updateInputHeader(input_header);

        decorrelated_query_plan.addStep(std::move(node->step));
        return decorrelated_query_plan;
    }
    if (auto * filter_step = typeid_cast<FilterStep *>(node->step.get()))
    {
        auto & dag = filter_step->getExpression();
        auto * predicate = const_cast<ActionsDAG::Node *>(dag.tryFindInOutputs(filter_step->getFilterColumnName()));
        auto conjuncts_list = getConjunctsList(predicate);
        for (const auto * conjunct : conjuncts_list)
        {
            bool is_equality = conjunct->type == ActionsDAG::ActionType::FUNCTION && conjunct->function_base->getName() == "equals";
            if (is_equality)
            {
                const auto & arguments = conjunct->children;
                if (arguments.size() != 2)
                    throw Exception(
                        ErrorCodes::LOGICAL_ERROR,
                        "Correlated subquery equality predicate must have exactly two arguments, but has {}",
                        arguments.size());

                if (!arguments[0]->result_type->equals(*arguments[1]->result_type))
                    continue;

                const auto & lhs = arguments[0]->result_name;
                const auto & rhs = arguments[1]->result_name;

                context.equivalence_class_stack.back().add(lhs, rhs);
            }
        }
        auto decorrelated_query_plan = decorrelateQueryPlan(context, node->children.front());
        auto input_header = decorrelated_query_plan.getCurrentHeader();

        filter_step->decorrelateActions();
        filter_step->getExpression().appendInputsForUnusedColumns(*input_header);
        for (const auto & column : input_header->getColumnsWithTypeAndName())
            filter_step->getExpression().tryRestoreColumn(column.name);

        node->step->updateInputHeader(input_header);

        decorrelated_query_plan.addStep(std::move(node->step));
        return decorrelated_query_plan;
    }
    if (auto * union_step = typeid_cast<UnionStep *>(node->step.get()))
    {
        /// Subplans must be decorrelated separately, because every subquery in the UNION step
        /// can have its own equivalence classes. The equivalence classes in one subquery
        /// should not be visible by another subquery. Example:
        ///
        /// SELECT *
        /// FROM t
        /// WHERE EXISTS (
        ///     SELECT *
        ///     FROM t1
        ///     WHERE t.x = t1.x
        ///     UNION ALL
        ///     SELECT *
        ///     FROM t2
        ///     WHERE t.x = t2.y
        /// )
        const auto & settings = context.planner_context->getQueryContext()->getSettingsRef();
        auto process_isolated_subplan = [](
            DecorrelationContext & current_context,
            QueryPlan::Node * subplan_root
        ) -> QueryPlan
        {
            current_context.equivalence_class_stack.emplace_back();
            auto decorrelated_isolated_plan = decorrelateQueryPlan(current_context, subplan_root);
            current_context.equivalence_class_stack.pop_back();
            return decorrelated_isolated_plan;
        };

        auto decorrelated_lhs_plan = process_isolated_subplan(context, node->children.front());
        auto decorrelated_rhs_plan = process_isolated_subplan(context, node->children.back());

        SharedHeaders query_plans_headers{ decorrelated_lhs_plan.getCurrentHeader(), decorrelated_rhs_plan.getCurrentHeader() };

        std::vector<QueryPlanPtr> child_plans;
        child_plans.emplace_back(std::make_unique<QueryPlan>(std::move(decorrelated_lhs_plan)));
        child_plans.emplace_back(std::make_unique<QueryPlan>(std::move(decorrelated_rhs_plan)));

<<<<<<< HEAD
        Block union_common_header = buildCommonHeaderForUnion(query_plans_headers, SelectUnionMode::UNION_ALL); // Union mode doesn't matter here
        addConvertingToCommonHeaderActionsIfNeeded(child_plans, union_common_header, query_plans_headers, context.planner_context->getQueryContext());
=======
        Block union_common_header = buildCommonHeaderForUnion(
            query_plans_headers,
            SelectUnionMode::UNION_ALL,
            settings[Setting::use_variant_as_common_type]); // Union mode doesn't matter here
        addConvertingToCommonHeaderActionsIfNeeded(child_plans, union_common_header, query_plans_headers);
>>>>>>> 75f4cb12

        union_step->updateInputHeaders(std::move(query_plans_headers));

        QueryPlan result_plan;
        result_plan.unitePlans(std::move(node->step), std::move(child_plans));

        return result_plan;
    }
    if (auto * aggeregating_step = typeid_cast<AggregatingStep *>(node->step.get()))
    {
        auto decorrelated_query_plan = decorrelateQueryPlan(context, node->children.front());
        auto input_header = decorrelated_query_plan.getCurrentHeader();

        if (aggeregating_step->isGroupingSets())
            throw Exception(ErrorCodes::NOT_IMPLEMENTED, "Decorrelation of GROUP BY GROUPING SETS is not supported yet");

        auto new_aggregator_params = aggeregating_step->getAggregatorParameters();

        for (const auto & correlated_column_identifier : context.correlated_subquery.correlated_column_identifiers)
        {
            new_aggregator_params.keys.push_back(correlated_column_identifier);
        }
        new_aggregator_params.keys_size = new_aggregator_params.keys.size();

        auto result_step = std::make_unique<AggregatingStep>(
            std::move(input_header),
            std::move(new_aggregator_params),
            aggeregating_step->getGroupingSetsParamsList(),
            aggeregating_step->getFinal(),
            aggeregating_step->getMaxBlockSize(),
            aggeregating_step->getMaxBlockSizeForAggregationInOrder(),
            aggeregating_step->getMergeThreads(),
            aggeregating_step->getTemporaryDataMergeThreads(),
            false /*storage_has_evenly_distributed_read_*/,
            aggeregating_step->isGroupByUseNulls(),
            SortDescription{} /*sort_description_for_merging_*/,
            SortDescription{} /*group_by_sort_description_*/,
            aggeregating_step->shouldProduceResultsInBucketOrder(),
            aggeregating_step->usingMemoryBoundMerging(),
            aggeregating_step->explicitSortingRequired()
        );
        result_step->setStepDescription(*aggeregating_step);

        decorrelated_query_plan.addStep(std::move(result_step));

        return decorrelated_query_plan;
    }
    throw Exception(
        ErrorCodes::NOT_IMPLEMENTED,
        "Cannot decorrelate query, because '{}' step is not supported",
        node->step->getName());
}

void buildRenamingForScalarSubquery(
    QueryPlan & query_plan,
    const CorrelatedSubquery & correlated_subquery
)
{
    ActionsDAG dag(query_plan.getCurrentHeader()->getNamesAndTypesList());
    const auto * result_node = &dag.findInOutputs(correlated_subquery.action_node_name);

    ActionsDAG::NodeRawConstPtrs new_outputs{ result_node };
    new_outputs.reserve(correlated_subquery.correlated_column_identifiers.size() + 1);

    for (const auto & column_name : correlated_subquery.correlated_column_identifiers)
    {
        new_outputs.push_back(&dag.addAlias(dag.findInOutputs(column_name), fmt::format("{}.{}", correlated_subquery.action_node_name, column_name)));
    }

    dag.getOutputs() = std::move(new_outputs);

    auto expression_step = std::make_unique<ExpressionStep>(query_plan.getCurrentHeader(), std::move(dag));
    expression_step->setStepDescription("Create renaming actions for scalar subquery");
    query_plan.addStep(std::move(expression_step));
}

void buildExistsResultExpression(
    QueryPlan & query_plan,
    const CorrelatedSubquery & correlated_subquery,
    bool project_only_correlated_columns
)
{
    ActionsDAG dag(query_plan.getCurrentHeader()->getNamesAndTypesList());
    auto result_type = std::make_shared<DataTypeUInt8>();
    auto column = result_type->createColumnConst(1, 1);
    const auto * exists_result = &dag.materializeNode(dag.addColumn(ColumnWithTypeAndName(column, result_type, correlated_subquery.action_node_name)));

    if (project_only_correlated_columns)
    {
        ActionsDAG::NodeRawConstPtrs new_outputs;
        new_outputs.reserve(correlated_subquery.correlated_column_identifiers.size() + 1);

        for (const auto & column_name : correlated_subquery.correlated_column_identifiers)
        {
            new_outputs.push_back(&dag.addAlias(dag.findInOutputs(column_name), fmt::format("{}.{}", correlated_subquery.action_node_name, column_name)));
        }
        new_outputs.push_back(exists_result);

        dag.getOutputs() = std::move(new_outputs);
    }
    else
    {
        dag.addOrReplaceInOutputs(*exists_result);
    }

    auto expression_step = std::make_unique<ExpressionStep>(query_plan.getCurrentHeader(), std::move(dag));
    expression_step->setStepDescription("Create result for always true EXISTS expression");
    query_plan.addStep(std::move(expression_step));
}

QueryPlan buildLogicalJoin(
    const PlannerContextPtr & planner_context,
    QueryPlan input_stream_plan,
    QueryPlan decorrelated_plan,
    const CorrelatedSubquery & correlated_subquery
)
{
    auto lhs_plan_header = decorrelated_plan.getCurrentHeader();
    auto rhs_plan_header = input_stream_plan.getCurrentHeader();

    using ColumnNameGetter = std::function<String(const String &)>;
    ColumnNameGetter get_lhs_column_name = [&](const String & column_name) -> String {
        return fmt::format("{}.{}", correlated_subquery.action_node_name, column_name);
    };
    ColumnNameGetter get_rhs_column_name = [&](const String & column_name) -> String {
        return column_name;
    };

    auto lhs_plan = std::move(decorrelated_plan);
    auto rhs_plan = std::move(input_stream_plan);

    NameSet output_columns;
    output_columns.insert_range(rhs_plan_header->getNames());
    output_columns.insert(correlated_subquery.action_node_name);

    const auto & settings = planner_context->getQueryContext()->getSettingsRef();

    if (settings[Setting::correlated_subqueries_default_join_kind] == DecorrelationJoinKind::LEFT)
    {
        std::swap(lhs_plan, rhs_plan);
        std::swap(lhs_plan_header, rhs_plan_header);
        std::swap(get_lhs_column_name, get_rhs_column_name);
    }

    JoinExpressionActions join_expression_actions(
        lhs_plan_header->getColumnsWithTypeAndName(),
        rhs_plan_header->getColumnsWithTypeAndName());

    std::vector<JoinActionRef> predicates;
    for (const auto & column_name : correlated_subquery.correlated_column_identifiers)
    {
        std::vector<JoinActionRef> eq_arguments;
        eq_arguments.push_back(join_expression_actions.findNode(get_lhs_column_name(column_name), /* is_input= */ true));
        eq_arguments.push_back(join_expression_actions.findNode(get_rhs_column_name(column_name), /* is_input= */ true));
        auto eq_node = JoinActionRef::transform(eq_arguments, JoinActionRef::AddFunction(JoinConditionOperator::Equals));
        predicates.push_back(std::move(eq_node));
    }

    auto join_kind_to_use = settings[Setting::correlated_subqueries_default_join_kind] == DecorrelationJoinKind::RIGHT ? JoinKind::Right : JoinKind::Left;

    /// Add ANY OUTER JOIN
    auto result_join = std::make_unique<JoinStepLogical>(
        lhs_plan_header,
        rhs_plan_header,
        JoinOperator(join_kind_to_use, JoinStrictness::Any, JoinLocality::Unspecified, std::move(predicates)),
        std::move(join_expression_actions),
        output_columns,
        std::unordered_map<String, const ActionsDAG::Node *>{},
        /*join_use_nulls=*/false,
        JoinSettings(settings),
        SortingStep::Settings(settings));
    result_join->setStepDescription("JOIN to generate result stream");

    QueryPlan result_plan;

    std::vector<QueryPlanPtr> plans;
    plans.emplace_back(std::make_unique<QueryPlan>(std::move(lhs_plan)));
    plans.emplace_back(std::make_unique<QueryPlan>(std::move(rhs_plan)));

    result_plan.unitePlans(std::move(result_join), {std::move(plans)});
    return result_plan;
}

Planner buildPlannerForCorrelatedSubquery(
    const PlannerContextPtr & planner_context,
    const CorrelatedSubquery & correlated_subquery,
    const SelectQueryOptions & select_query_options
)
{
    auto subquery_options = select_query_options.subquery();
    auto global_planner_context = std::make_shared<GlobalPlannerContext>(nullptr, nullptr, FiltersForTableExpressionMap{});
    /// Register table expression data for correlated columns sources in the global context.
    /// Table expression data would be reused because it can't be initialized
    /// during plan construction for correlated subquery.
    global_planner_context->collectTableExpressionDataForCorrelatedColumns(correlated_subquery.query_tree, planner_context);

    Planner subquery_planner(
        correlated_subquery.query_tree,
        subquery_options,
        std::move(global_planner_context));
    subquery_planner.buildQueryPlanIfNeeded();

    return subquery_planner;
}

void addStepForResultRenaming(
    const CorrelatedSubquery & correlated_subquery,
    QueryPlan & correlated_subquery_plan,
    const PlannerContextPtr & planner_context
)
{
    const auto & header = correlated_subquery_plan.getCurrentHeader();
    const auto & subquery_result_columns = header->getColumnsWithTypeAndName();

    if (subquery_result_columns.size() != 1)
        throw Exception(
            ErrorCodes::LOGICAL_ERROR,
            "Expected to get only 1 result column of correlated subquery, but got {}",
            subquery_result_columns.size());

    const auto & result_column = subquery_result_columns[0];
    auto expected_result_type = correlated_subquery.query_tree->getResultType();
    /// Scalar correlated subquery must return nullable result. See method `QueryNode::getResultType()` for details.
    if (!expected_result_type->equals(*makeNullableOrLowCardinalityNullableSafe(result_column.type)))
        throw Exception(
            ErrorCodes::LOGICAL_ERROR,
            "Expected {} as correlated subquery result, but got {}",
            expected_result_type->getName(),
            result_column.type->getName());

    ActionsDAG dag(subquery_result_columns);

    const ActionsDAG::Node * result_node = nullptr;
    if (!expected_result_type->equals(*result_column.type))
    {
        result_node = &dag.addCast(
            *dag.getOutputs()[0],
            expected_result_type,
            correlated_subquery.action_node_name,
            planner_context->getQueryContext());
    }
    else
    {
        result_node = &dag.addAlias(*dag.getOutputs()[0], correlated_subquery.action_node_name);
    }

    dag.getOutputs() = { result_node };

    auto expression_step = std::make_unique<ExpressionStep>(header, std::move(dag));
    expression_step->setStepDescription("Create correlated subquery result alias");
    correlated_subquery_plan.addStep(std::move(expression_step));
}

}

/* Build query plan for correlated subquery using decorrelation algorithm
 * on top of relational algebra operators proposed by TU Munich researchers
 * Thomas Neumann and Alfons Kemper.
 *
 * Original research paper "Unnesting Arbitrary Queries": https://cs.emis.de/LNI/Proceedings/Proceedings241/383.pdf
 * See also a follow-up paper, "Improving Unnesting of Complex Queries": https://dl.gi.de/items/b9df4765-d1b0-4267-a77c-4ce4ab0ee62d
 *
 * NOTE: ClickHouse does not explicitly build SQL query into relational algebra expression.
 * Instead, it produces a query plan where almost every step has an analog from relational algebra.
 * This function implements a decorrelation algorithm using the ClickHouse query plan.
 *
 * TODO: Support scalar correlated subqueries.
 * TODO: Support decorrelation of all kinds of query plan steps.
 * TODO: Implement left table substitution optimization: T_left DEPENDENT JOIN T_right is a subset of T_right
 * if T_right has all the necessary columns of T_left.
 */
void buildQueryPlanForCorrelatedSubquery(
    const PlannerContextPtr & planner_context,
    QueryPlan & query_plan,
    const CorrelatedSubquery & correlated_subquery,
    const SelectQueryOptions & select_query_options)
{
    auto * query_node = correlated_subquery.query_tree->as<QueryNode>();  /// NOLINT(clang-analyzer-deadcode.DeadStores)
    auto * union_node = correlated_subquery.query_tree->as<UnionNode>();  /// NOLINT(clang-analyzer-deadcode.DeadStores)
    chassert(query_node != nullptr && query_node->isCorrelated() || union_node != nullptr && union_node->isCorrelated());

    switch (correlated_subquery.kind)
    {
        case DB::CorrelatedSubqueryKind::SCALAR:
        {
            Planner subquery_planner = buildPlannerForCorrelatedSubquery(planner_context, correlated_subquery, select_query_options);
            /// Logical plan for correlated subquery
            auto & correlated_query_plan = subquery_planner.getQueryPlan();

            addStepForResultRenaming(correlated_subquery, correlated_query_plan, planner_context);

            /// Mark all query plan steps if they or their subplans contain usage of correlated subqueries.
            /// It's needed to identify the moment when dependent join can be replaced by CROSS JOIN.
            auto correlated_step_map = buildCorrelatedPlanStepMap(correlated_query_plan);

            DecorrelationContext context{
                .correlated_subquery = correlated_subquery,
                .planner_context = planner_context,
                .query_plan = std::move(query_plan),
                .correlated_query_plan = std::move(subquery_planner).extractQueryPlan(),
                .correlated_plan_steps = std::move(correlated_step_map),
                .equivalence_class_stack = { EquivalenceClasses{} }
            };

            auto decorrelated_plan = decorrelateQueryPlan(context, context.correlated_query_plan.getRootNode());
            buildRenamingForScalarSubquery(decorrelated_plan, correlated_subquery);

            /// Use LEFT OUTER JOIN to produce the result plan.
            query_plan = buildLogicalJoin(
                planner_context,
                std::move(context.query_plan),
                std::move(decorrelated_plan),
                correlated_subquery);
            break;
        }
        case CorrelatedSubqueryKind::EXISTS:
        {
            Planner subquery_planner = buildPlannerForCorrelatedSubquery(planner_context, correlated_subquery, select_query_options);
            /// Logical plan for correlated subquery
            auto & correlated_query_plan = subquery_planner.getQueryPlan();

            /// For EXISTS expression we can remove plan steps that doesn't change the number of result rows.
            /// It may also result in non-correlated subquery plan
            /// Example:
            /// SELECT * FROM numbers(1) WHERE EXISTS (SELECT a = number FROM table)
            if (optimizePlanForExists(correlated_query_plan))
            {
                /// Subquery always produces at least 1 row.
                buildExistsResultExpression(query_plan, correlated_subquery, /*project_only_correlated_columns=*/false);
                return;
            }

            /// Mark all query plan steps if they or their subplans contain usage of correlated subqueries.
            /// It's needed to identify the moment when dependent join can be replaced by CROSS JOIN.
            auto correlated_step_map = buildCorrelatedPlanStepMap(correlated_query_plan);

            DecorrelationContext context{
                .correlated_subquery = correlated_subquery,
                .planner_context = planner_context,
                .query_plan = std::move(query_plan),
                .correlated_query_plan = std::move(subquery_planner).extractQueryPlan(),
                .correlated_plan_steps = std::move(correlated_step_map),
                .equivalence_class_stack = { EquivalenceClasses{} }
            };

            auto decorrelated_plan = decorrelateQueryPlan(context, context.correlated_query_plan.getRootNode());
            /// Add a 'exists(<table expression id>)' expression that is always true.
            buildExistsResultExpression(decorrelated_plan, correlated_subquery, /*project_only_correlated_columns=*/true);

            /// Use LEFT OUTER JOIN to produce the result plan.
            /// If there's no corresponding rows from the right side, 'exists(<table expression id>)' would be replaced by default value (false).
            query_plan = buildLogicalJoin(
                planner_context,
                std::move(context.query_plan),
                std::move(decorrelated_plan),
                correlated_subquery);
            break;
        }
    }
}

}<|MERGE_RESOLUTION|>--- conflicted
+++ resolved
@@ -400,16 +400,11 @@
         child_plans.emplace_back(std::make_unique<QueryPlan>(std::move(decorrelated_lhs_plan)));
         child_plans.emplace_back(std::make_unique<QueryPlan>(std::move(decorrelated_rhs_plan)));
 
-<<<<<<< HEAD
-        Block union_common_header = buildCommonHeaderForUnion(query_plans_headers, SelectUnionMode::UNION_ALL); // Union mode doesn't matter here
-        addConvertingToCommonHeaderActionsIfNeeded(child_plans, union_common_header, query_plans_headers, context.planner_context->getQueryContext());
-=======
         Block union_common_header = buildCommonHeaderForUnion(
             query_plans_headers,
             SelectUnionMode::UNION_ALL,
             settings[Setting::use_variant_as_common_type]); // Union mode doesn't matter here
-        addConvertingToCommonHeaderActionsIfNeeded(child_plans, union_common_header, query_plans_headers);
->>>>>>> 75f4cb12
+        addConvertingToCommonHeaderActionsIfNeeded(child_plans, union_common_header, query_plans_headers, context.planner_context->getQueryContext());
 
         union_step->updateInputHeaders(std::move(query_plans_headers));
 
