--- conflicted
+++ resolved
@@ -795,13 +795,8 @@
         }
 
         /// Apply trivial_count optimization if possible
-<<<<<<< HEAD
         bool is_trivial_count_applied = !select_query_options.only_analyze && !select_query_options.build_logical_plan && is_single_table_expression
-            && (table_node || table_function_node) && select_query_info.has_aggregates && settings.additional_table_filters.value.empty()
-=======
-        bool is_trivial_count_applied = !select_query_options.only_analyze && is_single_table_expression
             && (table_node || table_function_node) && select_query_info.has_aggregates && settings[Setting::additional_table_filters].value.empty()
->>>>>>> b12a3677
             && applyTrivialCountIfPossible(
                 query_plan,
                 table_expression_query_info,
@@ -854,12 +849,8 @@
                         = settings[Setting::optimize_move_to_prewhere] && (!is_final || settings[Setting::optimize_move_to_prewhere_if_final]);
 
                     auto supported_prewhere_columns = storage->supportedPrewhereColumns();
-<<<<<<< HEAD
-                    if (!select_query_options.build_logical_plan && storage->canMoveConditionsToPrewhere() && optimize_move_to_prewhere && (!supported_prewhere_columns || supported_prewhere_columns->contains(filter_info.column_name)))
-=======
-                    if (storage->canMoveConditionsToPrewhere() && optimize_move_to_prewhere
+                    if (!select_query_options.build_logical_plan && storage->canMoveConditionsToPrewhere() && optimize_move_to_prewhere
                         && (!supported_prewhere_columns || supported_prewhere_columns->contains(filter_info.column_name)))
->>>>>>> b12a3677
                     {
                         if (!prewhere_info)
                         {
